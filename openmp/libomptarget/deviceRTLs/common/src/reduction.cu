--- conflicted
+++ resolved
@@ -73,10 +73,7 @@
   } while (logical_lane_id % 2 == 0 && size > 1);
   return (logical_lane_id == 0);
 }
-<<<<<<< HEAD
-=======
 #endif
->>>>>>> d06f6314
 
 INLINE
 static int32_t nvptx_parallel_reduce_nowait(
