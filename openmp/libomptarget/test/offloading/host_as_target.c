// Check that specifying device as omp_get_initial_device():
// - Doesn't cause the runtime to fail.
// - Offloads code to the host.
// - Doesn't transfer data.  In this case, just check that neither host data nor
//   default device data are affected by the specified transfers.
// - Works whether it's specified directly or as the default device.

// RUN: %libomptarget-compile-run-and-check-generic
<<<<<<< HEAD
=======

// amdgcn does not have printf definition
// XFAIL: amdgcn-amd-amdhsa
>>>>>>> 3f9ee3c9

#include <stdio.h>
#include <omp.h>

static void check(char *X, int Dev) {
  printf("  host X = %c\n", *X);
  #pragma omp target device(Dev)
  printf("device X = %c\n", *X);
}

#define CHECK_DATA() check(&X, DevDefault)

int main(void) {
  int DevDefault = omp_get_default_device();
  int DevInit = omp_get_initial_device();

  //--------------------------------------------------
  // Initialize data on the host and default device.
  //--------------------------------------------------

  //      CHECK:   host X = h
  // CHECK-NEXT: device X = d
  char X = 'd';
  #pragma omp target enter data map(to:X)
  X = 'h';
  CHECK_DATA();

  //--------------------------------------------------
  // Check behavior when specifying host directly.
  //--------------------------------------------------

  // CHECK-NEXT: omp_is_initial_device() = 1
  // CHECK-NEXT:   host X = h
  // CHECK-NEXT: device X = d
  #pragma omp target device(DevInit) map(always,tofrom:X)
  printf("omp_is_initial_device() = %d\n", omp_is_initial_device());
  CHECK_DATA();

  // CHECK-NEXT: omp_is_initial_device() = 1
  // CHECK-NEXT:   host X = h
  // CHECK-NEXT: device X = d
  #pragma omp target teams device(DevInit) num_teams(1) map(always,tofrom:X)
  printf("omp_is_initial_device() = %d\n", omp_is_initial_device());
  CHECK_DATA();

  // Check that __kmpc_push_target_tripcount_mapper doesn't fail. I'm not sure
  // how to check that it actually pushes to the initial device.
  #pragma omp target teams device(DevInit) num_teams(1)
  #pragma omp distribute
  for (int i = 0; i < 2; ++i)
  ;

  // CHECK-NEXT:   host X = h
  // CHECK-NEXT: device X = d
  #pragma omp target data device(DevInit) map(always,tofrom:X)
  ;
  CHECK_DATA();

  // CHECK-NEXT:   host X = h
  // CHECK-NEXT: device X = d
  #pragma omp target enter data device(DevInit) map(always,to:X)
  ;
  CHECK_DATA();

  // CHECK-NEXT:   host X = h
  // CHECK-NEXT: device X = d
  #pragma omp target exit data device(DevInit) map(always,from:X)
  ;
  CHECK_DATA();

  // CHECK-NEXT:   host X = h
  // CHECK-NEXT: device X = d
  #pragma omp target update device(DevInit) to(X)
  ;
  CHECK_DATA();

  // CHECK-NEXT:   host X = h
  // CHECK-NEXT: device X = d
  #pragma omp target update device(DevInit) from(X)
  ;
  CHECK_DATA();

  //--------------------------------------------------
  // Check behavior when device defaults to host.
  //--------------------------------------------------

  omp_set_default_device(DevInit);

  // CHECK-NEXT: omp_is_initial_device() = 1
  // CHECK-NEXT:   host X = h
  // CHECK-NEXT: device X = d
  #pragma omp target map(always,tofrom:X)
  printf("omp_is_initial_device() = %d\n", omp_is_initial_device());
  CHECK_DATA();

  // CHECK-NEXT: omp_is_initial_device() = 1
  // CHECK-NEXT:   host X = h
  // CHECK-NEXT: device X = d
  #pragma omp target teams num_teams(1) map(always,tofrom:X)
  printf("omp_is_initial_device() = %d\n", omp_is_initial_device());
  CHECK_DATA();

  // Check that __kmpc_push_target_tripcount_mapper doesn't fail. I'm not sure
  // how to check that it actually pushes to the initial device.
  #pragma omp target teams num_teams(1)
  #pragma omp distribute
  for (int i = 0; i < 2; ++i)
  ;

  // CHECK-NEXT:   host X = h
  // CHECK-NEXT: device X = d
  #pragma omp target data map(always,tofrom:X)
  ;
  CHECK_DATA();

  // CHECK-NEXT:   host X = h
  // CHECK-NEXT: device X = d
  #pragma omp target enter data map(always,to:X)
  ;
  CHECK_DATA();

  // CHECK-NEXT:   host X = h
  // CHECK-NEXT: device X = d
  #pragma omp target exit data map(always,from:X)
  ;
  CHECK_DATA();

  // CHECK-NEXT:   host X = h
  // CHECK-NEXT: device X = d
  #pragma omp target update to(X)
  ;
  CHECK_DATA();

  // CHECK-NEXT:   host X = h
  // CHECK-NEXT: device X = d
  #pragma omp target update from(X)
  ;
  CHECK_DATA();

  return 0;
}<|MERGE_RESOLUTION|>--- conflicted
+++ resolved
@@ -6,12 +6,9 @@
 // - Works whether it's specified directly or as the default device.
 
 // RUN: %libomptarget-compile-run-and-check-generic
-<<<<<<< HEAD
-=======
 
 // amdgcn does not have printf definition
 // XFAIL: amdgcn-amd-amdhsa
->>>>>>> 3f9ee3c9
 
 #include <stdio.h>
 #include <omp.h>
