//===----RTLs/hsa/src/rtl.cpp - Target RTLs Implementation -------- C++ -*-===//
//
// Part of the LLVM Project, under the Apache License v2.0 with LLVM Exceptions.
// See https://llvm.org/LICENSE.txt for license information.
// SPDX-License-Identifier: Apache-2.0 WITH LLVM-exception
//
//===----------------------------------------------------------------------===//
//
// RTL for hsa machine
//
//===----------------------------------------------------------------------===//

#include <algorithm>
#include <assert.h>
#include <cstdio>
#include <cstdlib>
#include <cstring>
#include <dlfcn.h>
#include <elf.h>
#include <ffi.h>
#include <fstream>
#include <iostream>
#include <libelf.h>
#include <list>
#include <memory>
#include <mutex>
#include <shared_mutex>
#include <thread>
#include <unordered_map>
#include <vector>

// Header from ATMI interface
#include "atmi_interop_hsa.h"
#include "atmi_runtime.h"

#include "internal.h"

#include "Debug.h"
#include "get_elf_mach_gfx_name.h"
#include "omptargetplugin.h"
#include "print_tracing.h"

#include "llvm/Frontend/OpenMP/OMPGridValues.h"

#ifndef TARGET_NAME
#define TARGET_NAME AMDHSA
#endif
#define DEBUG_PREFIX "Target " GETNAME(TARGET_NAME) " RTL"

// hostrpc interface, FIXME: consider moving to its own include these are
// statically linked into amdgpu/plugin if present from hostrpc_services.a,
// linked as --whole-archive to override the weak symbols that are used to
// implement a fallback for toolchains that do not yet have a hostrpc library.
extern "C" {
unsigned long hostrpc_assign_buffer(hsa_agent_t agent, hsa_queue_t *this_Q,
                                    uint32_t device_id);
hsa_status_t hostrpc_init();
hsa_status_t hostrpc_terminate();

__attribute__((weak)) hsa_status_t hostrpc_init() { return HSA_STATUS_SUCCESS; }
__attribute__((weak)) hsa_status_t hostrpc_terminate() {
  return HSA_STATUS_SUCCESS;
}
__attribute__((weak)) unsigned long
hostrpc_assign_buffer(hsa_agent_t, hsa_queue_t *, uint32_t device_id) {
  DP("Warning: Attempting to assign hostrpc to device %u, but hostrpc library "
     "missing\n",
     device_id);
  return 0;
}
}

int print_kernel_trace;

<<<<<<< HEAD
#undef check // Drop definition from internal.h
=======
>>>>>>> 21f3f750
#ifdef OMPTARGET_DEBUG
#define check(msg, status)                                                     \
  if (status != ATMI_STATUS_SUCCESS) {                                         \
    DP(#msg " failed\n");                                                      \
  } else {                                                                     \
    DP(#msg " succeeded\n");                                                   \
  }
#else
#define check(msg, status)                                                     \
  {}
#endif

#include "elf_common.h"

/// Keep entries table per device
struct FuncOrGblEntryTy {
  __tgt_target_table Table;
  std::vector<__tgt_offload_entry> Entries;
};

enum ExecutionModeType {
  SPMD,    // constructors, destructors,
           // combined constructs (`teams distribute parallel for [simd]`)
  GENERIC, // everything else
  NONE
};

struct KernelArgPool {
private:
  static pthread_mutex_t mutex;

public:
  uint32_t kernarg_segment_size;
  void *kernarg_region = nullptr;
  std::queue<int> free_kernarg_segments;

  uint32_t kernarg_size_including_implicit() {
    return kernarg_segment_size + sizeof(atmi_implicit_args_t);
  }

  ~KernelArgPool() {
    if (kernarg_region) {
      auto r = hsa_amd_memory_pool_free(kernarg_region);
<<<<<<< HEAD
      assert(r == HSA_STATUS_SUCCESS);
      if (r != HSA_STATUS_SUCCESS) {
        printf("[%s:%d] %s failed: %s\n", __FILE__, __LINE__,
               "Memory pool free", get_error_string(r));
        exit(1);
=======
      if (r != HSA_STATUS_SUCCESS) {
        DP("hsa_amd_memory_pool_free failed: %s\n", get_error_string(r));
>>>>>>> 21f3f750
      }
    }
  }

  // Can't really copy or move a mutex
  KernelArgPool() = default;
  KernelArgPool(const KernelArgPool &) = delete;
  KernelArgPool(KernelArgPool &&) = delete;

  KernelArgPool(uint32_t kernarg_segment_size)
      : kernarg_segment_size(kernarg_segment_size) {

    // atmi uses one pool per kernel for all gpus, with a fixed upper size
    // preserving that exact scheme here, including the queue<int>
<<<<<<< HEAD
    {
      hsa_status_t err = hsa_amd_memory_pool_allocate(
          atl_gpu_kernarg_pools[0],
          kernarg_size_including_implicit() * MAX_NUM_KERNELS, 0,
          &kernarg_region);
      if (err != HSA_STATUS_SUCCESS) {
        printf("[%s:%d] %s failed: %s\n", __FILE__, __LINE__,
               "Allocating memory for the executable-kernel",
               get_error_string(err));
        exit(1);
      }
      core::allow_access_to_all_gpu_agents(kernarg_region);

      for (int i = 0; i < MAX_NUM_KERNELS; i++) {
        free_kernarg_segments.push(i);
=======

    hsa_status_t err = hsa_amd_memory_pool_allocate(
        atl_gpu_kernarg_pools[0],
        kernarg_size_including_implicit() * MAX_NUM_KERNELS, 0,
        &kernarg_region);

    if (err != HSA_STATUS_SUCCESS) {
      DP("hsa_amd_memory_pool_allocate failed: %s\n", get_error_string(err));
      kernarg_region = nullptr; // paranoid
      return;
    }

    err = core::allow_access_to_all_gpu_agents(kernarg_region);
    if (err != HSA_STATUS_SUCCESS) {
      DP("hsa allow_access_to_all_gpu_agents failed: %s\n",
         get_error_string(err));
      auto r = hsa_amd_memory_pool_free(kernarg_region);
      if (r != HSA_STATUS_SUCCESS) {
        // if free failed, can't do anything more to resolve it
        DP("hsa memory poll free failed: %s\n", get_error_string(err));
>>>>>>> 21f3f750
      }
      kernarg_region = nullptr;
      return;
    }

    for (int i = 0; i < MAX_NUM_KERNELS; i++) {
      free_kernarg_segments.push(i);
    }
  }

  void *allocate(uint64_t arg_num) {
    assert((arg_num * sizeof(void *)) == kernarg_segment_size);
    lock l(&mutex);
    void *res = nullptr;
    if (!free_kernarg_segments.empty()) {

      int free_idx = free_kernarg_segments.front();
      res = static_cast<void *>(static_cast<char *>(kernarg_region) +
                                (free_idx * kernarg_size_including_implicit()));
      assert(free_idx == pointer_to_index(res));
      free_kernarg_segments.pop();
    }
    return res;
  }

  void deallocate(void *ptr) {
    lock l(&mutex);
    int idx = pointer_to_index(ptr);
    free_kernarg_segments.push(idx);
  }

private:
  int pointer_to_index(void *ptr) {
    ptrdiff_t bytes =
        static_cast<char *>(ptr) - static_cast<char *>(kernarg_region);
    assert(bytes >= 0);
    assert(bytes % kernarg_size_including_implicit() == 0);
    return bytes / kernarg_size_including_implicit();
  }
  struct lock {
    lock(pthread_mutex_t *m) : m(m) { pthread_mutex_lock(m); }
    ~lock() { pthread_mutex_unlock(m); }
    pthread_mutex_t *m;
  };
};
pthread_mutex_t KernelArgPool::mutex = PTHREAD_MUTEX_INITIALIZER;

std::unordered_map<std::string /*kernel*/, std::unique_ptr<KernelArgPool>>
    KernelArgPoolMap;

/// Use a single entity to encode a kernel and a set of flags
struct KernelTy {
  // execution mode of kernel
  // 0 - SPMD mode (without master warp)
  // 1 - Generic mode (with master warp)
  int8_t ExecutionMode;
  int16_t ConstWGSize;
  int32_t device_id;
  void *CallStackAddr = nullptr;
  const char *Name;

  KernelTy(int8_t _ExecutionMode, int16_t _ConstWGSize, int32_t _device_id,
           void *_CallStackAddr, const char *_Name,
           uint32_t _kernarg_segment_size)
      : ExecutionMode(_ExecutionMode), ConstWGSize(_ConstWGSize),
        device_id(_device_id), CallStackAddr(_CallStackAddr), Name(_Name) {
    DP("Construct kernelinfo: ExecMode %d\n", ExecutionMode);

    std::string N(_Name);
    if (KernelArgPoolMap.find(N) == KernelArgPoolMap.end()) {
      KernelArgPoolMap.insert(
          std::make_pair(N, std::unique_ptr<KernelArgPool>(
                                new KernelArgPool(_kernarg_segment_size))));
    }
  }
};

/// List that contains all the kernels.
/// FIXME: we may need this to be per device and per library.
std::list<KernelTy> KernelsList;

// ATMI API to get gpu and gpu memory place
static atmi_place_t get_gpu_place(int device_id) {
  return ATMI_PLACE_GPU(0, device_id);
}
static atmi_mem_place_t get_gpu_mem_place(int device_id) {
  return ATMI_MEM_PLACE_GPU_MEM(0, device_id, 0);
}

static std::vector<hsa_agent_t> find_gpu_agents() {
  std::vector<hsa_agent_t> res;

  hsa_status_t err = hsa_iterate_agents(
      [](hsa_agent_t agent, void *data) -> hsa_status_t {
        std::vector<hsa_agent_t> *res =
            static_cast<std::vector<hsa_agent_t> *>(data);

        hsa_device_type_t device_type;
        // get_info fails iff HSA runtime not yet initialized
        hsa_status_t err =
            hsa_agent_get_info(agent, HSA_AGENT_INFO_DEVICE, &device_type);
        if (print_kernel_trace > 0 && err != HSA_STATUS_SUCCESS)
          printf("rtl.cpp: err %d\n", err);
        assert(err == HSA_STATUS_SUCCESS);

        if (device_type == HSA_DEVICE_TYPE_GPU) {
          res->push_back(agent);
        }
        return HSA_STATUS_SUCCESS;
      },
      &res);

  // iterate_agents fails iff HSA runtime not yet initialized
  if (print_kernel_trace > 0 && err != HSA_STATUS_SUCCESS)
    printf("rtl.cpp: err %d\n", err);
  assert(err == HSA_STATUS_SUCCESS);
  return res;
}

static void callbackQueue(hsa_status_t status, hsa_queue_t *source,
                          void *data) {
  if (status != HSA_STATUS_SUCCESS) {
    const char *status_string;
    if (hsa_status_string(status, &status_string) != HSA_STATUS_SUCCESS) {
      status_string = "unavailable";
    }
    fprintf(stderr, "[%s:%d] GPU error in queue %p %d (%s)\n", __FILE__,
            __LINE__, source, status, status_string);
    abort();
  }
}

namespace core {
namespace {
void packet_store_release(uint32_t *packet, uint16_t header, uint16_t rest) {
  __atomic_store_n(packet, header | (rest << 16), __ATOMIC_RELEASE);
}

uint16_t create_header() {
  uint16_t header = HSA_PACKET_TYPE_KERNEL_DISPATCH << HSA_PACKET_HEADER_TYPE;
  header |= HSA_FENCE_SCOPE_SYSTEM << HSA_PACKET_HEADER_ACQUIRE_FENCE_SCOPE;
  header |= HSA_FENCE_SCOPE_SYSTEM << HSA_PACKET_HEADER_RELEASE_FENCE_SCOPE;
  return header;
}
} // namespace
} // namespace core

/// Class containing all the device information
class RTLDeviceInfoTy {
  std::vector<std::list<FuncOrGblEntryTy>> FuncGblEntries;

public:
  // load binary populates symbol tables and mutates various global state
  // run uses those symbol tables
  std::shared_timed_mutex load_run_lock;

  int NumberOfDevices;

  // GPU devices
  std::vector<hsa_agent_t> HSAAgents;
  std::vector<hsa_queue_t *> HSAQueues; // one per gpu

  // Device properties
  std::vector<int> ComputeUnits;
  std::vector<int> GroupsPerDevice;
  std::vector<int> ThreadsPerGroup;
  std::vector<int> WarpSize;
  std::vector<std::string> GPUName;

  // OpenMP properties
  std::vector<int> NumTeams;
  std::vector<int> NumThreads;

  // OpenMP Environment properties
  int EnvNumTeams;
  int EnvTeamLimit;
  int EnvMaxTeamsDefault;

  // OpenMP Requires Flags
  int64_t RequiresFlags;

  // Resource pools
  SignalPoolT FreeSignalPool;

  std::vector<hsa_executable_t> HSAExecutables;

  struct atmiFreePtrDeletor {
    void operator()(void *p) {
      atmi_free(p); // ignore failure to free
    }
  };

  // device_State shared across loaded binaries, error if inconsistent size
  std::vector<std::pair<std::unique_ptr<void, atmiFreePtrDeletor>, uint64_t>>
      deviceStateStore;

  static const unsigned HardTeamLimit =
      (1 << 16) - 1; // 64K needed to fit in uint16
  static const int DefaultNumTeams = 128;
  static const int Max_Teams =
      llvm::omp::AMDGPUGpuGridValues[llvm::omp::GVIDX::GV_Max_Teams];
  static const int Warp_Size =
      llvm::omp::AMDGPUGpuGridValues[llvm::omp::GVIDX::GV_Warp_Size];
  static const int Max_WG_Size =
      llvm::omp::AMDGPUGpuGridValues[llvm::omp::GVIDX::GV_Max_WG_Size];
  static const int Default_WG_Size =
      llvm::omp::AMDGPUGpuGridValues[llvm::omp::GVIDX::GV_Default_WG_Size];

  using MemcpyFunc = atmi_status_t (*)(hsa_signal_t, void *, const void *,
                                       size_t size, hsa_agent_t);
  atmi_status_t freesignalpool_memcpy(void *dest, const void *src, size_t size,
                                      MemcpyFunc Func, int32_t deviceId) {
    hsa_agent_t agent = HSAAgents[deviceId];
    hsa_signal_t s = FreeSignalPool.pop();
    if (s.handle == 0) {
      return ATMI_STATUS_ERROR;
    }
    atmi_status_t r = Func(s, dest, src, size, agent);
    FreeSignalPool.push(s);
    return r;
  }

  atmi_status_t freesignalpool_memcpy_d2h(void *dest, const void *src,
                                          size_t size, int32_t deviceId) {
    return freesignalpool_memcpy(dest, src, size, atmi_memcpy_d2h, deviceId);
  }

  atmi_status_t freesignalpool_memcpy_h2d(void *dest, const void *src,
                                          size_t size, int32_t deviceId) {
    return freesignalpool_memcpy(dest, src, size, atmi_memcpy_h2d, deviceId);
  }

  // Record entry point associated with device
  void addOffloadEntry(int32_t device_id, __tgt_offload_entry entry) {
    assert(device_id < (int32_t)FuncGblEntries.size() &&
           "Unexpected device id!");
    FuncOrGblEntryTy &E = FuncGblEntries[device_id].back();

    E.Entries.push_back(entry);
  }

  // Return true if the entry is associated with device
  bool findOffloadEntry(int32_t device_id, void *addr) {
    assert(device_id < (int32_t)FuncGblEntries.size() &&
           "Unexpected device id!");
    FuncOrGblEntryTy &E = FuncGblEntries[device_id].back();

    for (auto &it : E.Entries) {
      if (it.addr == addr)
        return true;
    }

    return false;
  }

  // Return the pointer to the target entries table
  __tgt_target_table *getOffloadEntriesTable(int32_t device_id) {
    assert(device_id < (int32_t)FuncGblEntries.size() &&
           "Unexpected device id!");
    FuncOrGblEntryTy &E = FuncGblEntries[device_id].back();

    int32_t size = E.Entries.size();

    // Table is empty
    if (!size)
      return 0;

    __tgt_offload_entry *begin = &E.Entries[0];
    __tgt_offload_entry *end = &E.Entries[size - 1];

    // Update table info according to the entries and return the pointer
    E.Table.EntriesBegin = begin;
    E.Table.EntriesEnd = ++end;

    return &E.Table;
  }

  // Clear entries table for a device
  void clearOffloadEntriesTable(int device_id) {
    assert(device_id < (int32_t)FuncGblEntries.size() &&
           "Unexpected device id!");
    FuncGblEntries[device_id].emplace_back();
    FuncOrGblEntryTy &E = FuncGblEntries[device_id].back();
    // KernelArgPoolMap.clear();
    E.Entries.clear();
    E.Table.EntriesBegin = E.Table.EntriesEnd = 0;
  }

  RTLDeviceInfoTy() {
    // LIBOMPTARGET_KERNEL_TRACE provides a kernel launch trace to stderr
    // anytime. You do not need a debug library build.
    //  0 => no tracing
    //  1 => tracing dispatch only
    // >1 => verbosity increase
    if (char *envStr = getenv("LIBOMPTARGET_KERNEL_TRACE"))
      print_kernel_trace = atoi(envStr);
    else
      print_kernel_trace = 0;

    DP("Start initializing HSA-ATMI\n");
    atmi_status_t err = atmi_init();
    if (err != ATMI_STATUS_SUCCESS) {
      DP("Error when initializing HSA-ATMI\n");
      return;
    }
    // Init hostcall soon after initializing ATMI
    hostrpc_init();

    HSAAgents = find_gpu_agents();
    NumberOfDevices = (int)HSAAgents.size();

    if (NumberOfDevices == 0) {
      DP("There are no devices supporting HSA.\n");
      return;
    } else {
      DP("There are %d devices supporting HSA.\n", NumberOfDevices);
    }

    // Init the device info
    HSAQueues.resize(NumberOfDevices);
    FuncGblEntries.resize(NumberOfDevices);
    ThreadsPerGroup.resize(NumberOfDevices);
    ComputeUnits.resize(NumberOfDevices);
    GPUName.resize(NumberOfDevices);
    GroupsPerDevice.resize(NumberOfDevices);
    WarpSize.resize(NumberOfDevices);
    NumTeams.resize(NumberOfDevices);
    NumThreads.resize(NumberOfDevices);
    deviceStateStore.resize(NumberOfDevices);

    for (int i = 0; i < NumberOfDevices; i++) {
      HSAQueues[i] = nullptr;
    }

    for (int i = 0; i < NumberOfDevices; i++) {
      uint32_t queue_size = 0;
      {
<<<<<<< HEAD
        hsa_status_t err;
        err = hsa_agent_get_info(HSAAgents[i], HSA_AGENT_INFO_QUEUE_MAX_SIZE,
                                 &queue_size);
        if (err != HSA_STATUS_SUCCESS) {
          printf("[%s:%d] %s failed: %s\n", __FILE__, __LINE__,
                 "Querying the agent maximum queue size",
                 get_error_string(err));
          exit(1);
=======
        hsa_status_t err = hsa_agent_get_info(
            HSAAgents[i], HSA_AGENT_INFO_QUEUE_MAX_SIZE, &queue_size);
        if (err != HSA_STATUS_SUCCESS) {
          DP("HSA query QUEUE_MAX_SIZE failed for agent %d\n", i);
          return;
>>>>>>> 21f3f750
        }
        if (queue_size > core::Runtime::getInstance().getMaxQueueSize()) {
          queue_size = core::Runtime::getInstance().getMaxQueueSize();
        }
      }

      hsa_status_t rc = hsa_queue_create(
          HSAAgents[i], queue_size, HSA_QUEUE_TYPE_MULTI, callbackQueue, NULL,
          UINT32_MAX, UINT32_MAX, &HSAQueues[i]);
      if (rc != HSA_STATUS_SUCCESS) {
        DP("Failed to create HSA queue %d\n", i);
        return;
      }

      deviceStateStore[i] = {nullptr, 0};
    }

    for (int i = 0; i < NumberOfDevices; i++) {
      ThreadsPerGroup[i] = RTLDeviceInfoTy::Default_WG_Size;
      GroupsPerDevice[i] = RTLDeviceInfoTy::DefaultNumTeams;
      ComputeUnits[i] = 1;
      DP("Device %d: Initial groupsPerDevice %d & threadsPerGroup %d\n", i,
         GroupsPerDevice[i], ThreadsPerGroup[i]);
    }

    // Get environment variables regarding teams
    char *envStr = getenv("OMP_TEAM_LIMIT");
    if (envStr) {
      // OMP_TEAM_LIMIT has been set
      EnvTeamLimit = std::stoi(envStr);
      DP("Parsed OMP_TEAM_LIMIT=%d\n", EnvTeamLimit);
    } else {
      EnvTeamLimit = -1;
    }
    envStr = getenv("OMP_NUM_TEAMS");
    if (envStr) {
      // OMP_NUM_TEAMS has been set
      EnvNumTeams = std::stoi(envStr);
      DP("Parsed OMP_NUM_TEAMS=%d\n", EnvNumTeams);
    } else {
      EnvNumTeams = -1;
    }
    // Get environment variables regarding expMaxTeams
    envStr = getenv("OMP_MAX_TEAMS_DEFAULT");
    if (envStr) {
      EnvMaxTeamsDefault = std::stoi(envStr);
      DP("Parsed OMP_MAX_TEAMS_DEFAULT=%d\n", EnvMaxTeamsDefault);
    } else {
      EnvMaxTeamsDefault = -1;
    }

    // Default state.
    RequiresFlags = OMP_REQ_UNDEFINED;
  }

  void DestroyHSAExecutables() {
    hsa_status_t Err;
    for (uint32_t I = 0; I < HSAExecutables.size(); I++) {
      Err = hsa_executable_destroy(HSAExecutables[I]);
      if (Err != HSA_STATUS_SUCCESS) {
        printf("[%s:%d] %s failed: %s\n", __FILE__, __LINE__,
               "Destroying executable", get_error_string(Err));
        return;
      }
    }
  }

  ~RTLDeviceInfoTy() {
    DP("Finalizing the HSA-ATMI DeviceInfo.\n");
    // Run destructors on types that use HSA before
    // atmi_finalize removes access to it
    deviceStateStore.clear();
    KernelArgPoolMap.clear();
    // Terminate hostrpc before finalizing ATMI
    hostrpc_terminate();

<<<<<<< HEAD
    DestroyHSAExecutables();
=======
    for (uint32_t I = 0; I < HSAExecutables.size(); I++) {
      hsa_status_t Err = hsa_executable_destroy(HSAExecutables[I]);
      if (Err != HSA_STATUS_SUCCESS) {
        DP("[%s:%d] %s failed: %s\n", __FILE__, __LINE__,
           "Destroying executable", get_error_string(Err));
      }
    }

>>>>>>> 21f3f750
    atmi_finalize();
  }
};

pthread_mutex_t SignalPoolT::mutex = PTHREAD_MUTEX_INITIALIZER;

// TODO: May need to drop the trailing to fields until deviceRTL is updated
struct omptarget_device_environmentTy {
  int32_t debug_level; // gets value of envvar LIBOMPTARGET_DEVICE_RTL_DEBUG
                       // only useful for Debug build of deviceRTLs
  int32_t num_devices; // gets number of active offload devices
  int32_t device_num;  // gets a value 0 to num_devices-1
};

static RTLDeviceInfoTy DeviceInfo;

namespace {

int32_t dataRetrieve(int32_t DeviceId, void *HstPtr, void *TgtPtr, int64_t Size,
                     __tgt_async_info *AsyncInfo) {
  assert(AsyncInfo && "AsyncInfo is nullptr");
  assert(DeviceId < DeviceInfo.NumberOfDevices && "Device ID too large");
  // Return success if we are not copying back to host from target.
  if (!HstPtr)
    return OFFLOAD_SUCCESS;
  atmi_status_t err;
  DP("Retrieve data %ld bytes, (tgt:%016llx) -> (hst:%016llx).\n", Size,
     (long long unsigned)(Elf64_Addr)TgtPtr,
     (long long unsigned)(Elf64_Addr)HstPtr);

  err = DeviceInfo.freesignalpool_memcpy_d2h(HstPtr, TgtPtr, (size_t)Size,
                                             DeviceId);

  if (err != ATMI_STATUS_SUCCESS) {
    DP("Error when copying data from device to host. Pointers: "
       "host = 0x%016lx, device = 0x%016lx, size = %lld\n",
       (Elf64_Addr)HstPtr, (Elf64_Addr)TgtPtr, (unsigned long long)Size);
    return OFFLOAD_FAIL;
  }
  DP("DONE Retrieve data %ld bytes, (tgt:%016llx) -> (hst:%016llx).\n", Size,
     (long long unsigned)(Elf64_Addr)TgtPtr,
     (long long unsigned)(Elf64_Addr)HstPtr);
  return OFFLOAD_SUCCESS;
}

int32_t dataSubmit(int32_t DeviceId, void *TgtPtr, void *HstPtr, int64_t Size,
                   __tgt_async_info *AsyncInfo) {
  assert(AsyncInfo && "AsyncInfo is nullptr");
  atmi_status_t err;
  assert(DeviceId < DeviceInfo.NumberOfDevices && "Device ID too large");
  // Return success if we are not doing host to target.
  if (!HstPtr)
    return OFFLOAD_SUCCESS;

  DP("Submit data %ld bytes, (hst:%016llx) -> (tgt:%016llx).\n", Size,
     (long long unsigned)(Elf64_Addr)HstPtr,
     (long long unsigned)(Elf64_Addr)TgtPtr);
  err = DeviceInfo.freesignalpool_memcpy_h2d(TgtPtr, HstPtr, (size_t)Size,
                                             DeviceId);
  if (err != ATMI_STATUS_SUCCESS) {
    DP("Error when copying data from host to device. Pointers: "
       "host = 0x%016lx, device = 0x%016lx, size = %lld\n",
       (Elf64_Addr)HstPtr, (Elf64_Addr)TgtPtr, (unsigned long long)Size);
    return OFFLOAD_FAIL;
  }
  return OFFLOAD_SUCCESS;
}

// Async.
// The implementation was written with cuda streams in mind. The semantics of
// that are to execute kernels on a queue in order of insertion. A synchronise
// call then makes writes visible between host and device. This means a series
// of N data_submit_async calls are expected to execute serially. HSA offers
// various options to run the data copies concurrently. This may require changes
// to libomptarget.

// __tgt_async_info* contains a void * Queue. Queue = 0 is used to indicate that
// there are no outstanding kernels that need to be synchronized. Any async call
// may be passed a Queue==0, at which point the cuda implementation will set it
// to non-null (see getStream). The cuda streams are per-device. Upstream may
// change this interface to explicitly initialize the AsyncInfo_pointer, but
// until then hsa lazily initializes it as well.

void initAsyncInfo(__tgt_async_info *AsyncInfo) {
  // set non-null while using async calls, return to null to indicate completion
  assert(AsyncInfo);
  if (!AsyncInfo->Queue) {
    AsyncInfo->Queue = reinterpret_cast<void *>(UINT64_MAX);
  }
}
void finiAsyncInfo(__tgt_async_info *AsyncInfo) {
  assert(AsyncInfo);
  assert(AsyncInfo->Queue);
  AsyncInfo->Queue = 0;
}

bool elf_machine_id_is_amdgcn(__tgt_device_image *image) {
  const uint16_t amdgcnMachineID = 224; // EM_AMDGPU may not be in system elf.h
  int32_t r = elf_check_machine(image, amdgcnMachineID);
  if (!r) {
    DP("Supported machine ID not found\n");
  }
  return r;
}

uint32_t elf_e_flags(__tgt_device_image *image) {
  char *img_begin = (char *)image->ImageStart;
  size_t img_size = (char *)image->ImageEnd - img_begin;

  Elf *e = elf_memory(img_begin, img_size);
  if (!e) {
    DP("Unable to get ELF handle: %s!\n", elf_errmsg(-1));
    return 0;
  }

  Elf64_Ehdr *eh64 = elf64_getehdr(e);

  if (!eh64) {
    DP("Unable to get machine ID from ELF file!\n");
    elf_end(e);
    return 0;
  }

  uint32_t Flags = eh64->e_flags;

  elf_end(e);
  DP("ELF Flags: 0x%x\n", Flags);
  return Flags;
}
} // namespace

int32_t __tgt_rtl_is_valid_binary(__tgt_device_image *image) {
  return elf_machine_id_is_amdgcn(image);
}

int __tgt_rtl_number_of_devices() { return DeviceInfo.NumberOfDevices; }

int64_t __tgt_rtl_init_requires(int64_t RequiresFlags) {
  DP("Init requires flags to %ld\n", RequiresFlags);
  DeviceInfo.RequiresFlags = RequiresFlags;
  return RequiresFlags;
}

int32_t __tgt_rtl_init_device(int device_id) {
  hsa_status_t err;

  // this is per device id init
  DP("Initialize the device id: %d\n", device_id);

  hsa_agent_t agent = DeviceInfo.HSAAgents[device_id];

  // Get number of Compute Unit
  uint32_t compute_units = 0;
  err = hsa_agent_get_info(
      agent, (hsa_agent_info_t)HSA_AMD_AGENT_INFO_COMPUTE_UNIT_COUNT,
      &compute_units);
  if (err != HSA_STATUS_SUCCESS) {
    DeviceInfo.ComputeUnits[device_id] = 1;
    DP("Error getting compute units : settiing to 1\n");
  } else {
    DeviceInfo.ComputeUnits[device_id] = compute_units;
    DP("Using %d compute unis per grid\n", DeviceInfo.ComputeUnits[device_id]);
  }

  char GetInfoName[64]; // 64 max size returned by get info
  err = hsa_agent_get_info(agent, (hsa_agent_info_t)HSA_AGENT_INFO_NAME,
                           (void *)GetInfoName);
  if (err)
    DeviceInfo.GPUName[device_id] = "--unknown gpu--";
  else {
    DeviceInfo.GPUName[device_id] = GetInfoName;
  }

  if (print_kernel_trace & STARTUP_DETAILS)
    fprintf(stderr, "Device#%-2d CU's: %2d %s\n", device_id,
            DeviceInfo.ComputeUnits[device_id],
            DeviceInfo.GPUName[device_id].c_str());

  // Query attributes to determine number of threads/block and blocks/grid.
  uint16_t workgroup_max_dim[3];
  err = hsa_agent_get_info(agent, HSA_AGENT_INFO_WORKGROUP_MAX_DIM,
                           &workgroup_max_dim);
  if (err != HSA_STATUS_SUCCESS) {
    DeviceInfo.GroupsPerDevice[device_id] = RTLDeviceInfoTy::DefaultNumTeams;
    DP("Error getting grid dims: num groups : %d\n",
       RTLDeviceInfoTy::DefaultNumTeams);
  } else if (workgroup_max_dim[0] <= RTLDeviceInfoTy::HardTeamLimit) {
    DeviceInfo.GroupsPerDevice[device_id] = workgroup_max_dim[0];
    DP("Using %d ROCm blocks per grid\n",
       DeviceInfo.GroupsPerDevice[device_id]);
  } else {
    DeviceInfo.GroupsPerDevice[device_id] = RTLDeviceInfoTy::HardTeamLimit;
    DP("Max ROCm blocks per grid %d exceeds the hard team limit %d, capping "
       "at the hard limit\n",
       workgroup_max_dim[0], RTLDeviceInfoTy::HardTeamLimit);
  }

  // Get thread limit
  hsa_dim3_t grid_max_dim;
  err = hsa_agent_get_info(agent, HSA_AGENT_INFO_GRID_MAX_DIM, &grid_max_dim);
  if (err == HSA_STATUS_SUCCESS) {
    DeviceInfo.ThreadsPerGroup[device_id] =
        reinterpret_cast<uint32_t *>(&grid_max_dim)[0] /
        DeviceInfo.GroupsPerDevice[device_id];
    if ((DeviceInfo.ThreadsPerGroup[device_id] >
         RTLDeviceInfoTy::Max_WG_Size) ||
        DeviceInfo.ThreadsPerGroup[device_id] == 0) {
      DP("Capped thread limit: %d\n", RTLDeviceInfoTy::Max_WG_Size);
      DeviceInfo.ThreadsPerGroup[device_id] = RTLDeviceInfoTy::Max_WG_Size;
    } else {
      DP("Using ROCm Queried thread limit: %d\n",
         DeviceInfo.ThreadsPerGroup[device_id]);
    }
  } else {
    DeviceInfo.ThreadsPerGroup[device_id] = RTLDeviceInfoTy::Max_WG_Size;
    DP("Error getting max block dimension, use default:%d \n",
       RTLDeviceInfoTy::Max_WG_Size);
  }

  // Get wavefront size
  uint32_t wavefront_size = 0;
  err =
      hsa_agent_get_info(agent, HSA_AGENT_INFO_WAVEFRONT_SIZE, &wavefront_size);
  if (err == HSA_STATUS_SUCCESS) {
    DP("Queried wavefront size: %d\n", wavefront_size);
    DeviceInfo.WarpSize[device_id] = wavefront_size;
  } else {
    DP("Default wavefront size: %d\n",
       llvm::omp::AMDGPUGpuGridValues[llvm::omp::GVIDX::GV_Warp_Size]);
    DeviceInfo.WarpSize[device_id] =
        llvm::omp::AMDGPUGpuGridValues[llvm::omp::GVIDX::GV_Warp_Size];
  }

  // Adjust teams to the env variables
  if (DeviceInfo.EnvTeamLimit > 0 &&
      DeviceInfo.GroupsPerDevice[device_id] > DeviceInfo.EnvTeamLimit) {
    DeviceInfo.GroupsPerDevice[device_id] = DeviceInfo.EnvTeamLimit;
    DP("Capping max groups per device to OMP_TEAM_LIMIT=%d\n",
       DeviceInfo.EnvTeamLimit);
  }

  // Set default number of teams
  if (DeviceInfo.EnvNumTeams > 0) {
    DeviceInfo.NumTeams[device_id] = DeviceInfo.EnvNumTeams;
    DP("Default number of teams set according to environment %d\n",
       DeviceInfo.EnvNumTeams);
  } else {
    char *TeamsPerCUEnvStr = getenv("OMP_TARGET_TEAMS_PER_PROC");
    int TeamsPerCU = 1; // default number of teams per CU is 1
    if (TeamsPerCUEnvStr) {
      TeamsPerCU = std::stoi(TeamsPerCUEnvStr);
    }

    DeviceInfo.NumTeams[device_id] =
        TeamsPerCU * DeviceInfo.ComputeUnits[device_id];
    DP("Default number of teams = %d * number of compute units %d\n",
       TeamsPerCU, DeviceInfo.ComputeUnits[device_id]);
  }

  if (DeviceInfo.NumTeams[device_id] > DeviceInfo.GroupsPerDevice[device_id]) {
    DeviceInfo.NumTeams[device_id] = DeviceInfo.GroupsPerDevice[device_id];
    DP("Default number of teams exceeds device limit, capping at %d\n",
       DeviceInfo.GroupsPerDevice[device_id]);
  }

  // Set default number of threads
  DeviceInfo.NumThreads[device_id] = RTLDeviceInfoTy::Default_WG_Size;
  DP("Default number of threads set according to library's default %d\n",
     RTLDeviceInfoTy::Default_WG_Size);
  if (DeviceInfo.NumThreads[device_id] >
      DeviceInfo.ThreadsPerGroup[device_id]) {
    DeviceInfo.NumTeams[device_id] = DeviceInfo.ThreadsPerGroup[device_id];
    DP("Default number of threads exceeds device limit, capping at %d\n",
       DeviceInfo.ThreadsPerGroup[device_id]);
  }

  DP("Device %d: default limit for groupsPerDevice %d & threadsPerGroup %d\n",
     device_id, DeviceInfo.GroupsPerDevice[device_id],
     DeviceInfo.ThreadsPerGroup[device_id]);

  DP("Device %d: wavefront size %d, total threads %d x %d = %d\n", device_id,
     DeviceInfo.WarpSize[device_id], DeviceInfo.ThreadsPerGroup[device_id],
     DeviceInfo.GroupsPerDevice[device_id],
     DeviceInfo.GroupsPerDevice[device_id] *
         DeviceInfo.ThreadsPerGroup[device_id]);

  return OFFLOAD_SUCCESS;
}

namespace {
Elf64_Shdr *find_only_SHT_HASH(Elf *elf) {
  size_t N;
  int rc = elf_getshdrnum(elf, &N);
  if (rc != 0) {
    return nullptr;
  }

  Elf64_Shdr *result = nullptr;
  for (size_t i = 0; i < N; i++) {
    Elf_Scn *scn = elf_getscn(elf, i);
    if (scn) {
      Elf64_Shdr *shdr = elf64_getshdr(scn);
      if (shdr) {
        if (shdr->sh_type == SHT_HASH) {
          if (result == nullptr) {
            result = shdr;
          } else {
            // multiple SHT_HASH sections not handled
            return nullptr;
          }
        }
      }
    }
  }
  return result;
}

const Elf64_Sym *elf_lookup(Elf *elf, char *base, Elf64_Shdr *section_hash,
                            const char *symname) {

  assert(section_hash);
  size_t section_symtab_index = section_hash->sh_link;
  Elf64_Shdr *section_symtab =
      elf64_getshdr(elf_getscn(elf, section_symtab_index));
  size_t section_strtab_index = section_symtab->sh_link;

  const Elf64_Sym *symtab =
      reinterpret_cast<const Elf64_Sym *>(base + section_symtab->sh_offset);

  const uint32_t *hashtab =
      reinterpret_cast<const uint32_t *>(base + section_hash->sh_offset);

  // Layout:
  // nbucket
  // nchain
  // bucket[nbucket]
  // chain[nchain]
  uint32_t nbucket = hashtab[0];
  const uint32_t *bucket = &hashtab[2];
  const uint32_t *chain = &hashtab[nbucket + 2];

  const size_t max = strlen(symname) + 1;
  const uint32_t hash = elf_hash(symname);
  for (uint32_t i = bucket[hash % nbucket]; i != 0; i = chain[i]) {
    char *n = elf_strptr(elf, section_strtab_index, symtab[i].st_name);
    if (strncmp(symname, n, max) == 0) {
      return &symtab[i];
    }
  }

  return nullptr;
}

typedef struct {
  void *addr = nullptr;
  uint32_t size = UINT32_MAX;
  uint32_t sh_type = SHT_NULL;
} symbol_info;

int get_symbol_info_without_loading(Elf *elf, char *base, const char *symname,
                                    symbol_info *res) {
  if (elf_kind(elf) != ELF_K_ELF) {
    return 1;
  }

  Elf64_Shdr *section_hash = find_only_SHT_HASH(elf);
  if (!section_hash) {
    return 1;
  }

  const Elf64_Sym *sym = elf_lookup(elf, base, section_hash, symname);
  if (!sym) {
    return 1;
  }

  if (sym->st_size > UINT32_MAX) {
    return 1;
  }

  if (sym->st_shndx == SHN_UNDEF) {
    return 1;
  }

  Elf_Scn *section = elf_getscn(elf, sym->st_shndx);
  if (!section) {
    return 1;
  }

  Elf64_Shdr *header = elf64_getshdr(section);
  if (!header) {
    return 1;
  }

  res->addr = sym->st_value + base;
  res->size = static_cast<uint32_t>(sym->st_size);
  res->sh_type = header->sh_type;
  return 0;
}

int get_symbol_info_without_loading(char *base, size_t img_size,
                                    const char *symname, symbol_info *res) {
  Elf *elf = elf_memory(base, img_size);
  if (elf) {
    int rc = get_symbol_info_without_loading(elf, base, symname, res);
    elf_end(elf);
    return rc;
  }
  return 1;
}

atmi_status_t interop_get_symbol_info(char *base, size_t img_size,
                                      const char *symname, void **var_addr,
                                      uint32_t *var_size) {
  symbol_info si;
  int rc = get_symbol_info_without_loading(base, img_size, symname, &si);
  if (rc == 0) {
    *var_addr = si.addr;
    *var_size = si.size;
    return ATMI_STATUS_SUCCESS;
  } else {
    return ATMI_STATUS_ERROR;
  }
}

template <typename C>
atmi_status_t module_register_from_memory_to_place(
    void *module_bytes, size_t module_size, atmi_place_t place, C cb,
    std::vector<hsa_executable_t> &HSAExecutables) {
  auto L = [](void *data, size_t size, void *cb_state) -> atmi_status_t {
    C *unwrapped = static_cast<C *>(cb_state);
    return (*unwrapped)(data, size);
  };
  return core::Runtime::RegisterModuleFromMemory(
      module_bytes, module_size, place, L, static_cast<void *>(&cb),
      HSAExecutables);
}
} // namespace

static uint64_t get_device_State_bytes(char *ImageStart, size_t img_size) {
  uint64_t device_State_bytes = 0;
  {
    // If this is the deviceRTL, get the state variable size
    symbol_info size_si;
    int rc = get_symbol_info_without_loading(
        ImageStart, img_size, "omptarget_nvptx_device_State_size", &size_si);

    if (rc == 0) {
      if (size_si.size != sizeof(uint64_t)) {
        DP("Found device_State_size variable with wrong size\n");
        return 0;
      }

      // Read number of bytes directly from the elf
      memcpy(&device_State_bytes, size_si.addr, sizeof(uint64_t));
    }
  }
  return device_State_bytes;
}

static __tgt_target_table *
__tgt_rtl_load_binary_locked(int32_t device_id, __tgt_device_image *image);

static __tgt_target_table *
__tgt_rtl_load_binary_locked(int32_t device_id, __tgt_device_image *image);

__tgt_target_table *__tgt_rtl_load_binary(int32_t device_id,
                                          __tgt_device_image *image) {
  DeviceInfo.load_run_lock.lock();
  __tgt_target_table *res = __tgt_rtl_load_binary_locked(device_id, image);
  DeviceInfo.load_run_lock.unlock();
  return res;
}

struct device_environment {
  // initialise an omptarget_device_environmentTy in the deviceRTL
  // patches around differences in the deviceRTL between trunk, aomp,
  // rocmcc. Over time these differences will tend to zero and this class
  // simplified.
  // Symbol may be in .data or .bss, and may be missing fields:
  //  - aomp has debug_level, num_devices, device_num
  //  - trunk has debug_level
  //  - under review in trunk is debug_level, device_num
  //  - rocmcc matches aomp, patch to swap num_devices and device_num

  // The symbol may also have been deadstripped because the device side
  // accessors were unused.

  // If the symbol is in .data (aomp, rocm) it can be written directly.
  // If it is in .bss, we must wait for it to be allocated space on the
  // gpu (trunk) and initialize after loading.
  const char *sym() { return "omptarget_device_environment"; }

  omptarget_device_environmentTy host_device_env;
  symbol_info si;
  bool valid = false;

  __tgt_device_image *image;
  const size_t img_size;

  device_environment(int device_id, int number_devices,
                     __tgt_device_image *image, const size_t img_size)
      : image(image), img_size(img_size) {

    host_device_env.num_devices = number_devices;
    host_device_env.device_num = device_id;
    host_device_env.debug_level = 0;
#ifdef OMPTARGET_DEBUG
    if (char *envStr = getenv("LIBOMPTARGET_DEVICE_RTL_DEBUG")) {
      host_device_env.debug_level = std::stoi(envStr);
    }
#endif

    int rc = get_symbol_info_without_loading((char *)image->ImageStart,
                                             img_size, sym(), &si);
    if (rc != 0) {
      DP("Finding global device environment '%s' - symbol missing.\n", sym());
      return;
    }

    if (si.size > sizeof(host_device_env)) {
      DP("Symbol '%s' has size %u, expected at most %zu.\n", sym(), si.size,
         sizeof(host_device_env));
      return;
    }

    valid = true;
  }

  bool in_image() { return si.sh_type != SHT_NOBITS; }

  atmi_status_t before_loading(void *data, size_t size) {
    if (valid) {
      if (in_image()) {
        DP("Setting global device environment before load (%u bytes)\n",
           si.size);
        uint64_t offset = (char *)si.addr - (char *)image->ImageStart;
        void *pos = (char *)data + offset;
        memcpy(pos, &host_device_env, si.size);
      }
    }
    return ATMI_STATUS_SUCCESS;
  }

  atmi_status_t after_loading() {
    if (valid) {
      if (!in_image()) {
        DP("Setting global device environment after load (%u bytes)\n",
           si.size);
        int device_id = host_device_env.device_num;

        void *state_ptr;
        uint32_t state_ptr_size;
        atmi_status_t err = atmi_interop_hsa_get_symbol_info(
            get_gpu_mem_place(device_id), sym(), &state_ptr, &state_ptr_size);
        if (err != ATMI_STATUS_SUCCESS) {
          DP("failed to find %s in loaded image\n", sym());
          return err;
        }

        if (state_ptr_size != si.size) {
          DP("Symbol had size %u before loading, %u after\n", state_ptr_size,
             si.size);
          return ATMI_STATUS_ERROR;
        }

        return DeviceInfo.freesignalpool_memcpy_h2d(state_ptr, &host_device_env,
                                                    state_ptr_size, device_id);
      }
    }
    return ATMI_STATUS_SUCCESS;
  }
};

static atmi_status_t atmi_calloc(void **ret_ptr, size_t size,
                                 atmi_mem_place_t place) {
  uint64_t rounded = 4 * ((size + 3) / 4);
  void *ptr;
  atmi_status_t err = atmi_malloc(&ptr, rounded, place);
  if (err != ATMI_STATUS_SUCCESS) {
    return err;
  }

  hsa_status_t rc = hsa_amd_memory_fill(ptr, 0, rounded / 4);
  if (rc != HSA_STATUS_SUCCESS) {
    fprintf(stderr, "zero fill device_state failed with %u\n", rc);
    atmi_free(ptr);
    return ATMI_STATUS_ERROR;
  }

  *ret_ptr = ptr;
  return ATMI_STATUS_SUCCESS;
}

__tgt_target_table *__tgt_rtl_load_binary_locked(int32_t device_id,
                                                 __tgt_device_image *image) {
  // This function loads the device image onto gpu[device_id] and does other
  // per-image initialization work. Specifically:
  //
  // - Initialize an omptarget_device_environmentTy instance embedded in the
  //   image at the symbol "omptarget_device_environment"
  //   Fields debug_level, device_num, num_devices. Used by the deviceRTL.
  //
  // - Allocate a large array per-gpu (could be moved to init_device)
  //   - Read a uint64_t at symbol omptarget_nvptx_device_State_size
  //   - Allocate at least that many bytes of gpu memory
  //   - Zero initialize it
  //   - Write the pointer to the symbol omptarget_nvptx_device_State
  //
  // - Pulls some per-kernel information together from various sources and
  //   records it in the KernelsList for quicker access later
  //
  // The initialization can be done before or after loading the image onto the
  // gpu. This function presently does a mixture. Using the hsa api to get/set
  // the information is simpler to implement, in exchange for more complicated
  // runtime behaviour. E.g. launching a kernel or using dma to get eight bytes
  // back from the gpu vs a hashtable lookup on the host.

  const size_t img_size = (char *)image->ImageEnd - (char *)image->ImageStart;

  DeviceInfo.clearOffloadEntriesTable(device_id);

  // We do not need to set the ELF version because the caller of this function
  // had to do that to decide the right runtime to use

  if (!elf_machine_id_is_amdgcn(image)) {
    return NULL;
  }

  {
    auto env = device_environment(device_id, DeviceInfo.NumberOfDevices, image,
                                  img_size);

    atmi_status_t err = module_register_from_memory_to_place(
        (void *)image->ImageStart, img_size, get_gpu_place(device_id),
        [&](void *data, size_t size) { return env.before_loading(data, size); },
        DeviceInfo.HSAExecutables);

    check("Module registering", err);
    if (err != ATMI_STATUS_SUCCESS) {
      fprintf(stderr,
              "Possible gpu arch mismatch: device:%s, image:%s please check"
              " compiler flag: -march=<gpu>\n",
              DeviceInfo.GPUName[device_id].c_str(),
              get_elf_mach_gfx_name(elf_e_flags(image)));
      return NULL;
    }

    err = env.after_loading();
    if (err != ATMI_STATUS_SUCCESS) {
      return NULL;
    }
  }

  DP("ATMI module successfully loaded!\n");

  {
    // the device_State array is either large value in bss or a void* that
    // needs to be assigned to a pointer to an array of size device_state_bytes
    // If absent, it has been deadstripped and needs no setup.

    void *state_ptr;
    uint32_t state_ptr_size;
    atmi_status_t err = atmi_interop_hsa_get_symbol_info(
        get_gpu_mem_place(device_id), "omptarget_nvptx_device_State",
        &state_ptr, &state_ptr_size);

    if (err != ATMI_STATUS_SUCCESS) {
      DP("No device_state symbol found, skipping initialization\n");
    } else {
      if (state_ptr_size < sizeof(void *)) {
        DP("unexpected size of state_ptr %u != %zu\n", state_ptr_size,
           sizeof(void *));
        return NULL;
      }

      // if it's larger than a void*, assume it's a bss array and no further
      // initialization is required. Only try to set up a pointer for
      // sizeof(void*)
      if (state_ptr_size == sizeof(void *)) {
        uint64_t device_State_bytes =
            get_device_State_bytes((char *)image->ImageStart, img_size);
        if (device_State_bytes == 0) {
          DP("Can't initialize device_State, missing size information\n");
          return NULL;
        }

        auto &dss = DeviceInfo.deviceStateStore[device_id];
        if (dss.first.get() == nullptr) {
          assert(dss.second == 0);
          void *ptr = NULL;
          atmi_status_t err = atmi_calloc(&ptr, device_State_bytes,
                                          get_gpu_mem_place(device_id));
          if (err != ATMI_STATUS_SUCCESS) {
            DP("Failed to allocate device_state array\n");
            return NULL;
          }
          dss = {
              std::unique_ptr<void, RTLDeviceInfoTy::atmiFreePtrDeletor>{ptr},
              device_State_bytes,
          };
        }

        void *ptr = dss.first.get();
        if (device_State_bytes != dss.second) {
          DP("Inconsistent sizes of device_State unsupported\n");
          return NULL;
        }

        // write ptr to device memory so it can be used by later kernels
        err = DeviceInfo.freesignalpool_memcpy_h2d(state_ptr, &ptr,
                                                   sizeof(void *), device_id);
        if (err != ATMI_STATUS_SUCCESS) {
          DP("memcpy install of state_ptr failed\n");
          return NULL;
        }
      }
    }
  }

  // Here, we take advantage of the data that is appended after img_end to get
  // the symbols' name we need to load. This data consist of the host entries
  // begin and end as well as the target name (see the offloading linker script
  // creation in clang compiler).

  // Find the symbols in the module by name. The name can be obtain by
  // concatenating the host entry name with the target name

  __tgt_offload_entry *HostBegin = image->EntriesBegin;
  __tgt_offload_entry *HostEnd = image->EntriesEnd;

  for (__tgt_offload_entry *e = HostBegin; e != HostEnd; ++e) {

    if (!e->addr) {
      // The host should have always something in the address to
      // uniquely identify the target region.
      fprintf(stderr, "Analyzing host entry '<null>' (size = %lld)...\n",
              (unsigned long long)e->size);
      return NULL;
    }

    if (e->size) {
      __tgt_offload_entry entry = *e;

      void *varptr;
      uint32_t varsize;

      atmi_status_t err = atmi_interop_hsa_get_symbol_info(
          get_gpu_mem_place(device_id), e->name, &varptr, &varsize);

      if (err != ATMI_STATUS_SUCCESS) {
        // Inform the user what symbol prevented offloading
        DP("Loading global '%s' (Failed)\n", e->name);
        return NULL;
      }

      if (varsize != e->size) {
        DP("Loading global '%s' - size mismatch (%u != %lu)\n", e->name,
           varsize, e->size);
        return NULL;
      }

      DP("Entry point " DPxMOD " maps to global %s (" DPxMOD ")\n",
         DPxPTR(e - HostBegin), e->name, DPxPTR(varptr));
      entry.addr = (void *)varptr;

      DeviceInfo.addOffloadEntry(device_id, entry);

      if (DeviceInfo.RequiresFlags & OMP_REQ_UNIFIED_SHARED_MEMORY &&
          e->flags & OMP_DECLARE_TARGET_LINK) {
        // If unified memory is present any target link variables
        // can access host addresses directly. There is no longer a
        // need for device copies.
        err = DeviceInfo.freesignalpool_memcpy_h2d(varptr, e->addr,
                                                   sizeof(void *), device_id);
        if (err != ATMI_STATUS_SUCCESS)
          DP("Error when copying USM\n");
        DP("Copy linked variable host address (" DPxMOD ")"
           "to device address (" DPxMOD ")\n",
           DPxPTR(*((void **)e->addr)), DPxPTR(varptr));
      }

      continue;
    }

    DP("to find the kernel name: %s size: %lu\n", e->name, strlen(e->name));

    atmi_mem_place_t place = get_gpu_mem_place(device_id);
    uint32_t kernarg_segment_size;
    atmi_status_t err = atmi_interop_hsa_get_kernel_info(
        place, e->name, HSA_EXECUTABLE_SYMBOL_INFO_KERNEL_KERNARG_SEGMENT_SIZE,
        &kernarg_segment_size);

    // each arg is a void * in this openmp implementation
    uint32_t arg_num = kernarg_segment_size / sizeof(void *);
    std::vector<size_t> arg_sizes(arg_num);
    for (std::vector<size_t>::iterator it = arg_sizes.begin();
         it != arg_sizes.end(); it++) {
      *it = sizeof(void *);
    }

    // default value GENERIC (in case symbol is missing from cubin file)
    int8_t ExecModeVal = ExecutionModeType::GENERIC;

    // get flat group size if present, else Default_WG_Size
    int16_t WGSizeVal = RTLDeviceInfoTy::Default_WG_Size;

    // get Kernel Descriptor if present.
    // Keep struct in sync wih getTgtAttributeStructQTy in CGOpenMPRuntime.cpp
    struct KernDescValType {
      uint16_t Version;
      uint16_t TSize;
      uint16_t WG_Size;
      uint8_t Mode;
    };
    struct KernDescValType KernDescVal;
    std::string KernDescNameStr(e->name);
    KernDescNameStr += "_kern_desc";
    const char *KernDescName = KernDescNameStr.c_str();

    void *KernDescPtr;
    uint32_t KernDescSize;
    void *CallStackAddr = nullptr;
    err = interop_get_symbol_info((char *)image->ImageStart, img_size,
                                  KernDescName, &KernDescPtr, &KernDescSize);

    if (err == ATMI_STATUS_SUCCESS) {
      if ((size_t)KernDescSize != sizeof(KernDescVal))
        DP("Loading global computation properties '%s' - size mismatch (%u != "
           "%lu)\n",
           KernDescName, KernDescSize, sizeof(KernDescVal));

      memcpy(&KernDescVal, KernDescPtr, (size_t)KernDescSize);

      // Check structure size against recorded size.
      if ((size_t)KernDescSize != KernDescVal.TSize)
        DP("KernDescVal size %lu does not match advertized size %d for '%s'\n",
           sizeof(KernDescVal), KernDescVal.TSize, KernDescName);

      DP("After loading global for %s KernDesc \n", KernDescName);
      DP("KernDesc: Version: %d\n", KernDescVal.Version);
      DP("KernDesc: TSize: %d\n", KernDescVal.TSize);
      DP("KernDesc: WG_Size: %d\n", KernDescVal.WG_Size);
      DP("KernDesc: Mode: %d\n", KernDescVal.Mode);

      // Get ExecMode
      ExecModeVal = KernDescVal.Mode;
      DP("ExecModeVal %d\n", ExecModeVal);
      if (KernDescVal.WG_Size == 0) {
        KernDescVal.WG_Size = RTLDeviceInfoTy::Default_WG_Size;
        DP("Setting KernDescVal.WG_Size to default %d\n", KernDescVal.WG_Size);
      }
      WGSizeVal = KernDescVal.WG_Size;
      DP("WGSizeVal %d\n", WGSizeVal);
      check("Loading KernDesc computation property", err);
    } else {
      DP("Warning: Loading KernDesc '%s' - symbol not found, ", KernDescName);

      // Generic
      std::string ExecModeNameStr(e->name);
      ExecModeNameStr += "_exec_mode";
      const char *ExecModeName = ExecModeNameStr.c_str();

      void *ExecModePtr;
      uint32_t varsize;
      err = interop_get_symbol_info((char *)image->ImageStart, img_size,
                                    ExecModeName, &ExecModePtr, &varsize);

      if (err == ATMI_STATUS_SUCCESS) {
        if ((size_t)varsize != sizeof(int8_t)) {
          DP("Loading global computation properties '%s' - size mismatch(%u != "
             "%lu)\n",
             ExecModeName, varsize, sizeof(int8_t));
          return NULL;
        }

        memcpy(&ExecModeVal, ExecModePtr, (size_t)varsize);

        DP("After loading global for %s ExecMode = %d\n", ExecModeName,
           ExecModeVal);

        if (ExecModeVal < 0 || ExecModeVal > 1) {
          DP("Error wrong exec_mode value specified in HSA code object file: "
             "%d\n",
             ExecModeVal);
          return NULL;
        }
      } else {
        DP("Loading global exec_mode '%s' - symbol missing, using default "
           "value "
           "GENERIC (1)\n",
           ExecModeName);
      }
      check("Loading computation property", err);

      // Flat group size
      std::string WGSizeNameStr(e->name);
      WGSizeNameStr += "_wg_size";
      const char *WGSizeName = WGSizeNameStr.c_str();

      void *WGSizePtr;
      uint32_t WGSize;
      err = interop_get_symbol_info((char *)image->ImageStart, img_size,
                                    WGSizeName, &WGSizePtr, &WGSize);

      if (err == ATMI_STATUS_SUCCESS) {
        if ((size_t)WGSize != sizeof(int16_t)) {
          DP("Loading global computation properties '%s' - size mismatch (%u "
             "!= "
             "%lu)\n",
             WGSizeName, WGSize, sizeof(int16_t));
          return NULL;
        }

        memcpy(&WGSizeVal, WGSizePtr, (size_t)WGSize);

        DP("After loading global for %s WGSize = %d\n", WGSizeName, WGSizeVal);

        if (WGSizeVal < RTLDeviceInfoTy::Default_WG_Size ||
            WGSizeVal > RTLDeviceInfoTy::Max_WG_Size) {
          DP("Error wrong WGSize value specified in HSA code object file: "
             "%d\n",
             WGSizeVal);
          WGSizeVal = RTLDeviceInfoTy::Default_WG_Size;
        }
      } else {
        DP("Warning: Loading WGSize '%s' - symbol not found, "
           "using default value %d\n",
           WGSizeName, WGSizeVal);
      }

      check("Loading WGSize computation property", err);
    }

    KernelsList.push_back(KernelTy(ExecModeVal, WGSizeVal, device_id,
                                   CallStackAddr, e->name,
                                   kernarg_segment_size));
    __tgt_offload_entry entry = *e;
    entry.addr = (void *)&KernelsList.back();
    DeviceInfo.addOffloadEntry(device_id, entry);
    DP("Entry point %ld maps to %s\n", e - HostBegin, e->name);
  }

  return DeviceInfo.getOffloadEntriesTable(device_id);
}

void *__tgt_rtl_data_alloc(int device_id, int64_t size, void *, int32_t kind) {
  void *ptr = NULL;
  assert(device_id < DeviceInfo.NumberOfDevices && "Device ID too large");

  if (kind != TARGET_ALLOC_DEFAULT) {
    REPORT("Invalid target data allocation kind or requested allocator not "
           "implemented yet\n");
    return NULL;
  }

  atmi_status_t err = atmi_malloc(&ptr, size, get_gpu_mem_place(device_id));
  DP("Tgt alloc data %ld bytes, (tgt:%016llx).\n", size,
     (long long unsigned)(Elf64_Addr)ptr);
  ptr = (err == ATMI_STATUS_SUCCESS) ? ptr : NULL;
  return ptr;
}

int32_t __tgt_rtl_data_submit(int device_id, void *tgt_ptr, void *hst_ptr,
                              int64_t size) {
  assert(device_id < DeviceInfo.NumberOfDevices && "Device ID too large");
  __tgt_async_info AsyncInfo;
  int32_t rc = dataSubmit(device_id, tgt_ptr, hst_ptr, size, &AsyncInfo);
  if (rc != OFFLOAD_SUCCESS)
    return OFFLOAD_FAIL;

  return __tgt_rtl_synchronize(device_id, &AsyncInfo);
}

int32_t __tgt_rtl_data_submit_async(int device_id, void *tgt_ptr, void *hst_ptr,
                                    int64_t size, __tgt_async_info *AsyncInfo) {
  assert(device_id < DeviceInfo.NumberOfDevices && "Device ID too large");
  if (AsyncInfo) {
    initAsyncInfo(AsyncInfo);
    return dataSubmit(device_id, tgt_ptr, hst_ptr, size, AsyncInfo);
  } else {
    return __tgt_rtl_data_submit(device_id, tgt_ptr, hst_ptr, size);
  }
}

int32_t __tgt_rtl_data_retrieve(int device_id, void *hst_ptr, void *tgt_ptr,
                                int64_t size) {
  assert(device_id < DeviceInfo.NumberOfDevices && "Device ID too large");
  __tgt_async_info AsyncInfo;
  int32_t rc = dataRetrieve(device_id, hst_ptr, tgt_ptr, size, &AsyncInfo);
  if (rc != OFFLOAD_SUCCESS)
    return OFFLOAD_FAIL;

  return __tgt_rtl_synchronize(device_id, &AsyncInfo);
}

int32_t __tgt_rtl_data_retrieve_async(int device_id, void *hst_ptr,
                                      void *tgt_ptr, int64_t size,
                                      __tgt_async_info *AsyncInfo) {
  assert(AsyncInfo && "AsyncInfo is nullptr");
  assert(device_id < DeviceInfo.NumberOfDevices && "Device ID too large");
  initAsyncInfo(AsyncInfo);
  return dataRetrieve(device_id, hst_ptr, tgt_ptr, size, AsyncInfo);
}

int32_t __tgt_rtl_data_delete(int device_id, void *tgt_ptr) {
  assert(device_id < DeviceInfo.NumberOfDevices && "Device ID too large");
  atmi_status_t err;
  DP("Tgt free data (tgt:%016llx).\n", (long long unsigned)(Elf64_Addr)tgt_ptr);
  err = atmi_free(tgt_ptr);
  if (err != ATMI_STATUS_SUCCESS) {
    DP("Error when freeing CUDA memory\n");
    return OFFLOAD_FAIL;
  }
  return OFFLOAD_SUCCESS;
}

// Determine launch values for threadsPerGroup and num_groups.
// Outputs: treadsPerGroup, num_groups
// Inputs: Max_Teams, Max_WG_Size, Warp_Size, ExecutionMode,
//         EnvTeamLimit, EnvNumTeams, num_teams, thread_limit,
//         loop_tripcount.
void getLaunchVals(int &threadsPerGroup, int &num_groups, int ConstWGSize,
                   int ExecutionMode, int EnvTeamLimit, int EnvNumTeams,
                   int num_teams, int thread_limit, uint64_t loop_tripcount,
                   int32_t device_id) {

  int Max_Teams = DeviceInfo.EnvMaxTeamsDefault > 0
                      ? DeviceInfo.EnvMaxTeamsDefault
                      : DeviceInfo.NumTeams[device_id];
  if (Max_Teams > DeviceInfo.HardTeamLimit)
    Max_Teams = DeviceInfo.HardTeamLimit;

  if (print_kernel_trace & STARTUP_DETAILS) {
    fprintf(stderr, "RTLDeviceInfoTy::Max_Teams: %d\n",
            RTLDeviceInfoTy::Max_Teams);
    fprintf(stderr, "Max_Teams: %d\n", Max_Teams);
    fprintf(stderr, "RTLDeviceInfoTy::Warp_Size: %d\n",
            RTLDeviceInfoTy::Warp_Size);
    fprintf(stderr, "RTLDeviceInfoTy::Max_WG_Size: %d\n",
            RTLDeviceInfoTy::Max_WG_Size);
    fprintf(stderr, "RTLDeviceInfoTy::Default_WG_Size: %d\n",
            RTLDeviceInfoTy::Default_WG_Size);
    fprintf(stderr, "thread_limit: %d\n", thread_limit);
    fprintf(stderr, "threadsPerGroup: %d\n", threadsPerGroup);
    fprintf(stderr, "ConstWGSize: %d\n", ConstWGSize);
  }
  // check for thread_limit() clause
  if (thread_limit > 0) {
    threadsPerGroup = thread_limit;
    DP("Setting threads per block to requested %d\n", thread_limit);
    if (ExecutionMode == GENERIC) { // Add master warp for GENERIC
      threadsPerGroup += RTLDeviceInfoTy::Warp_Size;
      DP("Adding master wavefront: +%d threads\n", RTLDeviceInfoTy::Warp_Size);
    }
    if (threadsPerGroup > RTLDeviceInfoTy::Max_WG_Size) { // limit to max
      threadsPerGroup = RTLDeviceInfoTy::Max_WG_Size;
      DP("Setting threads per block to maximum %d\n", threadsPerGroup);
    }
  }
  // check flat_max_work_group_size attr here
  if (threadsPerGroup > ConstWGSize) {
    threadsPerGroup = ConstWGSize;
    DP("Reduced threadsPerGroup to flat-attr-group-size limit %d\n",
       threadsPerGroup);
  }
  if (print_kernel_trace & STARTUP_DETAILS)
    fprintf(stderr, "threadsPerGroup: %d\n", threadsPerGroup);
  DP("Preparing %d threads\n", threadsPerGroup);

  // Set default num_groups (teams)
  if (DeviceInfo.EnvTeamLimit > 0)
    num_groups = (Max_Teams < DeviceInfo.EnvTeamLimit)
                     ? Max_Teams
                     : DeviceInfo.EnvTeamLimit;
  else
    num_groups = Max_Teams;
  DP("Set default num of groups %d\n", num_groups);

  if (print_kernel_trace & STARTUP_DETAILS) {
    fprintf(stderr, "num_groups: %d\n", num_groups);
    fprintf(stderr, "num_teams: %d\n", num_teams);
  }

  // Reduce num_groups if threadsPerGroup exceeds RTLDeviceInfoTy::Max_WG_Size
  // This reduction is typical for default case (no thread_limit clause).
  // or when user goes crazy with num_teams clause.
  // FIXME: We cant distinguish between a constant or variable thread limit.
  // So we only handle constant thread_limits.
  if (threadsPerGroup >
      RTLDeviceInfoTy::Default_WG_Size) //  256 < threadsPerGroup <= 1024
    // Should we round threadsPerGroup up to nearest RTLDeviceInfoTy::Warp_Size
    // here?
    num_groups = (Max_Teams * RTLDeviceInfoTy::Max_WG_Size) / threadsPerGroup;

  // check for num_teams() clause
  if (num_teams > 0) {
    num_groups = (num_teams < num_groups) ? num_teams : num_groups;
  }
  if (print_kernel_trace & STARTUP_DETAILS) {
    fprintf(stderr, "num_groups: %d\n", num_groups);
    fprintf(stderr, "DeviceInfo.EnvNumTeams %d\n", DeviceInfo.EnvNumTeams);
    fprintf(stderr, "DeviceInfo.EnvTeamLimit %d\n", DeviceInfo.EnvTeamLimit);
  }

  if (DeviceInfo.EnvNumTeams > 0) {
    num_groups = (DeviceInfo.EnvNumTeams < num_groups) ? DeviceInfo.EnvNumTeams
                                                       : num_groups;
    DP("Modifying teams based on EnvNumTeams %d\n", DeviceInfo.EnvNumTeams);
  } else if (DeviceInfo.EnvTeamLimit > 0) {
    num_groups = (DeviceInfo.EnvTeamLimit < num_groups)
                     ? DeviceInfo.EnvTeamLimit
                     : num_groups;
    DP("Modifying teams based on EnvTeamLimit%d\n", DeviceInfo.EnvTeamLimit);
  } else {
    if (num_teams <= 0) {
      if (loop_tripcount > 0) {
        if (ExecutionMode == SPMD) {
          // round up to the nearest integer
          num_groups = ((loop_tripcount - 1) / threadsPerGroup) + 1;
        } else {
          num_groups = loop_tripcount;
        }
        DP("Using %d teams due to loop trip count %" PRIu64 " and number of "
           "threads per block %d\n",
           num_groups, loop_tripcount, threadsPerGroup);
      }
    } else {
      num_groups = num_teams;
    }
    if (num_groups > Max_Teams) {
      num_groups = Max_Teams;
      if (print_kernel_trace & STARTUP_DETAILS)
        fprintf(stderr, "Limiting num_groups %d to Max_Teams %d \n", num_groups,
                Max_Teams);
    }
    if (num_groups > num_teams && num_teams > 0) {
      num_groups = num_teams;
      if (print_kernel_trace & STARTUP_DETAILS)
        fprintf(stderr, "Limiting num_groups %d to clause num_teams %d \n",
                num_groups, num_teams);
    }
  }

  // num_teams clause always honored, no matter what, unless DEFAULT is active.
  if (num_teams > 0) {
    num_groups = num_teams;
    // Cap num_groups to EnvMaxTeamsDefault if set.
    if (DeviceInfo.EnvMaxTeamsDefault > 0 &&
        num_groups > DeviceInfo.EnvMaxTeamsDefault)
      num_groups = DeviceInfo.EnvMaxTeamsDefault;
  }
  if (print_kernel_trace & STARTUP_DETAILS) {
    fprintf(stderr, "threadsPerGroup: %d\n", threadsPerGroup);
    fprintf(stderr, "num_groups: %d\n", num_groups);
    fprintf(stderr, "loop_tripcount: %ld\n", loop_tripcount);
  }
  DP("Final %d num_groups and %d threadsPerGroup\n", num_groups,
     threadsPerGroup);
}

static uint64_t acquire_available_packet_id(hsa_queue_t *queue) {
  uint64_t packet_id = hsa_queue_add_write_index_relaxed(queue, 1);
  bool full = true;
  while (full) {
    full =
        packet_id >= (queue->size + hsa_queue_load_read_index_scacquire(queue));
  }
  return packet_id;
}

extern bool g_atmi_hostcall_required; // declared without header by atmi

static int32_t __tgt_rtl_run_target_team_region_locked(
    int32_t device_id, void *tgt_entry_ptr, void **tgt_args,
    ptrdiff_t *tgt_offsets, int32_t arg_num, int32_t num_teams,
    int32_t thread_limit, uint64_t loop_tripcount);

int32_t __tgt_rtl_run_target_team_region(int32_t device_id, void *tgt_entry_ptr,
                                         void **tgt_args,
                                         ptrdiff_t *tgt_offsets,
                                         int32_t arg_num, int32_t num_teams,
                                         int32_t thread_limit,
                                         uint64_t loop_tripcount) {

  DeviceInfo.load_run_lock.lock_shared();
  int32_t res = __tgt_rtl_run_target_team_region_locked(
      device_id, tgt_entry_ptr, tgt_args, tgt_offsets, arg_num, num_teams,
      thread_limit, loop_tripcount);

  DeviceInfo.load_run_lock.unlock_shared();
  return res;
}

int32_t __tgt_rtl_run_target_team_region_locked(
    int32_t device_id, void *tgt_entry_ptr, void **tgt_args,
    ptrdiff_t *tgt_offsets, int32_t arg_num, int32_t num_teams,
    int32_t thread_limit, uint64_t loop_tripcount) {
  // Set the context we are using
  // update thread limit content in gpu memory if un-initialized or specified
  // from host

  DP("Run target team region thread_limit %d\n", thread_limit);

  // All args are references.
  std::vector<void *> args(arg_num);
  std::vector<void *> ptrs(arg_num);

  DP("Arg_num: %d\n", arg_num);
  for (int32_t i = 0; i < arg_num; ++i) {
    ptrs[i] = (void *)((intptr_t)tgt_args[i] + tgt_offsets[i]);
    args[i] = &ptrs[i];
    DP("Offseted base: arg[%d]:" DPxMOD "\n", i, DPxPTR(ptrs[i]));
  }

  KernelTy *KernelInfo = (KernelTy *)tgt_entry_ptr;

  std::string kernel_name = std::string(KernelInfo->Name);
  if (KernelInfoTable[device_id].find(kernel_name) ==
      KernelInfoTable[device_id].end()) {
    DP("Kernel %s not found\n", kernel_name.c_str());
    return OFFLOAD_FAIL;
  }

  uint32_t sgpr_count, vgpr_count, sgpr_spill_count, vgpr_spill_count;

  {
    auto it = KernelInfoTable[device_id][kernel_name];
    sgpr_count = it.sgpr_count;
    vgpr_count = it.vgpr_count;
    sgpr_spill_count = it.sgpr_spill_count;
    vgpr_spill_count = it.vgpr_spill_count;
  }

  /*
   * Set limit based on ThreadsPerGroup and GroupsPerDevice
   */
  int num_groups = 0;

  int threadsPerGroup = RTLDeviceInfoTy::Default_WG_Size;

  getLaunchVals(threadsPerGroup, num_groups, KernelInfo->ConstWGSize,
                KernelInfo->ExecutionMode, DeviceInfo.EnvTeamLimit,
                DeviceInfo.EnvNumTeams,
                num_teams,      // From run_region arg
                thread_limit,   // From run_region arg
                loop_tripcount, // From run_region arg
                KernelInfo->device_id);

  if (print_kernel_trace >= LAUNCH) {
    // enum modes are SPMD, GENERIC, NONE 0,1,2
    // if doing rtl timing, print to stderr, unless stdout requested.
    bool traceToStdout = print_kernel_trace & (RTL_TO_STDOUT | RTL_TIMING);
    fprintf(traceToStdout ? stdout : stderr,
            "DEVID:%2d SGN:%1d ConstWGSize:%-4d args:%2d teamsXthrds:(%4dX%4d) "
            "reqd:(%4dX%4d) sgpr_count:%u vgpr_count:%u sgpr_spill_count:%u "
            "vgpr_spill_count:%u tripcount:%lu n:%s\n",
            device_id, KernelInfo->ExecutionMode, KernelInfo->ConstWGSize,
            arg_num, num_groups, threadsPerGroup, num_teams, thread_limit,
            sgpr_count, vgpr_count, sgpr_spill_count, vgpr_spill_count,
            loop_tripcount, KernelInfo->Name);
  }

  // Run on the device.
  {
    hsa_queue_t *queue = DeviceInfo.HSAQueues[device_id];
    if (!queue) {
      return OFFLOAD_FAIL;
    }
    uint64_t packet_id = acquire_available_packet_id(queue);

    const uint32_t mask = queue->size - 1; // size is a power of 2
    hsa_kernel_dispatch_packet_t *packet =
        (hsa_kernel_dispatch_packet_t *)queue->base_address +
        (packet_id & mask);

    // packet->header is written last
    packet->setup = UINT16_C(1) << HSA_KERNEL_DISPATCH_PACKET_SETUP_DIMENSIONS;
    packet->workgroup_size_x = threadsPerGroup;
    packet->workgroup_size_y = 1;
    packet->workgroup_size_z = 1;
    packet->reserved0 = 0;
    packet->grid_size_x = num_groups * threadsPerGroup;
    packet->grid_size_y = 1;
    packet->grid_size_z = 1;
    packet->private_segment_size = 0;
    packet->group_segment_size = 0;
    packet->kernel_object = 0;
    packet->kernarg_address = 0;     // use the block allocator
    packet->reserved2 = 0;           // atmi writes id_ here
    packet->completion_signal = {0}; // may want a pool of signals

    {
      auto it = KernelInfoTable[device_id][kernel_name];
      packet->kernel_object = it.kernel_object;
      packet->private_segment_size = it.private_segment_size;
      packet->group_segment_size = it.group_segment_size;
      assert(arg_num == (int)it.num_args);
    }

    KernelArgPool *ArgPool = nullptr;
    {
      auto it = KernelArgPoolMap.find(std::string(KernelInfo->Name));
      if (it != KernelArgPoolMap.end()) {
        ArgPool = (it->second).get();
      }
    }
    if (!ArgPool) {
      DP("Warning: No ArgPool for %s on device %d\n", KernelInfo->Name,
         device_id);
    }
    {
      void *kernarg = nullptr;
      if (ArgPool) {
        assert(ArgPool->kernarg_segment_size == (arg_num * sizeof(void *)));
        kernarg = ArgPool->allocate(arg_num);
      }
      if (!kernarg) {
        DP("Allocate kernarg failed\n");
        return OFFLOAD_FAIL;
      }

      // Copy explicit arguments
      for (int i = 0; i < arg_num; i++) {
        memcpy((char *)kernarg + sizeof(void *) * i, args[i], sizeof(void *));
      }

      // Initialize implicit arguments. ATMI seems to leave most fields
      // uninitialized
      atmi_implicit_args_t *impl_args =
          reinterpret_cast<atmi_implicit_args_t *>(
              static_cast<char *>(kernarg) + ArgPool->kernarg_segment_size);
      memset(impl_args, 0,
             sizeof(atmi_implicit_args_t)); // may not be necessary
      impl_args->offset_x = 0;
      impl_args->offset_y = 0;
      impl_args->offset_z = 0;

      // assign a hostcall buffer for the selected Q
      if (g_atmi_hostcall_required) {
        // hostrpc_assign_buffer is not thread safe, and this function is
        // under a multiple reader lock, not a writer lock.
        static pthread_mutex_t hostcall_init_lock = PTHREAD_MUTEX_INITIALIZER;
        pthread_mutex_lock(&hostcall_init_lock);
        impl_args->hostcall_ptr = hostrpc_assign_buffer(
            DeviceInfo.HSAAgents[device_id], queue, device_id);
        pthread_mutex_unlock(&hostcall_init_lock);
        if (!impl_args->hostcall_ptr) {
          DP("hostrpc_assign_buffer failed, gpu would dereference null and "
             "error\n");
          return OFFLOAD_FAIL;
        }
      }

      packet->kernarg_address = kernarg;
    }

    {
      hsa_signal_t s = DeviceInfo.FreeSignalPool.pop();
      if (s.handle == 0) {
        DP("Failed to get signal instance\n");
        return OFFLOAD_FAIL;
      }
      packet->completion_signal = s;
      hsa_signal_store_relaxed(packet->completion_signal, 1);
    }

    core::packet_store_release(reinterpret_cast<uint32_t *>(packet),
                               core::create_header(), packet->setup);

    hsa_signal_store_relaxed(queue->doorbell_signal, packet_id);

    while (hsa_signal_wait_scacquire(packet->completion_signal,
                                     HSA_SIGNAL_CONDITION_EQ, 0, UINT64_MAX,
                                     HSA_WAIT_STATE_BLOCKED) != 0)
      ;

    assert(ArgPool);
    ArgPool->deallocate(packet->kernarg_address);
    DeviceInfo.FreeSignalPool.push(packet->completion_signal);
  }

  DP("Kernel completed\n");
  return OFFLOAD_SUCCESS;
}

int32_t __tgt_rtl_run_target_region(int32_t device_id, void *tgt_entry_ptr,
                                    void **tgt_args, ptrdiff_t *tgt_offsets,
                                    int32_t arg_num) {
  // use one team and one thread
  // fix thread num
  int32_t team_num = 1;
  int32_t thread_limit = 0; // use default
  return __tgt_rtl_run_target_team_region(device_id, tgt_entry_ptr, tgt_args,
                                          tgt_offsets, arg_num, team_num,
                                          thread_limit, 0);
}

int32_t __tgt_rtl_run_target_region_async(int32_t device_id,
                                          void *tgt_entry_ptr, void **tgt_args,
                                          ptrdiff_t *tgt_offsets,
                                          int32_t arg_num,
                                          __tgt_async_info *AsyncInfo) {
  assert(AsyncInfo && "AsyncInfo is nullptr");
  initAsyncInfo(AsyncInfo);

  // use one team and one thread
  // fix thread num
  int32_t team_num = 1;
  int32_t thread_limit = 0; // use default
  return __tgt_rtl_run_target_team_region(device_id, tgt_entry_ptr, tgt_args,
                                          tgt_offsets, arg_num, team_num,
                                          thread_limit, 0);
}

int32_t __tgt_rtl_synchronize(int32_t device_id, __tgt_async_info *AsyncInfo) {
  assert(AsyncInfo && "AsyncInfo is nullptr");

  // Cuda asserts that AsyncInfo->Queue is non-null, but this invariant
  // is not ensured by devices.cpp for amdgcn
  // assert(AsyncInfo->Queue && "AsyncInfo->Queue is nullptr");
  if (AsyncInfo->Queue) {
    finiAsyncInfo(AsyncInfo);
  }
  return OFFLOAD_SUCCESS;
}<|MERGE_RESOLUTION|>--- conflicted
+++ resolved
@@ -72,10 +72,6 @@
 
 int print_kernel_trace;
 
-<<<<<<< HEAD
-#undef check // Drop definition from internal.h
-=======
->>>>>>> 21f3f750
 #ifdef OMPTARGET_DEBUG
 #define check(msg, status)                                                     \
   if (status != ATMI_STATUS_SUCCESS) {                                         \
@@ -119,16 +115,8 @@
   ~KernelArgPool() {
     if (kernarg_region) {
       auto r = hsa_amd_memory_pool_free(kernarg_region);
-<<<<<<< HEAD
-      assert(r == HSA_STATUS_SUCCESS);
-      if (r != HSA_STATUS_SUCCESS) {
-        printf("[%s:%d] %s failed: %s\n", __FILE__, __LINE__,
-               "Memory pool free", get_error_string(r));
-        exit(1);
-=======
       if (r != HSA_STATUS_SUCCESS) {
         DP("hsa_amd_memory_pool_free failed: %s\n", get_error_string(r));
->>>>>>> 21f3f750
       }
     }
   }
@@ -143,23 +131,6 @@
 
     // atmi uses one pool per kernel for all gpus, with a fixed upper size
     // preserving that exact scheme here, including the queue<int>
-<<<<<<< HEAD
-    {
-      hsa_status_t err = hsa_amd_memory_pool_allocate(
-          atl_gpu_kernarg_pools[0],
-          kernarg_size_including_implicit() * MAX_NUM_KERNELS, 0,
-          &kernarg_region);
-      if (err != HSA_STATUS_SUCCESS) {
-        printf("[%s:%d] %s failed: %s\n", __FILE__, __LINE__,
-               "Allocating memory for the executable-kernel",
-               get_error_string(err));
-        exit(1);
-      }
-      core::allow_access_to_all_gpu_agents(kernarg_region);
-
-      for (int i = 0; i < MAX_NUM_KERNELS; i++) {
-        free_kernarg_segments.push(i);
-=======
 
     hsa_status_t err = hsa_amd_memory_pool_allocate(
         atl_gpu_kernarg_pools[0],
@@ -180,7 +151,6 @@
       if (r != HSA_STATUS_SUCCESS) {
         // if free failed, can't do anything more to resolve it
         DP("hsa memory poll free failed: %s\n", get_error_string(err));
->>>>>>> 21f3f750
       }
       kernarg_region = nullptr;
       return;
@@ -518,22 +488,11 @@
     for (int i = 0; i < NumberOfDevices; i++) {
       uint32_t queue_size = 0;
       {
-<<<<<<< HEAD
-        hsa_status_t err;
-        err = hsa_agent_get_info(HSAAgents[i], HSA_AGENT_INFO_QUEUE_MAX_SIZE,
-                                 &queue_size);
-        if (err != HSA_STATUS_SUCCESS) {
-          printf("[%s:%d] %s failed: %s\n", __FILE__, __LINE__,
-                 "Querying the agent maximum queue size",
-                 get_error_string(err));
-          exit(1);
-=======
         hsa_status_t err = hsa_agent_get_info(
             HSAAgents[i], HSA_AGENT_INFO_QUEUE_MAX_SIZE, &queue_size);
         if (err != HSA_STATUS_SUCCESS) {
           DP("HSA query QUEUE_MAX_SIZE failed for agent %d\n", i);
           return;
->>>>>>> 21f3f750
         }
         if (queue_size > core::Runtime::getInstance().getMaxQueueSize()) {
           queue_size = core::Runtime::getInstance().getMaxQueueSize();
@@ -589,18 +548,6 @@
     RequiresFlags = OMP_REQ_UNDEFINED;
   }
 
-  void DestroyHSAExecutables() {
-    hsa_status_t Err;
-    for (uint32_t I = 0; I < HSAExecutables.size(); I++) {
-      Err = hsa_executable_destroy(HSAExecutables[I]);
-      if (Err != HSA_STATUS_SUCCESS) {
-        printf("[%s:%d] %s failed: %s\n", __FILE__, __LINE__,
-               "Destroying executable", get_error_string(Err));
-        return;
-      }
-    }
-  }
-
   ~RTLDeviceInfoTy() {
     DP("Finalizing the HSA-ATMI DeviceInfo.\n");
     // Run destructors on types that use HSA before
@@ -610,9 +557,6 @@
     // Terminate hostrpc before finalizing ATMI
     hostrpc_terminate();
 
-<<<<<<< HEAD
-    DestroyHSAExecutables();
-=======
     for (uint32_t I = 0; I < HSAExecutables.size(); I++) {
       hsa_status_t Err = hsa_executable_destroy(HSAExecutables[I]);
       if (Err != HSA_STATUS_SUCCESS) {
@@ -621,7 +565,6 @@
       }
     }
 
->>>>>>> 21f3f750
     atmi_finalize();
   }
 };
