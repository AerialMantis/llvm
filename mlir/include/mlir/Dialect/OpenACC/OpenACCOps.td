--- conflicted
+++ resolved
@@ -27,12 +27,6 @@
 
   let useDefaultAttributePrinterParser = 1;
   let cppNamespace = "::mlir::acc";
-<<<<<<< HEAD
-
-  // TODO: Flip to _Prefixed.
-  let emitAccessorPrefix = kEmitAccessorPrefix_Both;
-=======
->>>>>>> f788a4d7
 }
 
 // AccCommon requires definition of OpenACC_Dialect.
