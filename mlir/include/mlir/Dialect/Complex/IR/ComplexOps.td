--- conflicted
+++ resolved
@@ -145,8 +145,6 @@
 
   let assemblyFormat = "$complex attr-dict `:` type($complex)";
   let hasFolder = 1;
-<<<<<<< HEAD
-=======
 }
 
 //===----------------------------------------------------------------------===//
@@ -176,7 +174,6 @@
     }]>];
 
   let assemblyFormat = "$lhs `,` $rhs  attr-dict `:` type($lhs)";
->>>>>>> 21f3f750
 }
 
 //===----------------------------------------------------------------------===//
