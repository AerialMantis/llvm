--- conflicted
+++ resolved
@@ -152,11 +152,7 @@
   }];
   let constructor = "mlir::createConvertAsyncToLLVMPass()";
   let dependentDialects = [
-<<<<<<< HEAD
-    "arith::ArithmeticDialect",
-=======
     "arith::ArithDialect",
->>>>>>> f788a4d7
     "async::AsyncDialect",
     "LLVM::LLVMDialect",
   ];
