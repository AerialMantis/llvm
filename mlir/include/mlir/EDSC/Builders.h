//===- Builders.h - MLIR Declarative Builder Classes ------------*- C++ -*-===//
//
// Part of the LLVM Project, under the Apache License v2.0 with LLVM Exceptions.
// See https://llvm.org/LICENSE.txt for license information.
// SPDX-License-Identifier: Apache-2.0 WITH LLVM-exception
//
//===----------------------------------------------------------------------===//
//
// Provides intuitive composable interfaces for building structured MLIR
// snippets in a declarative fashion.
//
//===----------------------------------------------------------------------===//

#ifndef MLIR_EDSC_BUILDERS_H_
#define MLIR_EDSC_BUILDERS_H_

#include "mlir/IR/AffineExpr.h"
#include "mlir/IR/Builders.h"
#include "mlir/IR/StandardTypes.h"
#include "mlir/IR/Types.h"

namespace mlir {
class OperationFolder;

namespace edsc {
class BlockHandle;
class NestedBuilder;

/// Helper class to transparently handle builder insertion points by RAII.
/// As its name indicates, a ScopedContext is means to be used locally in a
/// scoped fashion. This abstracts away all the boilerplate related to
/// checking proper usage of captures, NestedBuilders as well as handling the
/// setting and restoring of insertion points.
class ScopedContext {
public:
  ScopedContext(OpBuilder &builder, Location location);

  /// Sets the insertion point of the builder to 'newInsertPt' for the duration
  /// of the scope. The existing insertion point of the builder is restored on
  /// destruction.
  ScopedContext(OpBuilder &builder, OpBuilder::InsertPoint newInsertPt,
                Location location);
  ~ScopedContext();

  static MLIRContext *getContext();
  static OpBuilder &getBuilder();
  static Location getLocation();

private:
  /// Only NestedBuilder (which is used to create an operation with a body)
  /// may access private members in order to implement scoping.
  friend class NestedBuilder;

  ScopedContext() = delete;
  ScopedContext(const ScopedContext &) = delete;
  ScopedContext &operator=(const ScopedContext &) = delete;

  static ScopedContext *&getCurrentScopedContext();

  /// Top level OpBuilder.
  OpBuilder &builder;
  /// The previous insertion point of the builder.
  Optional<OpBuilder::InsertPoint> prevBuilderInsertPoint;
  /// Current location.
  Location location;
  /// Parent context we return into.
  ScopedContext *enclosingScopedContext;
  /// Defensively keeps track of the current NestedBuilder to ensure proper
  /// scoping usage.
  NestedBuilder *nestedBuilder;
};

template <typename Op>
struct ValueBuilder {
  // Builder-based
  template <typename... Args>
  ValueBuilder(Args... args) {
    Operation *op = ScopedContext::getBuilder()
                        .create<Op>(ScopedContext::getLocation(), args...)
                        .getOperation();
    if (op->getNumResults() != 1)
      llvm_unreachable("unsupported operation, use OperationBuilder instead");
    value = op->getResult(0);
  }

  operator Value() { return value; }
  Value value;
};

/// A NestedBuilder is a scoping abstraction to create an idiomatic syntax
/// embedded in C++ that serves the purpose of building nested MLIR.
/// Nesting and compositionality is obtained by using the strict ordering that
/// exists between object construction and method invocation on said object (in
/// our case, the call to `operator()`).
/// This ordering allows implementing an abstraction that decouples definition
/// from declaration (in a PL sense) on placeholders.
class NestedBuilder {
protected:
  NestedBuilder() = default;
  NestedBuilder(const NestedBuilder &) = delete;
  NestedBuilder(NestedBuilder &&other) : bodyScope(other.bodyScope) {
    other.bodyScope = nullptr;
  }

  NestedBuilder &operator=(const NestedBuilder &) = delete;
  NestedBuilder &operator=(NestedBuilder &&other) {
    std::swap(bodyScope, other.bodyScope);
    return *this;
  }

  /// Enter an mlir::Block and setup a ScopedContext to insert operations at
  /// the end of it. Since we cannot use c++ language-level scoping to implement
  /// scoping itself, we use enter/exit pairs of operations.
  /// As a consequence we must allocate a new OpBuilder + ScopedContext and
  /// let the escape.
  /// Step back "prev" times from the end of the block to set up the insertion
  /// point, which is useful for non-empty blocks.
  void enter(mlir::Block *block, int prev = 0) {
    bodyScope = new ScopedContext(
        ScopedContext::getBuilder(),
        OpBuilder::InsertPoint(block, std::prev(block->end(), prev)),
        ScopedContext::getLocation());
    bodyScope->nestedBuilder = this;
  }

  /// Exit the current mlir::Block by explicitly deleting the dynamically
  /// allocated OpBuilder and ScopedContext.
  void exit() {
    // Reclaim now to exit the scope.
    bodyScope->nestedBuilder = nullptr;
    delete bodyScope;
    bodyScope = nullptr;
  }

  /// Custom destructor does nothing because we already destroyed bodyScope
  /// manually in `exit`. Insert an assertion to defensively guard against
  /// improper usage of scoping.
  ~NestedBuilder() {
    assert(!bodyScope &&
           "Illegal use of NestedBuilder; must have called exit()");
  }

private:
  ScopedContext *bodyScope = nullptr;
};

/// A LoopBuilder is a generic NestedBuilder for loop-like MLIR operations.
/// More specifically it is meant to be used as a temporary object for
/// representing any nested MLIR construct that is "related to" an mlir::Value
/// (for now an induction variable).
/// This is extensible and will evolve in the future as MLIR evolves, hence
/// the name LoopBuilder (as opposed to say ForBuilder or AffineForBuilder).
class LoopBuilder : public NestedBuilder {
public:
  LoopBuilder(const LoopBuilder &) = delete;
  LoopBuilder(LoopBuilder &&) = default;

  LoopBuilder &operator=(const LoopBuilder &) = delete;
  LoopBuilder &operator=(LoopBuilder &&) = default;

  /// The only purpose of this operator is to serve as a sequence point so that
  /// the evaluation of `fun` (which build IR snippets in a scoped fashion) is
  /// scoped within a LoopBuilder.
  void operator()(function_ref<void(void)> fun = nullptr);
  void setOp(Operation *op) { this->op = op; }
  Operation *getOp() { return op; }

private:
  LoopBuilder() = default;

  friend LoopBuilder makeAffineLoopBuilder(Value *iv, ArrayRef<Value> lbHandles,
                                           ArrayRef<Value> ubHandles,
                                           int64_t step);
<<<<<<< HEAD
  friend LoopBuilder makeParallelLoopBuilder(ArrayRef<ValueHandle *> ivs,
                                             ArrayRef<ValueHandle> lbHandles,
                                             ArrayRef<ValueHandle> ubHandles,
                                             ArrayRef<ValueHandle> steps);
  friend LoopBuilder makeLoopBuilder(ValueHandle *iv, ValueHandle lbHandle,
                                     ValueHandle ubHandle,
                                     ValueHandle stepHandle,
                                     ArrayRef<ValueHandle *> iter_args_handles,
                                     ValueRange iter_args_init_values);
=======
  friend LoopBuilder makeParallelLoopBuilder(MutableArrayRef<Value> ivs,
                                             ArrayRef<Value> lbHandles,
                                             ArrayRef<Value> ubHandles,
                                             ArrayRef<Value> steps);
  friend LoopBuilder makeLoopBuilder(Value *iv, Value lbHandle, Value ubHandle,
                                     Value stepHandle,
                                     MutableArrayRef<Value> iterArgsHandles,
                                     ValueRange iterArgsInitValues);
>>>>>>> a34309b7
  Operation *op;
};

// This class exists solely to handle the C++ vexing parse case when
// trying to enter a Block that has already been constructed.
class Append {};

/// A BlockBuilder is a NestedBuilder for mlir::Block*.
/// This exists by opposition to LoopBuilder which is not related to an
/// mlir::Block* but to a mlir::Value.
/// It is meant to be used as a temporary object for representing any nested
/// MLIR construct that is "related to" an mlir::Block*.
class BlockBuilder : public NestedBuilder {
public:
  /// Enters the mlir::Block* previously captured by `bh` and sets the insertion
  /// point to its end.
  BlockBuilder(BlockHandle bh, Append);

  /// Constructs a new mlir::Block with argument types derived from `args`.
  /// Captures the new block in `bh` and its arguments into `args`.
  /// Enters the new mlir::Block* and sets the insertion point to its end.
  ///
  /// Prerequisites:
  ///   The Value `args` are typed delayed Values; i.e. they are
  ///   not yet bound to mlir::Value.
  BlockBuilder(BlockHandle *bh) : BlockBuilder(bh, {}, {}) {}
  BlockBuilder(BlockHandle *bh, ArrayRef<Type> types,
               MutableArrayRef<Value> args);

  /// Constructs a new mlir::Block with argument types derived from `args` and
  /// appends it as the last block in the region.
  /// Captures the new block in `bh` and its arguments into `args`.
  /// Enters the new mlir::Block* and sets the insertion point to its end.
  ///
  /// Prerequisites:
  ///   The Value `args` are typed delayed Values; i.e. they are
  ///   not yet bound to mlir::Value.
  BlockBuilder(BlockHandle *bh, Region &region, ArrayRef<Type> types,
               MutableArrayRef<Value> args);

  /// The only purpose of this operator is to serve as a sequence point so that
  /// the evaluation of `fun` (which build IR snippets in a scoped fashion) is
  /// scoped within a BlockBuilder.
  void operator()(function_ref<void(void)> fun = nullptr);

private:
  BlockBuilder(BlockBuilder &) = delete;
  BlockBuilder &operator=(BlockBuilder &other) = delete;
};

/// Base class for Value, OperationHandle and BlockHandle.
/// Not meant to be used outside of these classes.
class CapturableHandle {
protected:
  CapturableHandle() = default;
};

/// An OperationHandle can be used in lieu of Value to capture the
/// operation in cases when one does not care about, or cannot extract, a
/// unique Value from the operation.
/// This can be used for capturing zero result operations as well as
/// multi-result operations that are not supported by Value.
/// We do not distinguish further between zero and multi-result operations at
/// this time.
struct OperationHandle : public CapturableHandle {
  OperationHandle() : op(nullptr) {}
  OperationHandle(Operation *op) : op(op) {}

  OperationHandle(const OperationHandle &) = default;
  OperationHandle &operator=(const OperationHandle &) = default;

  /// Generic mlir::Op create. This is the key to being extensible to the whole
  /// of MLIR without duplicating the type system or the op definitions.
  template <typename Op, typename... Args>
  static OperationHandle create(Args... args);
  template <typename Op, typename... Args>
  static Op createOp(Args... args);

  /// Generic create for a named operation.
  static OperationHandle create(StringRef name, ArrayRef<Value> operands,
                                ArrayRef<Type> resultTypes,
                                ArrayRef<NamedAttribute> attributes = {});

  operator Operation *() { return op; }
  Operation *getOperation() const { return op; }

private:
  Operation *op;
};

/// A BlockHandle represents a (potentially "delayed") Block abstraction.
/// This extra abstraction is necessary because an mlir::Block is not an
/// mlir::Value.
/// A BlockHandle should be captured by pointer but otherwise passed by Value
/// everywhere.
class BlockHandle : public CapturableHandle {
public:
  /// A BlockHandle constructed without an mlir::Block* represents a "delayed"
  /// Block. A delayed Block represents the declaration (in the PL sense) of a
  /// placeholder for an mlir::Block* that will be constructed and captured at
  /// some later point in the program.
  BlockHandle() : block(nullptr) {}

  /// A BlockHandle constructed with an mlir::Block* represents an "eager"
  /// Block. An eager Block represents both the declaration and the definition
  /// (in the PL sense) of a placeholder for an mlir::Block* that has already
  /// been constructed in the past and that is captured "now" in the program.
  BlockHandle(mlir::Block *block) : block(block) {}

  /// BlockHandle is a value type, use the default copy constructor and
  /// assignment operator.
  BlockHandle(const BlockHandle &) = default;
  BlockHandle &operator=(const BlockHandle &) = default;

  /// Delegates block creation to MLIR and wrap the resulting mlir::Block.
  static BlockHandle create(ArrayRef<Type> argTypes);

  /// Delegates block creation to MLIR and wrap the resulting mlir::Block.
  static BlockHandle createInRegion(Region &region, ArrayRef<Type> argTypes);

  operator bool() { return block != nullptr; }
  operator mlir::Block *() { return block; }
  mlir::Block *getBlock() { return block; }

private:
  mlir::Block *block;
};

/// A StructuredIndexed represents an indexable quantity that is either:
/// 1. a captured value, which is suitable for buffer and tensor operands, or;
/// 2. a captured type, which is suitable for tensor return values.
///
/// A StructuredIndexed itself is indexed and passed to `makeGenericLinalgOp`.
/// It enable an idiomatic syntax for index expressions such as:
///
/// ```
///      StructuredIndexed A(buffer_or_tensor_value), B(buffer_or_tensor_value),
///        C(buffer_value_or_tensor_type);
///      makeGenericLinalgOp({A({m, n}), B({k, n})}, {C({m, n})}, ... );
/// ```
struct StructuredIndexed {
  StructuredIndexed(Value v) : value(v) {}
  StructuredIndexed(Type t) : type(t) {}
  StructuredIndexed operator()(ArrayRef<AffineExpr> indexings) {
    return value ? StructuredIndexed(value, indexings)
                 : StructuredIndexed(type, indexings);
  }

  StructuredIndexed(Value v, ArrayRef<AffineExpr> indexings)
      : value(v), exprs(indexings.begin(), indexings.end()) {
    assert((v.getType().isa<MemRefType>() ||
            v.getType().isa<RankedTensorType>() ||
            v.getType().isa<VectorType>()) &&
           "MemRef, RankedTensor or Vector expected");
  }
  StructuredIndexed(Type t, ArrayRef<AffineExpr> indexings)
      : type(t), exprs(indexings.begin(), indexings.end()) {
    assert((t.isa<MemRefType>() || t.isa<RankedTensorType>() ||
            t.isa<VectorType>()) &&
           "MemRef, RankedTensor or Vector expected");
  }

  bool hasValue() const { return value; }
  Value getValue() const {
    assert(value && "StructuredIndexed Value not set.");
    return value;
  }
  Type getType() const {
    assert((value || type) && "StructuredIndexed Value and Type not set.");
    return value ? value.getType() : type;
  }
  ArrayRef<AffineExpr> getExprs() const { return exprs; }
  operator Value() const { return getValue(); }
  operator Type() const { return getType(); }

private:
  // Only one of Value or type may be set.
  Type type;
  Value value;
  SmallVector<AffineExpr, 4> exprs;
};

template <typename Op, typename... Args>
OperationHandle OperationHandle::create(Args... args) {
  return OperationHandle(ScopedContext::getBuilder()
                             .create<Op>(ScopedContext::getLocation(), args...)
                             .getOperation());
}

template <typename Op, typename... Args>
Op OperationHandle::createOp(Args... args) {
  return cast<Op>(
      OperationHandle(ScopedContext::getBuilder()
                          .create<Op>(ScopedContext::getLocation(), args...)
                          .getOperation())
          .getOperation());
}

/// A TemplatedIndexedValue brings an index notation over the template Load and
/// Store parameters. Assigning to an IndexedValue emits an actual `Store`
/// operation, while converting an IndexedValue to a Value emits an actual
/// `Load` operation.
template <typename Load, typename Store>
class TemplatedIndexedValue {
public:
  explicit TemplatedIndexedValue(Value v) : value(v) {}

  TemplatedIndexedValue(const TemplatedIndexedValue &rhs) = default;

  TemplatedIndexedValue operator()() { return *this; }
  /// Returns a new `TemplatedIndexedValue`.
  TemplatedIndexedValue operator()(Value index) {
    TemplatedIndexedValue res(value);
    res.indices.push_back(index);
    return res;
  }
  template <typename... Args>
  TemplatedIndexedValue operator()(Value index, Args... indices) {
    return TemplatedIndexedValue(value, index).append(indices...);
  }
  TemplatedIndexedValue operator()(ArrayRef<Value> indices) {
    return TemplatedIndexedValue(value, indices);
  }

  /// Emits a `store`.
  OperationHandle operator=(const TemplatedIndexedValue &rhs) {
    return Store(rhs, value, indices);
  }
  OperationHandle operator=(Value rhs) { return Store(rhs, value, indices); }

  /// Emits a `load` when converting to a Value.
  operator Value() const { return Load(value, indices); }

  Value getBase() const { return value; }

  /// Arithmetic operator overloadings.
  Value operator+(Value e);
  Value operator-(Value e);
  Value operator*(Value e);
  Value operator/(Value e);
  Value operator%(Value e);
  Value operator^(Value e);
  Value operator+(TemplatedIndexedValue e) {
    return *this + static_cast<Value>(e);
  }
  Value operator-(TemplatedIndexedValue e) {
    return *this - static_cast<Value>(e);
  }
  Value operator*(TemplatedIndexedValue e) {
    return *this * static_cast<Value>(e);
  }
  Value operator/(TemplatedIndexedValue e) {
    return *this / static_cast<Value>(e);
  }
  Value operator%(TemplatedIndexedValue e) {
    return *this % static_cast<Value>(e);
  }
  Value operator^(TemplatedIndexedValue e) {
    return *this ^ static_cast<Value>(e);
  }

  /// Assignment-arithmetic operator overloadings.
  OperationHandle operator+=(Value e);
  OperationHandle operator-=(Value e);
  OperationHandle operator*=(Value e);
  OperationHandle operator/=(Value e);
  OperationHandle operator%=(Value e);
  OperationHandle operator^=(Value e);
  OperationHandle operator+=(TemplatedIndexedValue e) {
    return this->operator+=(static_cast<Value>(e));
  }
  OperationHandle operator-=(TemplatedIndexedValue e) {
    return this->operator-=(static_cast<Value>(e));
  }
  OperationHandle operator*=(TemplatedIndexedValue e) {
    return this->operator*=(static_cast<Value>(e));
  }
  OperationHandle operator/=(TemplatedIndexedValue e) {
    return this->operator/=(static_cast<Value>(e));
  }
  OperationHandle operator%=(TemplatedIndexedValue e) {
    return this->operator%=(static_cast<Value>(e));
  }
  OperationHandle operator^=(TemplatedIndexedValue e) {
    return this->operator^=(static_cast<Value>(e));
  }

  /// Logical operator overloadings.
  Value operator&&(Value e);
  Value operator||(Value e);
  Value operator&&(TemplatedIndexedValue e) {
    return *this && static_cast<Value>(e);
  }
  Value operator||(TemplatedIndexedValue e) {
    return *this || static_cast<Value>(e);
  }

  /// Comparison operator overloadings.
  Value eq(Value e);
  Value ne(Value e);
  Value operator<(Value e);
  Value operator<=(Value e);
  Value operator>(Value e);
  Value operator>=(Value e);
  Value operator<(TemplatedIndexedValue e) {
    return *this < static_cast<Value>(e);
  }
  Value operator<=(TemplatedIndexedValue e) {
    return *this <= static_cast<Value>(e);
  }
  Value operator>(TemplatedIndexedValue e) {
    return *this > static_cast<Value>(e);
  }
  Value operator>=(TemplatedIndexedValue e) {
    return *this >= static_cast<Value>(e);
  }

private:
  TemplatedIndexedValue(Value value, ArrayRef<Value> indices)
      : value(value), indices(indices.begin(), indices.end()) {}

  TemplatedIndexedValue &append() { return *this; }

  template <typename T, typename... Args>
  TemplatedIndexedValue &append(T index, Args... indices) {
    this->indices.push_back(static_cast<Value>(index));
    append(indices...);
    return *this;
  }
  Value value;
  SmallVector<Value, 8> indices;
};

} // namespace edsc
} // namespace mlir

#endif // MLIR_EDSC_BUILDERS_H_<|MERGE_RESOLUTION|>--- conflicted
+++ resolved
@@ -171,17 +171,6 @@
   friend LoopBuilder makeAffineLoopBuilder(Value *iv, ArrayRef<Value> lbHandles,
                                            ArrayRef<Value> ubHandles,
                                            int64_t step);
-<<<<<<< HEAD
-  friend LoopBuilder makeParallelLoopBuilder(ArrayRef<ValueHandle *> ivs,
-                                             ArrayRef<ValueHandle> lbHandles,
-                                             ArrayRef<ValueHandle> ubHandles,
-                                             ArrayRef<ValueHandle> steps);
-  friend LoopBuilder makeLoopBuilder(ValueHandle *iv, ValueHandle lbHandle,
-                                     ValueHandle ubHandle,
-                                     ValueHandle stepHandle,
-                                     ArrayRef<ValueHandle *> iter_args_handles,
-                                     ValueRange iter_args_init_values);
-=======
   friend LoopBuilder makeParallelLoopBuilder(MutableArrayRef<Value> ivs,
                                              ArrayRef<Value> lbHandles,
                                              ArrayRef<Value> ubHandles,
@@ -190,7 +179,6 @@
                                      Value stepHandle,
                                      MutableArrayRef<Value> iterArgsHandles,
                                      ValueRange iterArgsInitValues);
->>>>>>> a34309b7
   Operation *op;
 };
 
