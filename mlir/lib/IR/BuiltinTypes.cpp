//===- BuiltinTypes.cpp - MLIR Builtin Type Classes -----------------------===//
//
// Part of the LLVM Project, under the Apache License v2.0 with LLVM Exceptions.
// See https://llvm.org/LICENSE.txt for license information.
// SPDX-License-Identifier: Apache-2.0 WITH LLVM-exception
//
//===----------------------------------------------------------------------===//

#include "mlir/IR/BuiltinTypes.h"
#include "TypeDetail.h"
#include "mlir/IR/AffineExpr.h"
#include "mlir/IR/AffineMap.h"
#include "mlir/IR/BuiltinAttributes.h"
#include "mlir/IR/BuiltinDialect.h"
#include "mlir/IR/Diagnostics.h"
#include "mlir/IR/Dialect.h"
#include "mlir/IR/TensorEncoding.h"
#include "mlir/IR/TypeUtilities.h"
#include "llvm/ADT/APFloat.h"
#include "llvm/ADT/BitVector.h"
#include "llvm/ADT/Sequence.h"
#include "llvm/ADT/Twine.h"
#include "llvm/ADT/TypeSwitch.h"

using namespace mlir;
using namespace mlir::detail;

//===----------------------------------------------------------------------===//
/// Tablegen Type Definitions
//===----------------------------------------------------------------------===//

#define GET_TYPEDEF_CLASSES
#include "mlir/IR/BuiltinTypes.cpp.inc"

//===----------------------------------------------------------------------===//
// BuiltinDialect
//===----------------------------------------------------------------------===//

void BuiltinDialect::registerTypes() {
  addTypes<
#define GET_TYPEDEF_LIST
#include "mlir/IR/BuiltinTypes.cpp.inc"
      >();
}

//===----------------------------------------------------------------------===//
/// ComplexType
//===----------------------------------------------------------------------===//

/// Verify the construction of an integer type.
LogicalResult ComplexType::verify(function_ref<InFlightDiagnostic()> emitError,
                                  Type elementType) {
  if (!elementType.isIntOrFloat())
    return emitError() << "invalid element type for complex";
  return success();
}

//===----------------------------------------------------------------------===//
// Integer Type
//===----------------------------------------------------------------------===//

/// Verify the construction of an integer type.
LogicalResult IntegerType::verify(function_ref<InFlightDiagnostic()> emitError,
                                  unsigned width,
                                  SignednessSemantics signedness) {
  if (width > IntegerType::kMaxWidth) {
    return emitError() << "integer bitwidth is limited to "
                       << IntegerType::kMaxWidth << " bits";
  }
  return success();
}

unsigned IntegerType::getWidth() const { return getImpl()->width; }

IntegerType::SignednessSemantics IntegerType::getSignedness() const {
  return getImpl()->signedness;
}

IntegerType IntegerType::scaleElementBitwidth(unsigned scale) {
  if (!scale)
    return IntegerType();
  return IntegerType::get(getContext(), scale * getWidth(), getSignedness());
}

//===----------------------------------------------------------------------===//
// Float Type
//===----------------------------------------------------------------------===//

unsigned FloatType::getWidth() {
  if (llvm::isa<Float8E5M2Type, Float8E4M3Type, Float8E4M3FNType,
<<<<<<< HEAD
                Float8E5M2FNUZType, Float8E4M3FNUZType, Float8E4M3B11FNUZType>(
          *this))
=======
                Float8E5M2FNUZType, Float8E4M3FNUZType, Float8E4M3B11FNUZType,
                Float8E3M4Type>(*this))
>>>>>>> 98391913
    return 8;
  if (llvm::isa<Float16Type, BFloat16Type>(*this))
    return 16;
  if (llvm::isa<Float32Type, FloatTF32Type>(*this))
    return 32;
  if (llvm::isa<Float64Type>(*this))
    return 64;
  if (llvm::isa<Float80Type>(*this))
    return 80;
  if (llvm::isa<Float128Type>(*this))
    return 128;
  llvm_unreachable("unexpected float type");
}

/// Returns the floating semantics for the given type.
const llvm::fltSemantics &FloatType::getFloatSemantics() {
  if (llvm::isa<Float8E5M2Type>(*this))
    return APFloat::Float8E5M2();
  if (llvm::isa<Float8E4M3Type>(*this))
    return APFloat::Float8E4M3();
  if (llvm::isa<Float8E4M3FNType>(*this))
    return APFloat::Float8E4M3FN();
  if (llvm::isa<Float8E5M2FNUZType>(*this))
    return APFloat::Float8E5M2FNUZ();
  if (llvm::isa<Float8E4M3FNUZType>(*this))
    return APFloat::Float8E4M3FNUZ();
  if (llvm::isa<Float8E4M3B11FNUZType>(*this))
    return APFloat::Float8E4M3B11FNUZ();
  if (llvm::isa<Float8E3M4Type>(*this))
    return APFloat::Float8E3M4();
  if (llvm::isa<BFloat16Type>(*this))
    return APFloat::BFloat();
  if (llvm::isa<Float16Type>(*this))
    return APFloat::IEEEhalf();
  if (llvm::isa<FloatTF32Type>(*this))
    return APFloat::FloatTF32();
  if (llvm::isa<Float32Type>(*this))
    return APFloat::IEEEsingle();
  if (llvm::isa<Float64Type>(*this))
    return APFloat::IEEEdouble();
  if (llvm::isa<Float80Type>(*this))
    return APFloat::x87DoubleExtended();
  if (llvm::isa<Float128Type>(*this))
    return APFloat::IEEEquad();
  llvm_unreachable("non-floating point type used");
}

FloatType FloatType::scaleElementBitwidth(unsigned scale) {
  if (!scale)
    return FloatType();
  MLIRContext *ctx = getContext();
  if (isF16() || isBF16()) {
    if (scale == 2)
      return FloatType::getF32(ctx);
    if (scale == 4)
      return FloatType::getF64(ctx);
  }
  if (isF32())
    if (scale == 2)
      return FloatType::getF64(ctx);
  return FloatType();
}

unsigned FloatType::getFPMantissaWidth() {
  return APFloat::semanticsPrecision(getFloatSemantics());
}

//===----------------------------------------------------------------------===//
// FunctionType
//===----------------------------------------------------------------------===//

unsigned FunctionType::getNumInputs() const { return getImpl()->numInputs; }

ArrayRef<Type> FunctionType::getInputs() const {
  return getImpl()->getInputs();
}

unsigned FunctionType::getNumResults() const { return getImpl()->numResults; }

ArrayRef<Type> FunctionType::getResults() const {
  return getImpl()->getResults();
}

FunctionType FunctionType::clone(TypeRange inputs, TypeRange results) const {
  return get(getContext(), inputs, results);
}

/// Returns a new function type with the specified arguments and results
/// inserted.
FunctionType FunctionType::getWithArgsAndResults(
    ArrayRef<unsigned> argIndices, TypeRange argTypes,
    ArrayRef<unsigned> resultIndices, TypeRange resultTypes) {
  SmallVector<Type> argStorage, resultStorage;
  TypeRange newArgTypes =
      insertTypesInto(getInputs(), argIndices, argTypes, argStorage);
  TypeRange newResultTypes =
      insertTypesInto(getResults(), resultIndices, resultTypes, resultStorage);
  return clone(newArgTypes, newResultTypes);
}

/// Returns a new function type without the specified arguments and results.
FunctionType
FunctionType::getWithoutArgsAndResults(const BitVector &argIndices,
                                       const BitVector &resultIndices) {
  SmallVector<Type> argStorage, resultStorage;
  TypeRange newArgTypes = filterTypesOut(getInputs(), argIndices, argStorage);
  TypeRange newResultTypes =
      filterTypesOut(getResults(), resultIndices, resultStorage);
  return clone(newArgTypes, newResultTypes);
}

//===----------------------------------------------------------------------===//
// OpaqueType
//===----------------------------------------------------------------------===//

/// Verify the construction of an opaque type.
LogicalResult OpaqueType::verify(function_ref<InFlightDiagnostic()> emitError,
                                 StringAttr dialect, StringRef typeData) {
  if (!Dialect::isValidNamespace(dialect.strref()))
    return emitError() << "invalid dialect namespace '" << dialect << "'";

  // Check that the dialect is actually registered.
  MLIRContext *context = dialect.getContext();
  if (!context->allowsUnregisteredDialects() &&
      !context->getLoadedDialect(dialect.strref())) {
    return emitError()
           << "`!" << dialect << "<\"" << typeData << "\">"
           << "` type created with unregistered dialect. If this is "
              "intended, please call allowUnregisteredDialects() on the "
              "MLIRContext, or use -allow-unregistered-dialect with "
              "the MLIR opt tool used";
  }

  return success();
}

//===----------------------------------------------------------------------===//
// VectorType
//===----------------------------------------------------------------------===//

LogicalResult VectorType::verify(function_ref<InFlightDiagnostic()> emitError,
                                 ArrayRef<int64_t> shape, Type elementType,
                                 ArrayRef<bool> scalableDims) {
  if (!isValidElementType(elementType))
    return emitError()
           << "vector elements must be int/index/float type but got "
           << elementType;

  if (any_of(shape, [](int64_t i) { return i <= 0; }))
    return emitError()
           << "vector types must have positive constant sizes but got "
           << shape;

  if (scalableDims.size() != shape.size())
    return emitError() << "number of dims must match, got "
                       << scalableDims.size() << " and " << shape.size();

  return success();
}

VectorType VectorType::scaleElementBitwidth(unsigned scale) {
  if (!scale)
    return VectorType();
  if (auto et = llvm::dyn_cast<IntegerType>(getElementType()))
    if (auto scaledEt = et.scaleElementBitwidth(scale))
      return VectorType::get(getShape(), scaledEt, getScalableDims());
  if (auto et = llvm::dyn_cast<FloatType>(getElementType()))
    if (auto scaledEt = et.scaleElementBitwidth(scale))
      return VectorType::get(getShape(), scaledEt, getScalableDims());
  return VectorType();
}

VectorType VectorType::cloneWith(std::optional<ArrayRef<int64_t>> shape,
                                 Type elementType) const {
  return VectorType::get(shape.value_or(getShape()), elementType,
                         getScalableDims());
}

//===----------------------------------------------------------------------===//
// TensorType
//===----------------------------------------------------------------------===//

Type TensorType::getElementType() const {
  return llvm::TypeSwitch<TensorType, Type>(*this)
      .Case<RankedTensorType, UnrankedTensorType>(
          [](auto type) { return type.getElementType(); });
}

bool TensorType::hasRank() const { return !llvm::isa<UnrankedTensorType>(*this); }

ArrayRef<int64_t> TensorType::getShape() const {
  return llvm::cast<RankedTensorType>(*this).getShape();
}

TensorType TensorType::cloneWith(std::optional<ArrayRef<int64_t>> shape,
                                 Type elementType) const {
  if (llvm::dyn_cast<UnrankedTensorType>(*this)) {
    if (shape)
      return RankedTensorType::get(*shape, elementType);
    return UnrankedTensorType::get(elementType);
  }

  auto rankedTy = llvm::cast<RankedTensorType>(*this);
  if (!shape)
    return RankedTensorType::get(rankedTy.getShape(), elementType,
                                 rankedTy.getEncoding());
  return RankedTensorType::get(shape.value_or(rankedTy.getShape()), elementType,
                               rankedTy.getEncoding());
}

RankedTensorType TensorType::clone(::llvm::ArrayRef<int64_t> shape,
                                   Type elementType) const {
  return ::llvm::cast<RankedTensorType>(cloneWith(shape, elementType));
}

RankedTensorType TensorType::clone(::llvm::ArrayRef<int64_t> shape) const {
  return ::llvm::cast<RankedTensorType>(cloneWith(shape, getElementType()));
}

// Check if "elementType" can be an element type of a tensor.
static LogicalResult
checkTensorElementType(function_ref<InFlightDiagnostic()> emitError,
                       Type elementType) {
  if (!TensorType::isValidElementType(elementType))
    return emitError() << "invalid tensor element type: " << elementType;
  return success();
}

/// Return true if the specified element type is ok in a tensor.
bool TensorType::isValidElementType(Type type) {
  // Note: Non standard/builtin types are allowed to exist within tensor
  // types. Dialects are expected to verify that tensor types have a valid
  // element type within that dialect.
  return llvm::isa<ComplexType, FloatType, IntegerType, OpaqueType, VectorType,
                   IndexType>(type) ||
         !llvm::isa<BuiltinDialect>(type.getDialect());
}

//===----------------------------------------------------------------------===//
// RankedTensorType
//===----------------------------------------------------------------------===//

LogicalResult
RankedTensorType::verify(function_ref<InFlightDiagnostic()> emitError,
                         ArrayRef<int64_t> shape, Type elementType,
                         Attribute encoding) {
  for (int64_t s : shape)
    if (s < 0 && !ShapedType::isDynamic(s))
      return emitError() << "invalid tensor dimension size";
  if (auto v = llvm::dyn_cast_or_null<VerifiableTensorEncoding>(encoding))
    if (failed(v.verifyEncoding(shape, elementType, emitError)))
      return failure();
  return checkTensorElementType(emitError, elementType);
}

//===----------------------------------------------------------------------===//
// UnrankedTensorType
//===----------------------------------------------------------------------===//

LogicalResult
UnrankedTensorType::verify(function_ref<InFlightDiagnostic()> emitError,
                           Type elementType) {
  return checkTensorElementType(emitError, elementType);
}

//===----------------------------------------------------------------------===//
// BaseMemRefType
//===----------------------------------------------------------------------===//

Type BaseMemRefType::getElementType() const {
  return llvm::TypeSwitch<BaseMemRefType, Type>(*this)
      .Case<MemRefType, UnrankedMemRefType>(
          [](auto type) { return type.getElementType(); });
}

bool BaseMemRefType::hasRank() const { return !llvm::isa<UnrankedMemRefType>(*this); }

ArrayRef<int64_t> BaseMemRefType::getShape() const {
  return llvm::cast<MemRefType>(*this).getShape();
}

BaseMemRefType BaseMemRefType::cloneWith(std::optional<ArrayRef<int64_t>> shape,
                                         Type elementType) const {
  if (llvm::dyn_cast<UnrankedMemRefType>(*this)) {
    if (!shape)
      return UnrankedMemRefType::get(elementType, getMemorySpace());
    MemRefType::Builder builder(*shape, elementType);
    builder.setMemorySpace(getMemorySpace());
    return builder;
  }

  MemRefType::Builder builder(llvm::cast<MemRefType>(*this));
  if (shape)
    builder.setShape(*shape);
  builder.setElementType(elementType);
  return builder;
}

MemRefType BaseMemRefType::clone(::llvm::ArrayRef<int64_t> shape,
                                 Type elementType) const {
  return ::llvm::cast<MemRefType>(cloneWith(shape, elementType));
}

MemRefType BaseMemRefType::clone(::llvm::ArrayRef<int64_t> shape) const {
  return ::llvm::cast<MemRefType>(cloneWith(shape, getElementType()));
}

Attribute BaseMemRefType::getMemorySpace() const {
  if (auto rankedMemRefTy = llvm::dyn_cast<MemRefType>(*this))
    return rankedMemRefTy.getMemorySpace();
  return llvm::cast<UnrankedMemRefType>(*this).getMemorySpace();
}

unsigned BaseMemRefType::getMemorySpaceAsInt() const {
  if (auto rankedMemRefTy = llvm::dyn_cast<MemRefType>(*this))
    return rankedMemRefTy.getMemorySpaceAsInt();
  return llvm::cast<UnrankedMemRefType>(*this).getMemorySpaceAsInt();
}

//===----------------------------------------------------------------------===//
// MemRefType
//===----------------------------------------------------------------------===//

std::optional<llvm::SmallDenseSet<unsigned>>
mlir::computeRankReductionMask(ArrayRef<int64_t> originalShape,
                               ArrayRef<int64_t> reducedShape,
                               bool matchDynamic) {
  size_t originalRank = originalShape.size(), reducedRank = reducedShape.size();
  llvm::SmallDenseSet<unsigned> unusedDims;
  unsigned reducedIdx = 0;
  for (unsigned originalIdx = 0; originalIdx < originalRank; ++originalIdx) {
    // Greedily insert `originalIdx` if match.
    int64_t origSize = originalShape[originalIdx];
    // if `matchDynamic`, count dynamic dims as a match, unless `origSize` is 1.
    if (matchDynamic && reducedIdx < reducedRank && origSize != 1 &&
        (ShapedType::isDynamic(reducedShape[reducedIdx]) ||
         ShapedType::isDynamic(origSize))) {
      reducedIdx++;
      continue;
    }
    if (reducedIdx < reducedRank && origSize == reducedShape[reducedIdx]) {
      reducedIdx++;
      continue;
    }

    unusedDims.insert(originalIdx);
    // If no match on `originalIdx`, the `originalShape` at this dimension
    // must be 1, otherwise we bail.
    if (origSize != 1)
      return std::nullopt;
  }
  // The whole reducedShape must be scanned, otherwise we bail.
  if (reducedIdx != reducedRank)
    return std::nullopt;
  return unusedDims;
}

SliceVerificationResult
mlir::isRankReducedType(ShapedType originalType,
                        ShapedType candidateReducedType) {
  if (originalType == candidateReducedType)
    return SliceVerificationResult::Success;

  ShapedType originalShapedType = llvm::cast<ShapedType>(originalType);
  ShapedType candidateReducedShapedType =
      llvm::cast<ShapedType>(candidateReducedType);

  // Rank and size logic is valid for all ShapedTypes.
  ArrayRef<int64_t> originalShape = originalShapedType.getShape();
  ArrayRef<int64_t> candidateReducedShape =
      candidateReducedShapedType.getShape();
  unsigned originalRank = originalShape.size(),
           candidateReducedRank = candidateReducedShape.size();
  if (candidateReducedRank > originalRank)
    return SliceVerificationResult::RankTooLarge;

  auto optionalUnusedDimsMask =
      computeRankReductionMask(originalShape, candidateReducedShape);

  // Sizes cannot be matched in case empty vector is returned.
  if (!optionalUnusedDimsMask)
    return SliceVerificationResult::SizeMismatch;

  if (originalShapedType.getElementType() !=
      candidateReducedShapedType.getElementType())
    return SliceVerificationResult::ElemTypeMismatch;

  return SliceVerificationResult::Success;
}

bool mlir::detail::isSupportedMemorySpace(Attribute memorySpace) {
  // Empty attribute is allowed as default memory space.
  if (!memorySpace)
    return true;

  // Supported built-in attributes.
  if (llvm::isa<IntegerAttr, StringAttr, DictionaryAttr>(memorySpace))
    return true;

  // Allow custom dialect attributes.
  if (!isa<BuiltinDialect>(memorySpace.getDialect()))
    return true;

  return false;
}

Attribute mlir::detail::wrapIntegerMemorySpace(unsigned memorySpace,
                                               MLIRContext *ctx) {
  if (memorySpace == 0)
    return nullptr;

  return IntegerAttr::get(IntegerType::get(ctx, 64), memorySpace);
}

Attribute mlir::detail::skipDefaultMemorySpace(Attribute memorySpace) {
  IntegerAttr intMemorySpace = llvm::dyn_cast_or_null<IntegerAttr>(memorySpace);
  if (intMemorySpace && intMemorySpace.getValue() == 0)
    return nullptr;

  return memorySpace;
}

unsigned mlir::detail::getMemorySpaceAsInt(Attribute memorySpace) {
  if (!memorySpace)
    return 0;

  assert(llvm::isa<IntegerAttr>(memorySpace) &&
         "Using `getMemorySpaceInteger` with non-Integer attribute");

  return static_cast<unsigned>(llvm::cast<IntegerAttr>(memorySpace).getInt());
}

unsigned MemRefType::getMemorySpaceAsInt() const {
  return detail::getMemorySpaceAsInt(getMemorySpace());
}

MemRefType MemRefType::get(ArrayRef<int64_t> shape, Type elementType,
                           MemRefLayoutAttrInterface layout,
                           Attribute memorySpace) {
  // Use default layout for empty attribute.
  if (!layout)
    layout = AffineMapAttr::get(AffineMap::getMultiDimIdentityMap(
        shape.size(), elementType.getContext()));

  // Drop default memory space value and replace it with empty attribute.
  memorySpace = skipDefaultMemorySpace(memorySpace);

  return Base::get(elementType.getContext(), shape, elementType, layout,
                   memorySpace);
}

MemRefType MemRefType::getChecked(
    function_ref<InFlightDiagnostic()> emitErrorFn, ArrayRef<int64_t> shape,
    Type elementType, MemRefLayoutAttrInterface layout, Attribute memorySpace) {

  // Use default layout for empty attribute.
  if (!layout)
    layout = AffineMapAttr::get(AffineMap::getMultiDimIdentityMap(
        shape.size(), elementType.getContext()));

  // Drop default memory space value and replace it with empty attribute.
  memorySpace = skipDefaultMemorySpace(memorySpace);

  return Base::getChecked(emitErrorFn, elementType.getContext(), shape,
                          elementType, layout, memorySpace);
}

MemRefType MemRefType::get(ArrayRef<int64_t> shape, Type elementType,
                           AffineMap map, Attribute memorySpace) {

  // Use default layout for empty map.
  if (!map)
    map = AffineMap::getMultiDimIdentityMap(shape.size(),
                                            elementType.getContext());

  // Wrap AffineMap into Attribute.
  auto layout = AffineMapAttr::get(map);

  // Drop default memory space value and replace it with empty attribute.
  memorySpace = skipDefaultMemorySpace(memorySpace);

  return Base::get(elementType.getContext(), shape, elementType, layout,
                   memorySpace);
}

MemRefType
MemRefType::getChecked(function_ref<InFlightDiagnostic()> emitErrorFn,
                       ArrayRef<int64_t> shape, Type elementType, AffineMap map,
                       Attribute memorySpace) {

  // Use default layout for empty map.
  if (!map)
    map = AffineMap::getMultiDimIdentityMap(shape.size(),
                                            elementType.getContext());

  // Wrap AffineMap into Attribute.
  auto layout = AffineMapAttr::get(map);

  // Drop default memory space value and replace it with empty attribute.
  memorySpace = skipDefaultMemorySpace(memorySpace);

  return Base::getChecked(emitErrorFn, elementType.getContext(), shape,
                          elementType, layout, memorySpace);
}

MemRefType MemRefType::get(ArrayRef<int64_t> shape, Type elementType,
                           AffineMap map, unsigned memorySpaceInd) {

  // Use default layout for empty map.
  if (!map)
    map = AffineMap::getMultiDimIdentityMap(shape.size(),
                                            elementType.getContext());

  // Wrap AffineMap into Attribute.
  auto layout = AffineMapAttr::get(map);

  // Convert deprecated integer-like memory space to Attribute.
  Attribute memorySpace =
      wrapIntegerMemorySpace(memorySpaceInd, elementType.getContext());

  return Base::get(elementType.getContext(), shape, elementType, layout,
                   memorySpace);
}

MemRefType
MemRefType::getChecked(function_ref<InFlightDiagnostic()> emitErrorFn,
                       ArrayRef<int64_t> shape, Type elementType, AffineMap map,
                       unsigned memorySpaceInd) {

  // Use default layout for empty map.
  if (!map)
    map = AffineMap::getMultiDimIdentityMap(shape.size(),
                                            elementType.getContext());

  // Wrap AffineMap into Attribute.
  auto layout = AffineMapAttr::get(map);

  // Convert deprecated integer-like memory space to Attribute.
  Attribute memorySpace =
      wrapIntegerMemorySpace(memorySpaceInd, elementType.getContext());

  return Base::getChecked(emitErrorFn, elementType.getContext(), shape,
                          elementType, layout, memorySpace);
}

LogicalResult MemRefType::verify(function_ref<InFlightDiagnostic()> emitError,
                                 ArrayRef<int64_t> shape, Type elementType,
                                 MemRefLayoutAttrInterface layout,
                                 Attribute memorySpace) {
  if (!BaseMemRefType::isValidElementType(elementType))
    return emitError() << "invalid memref element type";

  // Negative sizes are not allowed except for `kDynamic`.
  for (int64_t s : shape)
    if (s < 0 && !ShapedType::isDynamic(s))
      return emitError() << "invalid memref size";

  assert(layout && "missing layout specification");
  if (failed(layout.verifyLayout(shape, emitError)))
    return failure();

  if (!isSupportedMemorySpace(memorySpace))
    return emitError() << "unsupported memory space Attribute";

  return success();
}

//===----------------------------------------------------------------------===//
// UnrankedMemRefType
//===----------------------------------------------------------------------===//

unsigned UnrankedMemRefType::getMemorySpaceAsInt() const {
  return detail::getMemorySpaceAsInt(getMemorySpace());
}

LogicalResult
UnrankedMemRefType::verify(function_ref<InFlightDiagnostic()> emitError,
                           Type elementType, Attribute memorySpace) {
  if (!BaseMemRefType::isValidElementType(elementType))
    return emitError() << "invalid memref element type";

  if (!isSupportedMemorySpace(memorySpace))
    return emitError() << "unsupported memory space Attribute";

  return success();
}

// Fallback cases for terminal dim/sym/cst that are not part of a binary op (
// i.e. single term). Accumulate the AffineExpr into the existing one.
static void extractStridesFromTerm(AffineExpr e,
                                   AffineExpr multiplicativeFactor,
                                   MutableArrayRef<AffineExpr> strides,
                                   AffineExpr &offset) {
  if (auto dim = dyn_cast<AffineDimExpr>(e))
    strides[dim.getPosition()] =
        strides[dim.getPosition()] + multiplicativeFactor;
  else
    offset = offset + e * multiplicativeFactor;
}

/// Takes a single AffineExpr `e` and populates the `strides` array with the
/// strides expressions for each dim position.
/// The convention is that the strides for dimensions d0, .. dn appear in
/// order to make indexing intuitive into the result.
static LogicalResult extractStrides(AffineExpr e,
                                    AffineExpr multiplicativeFactor,
                                    MutableArrayRef<AffineExpr> strides,
                                    AffineExpr &offset) {
  auto bin = dyn_cast<AffineBinaryOpExpr>(e);
  if (!bin) {
    extractStridesFromTerm(e, multiplicativeFactor, strides, offset);
    return success();
  }

  if (bin.getKind() == AffineExprKind::CeilDiv ||
      bin.getKind() == AffineExprKind::FloorDiv ||
      bin.getKind() == AffineExprKind::Mod)
    return failure();

  if (bin.getKind() == AffineExprKind::Mul) {
    auto dim = dyn_cast<AffineDimExpr>(bin.getLHS());
    if (dim) {
      strides[dim.getPosition()] =
          strides[dim.getPosition()] + bin.getRHS() * multiplicativeFactor;
      return success();
    }
    // LHS and RHS may both contain complex expressions of dims. Try one path
    // and if it fails try the other. This is guaranteed to succeed because
    // only one path may have a `dim`, otherwise this is not an AffineExpr in
    // the first place.
    if (bin.getLHS().isSymbolicOrConstant())
      return extractStrides(bin.getRHS(), multiplicativeFactor * bin.getLHS(),
                            strides, offset);
    return extractStrides(bin.getLHS(), multiplicativeFactor * bin.getRHS(),
                          strides, offset);
  }

  if (bin.getKind() == AffineExprKind::Add) {
    auto res1 =
        extractStrides(bin.getLHS(), multiplicativeFactor, strides, offset);
    auto res2 =
        extractStrides(bin.getRHS(), multiplicativeFactor, strides, offset);
    return success(succeeded(res1) && succeeded(res2));
  }

  llvm_unreachable("unexpected binary operation");
}

/// A stride specification is a list of integer values that are either static
/// or dynamic (encoded with ShapedType::kDynamic). Strides encode
/// the distance in the number of elements between successive entries along a
/// particular dimension.
///
/// For example, `memref<42x16xf32, (64 * d0 + d1)>` specifies a view into a
/// non-contiguous memory region of `42` by `16` `f32` elements in which the
/// distance between two consecutive elements along the outer dimension is `1`
/// and the distance between two consecutive elements along the inner dimension
/// is `64`.
///
/// The convention is that the strides for dimensions d0, .. dn appear in
/// order to make indexing intuitive into the result.
static LogicalResult getStridesAndOffset(MemRefType t,
                                         SmallVectorImpl<AffineExpr> &strides,
                                         AffineExpr &offset) {
  AffineMap m = t.getLayout().getAffineMap();

  if (m.getNumResults() != 1 && !m.isIdentity())
    return failure();

  auto zero = getAffineConstantExpr(0, t.getContext());
  auto one = getAffineConstantExpr(1, t.getContext());
  offset = zero;
  strides.assign(t.getRank(), zero);

  // Canonical case for empty map.
  if (m.isIdentity()) {
    // 0-D corner case, offset is already 0.
    if (t.getRank() == 0)
      return success();
    auto stridedExpr =
        makeCanonicalStridedLayoutExpr(t.getShape(), t.getContext());
    if (succeeded(extractStrides(stridedExpr, one, strides, offset)))
      return success();
    assert(false && "unexpected failure: extract strides in canonical layout");
  }

  // Non-canonical case requires more work.
  auto stridedExpr =
      simplifyAffineExpr(m.getResult(0), m.getNumDims(), m.getNumSymbols());
  if (failed(extractStrides(stridedExpr, one, strides, offset))) {
    offset = AffineExpr();
    strides.clear();
    return failure();
  }

  // Simplify results to allow folding to constants and simple checks.
  unsigned numDims = m.getNumDims();
  unsigned numSymbols = m.getNumSymbols();
  offset = simplifyAffineExpr(offset, numDims, numSymbols);
  for (auto &stride : strides)
    stride = simplifyAffineExpr(stride, numDims, numSymbols);

  // In practice, a strided memref must be internally non-aliasing. Test
  // against 0 as a proxy.
  // TODO: static cases can have more advanced checks.
  // TODO: dynamic cases would require a way to compare symbolic
  // expressions and would probably need an affine set context propagated
  // everywhere.
  if (llvm::any_of(strides, [](AffineExpr e) {
        return e == getAffineConstantExpr(0, e.getContext());
      })) {
    offset = AffineExpr();
    strides.clear();
    return failure();
  }

  return success();
}

LogicalResult mlir::getStridesAndOffset(MemRefType t,
                                        SmallVectorImpl<int64_t> &strides,
                                        int64_t &offset) {
  // Happy path: the type uses the strided layout directly.
  if (auto strided = llvm::dyn_cast<StridedLayoutAttr>(t.getLayout())) {
    llvm::append_range(strides, strided.getStrides());
    offset = strided.getOffset();
    return success();
  }

  // Otherwise, defer to the affine fallback as layouts are supposed to be
  // convertible to affine maps.
  AffineExpr offsetExpr;
  SmallVector<AffineExpr, 4> strideExprs;
  if (failed(::getStridesAndOffset(t, strideExprs, offsetExpr)))
    return failure();
  if (auto cst = dyn_cast<AffineConstantExpr>(offsetExpr))
    offset = cst.getValue();
  else
    offset = ShapedType::kDynamic;
  for (auto e : strideExprs) {
    if (auto c = dyn_cast<AffineConstantExpr>(e))
      strides.push_back(c.getValue());
    else
      strides.push_back(ShapedType::kDynamic);
  }
  return success();
}

std::pair<SmallVector<int64_t>, int64_t>
mlir::getStridesAndOffset(MemRefType t) {
  SmallVector<int64_t> strides;
  int64_t offset;
  LogicalResult status = getStridesAndOffset(t, strides, offset);
  (void)status;
  assert(succeeded(status) && "Invalid use of check-free getStridesAndOffset");
  return {strides, offset};
}

//===----------------------------------------------------------------------===//
/// TupleType
//===----------------------------------------------------------------------===//

/// Return the elements types for this tuple.
ArrayRef<Type> TupleType::getTypes() const { return getImpl()->getTypes(); }

/// Accumulate the types contained in this tuple and tuples nested within it.
/// Note that this only flattens nested tuples, not any other container type,
/// e.g. a tuple<i32, tensor<i32>, tuple<f32, tuple<i64>>> is flattened to
/// (i32, tensor<i32>, f32, i64)
void TupleType::getFlattenedTypes(SmallVectorImpl<Type> &types) {
  for (Type type : getTypes()) {
    if (auto nestedTuple = llvm::dyn_cast<TupleType>(type))
      nestedTuple.getFlattenedTypes(types);
    else
      types.push_back(type);
  }
}

/// Return the number of element types.
size_t TupleType::size() const { return getImpl()->size(); }

//===----------------------------------------------------------------------===//
// Type Utilities
//===----------------------------------------------------------------------===//

/// Return a version of `t` with identity layout if it can be determined
/// statically that the layout is the canonical contiguous strided layout.
/// Otherwise pass `t`'s layout into `simplifyAffineMap` and return a copy of
/// `t` with simplified layout.
/// If `t` has multiple layout maps or a multi-result layout, just return `t`.
MemRefType mlir::canonicalizeStridedLayout(MemRefType t) {
  AffineMap m = t.getLayout().getAffineMap();

  // Already in canonical form.
  if (m.isIdentity())
    return t;

  // Can't reduce to canonical identity form, return in canonical form.
  if (m.getNumResults() > 1)
    return t;

  // Corner-case for 0-D affine maps.
  if (m.getNumDims() == 0 && m.getNumSymbols() == 0) {
    if (auto cst = dyn_cast<AffineConstantExpr>(m.getResult(0)))
      if (cst.getValue() == 0)
        return MemRefType::Builder(t).setLayout({});
    return t;
  }

  // 0-D corner case for empty shape that still have an affine map. Example:
  // `memref<f32, affine_map<()[s0] -> (s0)>>`. This is a 1 element memref whose
  // offset needs to remain, just return t.
  if (t.getShape().empty())
    return t;

  // If the canonical strided layout for the sizes of `t` is equal to the
  // simplified layout of `t` we can just return an empty layout. Otherwise,
  // just simplify the existing layout.
  AffineExpr expr =
      makeCanonicalStridedLayoutExpr(t.getShape(), t.getContext());
  auto simplifiedLayoutExpr =
      simplifyAffineExpr(m.getResult(0), m.getNumDims(), m.getNumSymbols());
  if (expr != simplifiedLayoutExpr)
    return MemRefType::Builder(t).setLayout(AffineMapAttr::get(AffineMap::get(
        m.getNumDims(), m.getNumSymbols(), simplifiedLayoutExpr)));
  return MemRefType::Builder(t).setLayout({});
}

AffineExpr mlir::makeCanonicalStridedLayoutExpr(ArrayRef<int64_t> sizes,
                                                ArrayRef<AffineExpr> exprs,
                                                MLIRContext *context) {
  // Size 0 corner case is useful for canonicalizations.
  if (sizes.empty())
    return getAffineConstantExpr(0, context);

  assert(!exprs.empty() && "expected exprs");
  auto maps = AffineMap::inferFromExprList(exprs, context);
  assert(!maps.empty() && "Expected one non-empty map");
  unsigned numDims = maps[0].getNumDims(), nSymbols = maps[0].getNumSymbols();

  AffineExpr expr;
  bool dynamicPoisonBit = false;
  int64_t runningSize = 1;
  for (auto en : llvm::zip(llvm::reverse(exprs), llvm::reverse(sizes))) {
    int64_t size = std::get<1>(en);
    AffineExpr dimExpr = std::get<0>(en);
    AffineExpr stride = dynamicPoisonBit
                            ? getAffineSymbolExpr(nSymbols++, context)
                            : getAffineConstantExpr(runningSize, context);
    expr = expr ? expr + dimExpr * stride : dimExpr * stride;
    if (size > 0) {
      runningSize *= size;
      assert(runningSize > 0 && "integer overflow in size computation");
    } else {
      dynamicPoisonBit = true;
    }
  }
  return simplifyAffineExpr(expr, numDims, nSymbols);
}

AffineExpr mlir::makeCanonicalStridedLayoutExpr(ArrayRef<int64_t> sizes,
                                                MLIRContext *context) {
  SmallVector<AffineExpr, 4> exprs;
  exprs.reserve(sizes.size());
  for (auto dim : llvm::seq<unsigned>(0, sizes.size()))
    exprs.push_back(getAffineDimExpr(dim, context));
  return makeCanonicalStridedLayoutExpr(sizes, exprs, context);
}

bool mlir::isStrided(MemRefType t) {
  int64_t offset;
  SmallVector<int64_t, 4> strides;
  auto res = getStridesAndOffset(t, strides, offset);
  return succeeded(res);
}

bool mlir::isLastMemrefDimUnitStride(MemRefType type) {
  int64_t offset;
  SmallVector<int64_t> strides;
  auto successStrides = getStridesAndOffset(type, strides, offset);
  return succeeded(successStrides) && (strides.empty() || strides.back() == 1);
}

bool mlir::trailingNDimsContiguous(MemRefType type, int64_t n) {
  if (!isLastMemrefDimUnitStride(type))
    return false;

  auto memrefShape = type.getShape().take_back(n);
  if (ShapedType::isDynamicShape(memrefShape))
    return false;

  if (type.getLayout().isIdentity())
    return true;

  int64_t offset;
  SmallVector<int64_t> stridesFull;
  if (!succeeded(getStridesAndOffset(type, stridesFull, offset)))
    return false;
  auto strides = ArrayRef<int64_t>(stridesFull).take_back(n);

  if (strides.empty())
    return true;

  // Check whether strides match "flattened" dims.
  SmallVector<int64_t> flattenedDims;
  auto dimProduct = 1;
  for (auto dim : llvm::reverse(memrefShape.drop_front(1))) {
    dimProduct *= dim;
    flattenedDims.push_back(dimProduct);
  }

  strides = strides.drop_back(1);
  return llvm::equal(strides, llvm::reverse(flattenedDims));
}<|MERGE_RESOLUTION|>--- conflicted
+++ resolved
@@ -88,13 +88,8 @@
 
 unsigned FloatType::getWidth() {
   if (llvm::isa<Float8E5M2Type, Float8E4M3Type, Float8E4M3FNType,
-<<<<<<< HEAD
-                Float8E5M2FNUZType, Float8E4M3FNUZType, Float8E4M3B11FNUZType>(
-          *this))
-=======
                 Float8E5M2FNUZType, Float8E4M3FNUZType, Float8E4M3B11FNUZType,
                 Float8E3M4Type>(*this))
->>>>>>> 98391913
     return 8;
   if (llvm::isa<Float16Type, BFloat16Type>(*this))
     return 16;
