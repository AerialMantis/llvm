//===- Ops.cpp - Standard MLIR Operations ---------------------------------===//
//
// Part of the LLVM Project, under the Apache License v2.0 with LLVM Exceptions.
// See https://llvm.org/LICENSE.txt for license information.
// SPDX-License-Identifier: Apache-2.0 WITH LLVM-exception
//
//===----------------------------------------------------------------------===//

#include "mlir/Dialect/StandardOps/IR/Ops.h"

#include "mlir/Dialect/CommonFolders.h"
#include "mlir/Dialect/Tensor/IR/Tensor.h"
#include "mlir/IR/AffineExpr.h"
#include "mlir/IR/AffineMap.h"
#include "mlir/IR/BlockAndValueMapping.h"
#include "mlir/IR/Builders.h"
#include "mlir/IR/BuiltinOps.h"
#include "mlir/IR/BuiltinTypes.h"
#include "mlir/IR/Matchers.h"
#include "mlir/IR/OpImplementation.h"
#include "mlir/IR/PatternMatch.h"
#include "mlir/IR/TypeUtilities.h"
#include "mlir/IR/Value.h"
#include "mlir/Support/MathExtras.h"
#include "mlir/Transforms/InliningUtils.h"
#include "llvm/ADT/STLExtras.h"
#include "llvm/ADT/StringSwitch.h"
#include "llvm/Support/FormatVariadic.h"
#include "llvm/Support/raw_ostream.h"

// Pull in all enum type definitions and utility function declarations.
#include "mlir/Dialect/StandardOps/IR/OpsEnums.cpp.inc"

using namespace mlir;

//===----------------------------------------------------------------------===//
// StandardOpsDialect Interfaces
//===----------------------------------------------------------------------===//
namespace {
/// This class defines the interface for handling inlining with standard
/// operations.
struct StdInlinerInterface : public DialectInlinerInterface {
  using DialectInlinerInterface::DialectInlinerInterface;

  //===--------------------------------------------------------------------===//
  // Analysis Hooks
  //===--------------------------------------------------------------------===//

  /// All call operations within standard ops can be inlined.
  bool isLegalToInline(Operation *call, Operation *callable,
                       bool wouldBeCloned) const final {
    return true;
  }

  /// All operations within standard ops can be inlined.
  bool isLegalToInline(Operation *, Region *, bool,
                       BlockAndValueMapping &) const final {
    return true;
  }

  //===--------------------------------------------------------------------===//
  // Transformation Hooks
  //===--------------------------------------------------------------------===//

  /// Handle the given inlined terminator by replacing it with a new operation
  /// as necessary.
  void handleTerminator(Operation *op, Block *newDest) const final {
    // Only "std.return" needs to be handled here.
    auto returnOp = dyn_cast<ReturnOp>(op);
    if (!returnOp)
      return;

    // Replace the return with a branch to the dest.
    OpBuilder builder(op);
    builder.create<BranchOp>(op->getLoc(), newDest, returnOp.getOperands());
    op->erase();
  }

  /// Handle the given inlined terminator by replacing it with a new operation
  /// as necessary.
  void handleTerminator(Operation *op,
                        ArrayRef<Value> valuesToRepl) const final {
    // Only "std.return" needs to be handled here.
    auto returnOp = cast<ReturnOp>(op);

    // Replace the values directly with the return operands.
    assert(returnOp.getNumOperands() == valuesToRepl.size());
    for (const auto &it : llvm::enumerate(returnOp.getOperands()))
      valuesToRepl[it.index()].replaceAllUsesWith(it.value());
  }
};
} // end anonymous namespace

//===----------------------------------------------------------------------===//
// StandardOpsDialect
//===----------------------------------------------------------------------===//

/// A custom unary operation printer that omits the "std." prefix from the
/// operation names.
static void printStandardUnaryOp(Operation *op, OpAsmPrinter &p) {
  assert(op->getNumOperands() == 1 && "unary op should have one operand");
  assert(op->getNumResults() == 1 && "unary op should have one result");

  int stdDotLen = StandardOpsDialect::getDialectNamespace().size() + 1;
  p << op->getName().getStringRef().drop_front(stdDotLen) << ' '
    << op->getOperand(0);
  p.printOptionalAttrDict(op->getAttrs());
  p << " : " << op->getOperand(0).getType();
}

/// A custom binary operation printer that omits the "std." prefix from the
/// operation names.
static void printStandardBinaryOp(Operation *op, OpAsmPrinter &p) {
  assert(op->getNumOperands() == 2 && "binary op should have two operands");
  assert(op->getNumResults() == 1 && "binary op should have one result");

  // If not all the operand and result types are the same, just use the
  // generic assembly form to avoid omitting information in printing.
  auto resultType = op->getResult(0).getType();
  if (op->getOperand(0).getType() != resultType ||
      op->getOperand(1).getType() != resultType) {
    p.printGenericOp(op);
    return;
  }

  int stdDotLen = StandardOpsDialect::getDialectNamespace().size() + 1;
  p << op->getName().getStringRef().drop_front(stdDotLen) << ' '
    << op->getOperand(0) << ", " << op->getOperand(1);
  p.printOptionalAttrDict(op->getAttrs());

  // Now we can output only one type for all operands and the result.
  p << " : " << op->getResult(0).getType();
}

/// A custom cast operation printer that omits the "std." prefix from the
/// operation names.
static void printStandardCastOp(Operation *op, OpAsmPrinter &p) {
  int stdDotLen = StandardOpsDialect::getDialectNamespace().size() + 1;
  p << op->getName().getStringRef().drop_front(stdDotLen) << ' '
    << op->getOperand(0) << " : " << op->getOperand(0).getType() << " to "
    << op->getResult(0).getType();
}

void StandardOpsDialect::initialize() {
  getContext()->loadDialect<tensor::TensorDialect>();
  addOperations<DmaStartOp, DmaWaitOp,
#define GET_OP_LIST
#include "mlir/Dialect/StandardOps/IR/Ops.cpp.inc"
                >();
  addInterfaces<StdInlinerInterface>();
}

/// Materialize a single constant operation from a given attribute value with
/// the desired resultant type.
Operation *StandardOpsDialect::materializeConstant(OpBuilder &builder,
                                                   Attribute value, Type type,
                                                   Location loc) {
  return builder.create<ConstantOp>(loc, type, value);
}

/// Matches a ConstantIndexOp.
/// TODO: This should probably just be a general matcher that uses m_Constant
/// and checks the operation for an index type.
static detail::op_matcher<ConstantIndexOp> m_ConstantIndex() {
  return detail::op_matcher<ConstantIndexOp>();
}

//===----------------------------------------------------------------------===//
// Common canonicalization pattern support logic
//===----------------------------------------------------------------------===//

/// This is a common class used for patterns of the form
/// "someop(memrefcast) -> someop".  It folds the source of any memref_cast
/// into the root operation directly.
static LogicalResult foldMemRefCast(Operation *op) {
  bool folded = false;
  for (OpOperand &operand : op->getOpOperands()) {
    auto cast = operand.get().getDefiningOp<MemRefCastOp>();
    if (cast && !cast.getOperand().getType().isa<UnrankedMemRefType>()) {
      operand.set(cast.getOperand());
      folded = true;
    }
  }
  return success(folded);
}

//===----------------------------------------------------------------------===//
// Common cast compatibility check for vector types.
//===----------------------------------------------------------------------===//

/// This method checks for cast compatibility of vector types.
/// If 'a' and 'b' are vector types, and they are cast compatible,
/// it calls the 'areElementsCastCompatible' function to check for
/// element cast compatibility.
/// Returns 'true' if the vector types are cast compatible,  and 'false'
/// otherwise.
static bool areVectorCastSimpleCompatible(
    Type a, Type b, function_ref<bool(Type, Type)> areElementsCastCompatible) {
  if (auto va = a.dyn_cast<VectorType>())
    if (auto vb = b.dyn_cast<VectorType>())
      return va.getShape().equals(vb.getShape()) &&
             areElementsCastCompatible(va.getElementType(),
                                       vb.getElementType());
  return false;
}

//===----------------------------------------------------------------------===//
// Helpers for Tensor[Load|Store]Op, TensorToMemrefOp, and GlobalMemrefOp
//===----------------------------------------------------------------------===//

static Type getTensorTypeFromMemRefType(Type type) {
  if (auto memref = type.dyn_cast<MemRefType>())
    return RankedTensorType::get(memref.getShape(), memref.getElementType());
  if (auto memref = type.dyn_cast<UnrankedMemRefType>())
    return UnrankedTensorType::get(memref.getElementType());
  return NoneType::get(type.getContext());
}

//===----------------------------------------------------------------------===//
// AddFOp
//===----------------------------------------------------------------------===//

OpFoldResult AddFOp::fold(ArrayRef<Attribute> operands) {
  return constFoldBinaryOp<FloatAttr>(
      operands, [](APFloat a, APFloat b) { return a + b; });
}

//===----------------------------------------------------------------------===//
// AddIOp
//===----------------------------------------------------------------------===//

OpFoldResult AddIOp::fold(ArrayRef<Attribute> operands) {
  /// addi(x, 0) -> x
  if (matchPattern(rhs(), m_Zero()))
    return lhs();

  return constFoldBinaryOp<IntegerAttr>(operands,
                                        [](APInt a, APInt b) { return a + b; });
}

/// Extract int64_t values from the assumed ArrayAttr of IntegerAttr.
static SmallVector<int64_t, 4> extractFromI64ArrayAttr(Attribute attr) {
  return llvm::to_vector<4>(
      llvm::map_range(attr.cast<ArrayAttr>(), [](Attribute a) -> int64_t {
        return a.cast<IntegerAttr>().getInt();
      }));
}

//===----------------------------------------------------------------------===//
// AllocOp / AllocaOp
//===----------------------------------------------------------------------===//

template <typename AllocLikeOp>
static LogicalResult verifyAllocLikeOp(AllocLikeOp op) {
  static_assert(llvm::is_one_of<AllocLikeOp, AllocOp, AllocaOp>::value,
                "applies to only alloc or alloca");
  auto memRefType = op.getResult().getType().template dyn_cast<MemRefType>();
  if (!memRefType)
    return op.emitOpError("result must be a memref");

  if (static_cast<int64_t>(op.dynamicSizes().size()) !=
      memRefType.getNumDynamicDims())
    return op.emitOpError("dimension operand count does not equal memref "
                          "dynamic dimension count");

  unsigned numSymbols = 0;
  if (!memRefType.getAffineMaps().empty())
    numSymbols = memRefType.getAffineMaps().front().getNumSymbols();
  if (op.symbolOperands().size() != numSymbols)
    return op.emitOpError(
        "symbol operand count does not equal memref symbol count");

  return success();
}

static LogicalResult verify(AllocOp op) { return verifyAllocLikeOp(op); }

static LogicalResult verify(AllocaOp op) {
  // An alloca op needs to have an ancestor with an allocation scope trait.
  if (!op->getParentWithTrait<OpTrait::AutomaticAllocationScope>())
    return op.emitOpError(
        "requires an ancestor op with AutomaticAllocationScope trait");

  return verifyAllocLikeOp(op);
}

namespace {
/// Fold constant dimensions into an alloc like operation.
template <typename AllocLikeOp>
struct SimplifyAllocConst : public OpRewritePattern<AllocLikeOp> {
  using OpRewritePattern<AllocLikeOp>::OpRewritePattern;

  LogicalResult matchAndRewrite(AllocLikeOp alloc,
                                PatternRewriter &rewriter) const override {
    // Check to see if any dimensions operands are constants.  If so, we can
    // substitute and drop them.
    if (llvm::none_of(alloc.getOperands(), [](Value operand) {
          return matchPattern(operand, m_ConstantIndex());
        }))
      return failure();

    auto memrefType = alloc.getType();

    // Ok, we have one or more constant operands.  Collect the non-constant ones
    // and keep track of the resultant memref type to build.
    SmallVector<int64_t, 4> newShapeConstants;
    newShapeConstants.reserve(memrefType.getRank());
    SmallVector<Value, 4> newOperands;

    unsigned dynamicDimPos = 0;
    for (unsigned dim = 0, e = memrefType.getRank(); dim < e; ++dim) {
      int64_t dimSize = memrefType.getDimSize(dim);
      // If this is already static dimension, keep it.
      if (dimSize != -1) {
        newShapeConstants.push_back(dimSize);
        continue;
      }
      auto *defOp = alloc.getOperand(dynamicDimPos).getDefiningOp();
      if (auto constantIndexOp = dyn_cast_or_null<ConstantIndexOp>(defOp)) {
        // Dynamic shape dimension will be folded.
        newShapeConstants.push_back(constantIndexOp.getValue());
      } else {
        // Dynamic shape dimension not folded; copy operand from old memref.
        newShapeConstants.push_back(-1);
        newOperands.push_back(alloc.getOperand(dynamicDimPos));
      }
      dynamicDimPos++;
    }

    // Create new memref type (which will have fewer dynamic dimensions).
    MemRefType newMemRefType =
        MemRefType::Builder(memrefType).setShape(newShapeConstants);
    assert(static_cast<int64_t>(newOperands.size()) ==
           newMemRefType.getNumDynamicDims());

    // Create and insert the alloc op for the new memref.
    auto newAlloc = rewriter.create<AllocLikeOp>(alloc.getLoc(), newMemRefType,
                                                 newOperands, IntegerAttr());
    // Insert a cast so we have the same type as the old alloc.
    auto resultCast = rewriter.create<MemRefCastOp>(alloc.getLoc(), newAlloc,
                                                    alloc.getType());

    rewriter.replaceOp(alloc, {resultCast});
    return success();
  }
};

/// Fold alloc operations with no uses. Alloc has side effects on the heap,
/// but can still be deleted if it has zero uses.
struct SimplifyDeadAlloc : public OpRewritePattern<AllocOp> {
  using OpRewritePattern<AllocOp>::OpRewritePattern;

  LogicalResult matchAndRewrite(AllocOp alloc,
                                PatternRewriter &rewriter) const override {
    if (alloc.use_empty()) {
      rewriter.eraseOp(alloc);
      return success();
    }
    return failure();
  }
};
} // end anonymous namespace.

void AllocOp::getCanonicalizationPatterns(OwningRewritePatternList &results,
                                          MLIRContext *context) {
  results.insert<SimplifyAllocConst<AllocOp>, SimplifyDeadAlloc>(context);
}

void AllocaOp::getCanonicalizationPatterns(OwningRewritePatternList &results,
                                           MLIRContext *context) {
  results.insert<SimplifyAllocConst<AllocaOp>>(context);
}

//===----------------------------------------------------------------------===//
// AndOp
//===----------------------------------------------------------------------===//

OpFoldResult AndOp::fold(ArrayRef<Attribute> operands) {
  /// and(x, 0) -> 0
  if (matchPattern(rhs(), m_Zero()))
    return rhs();
  /// and(x, allOnes) -> x
  APInt intValue;
  if (matchPattern(rhs(), m_ConstantInt(&intValue)) &&
      intValue.isAllOnesValue())
    return lhs();
  /// and(x,x) -> x
  if (lhs() == rhs())
    return rhs();

  return constFoldBinaryOp<IntegerAttr>(operands,
                                        [](APInt a, APInt b) { return a & b; });
}

//===----------------------------------------------------------------------===//
// AssertOp
//===----------------------------------------------------------------------===//

namespace {
struct EraseRedundantAssertions : public OpRewritePattern<AssertOp> {
  using OpRewritePattern<AssertOp>::OpRewritePattern;

  LogicalResult matchAndRewrite(AssertOp op,
                                PatternRewriter &rewriter) const override {
    // Erase assertion if argument is constant true.
    if (matchPattern(op.arg(), m_One())) {
      rewriter.eraseOp(op);
      return success();
    }
    return failure();
  }
};
} // namespace

void AssertOp::getCanonicalizationPatterns(OwningRewritePatternList &patterns,
                                           MLIRContext *context) {
  patterns.insert<EraseRedundantAssertions>(context);
}

//===----------------------------------------------------------------------===//
// AssumeAlignmentOp
//===----------------------------------------------------------------------===//

static LogicalResult verify(AssumeAlignmentOp op) {
  unsigned alignment = op.alignment();
  if (!llvm::isPowerOf2_32(alignment))
    return op.emitOpError("alignment must be power of 2");
  return success();
}

//===----------------------------------------------------------------------===//
// AtomicRMWOp
//===----------------------------------------------------------------------===//

static LogicalResult verify(AtomicRMWOp op) {
  if (op.getMemRefType().getRank() != op.getNumOperands() - 2)
    return op.emitOpError(
        "expects the number of subscripts to be equal to memref rank");
  switch (op.kind()) {
  case AtomicRMWKind::addf:
  case AtomicRMWKind::maxf:
  case AtomicRMWKind::minf:
  case AtomicRMWKind::mulf:
    if (!op.value().getType().isa<FloatType>())
      return op.emitOpError()
             << "with kind '" << stringifyAtomicRMWKind(op.kind())
             << "' expects a floating-point type";
    break;
  case AtomicRMWKind::addi:
  case AtomicRMWKind::maxs:
  case AtomicRMWKind::maxu:
  case AtomicRMWKind::mins:
  case AtomicRMWKind::minu:
  case AtomicRMWKind::muli:
    if (!op.value().getType().isa<IntegerType>())
      return op.emitOpError()
             << "with kind '" << stringifyAtomicRMWKind(op.kind())
             << "' expects an integer type";
    break;
  default:
    break;
  }
  return success();
}

//===----------------------------------------------------------------------===//
// GenericAtomicRMWOp
//===----------------------------------------------------------------------===//

void GenericAtomicRMWOp::build(OpBuilder &builder, OperationState &result,
                               Value memref, ValueRange ivs) {
  result.addOperands(memref);
  result.addOperands(ivs);

  if (auto memrefType = memref.getType().dyn_cast<MemRefType>()) {
    Type elementType = memrefType.getElementType();
    result.addTypes(elementType);

    Region *bodyRegion = result.addRegion();
    bodyRegion->push_back(new Block());
    bodyRegion->addArgument(elementType);
  }
}

static LogicalResult verify(GenericAtomicRMWOp op) {
  auto &body = op.body();
  if (body.getNumArguments() != 1)
    return op.emitOpError("expected single number of entry block arguments");

  if (op.getResult().getType() != body.getArgument(0).getType())
    return op.emitOpError(
        "expected block argument of the same type result type");

  bool hasSideEffects =
      body.walk([&](Operation *nestedOp) {
            if (MemoryEffectOpInterface::hasNoEffect(nestedOp))
              return WalkResult::advance();
            nestedOp->emitError("body of 'generic_atomic_rmw' should contain "
                                "only operations with no side effects");
            return WalkResult::interrupt();
          })
          .wasInterrupted();
  return hasSideEffects ? failure() : success();
}

static ParseResult parseGenericAtomicRMWOp(OpAsmParser &parser,
                                           OperationState &result) {
  OpAsmParser::OperandType memref;
  Type memrefType;
  SmallVector<OpAsmParser::OperandType, 4> ivs;

  Type indexType = parser.getBuilder().getIndexType();
  if (parser.parseOperand(memref) ||
      parser.parseOperandList(ivs, OpAsmParser::Delimiter::Square) ||
      parser.parseColonType(memrefType) ||
      parser.resolveOperand(memref, memrefType, result.operands) ||
      parser.resolveOperands(ivs, indexType, result.operands))
    return failure();

  Region *body = result.addRegion();
  if (parser.parseRegion(*body, llvm::None, llvm::None) ||
      parser.parseOptionalAttrDict(result.attributes))
    return failure();
  result.types.push_back(memrefType.cast<MemRefType>().getElementType());
  return success();
}

static void print(OpAsmPrinter &p, GenericAtomicRMWOp op) {
  p << op.getOperationName() << ' ' << op.memref() << "[" << op.indices()
    << "] : " << op.memref().getType();
  p.printRegion(op.body());
  p.printOptionalAttrDict(op.getAttrs());
}

//===----------------------------------------------------------------------===//
// AtomicYieldOp
//===----------------------------------------------------------------------===//

static LogicalResult verify(AtomicYieldOp op) {
  Type parentType = op->getParentOp()->getResultTypes().front();
  Type resultType = op.result().getType();
  if (parentType != resultType)
    return op.emitOpError() << "types mismatch between yield op: " << resultType
                            << " and its parent: " << parentType;
  return success();
}

//===----------------------------------------------------------------------===//
// BranchOp
//===----------------------------------------------------------------------===//

/// Given a successor, try to collapse it to a new destination if it only
/// contains a passthrough unconditional branch. If the successor is
/// collapsable, `successor` and `successorOperands` are updated to reference
/// the new destination and values. `argStorage` is an optional storage to use
/// if operands to the collapsed successor need to be remapped.
static LogicalResult collapseBranch(Block *&successor,
                                    ValueRange &successorOperands,
                                    SmallVectorImpl<Value> &argStorage) {
  // Check that the successor only contains a unconditional branch.
  if (std::next(successor->begin()) != successor->end())
    return failure();
  // Check that the terminator is an unconditional branch.
  BranchOp successorBranch = dyn_cast<BranchOp>(successor->getTerminator());
  if (!successorBranch)
    return failure();
  // Check that the arguments are only used within the terminator.
  for (BlockArgument arg : successor->getArguments()) {
    for (Operation *user : arg.getUsers())
      if (user != successorBranch)
        return failure();
  }
  // Don't try to collapse branches to infinite loops.
  Block *successorDest = successorBranch.getDest();
  if (successorDest == successor)
    return failure();

  // Update the operands to the successor. If the branch parent has no
  // arguments, we can use the branch operands directly.
  OperandRange operands = successorBranch.getOperands();
  if (successor->args_empty()) {
    successor = successorDest;
    successorOperands = operands;
    return success();
  }

  // Otherwise, we need to remap any argument operands.
  for (Value operand : operands) {
    BlockArgument argOperand = operand.dyn_cast<BlockArgument>();
    if (argOperand && argOperand.getOwner() == successor)
      argStorage.push_back(successorOperands[argOperand.getArgNumber()]);
    else
      argStorage.push_back(operand);
  }
  successor = successorDest;
  successorOperands = argStorage;
  return success();
}

namespace {
/// Simplify a branch to a block that has a single predecessor. This effectively
/// merges the two blocks.
struct SimplifyBrToBlockWithSinglePred : public OpRewritePattern<BranchOp> {
  using OpRewritePattern<BranchOp>::OpRewritePattern;

  LogicalResult matchAndRewrite(BranchOp op,
                                PatternRewriter &rewriter) const override {
    // Check that the successor block has a single predecessor.
    Block *succ = op.getDest();
    Block *opParent = op->getBlock();
    if (succ == opParent || !llvm::hasSingleElement(succ->getPredecessors()))
      return failure();

    // Merge the successor into the current block and erase the branch.
    rewriter.mergeBlocks(succ, opParent, op.getOperands());
    rewriter.eraseOp(op);
    return success();
  }
};

///   br ^bb1
/// ^bb1
///   br ^bbN(...)
///
///  -> br ^bbN(...)
///
struct SimplifyPassThroughBr : public OpRewritePattern<BranchOp> {
  using OpRewritePattern<BranchOp>::OpRewritePattern;

  LogicalResult matchAndRewrite(BranchOp op,
                                PatternRewriter &rewriter) const override {
    Block *dest = op.getDest();
    ValueRange destOperands = op.getOperands();
    SmallVector<Value, 4> destOperandStorage;

    // Try to collapse the successor if it points somewhere other than this
    // block.
    if (dest == op->getBlock() ||
        failed(collapseBranch(dest, destOperands, destOperandStorage)))
      return failure();

    // Create a new branch with the collapsed successor.
    rewriter.replaceOpWithNewOp<BranchOp>(op, dest, destOperands);
    return success();
  }
};
} // end anonymous namespace.

Block *BranchOp::getDest() { return getSuccessor(); }

void BranchOp::setDest(Block *block) { return setSuccessor(block); }

void BranchOp::eraseOperand(unsigned index) { (*this)->eraseOperand(index); }

void BranchOp::getCanonicalizationPatterns(OwningRewritePatternList &results,
                                           MLIRContext *context) {
  results.insert<SimplifyBrToBlockWithSinglePred, SimplifyPassThroughBr>(
      context);
}

Optional<MutableOperandRange>
BranchOp::getMutableSuccessorOperands(unsigned index) {
  assert(index == 0 && "invalid successor index");
  return destOperandsMutable();
}

Block *BranchOp::getSuccessorForOperands(ArrayRef<Attribute>) { return dest(); }

//===----------------------------------------------------------------------===//
// CallOp
//===----------------------------------------------------------------------===//

LogicalResult CallOp::verifySymbolUses(SymbolTableCollection &symbolTable) {
  // Check that the callee attribute was specified.
  auto fnAttr = (*this)->getAttrOfType<FlatSymbolRefAttr>("callee");
  if (!fnAttr)
    return emitOpError("requires a 'callee' symbol reference attribute");
  FuncOp fn = symbolTable.lookupNearestSymbolFrom<FuncOp>(*this, fnAttr);
  if (!fn)
    return emitOpError() << "'" << fnAttr.getValue()
                         << "' does not reference a valid function";

  // Verify that the operand and result types match the callee.
  auto fnType = fn.getType();
  if (fnType.getNumInputs() != getNumOperands())
    return emitOpError("incorrect number of operands for callee");

  for (unsigned i = 0, e = fnType.getNumInputs(); i != e; ++i)
    if (getOperand(i).getType() != fnType.getInput(i))
      return emitOpError("operand type mismatch: expected operand type ")
             << fnType.getInput(i) << ", but provided "
             << getOperand(i).getType() << " for operand number " << i;

  if (fnType.getNumResults() != getNumResults())
    return emitOpError("incorrect number of results for callee");

  for (unsigned i = 0, e = fnType.getNumResults(); i != e; ++i)
    if (getResult(i).getType() != fnType.getResult(i))
      return emitOpError("result type mismatch");

  return success();
}

FunctionType CallOp::getCalleeType() {
  return FunctionType::get(getContext(), getOperandTypes(), getResultTypes());
}

//===----------------------------------------------------------------------===//
// CallIndirectOp
//===----------------------------------------------------------------------===//
namespace {
/// Fold indirect calls that have a constant function as the callee operand.
struct SimplifyIndirectCallWithKnownCallee
    : public OpRewritePattern<CallIndirectOp> {
  using OpRewritePattern<CallIndirectOp>::OpRewritePattern;

  LogicalResult matchAndRewrite(CallIndirectOp indirectCall,
                                PatternRewriter &rewriter) const override {
    // Check that the callee is a constant callee.
    SymbolRefAttr calledFn;
    if (!matchPattern(indirectCall.getCallee(), m_Constant(&calledFn)))
      return failure();

    // Replace with a direct call.
    rewriter.replaceOpWithNewOp<CallOp>(indirectCall, calledFn,
                                        indirectCall.getResultTypes(),
                                        indirectCall.getArgOperands());
    return success();
  }
};
} // end anonymous namespace.

void CallIndirectOp::getCanonicalizationPatterns(
    OwningRewritePatternList &results, MLIRContext *context) {
  results.insert<SimplifyIndirectCallWithKnownCallee>(context);
}

//===----------------------------------------------------------------------===//
// General helpers for comparison ops
//===----------------------------------------------------------------------===//

// Return the type of the same shape (scalar, vector or tensor) containing i1.
static Type getI1SameShape(Type type) {
  auto i1Type = IntegerType::get(type.getContext(), 1);
  if (auto tensorType = type.dyn_cast<RankedTensorType>())
    return RankedTensorType::get(tensorType.getShape(), i1Type);
  if (type.isa<UnrankedTensorType>())
    return UnrankedTensorType::get(i1Type);
  if (auto vectorType = type.dyn_cast<VectorType>())
    return VectorType::get(vectorType.getShape(), i1Type);
  return i1Type;
}

//===----------------------------------------------------------------------===//
// CmpIOp
//===----------------------------------------------------------------------===//

static void buildCmpIOp(OpBuilder &build, OperationState &result,
                        CmpIPredicate predicate, Value lhs, Value rhs) {
  result.addOperands({lhs, rhs});
  result.types.push_back(getI1SameShape(lhs.getType()));
  result.addAttribute(CmpIOp::getPredicateAttrName(),
                      build.getI64IntegerAttr(static_cast<int64_t>(predicate)));
}

// Compute `lhs` `pred` `rhs`, where `pred` is one of the known integer
// comparison predicates.
bool mlir::applyCmpPredicate(CmpIPredicate predicate, const APInt &lhs,
                             const APInt &rhs) {
  switch (predicate) {
  case CmpIPredicate::eq:
    return lhs.eq(rhs);
  case CmpIPredicate::ne:
    return lhs.ne(rhs);
  case CmpIPredicate::slt:
    return lhs.slt(rhs);
  case CmpIPredicate::sle:
    return lhs.sle(rhs);
  case CmpIPredicate::sgt:
    return lhs.sgt(rhs);
  case CmpIPredicate::sge:
    return lhs.sge(rhs);
  case CmpIPredicate::ult:
    return lhs.ult(rhs);
  case CmpIPredicate::ule:
    return lhs.ule(rhs);
  case CmpIPredicate::ugt:
    return lhs.ugt(rhs);
  case CmpIPredicate::uge:
    return lhs.uge(rhs);
  }
  llvm_unreachable("unknown comparison predicate");
}

// Returns true if the predicate is true for two equal operands.
static bool applyCmpPredicateToEqualOperands(CmpIPredicate predicate) {
  switch (predicate) {
  case CmpIPredicate::eq:
  case CmpIPredicate::sle:
  case CmpIPredicate::sge:
  case CmpIPredicate::ule:
  case CmpIPredicate::uge:
    return true;
  case CmpIPredicate::ne:
  case CmpIPredicate::slt:
  case CmpIPredicate::sgt:
  case CmpIPredicate::ult:
  case CmpIPredicate::ugt:
    return false;
  }
  llvm_unreachable("unknown comparison predicate");
}

// Constant folding hook for comparisons.
OpFoldResult CmpIOp::fold(ArrayRef<Attribute> operands) {
  assert(operands.size() == 2 && "cmpi takes two arguments");

  if (lhs() == rhs()) {
    auto val = applyCmpPredicateToEqualOperands(getPredicate());
    return BoolAttr::get(val, getContext());
  }

  auto lhs = operands.front().dyn_cast_or_null<IntegerAttr>();
  auto rhs = operands.back().dyn_cast_or_null<IntegerAttr>();
  if (!lhs || !rhs)
    return {};

  auto val = applyCmpPredicate(getPredicate(), lhs.getValue(), rhs.getValue());
  return BoolAttr::get(val, getContext());
}

//===----------------------------------------------------------------------===//
// CmpFOp
//===----------------------------------------------------------------------===//

static void buildCmpFOp(OpBuilder &build, OperationState &result,
                        CmpFPredicate predicate, Value lhs, Value rhs) {
  result.addOperands({lhs, rhs});
  result.types.push_back(getI1SameShape(lhs.getType()));
  result.addAttribute(CmpFOp::getPredicateAttrName(),
                      build.getI64IntegerAttr(static_cast<int64_t>(predicate)));
}

/// Compute `lhs` `pred` `rhs`, where `pred` is one of the known floating point
/// comparison predicates.
bool mlir::applyCmpPredicate(CmpFPredicate predicate, const APFloat &lhs,
                             const APFloat &rhs) {
  auto cmpResult = lhs.compare(rhs);
  switch (predicate) {
  case CmpFPredicate::AlwaysFalse:
    return false;
  case CmpFPredicate::OEQ:
    return cmpResult == APFloat::cmpEqual;
  case CmpFPredicate::OGT:
    return cmpResult == APFloat::cmpGreaterThan;
  case CmpFPredicate::OGE:
    return cmpResult == APFloat::cmpGreaterThan ||
           cmpResult == APFloat::cmpEqual;
  case CmpFPredicate::OLT:
    return cmpResult == APFloat::cmpLessThan;
  case CmpFPredicate::OLE:
    return cmpResult == APFloat::cmpLessThan || cmpResult == APFloat::cmpEqual;
  case CmpFPredicate::ONE:
    return cmpResult != APFloat::cmpUnordered && cmpResult != APFloat::cmpEqual;
  case CmpFPredicate::ORD:
    return cmpResult != APFloat::cmpUnordered;
  case CmpFPredicate::UEQ:
    return cmpResult == APFloat::cmpUnordered || cmpResult == APFloat::cmpEqual;
  case CmpFPredicate::UGT:
    return cmpResult == APFloat::cmpUnordered ||
           cmpResult == APFloat::cmpGreaterThan;
  case CmpFPredicate::UGE:
    return cmpResult == APFloat::cmpUnordered ||
           cmpResult == APFloat::cmpGreaterThan ||
           cmpResult == APFloat::cmpEqual;
  case CmpFPredicate::ULT:
    return cmpResult == APFloat::cmpUnordered ||
           cmpResult == APFloat::cmpLessThan;
  case CmpFPredicate::ULE:
    return cmpResult == APFloat::cmpUnordered ||
           cmpResult == APFloat::cmpLessThan || cmpResult == APFloat::cmpEqual;
  case CmpFPredicate::UNE:
    return cmpResult != APFloat::cmpEqual;
  case CmpFPredicate::UNO:
    return cmpResult == APFloat::cmpUnordered;
  case CmpFPredicate::AlwaysTrue:
    return true;
  }
  llvm_unreachable("unknown comparison predicate");
}

// Constant folding hook for comparisons.
OpFoldResult CmpFOp::fold(ArrayRef<Attribute> operands) {
  assert(operands.size() == 2 && "cmpf takes two arguments");

  auto lhs = operands.front().dyn_cast_or_null<FloatAttr>();
  auto rhs = operands.back().dyn_cast_or_null<FloatAttr>();

  // TODO: We could actually do some intelligent things if we know only one
  // of the operands, but it's inf or nan.
  if (!lhs || !rhs)
    return {};

  auto val = applyCmpPredicate(getPredicate(), lhs.getValue(), rhs.getValue());
  return IntegerAttr::get(IntegerType::get(getContext(), 1), APInt(1, val));
}

//===----------------------------------------------------------------------===//
// CondBranchOp
//===----------------------------------------------------------------------===//

namespace {
/// cond_br true, ^bb1, ^bb2
///  -> br ^bb1
/// cond_br false, ^bb1, ^bb2
///  -> br ^bb2
///
struct SimplifyConstCondBranchPred : public OpRewritePattern<CondBranchOp> {
  using OpRewritePattern<CondBranchOp>::OpRewritePattern;

  LogicalResult matchAndRewrite(CondBranchOp condbr,
                                PatternRewriter &rewriter) const override {
    if (matchPattern(condbr.getCondition(), m_NonZero())) {
      // True branch taken.
      rewriter.replaceOpWithNewOp<BranchOp>(condbr, condbr.getTrueDest(),
                                            condbr.getTrueOperands());
      return success();
    } else if (matchPattern(condbr.getCondition(), m_Zero())) {
      // False branch taken.
      rewriter.replaceOpWithNewOp<BranchOp>(condbr, condbr.getFalseDest(),
                                            condbr.getFalseOperands());
      return success();
    }
    return failure();
  }
};

///   cond_br %cond, ^bb1, ^bb2
/// ^bb1
///   br ^bbN(...)
/// ^bb2
///   br ^bbK(...)
///
///  -> cond_br %cond, ^bbN(...), ^bbK(...)
///
struct SimplifyPassThroughCondBranch : public OpRewritePattern<CondBranchOp> {
  using OpRewritePattern<CondBranchOp>::OpRewritePattern;

  LogicalResult matchAndRewrite(CondBranchOp condbr,
                                PatternRewriter &rewriter) const override {
    Block *trueDest = condbr.trueDest(), *falseDest = condbr.falseDest();
    ValueRange trueDestOperands = condbr.getTrueOperands();
    ValueRange falseDestOperands = condbr.getFalseOperands();
    SmallVector<Value, 4> trueDestOperandStorage, falseDestOperandStorage;

    // Try to collapse one of the current successors.
    LogicalResult collapsedTrue =
        collapseBranch(trueDest, trueDestOperands, trueDestOperandStorage);
    LogicalResult collapsedFalse =
        collapseBranch(falseDest, falseDestOperands, falseDestOperandStorage);
    if (failed(collapsedTrue) && failed(collapsedFalse))
      return failure();

    // Create a new branch with the collapsed successors.
    rewriter.replaceOpWithNewOp<CondBranchOp>(condbr, condbr.getCondition(),
                                              trueDest, trueDestOperands,
                                              falseDest, falseDestOperands);
    return success();
  }
};

/// cond_br %cond, ^bb1(A, ..., N), ^bb1(A, ..., N)
///  -> br ^bb1(A, ..., N)
///
/// cond_br %cond, ^bb1(A), ^bb1(B)
///  -> %select = select %cond, A, B
///     br ^bb1(%select)
///
struct SimplifyCondBranchIdenticalSuccessors
    : public OpRewritePattern<CondBranchOp> {
  using OpRewritePattern<CondBranchOp>::OpRewritePattern;

  LogicalResult matchAndRewrite(CondBranchOp condbr,
                                PatternRewriter &rewriter) const override {
    // Check that the true and false destinations are the same and have the same
    // operands.
    Block *trueDest = condbr.trueDest();
    if (trueDest != condbr.falseDest())
      return failure();

    // If all of the operands match, no selects need to be generated.
    OperandRange trueOperands = condbr.getTrueOperands();
    OperandRange falseOperands = condbr.getFalseOperands();
    if (trueOperands == falseOperands) {
      rewriter.replaceOpWithNewOp<BranchOp>(condbr, trueDest, trueOperands);
      return success();
    }

    // Otherwise, if the current block is the only predecessor insert selects
    // for any mismatched branch operands.
    if (trueDest->getUniquePredecessor() != condbr->getBlock())
      return failure();

    // Generate a select for any operands that differ between the two.
    SmallVector<Value, 8> mergedOperands;
    mergedOperands.reserve(trueOperands.size());
    Value condition = condbr.getCondition();
    for (auto it : llvm::zip(trueOperands, falseOperands)) {
      if (std::get<0>(it) == std::get<1>(it))
        mergedOperands.push_back(std::get<0>(it));
      else
        mergedOperands.push_back(rewriter.create<SelectOp>(
            condbr.getLoc(), condition, std::get<0>(it), std::get<1>(it)));
    }

    rewriter.replaceOpWithNewOp<BranchOp>(condbr, trueDest, mergedOperands);
    return success();
  }
};

///   ...
///   cond_br %cond, ^bb1(...), ^bb2(...)
/// ...
/// ^bb1: // has single predecessor
///   ...
///   cond_br %cond, ^bb3(...), ^bb4(...)
///
/// ->
///
///   ...
///   cond_br %cond, ^bb1(...), ^bb2(...)
/// ...
/// ^bb1: // has single predecessor
///   ...
///   br ^bb3(...)
///
struct SimplifyCondBranchFromCondBranchOnSameCondition
    : public OpRewritePattern<CondBranchOp> {
  using OpRewritePattern<CondBranchOp>::OpRewritePattern;

  LogicalResult matchAndRewrite(CondBranchOp condbr,
                                PatternRewriter &rewriter) const override {
    // Check that we have a single distinct predecessor.
    Block *currentBlock = condbr->getBlock();
    Block *predecessor = currentBlock->getSinglePredecessor();
    if (!predecessor)
      return failure();

    // Check that the predecessor terminates with a conditional branch to this
    // block and that it branches on the same condition.
    auto predBranch = dyn_cast<CondBranchOp>(predecessor->getTerminator());
    if (!predBranch || condbr.getCondition() != predBranch.getCondition())
      return failure();

    // Fold this branch to an unconditional branch.
    if (currentBlock == predBranch.trueDest())
      rewriter.replaceOpWithNewOp<BranchOp>(condbr, condbr.trueDest(),
                                            condbr.trueDestOperands());
    else
      rewriter.replaceOpWithNewOp<BranchOp>(condbr, condbr.falseDest(),
                                            condbr.falseDestOperands());
    return success();
  }
};
} // end anonymous namespace

void CondBranchOp::getCanonicalizationPatterns(
    OwningRewritePatternList &results, MLIRContext *context) {
  results.insert<SimplifyConstCondBranchPred, SimplifyPassThroughCondBranch,
                 SimplifyCondBranchIdenticalSuccessors,
                 SimplifyCondBranchFromCondBranchOnSameCondition>(context);
}

Optional<MutableOperandRange>
CondBranchOp::getMutableSuccessorOperands(unsigned index) {
  assert(index < getNumSuccessors() && "invalid successor index");
  return index == trueIndex ? trueDestOperandsMutable()
                            : falseDestOperandsMutable();
}

Block *CondBranchOp::getSuccessorForOperands(ArrayRef<Attribute> operands) {
  if (IntegerAttr condAttr = operands.front().dyn_cast_or_null<IntegerAttr>())
    return condAttr.getValue().isOneValue() ? trueDest() : falseDest();
  return nullptr;
}

//===----------------------------------------------------------------------===//
// Constant*Op
//===----------------------------------------------------------------------===//

static void print(OpAsmPrinter &p, ConstantOp &op) {
  p << "constant ";
  p.printOptionalAttrDict(op.getAttrs(), /*elidedAttrs=*/{"value"});

  if (op.getAttrs().size() > 1)
    p << ' ';
  p << op.getValue();

  // If the value is a symbol reference, print a trailing type.
  if (op.getValue().isa<SymbolRefAttr>())
    p << " : " << op.getType();
}

static ParseResult parseConstantOp(OpAsmParser &parser,
                                   OperationState &result) {
  Attribute valueAttr;
  if (parser.parseOptionalAttrDict(result.attributes) ||
      parser.parseAttribute(valueAttr, "value", result.attributes))
    return failure();

  // If the attribute is a symbol reference, then we expect a trailing type.
  Type type;
  if (!valueAttr.isa<SymbolRefAttr>())
    type = valueAttr.getType();
  else if (parser.parseColonType(type))
    return failure();

  // Add the attribute type to the list.
  return parser.addTypeToList(type, result.types);
}

/// The constant op requires an attribute, and furthermore requires that it
/// matches the return type.
static LogicalResult verify(ConstantOp &op) {
  auto value = op.getValue();
  if (!value)
    return op.emitOpError("requires a 'value' attribute");

  Type type = op.getType();
  if (!value.getType().isa<NoneType>() && type != value.getType())
    return op.emitOpError() << "requires attribute's type (" << value.getType()
                            << ") to match op's return type (" << type << ")";

  if (type.isa<IndexType>() || value.isa<BoolAttr>())
    return success();

  if (auto intAttr = value.dyn_cast<IntegerAttr>()) {
    IntegerType intType = type.cast<IntegerType>();
    if (!intType.isSignless())
      return op.emitOpError("requires integer result types to be signless");

    // If the type has a known bitwidth we verify that the value can be
    // represented with the given bitwidth.
    unsigned bitwidth = intType.getWidth();
    APInt intVal = intAttr.getValue();
    if (!intVal.isSignedIntN(bitwidth) && !intVal.isIntN(bitwidth))
      return op.emitOpError("requires 'value' to be an integer within the "
                            "range of the integer result type");
    return success();
  }

  if (type.isa<FloatType>()) {
    if (!value.isa<FloatAttr>())
      return op.emitOpError("requires 'value' to be a floating point constant");
    return success();
  }

  if (type.isa<ShapedType>()) {
    if (!value.isa<ElementsAttr>())
      return op.emitOpError("requires 'value' to be a shaped constant");
    return success();
  }

  if (type.isa<FunctionType>()) {
    auto fnAttr = value.dyn_cast<FlatSymbolRefAttr>();
    if (!fnAttr)
      return op.emitOpError("requires 'value' to be a function reference");

    // Try to find the referenced function.
    auto fn =
        op->getParentOfType<ModuleOp>().lookupSymbol<FuncOp>(fnAttr.getValue());
    if (!fn)
      return op.emitOpError()
             << "reference to undefined function '" << fnAttr.getValue() << "'";

    // Check that the referenced function has the correct type.
    if (fn.getType() != type)
      return op.emitOpError("reference to function with mismatched type");

    return success();
  }

  if (type.isa<NoneType>() && value.isa<UnitAttr>())
    return success();

  return op.emitOpError("unsupported 'value' attribute: ") << value;
}

OpFoldResult ConstantOp::fold(ArrayRef<Attribute> operands) {
  assert(operands.empty() && "constant has no operands");
  return getValue();
}

void ConstantOp::getAsmResultNames(
    function_ref<void(Value, StringRef)> setNameFn) {
  Type type = getType();
  if (auto intCst = getValue().dyn_cast<IntegerAttr>()) {
    IntegerType intTy = type.dyn_cast<IntegerType>();

    // Sugar i1 constants with 'true' and 'false'.
    if (intTy && intTy.getWidth() == 1)
      return setNameFn(getResult(), (intCst.getInt() ? "true" : "false"));

    // Otherwise, build a complex name with the value and type.
    SmallString<32> specialNameBuffer;
    llvm::raw_svector_ostream specialName(specialNameBuffer);
    specialName << 'c' << intCst.getInt();
    if (intTy)
      specialName << '_' << type;
    setNameFn(getResult(), specialName.str());

  } else if (type.isa<FunctionType>()) {
    setNameFn(getResult(), "f");
  } else {
    setNameFn(getResult(), "cst");
  }
}

/// Returns true if a constant operation can be built with the given value and
/// result type.
bool ConstantOp::isBuildableWith(Attribute value, Type type) {
  // SymbolRefAttr can only be used with a function type.
  if (value.isa<SymbolRefAttr>())
    return type.isa<FunctionType>();
  // The attribute must have the same type as 'type'.
  if (value.getType() != type)
    return false;
  // If the type is an integer type, it must be signless.
  if (IntegerType integerTy = type.dyn_cast<IntegerType>())
    if (!integerTy.isSignless())
      return false;
  // Finally, check that the attribute kind is handled.
  return value.isa<IntegerAttr, FloatAttr, ElementsAttr, UnitAttr>();
}

void ConstantFloatOp::build(OpBuilder &builder, OperationState &result,
                            const APFloat &value, FloatType type) {
  ConstantOp::build(builder, result, type, builder.getFloatAttr(type, value));
}

bool ConstantFloatOp::classof(Operation *op) {
  return ConstantOp::classof(op) && op->getResult(0).getType().isa<FloatType>();
}

/// ConstantIntOp only matches values whose result type is an IntegerType.
bool ConstantIntOp::classof(Operation *op) {
  return ConstantOp::classof(op) &&
         op->getResult(0).getType().isSignlessInteger();
}

void ConstantIntOp::build(OpBuilder &builder, OperationState &result,
                          int64_t value, unsigned width) {
  Type type = builder.getIntegerType(width);
  ConstantOp::build(builder, result, type, builder.getIntegerAttr(type, value));
}

/// Build a constant int op producing an integer with the specified type,
/// which must be an integer type.
void ConstantIntOp::build(OpBuilder &builder, OperationState &result,
                          int64_t value, Type type) {
  assert(type.isSignlessInteger() &&
         "ConstantIntOp can only have signless integer type");
  ConstantOp::build(builder, result, type, builder.getIntegerAttr(type, value));
}

/// ConstantIndexOp only matches values whose result type is Index.
bool ConstantIndexOp::classof(Operation *op) {
  return ConstantOp::classof(op) && op->getResult(0).getType().isIndex();
}

void ConstantIndexOp::build(OpBuilder &builder, OperationState &result,
                            int64_t value) {
  Type type = builder.getIndexType();
  ConstantOp::build(builder, result, type, builder.getIntegerAttr(type, value));
}

//===----------------------------------------------------------------------===//
// DeallocOp
//===----------------------------------------------------------------------===//
namespace {
/// Fold Dealloc operations that are deallocating an AllocOp that is only used
/// by other Dealloc operations.
struct SimplifyDeadDealloc : public OpRewritePattern<DeallocOp> {
  using OpRewritePattern<DeallocOp>::OpRewritePattern;

  LogicalResult matchAndRewrite(DeallocOp dealloc,
                                PatternRewriter &rewriter) const override {
    // Check that the memref operand's defining operation is an AllocOp.
    Value memref = dealloc.memref();
    if (!isa_and_nonnull<AllocOp>(memref.getDefiningOp()))
      return failure();

    // Check that all of the uses of the AllocOp are other DeallocOps.
    for (auto *user : memref.getUsers())
      if (!isa<DeallocOp>(user))
        return failure();

    // Erase the dealloc operation.
    rewriter.eraseOp(dealloc);
    return success();
  }
};
} // end anonymous namespace.

static LogicalResult verify(DeallocOp op) {
  if (!op.memref().getType().isa<MemRefType>())
    return op.emitOpError("operand must be a memref");
  return success();
}

void DeallocOp::getCanonicalizationPatterns(OwningRewritePatternList &results,
                                            MLIRContext *context) {
  results.insert<SimplifyDeadDealloc>(context);
}

LogicalResult DeallocOp::fold(ArrayRef<Attribute> cstOperands,
                              SmallVectorImpl<OpFoldResult> &results) {
  /// dealloc(memrefcast) -> dealloc
  return foldMemRefCast(*this);
}

//===----------------------------------------------------------------------===//
// DimOp
//===----------------------------------------------------------------------===//

void DimOp::build(OpBuilder &builder, OperationState &result,
                  Value memrefOrTensor, int64_t index) {
  auto loc = result.location;
  Value indexValue = builder.create<ConstantIndexOp>(loc, index);
  build(builder, result, memrefOrTensor, indexValue);
}

void DimOp::build(OpBuilder &builder, OperationState &result,
                  Value memrefOrTensor, Value index) {
  auto indexTy = builder.getIndexType();
  build(builder, result, indexTy, memrefOrTensor, index);
}

Optional<int64_t> DimOp::getConstantIndex() {
  if (auto constantOp = index().getDefiningOp<ConstantOp>())
    return constantOp.getValue().cast<IntegerAttr>().getInt();
  return {};
}

static LogicalResult verify(DimOp op) {
  // Assume unknown index to be in range.
  Optional<int64_t> index = op.getConstantIndex();
  if (!index.hasValue())
    return success();

  // Check that constant index is not knowingly out of range.
  auto type = op.memrefOrTensor().getType();
  if (auto tensorType = type.dyn_cast<RankedTensorType>()) {
    if (index.getValue() >= tensorType.getRank())
      return op.emitOpError("index is out of range");
  } else if (auto memrefType = type.dyn_cast<MemRefType>()) {
    if (index.getValue() >= memrefType.getRank())
      return op.emitOpError("index is out of range");
  } else if (type.isa<UnrankedTensorType>() || type.isa<UnrankedMemRefType>()) {
    // Assume index to be in range.
  } else {
    llvm_unreachable("expected operand with tensor or memref type");
  }

  return success();
}

OpFoldResult DimOp::fold(ArrayRef<Attribute> operands) {
  auto index = operands[1].dyn_cast_or_null<IntegerAttr>();

  // All forms of folding require a known index.
  if (!index)
    return {};

  auto argTy = memrefOrTensor().getType();
  // Fold if the shape extent along the given index is known.
  if (auto shapedTy = argTy.dyn_cast<ShapedType>()) {
    // Folding for unranked types (UnrankedMemRefType, UnrankedTensorType) is
    // not supported.
    if (!shapedTy.hasRank())
      return {};
    if (!shapedTy.isDynamicDim(index.getInt())) {
      Builder builder(getContext());
      return builder.getIndexAttr(shapedTy.getShape()[index.getInt()]);
    }
  }

  Operation *definingOp = memrefOrTensor().getDefiningOp();
  // dim(tensor_load(memref)) -> dim(memref)
  if (auto tensorLoadOp = dyn_cast_or_null<TensorLoadOp>(definingOp)) {
    setOperand(0, tensorLoadOp.memref());
    return getResult();
  }

  // Fold dim to the operand of dynamic_tensor_from_elements.
  if (auto fromElements =
          dyn_cast_or_null<DynamicTensorFromElementsOp>(definingOp)) {
    auto resultType =
        fromElements.getResult().getType().cast<RankedTensorType>();
    // The case where the type encodes the size of the dimension is handled
    // above.
    assert(resultType.getShape()[index.getInt()] ==
           RankedTensorType::kDynamicSize);

    // Find the operand of the fromElements that corresponds to this index.
    auto dynExtents = fromElements.dynamicExtents().begin();
    for (auto dim : resultType.getShape().take_front(index.getInt()))
      if (dim == RankedTensorType::kDynamicSize)
        dynExtents++;

    return Value{*dynExtents};
  }

  // Fold dim to the size argument for an `AllocOp`, `ViewOp`, or `SubViewOp`.
  auto memrefType = argTy.dyn_cast<MemRefType>();
  if (!memrefType)
    return {};

  // The size at the given index is now known to be a dynamic size of a memref.
  unsigned unsignedIndex = index.getValue().getZExtValue();
  if (auto alloc = dyn_cast_or_null<AllocOp>(definingOp))
    return *(alloc.getDynamicSizes().begin() +
             memrefType.getDynamicDimIndex(unsignedIndex));

  if (auto view = dyn_cast_or_null<ViewOp>(definingOp))
    return *(view.getDynamicSizes().begin() +
             memrefType.getDynamicDimIndex(unsignedIndex));

  if (auto subview = dyn_cast_or_null<SubViewOp>(definingOp)) {
    assert(subview.isDynamicSize(unsignedIndex) &&
           "Expected dynamic subview size");
    return subview.getDynamicSize(unsignedIndex);
  }

  // dim(memrefcast) -> dim
  if (succeeded(foldMemRefCast(*this)))
    return getResult();

  return {};
}

namespace {
/// Fold dim of a memref reshape operation to a load into the reshape's shape
/// operand.
struct DimOfMemRefReshape : public OpRewritePattern<DimOp> {
  using OpRewritePattern<DimOp>::OpRewritePattern;

  LogicalResult matchAndRewrite(DimOp dim,
                                PatternRewriter &rewriter) const override {
    auto reshape = dim.memrefOrTensor().getDefiningOp<MemRefReshapeOp>();

    if (!reshape)
      return failure();

    // Place the load directly after the reshape to ensure that the shape memref
    // was not mutated.
    rewriter.setInsertionPointAfter(reshape);
    rewriter.replaceOpWithNewOp<LoadOp>(dim, reshape.shape(),
                                        llvm::makeArrayRef({dim.index()}));
    return success();
  }
};

/// Fold dim of a dim of a cast into the the dim of the source of the tensor
/// cast.
template <typename CastOpTy>
struct DimOfCastOp : public OpRewritePattern<DimOp> {
  using OpRewritePattern<DimOp>::OpRewritePattern;

  LogicalResult matchAndRewrite(DimOp dimOp,
                                PatternRewriter &rewriter) const override {
    auto castOp = dimOp.memrefOrTensor().getDefiningOp<CastOpTy>();
    if (!castOp)
      return failure();
    Value newSource = castOp.getOperand();
    rewriter.replaceOpWithNewOp<DimOp>(dimOp, newSource, dimOp.index());
    return success();
  }
};

} // end anonymous namespace.

void DimOp::getCanonicalizationPatterns(OwningRewritePatternList &results,
                                        MLIRContext *context) {
  results.insert<DimOfMemRefReshape, DimOfCastOp<tensor::CastOp>>(context);
}

// ---------------------------------------------------------------------------
// DmaStartOp
// ---------------------------------------------------------------------------

void DmaStartOp::build(OpBuilder &builder, OperationState &result,
                       Value srcMemRef, ValueRange srcIndices, Value destMemRef,
                       ValueRange destIndices, Value numElements,
                       Value tagMemRef, ValueRange tagIndices, Value stride,
                       Value elementsPerStride) {
  result.addOperands(srcMemRef);
  result.addOperands(srcIndices);
  result.addOperands(destMemRef);
  result.addOperands(destIndices);
  result.addOperands({numElements, tagMemRef});
  result.addOperands(tagIndices);
  if (stride)
    result.addOperands({stride, elementsPerStride});
}

void DmaStartOp::print(OpAsmPrinter &p) {
  p << "dma_start " << getSrcMemRef() << '[' << getSrcIndices() << "], "
    << getDstMemRef() << '[' << getDstIndices() << "], " << getNumElements()
    << ", " << getTagMemRef() << '[' << getTagIndices() << ']';
  if (isStrided())
    p << ", " << getStride() << ", " << getNumElementsPerStride();

  p.printOptionalAttrDict(getAttrs());
  p << " : " << getSrcMemRef().getType() << ", " << getDstMemRef().getType()
    << ", " << getTagMemRef().getType();
}

// Parse DmaStartOp.
// Ex:
//   %dma_id = dma_start %src[%i, %j], %dst[%k, %l], %size,
//                       %tag[%index], %stride, %num_elt_per_stride :
//                     : memref<3076 x f32, 0>,
//                       memref<1024 x f32, 2>,
//                       memref<1 x i32>
//
ParseResult DmaStartOp::parse(OpAsmParser &parser, OperationState &result) {
  OpAsmParser::OperandType srcMemRefInfo;
  SmallVector<OpAsmParser::OperandType, 4> srcIndexInfos;
  OpAsmParser::OperandType dstMemRefInfo;
  SmallVector<OpAsmParser::OperandType, 4> dstIndexInfos;
  OpAsmParser::OperandType numElementsInfo;
  OpAsmParser::OperandType tagMemrefInfo;
  SmallVector<OpAsmParser::OperandType, 4> tagIndexInfos;
  SmallVector<OpAsmParser::OperandType, 2> strideInfo;

  SmallVector<Type, 3> types;
  auto indexType = parser.getBuilder().getIndexType();

  // Parse and resolve the following list of operands:
  // *) source memref followed by its indices (in square brackets).
  // *) destination memref followed by its indices (in square brackets).
  // *) dma size in KiB.
  if (parser.parseOperand(srcMemRefInfo) ||
      parser.parseOperandList(srcIndexInfos, OpAsmParser::Delimiter::Square) ||
      parser.parseComma() || parser.parseOperand(dstMemRefInfo) ||
      parser.parseOperandList(dstIndexInfos, OpAsmParser::Delimiter::Square) ||
      parser.parseComma() || parser.parseOperand(numElementsInfo) ||
      parser.parseComma() || parser.parseOperand(tagMemrefInfo) ||
      parser.parseOperandList(tagIndexInfos, OpAsmParser::Delimiter::Square))
    return failure();

  // Parse optional stride and elements per stride.
  if (parser.parseTrailingOperandList(strideInfo))
    return failure();

  bool isStrided = strideInfo.size() == 2;
  if (!strideInfo.empty() && !isStrided) {
    return parser.emitError(parser.getNameLoc(),
                            "expected two stride related operands");
  }

  if (parser.parseColonTypeList(types))
    return failure();
  if (types.size() != 3)
    return parser.emitError(parser.getNameLoc(), "fewer/more types expected");

  if (parser.resolveOperand(srcMemRefInfo, types[0], result.operands) ||
      parser.resolveOperands(srcIndexInfos, indexType, result.operands) ||
      parser.resolveOperand(dstMemRefInfo, types[1], result.operands) ||
      parser.resolveOperands(dstIndexInfos, indexType, result.operands) ||
      // size should be an index.
      parser.resolveOperand(numElementsInfo, indexType, result.operands) ||
      parser.resolveOperand(tagMemrefInfo, types[2], result.operands) ||
      // tag indices should be index.
      parser.resolveOperands(tagIndexInfos, indexType, result.operands))
    return failure();

  if (isStrided) {
    if (parser.resolveOperands(strideInfo, indexType, result.operands))
      return failure();
  }

  return success();
}

LogicalResult DmaStartOp::verify() {
  unsigned numOperands = getNumOperands();

  // Mandatory non-variadic operands are: src memref, dst memref, tag memref and
  // the number of elements.
  if (numOperands < 4)
    return emitOpError("expected at least 4 operands");

  // Check types of operands. The order of these calls is important: the later
  // calls rely on some type properties to compute the operand position.
  // 1. Source memref.
  if (!getSrcMemRef().getType().isa<MemRefType>())
    return emitOpError("expected source to be of memref type");
  if (numOperands < getSrcMemRefRank() + 4)
    return emitOpError() << "expected at least " << getSrcMemRefRank() + 4
                         << " operands";
  if (!getSrcIndices().empty() &&
      !llvm::all_of(getSrcIndices().getTypes(),
                    [](Type t) { return t.isIndex(); }))
    return emitOpError("expected source indices to be of index type");

  // 2. Destination memref.
  if (!getDstMemRef().getType().isa<MemRefType>())
    return emitOpError("expected destination to be of memref type");
  unsigned numExpectedOperands = getSrcMemRefRank() + getDstMemRefRank() + 4;
  if (numOperands < numExpectedOperands)
    return emitOpError() << "expected at least " << numExpectedOperands
                         << " operands";
  if (!getDstIndices().empty() &&
      !llvm::all_of(getDstIndices().getTypes(),
                    [](Type t) { return t.isIndex(); }))
    return emitOpError("expected destination indices to be of index type");

  // 3. Number of elements.
  if (!getNumElements().getType().isIndex())
    return emitOpError("expected num elements to be of index type");

  // 4. Tag memref.
  if (!getTagMemRef().getType().isa<MemRefType>())
    return emitOpError("expected tag to be of memref type");
  numExpectedOperands += getTagMemRefRank();
  if (numOperands < numExpectedOperands)
    return emitOpError() << "expected at least " << numExpectedOperands
                         << " operands";
  if (!getTagIndices().empty() &&
      !llvm::all_of(getTagIndices().getTypes(),
                    [](Type t) { return t.isIndex(); }))
    return emitOpError("expected tag indices to be of index type");

  // DMAs from different memory spaces supported.
  if (getSrcMemorySpace() == getDstMemorySpace())
    return emitOpError("DMA should be between different memory spaces");

  // Optional stride-related operands must be either both present or both
  // absent.
  if (numOperands != numExpectedOperands &&
      numOperands != numExpectedOperands + 2)
    return emitOpError("incorrect number of operands");

  // 5. Strides.
  if (isStrided()) {
    if (!getStride().getType().isIndex() ||
        !getNumElementsPerStride().getType().isIndex())
      return emitOpError(
          "expected stride and num elements per stride to be of type index");
  }

  return success();
}

LogicalResult DmaStartOp::fold(ArrayRef<Attribute> cstOperands,
                               SmallVectorImpl<OpFoldResult> &results) {
  /// dma_start(memrefcast) -> dma_start
  return foldMemRefCast(*this);
}

// ---------------------------------------------------------------------------
// DmaWaitOp
// ---------------------------------------------------------------------------

void DmaWaitOp::build(OpBuilder &builder, OperationState &result,
                      Value tagMemRef, ValueRange tagIndices,
                      Value numElements) {
  result.addOperands(tagMemRef);
  result.addOperands(tagIndices);
  result.addOperands(numElements);
}

void DmaWaitOp::print(OpAsmPrinter &p) {
  p << "dma_wait " << getTagMemRef() << '[' << getTagIndices() << "], "
    << getNumElements();
  p.printOptionalAttrDict(getAttrs());
  p << " : " << getTagMemRef().getType();
}

// Parse DmaWaitOp.
// Eg:
//   dma_wait %tag[%index], %num_elements : memref<1 x i32, (d0) -> (d0), 4>
//
ParseResult DmaWaitOp::parse(OpAsmParser &parser, OperationState &result) {
  OpAsmParser::OperandType tagMemrefInfo;
  SmallVector<OpAsmParser::OperandType, 2> tagIndexInfos;
  Type type;
  auto indexType = parser.getBuilder().getIndexType();
  OpAsmParser::OperandType numElementsInfo;

  // Parse tag memref, its indices, and dma size.
  if (parser.parseOperand(tagMemrefInfo) ||
      parser.parseOperandList(tagIndexInfos, OpAsmParser::Delimiter::Square) ||
      parser.parseComma() || parser.parseOperand(numElementsInfo) ||
      parser.parseColonType(type) ||
      parser.resolveOperand(tagMemrefInfo, type, result.operands) ||
      parser.resolveOperands(tagIndexInfos, indexType, result.operands) ||
      parser.resolveOperand(numElementsInfo, indexType, result.operands))
    return failure();

  return success();
}

LogicalResult DmaWaitOp::fold(ArrayRef<Attribute> cstOperands,
                              SmallVectorImpl<OpFoldResult> &results) {
  /// dma_wait(memrefcast) -> dma_wait
  return foldMemRefCast(*this);
}

LogicalResult DmaWaitOp::verify() {
  // Mandatory non-variadic operands are tag and the number of elements.
  if (getNumOperands() < 2)
    return emitOpError() << "expected at least 2 operands";

  // Check types of operands. The order of these calls is important: the later
  // calls rely on some type properties to compute the operand position.
  if (!getTagMemRef().getType().isa<MemRefType>())
    return emitOpError() << "expected tag to be of memref type";

  if (getNumOperands() != 2 + getTagMemRefRank())
    return emitOpError() << "expected " << 2 + getTagMemRefRank()
                         << " operands";

  if (!getTagIndices().empty() &&
      !llvm::all_of(getTagIndices().getTypes(),
                    [](Type t) { return t.isIndex(); }))
    return emitOpError() << "expected tag indices to be of index type";

  if (!getNumElements().getType().isIndex())
    return emitOpError()
           << "expected the number of elements to be of index type";

  return success();
}

//===----------------------------------------------------------------------===//
// DynamicTensorFromElementsOp
//===----------------------------------------------------------------------===//

static ParseResult parseDynamicTensorFromElementsOp(OpAsmParser &parser,
                                                    OperationState &result) {
  // Parse operands.
  SmallVector<OpAsmParser::OperandType, 4> dynamicExtents;
  Type indexTy = parser.getBuilder().getIndexType();
  if (parser.parseOperandList(dynamicExtents) ||
      parser.resolveOperands(dynamicExtents, indexTy, result.operands))
    return failure();

  // Parse body.
  Region *body = result.addRegion();
  if (parser.parseRegion(*body, {}, {}))
    return failure();

  // Parse result type.
  Type resultType;
  if (parser.parseOptionalAttrDict(result.attributes) ||
      parser.parseColonType(resultType))
    return failure();
  result.addTypes(resultType);

  return success();
}

static void print(OpAsmPrinter &p, DynamicTensorFromElementsOp op) {
  p << "dynamic_tensor_from_elements " << op.dynamicExtents();
  p.printRegion(op.body());
  p.printOptionalAttrDict(op.getAttrs());
  p << " : " << op.getType();
}

static LogicalResult verify(DynamicTensorFromElementsOp op) {
  // Ensure that the tensor type has as many dynamic dimensions as are specified
  // by the operands.
  RankedTensorType resultTy = op.getType().cast<RankedTensorType>();
  if (op.getNumOperands() != resultTy.getNumDynamicDims())
    return op.emitError("must have as many index operands as dynamic extents "
                        "in the result type");

  // Ensure that region arguments span the index space.
  if (!llvm::all_of(op.body().getArgumentTypes(),
                    [](Type ty) { return ty.isIndex(); }))
    return op.emitError("all body arguments must be index");
  if (op.body().getNumArguments() != resultTy.getRank())
    return op.emitError("must have one body argument per input dimension");

  // Ensure that the region yields an element of the right type.
  auto yieldOp =
      llvm::cast<YieldOp>(op.body().getBlocks().front().getTerminator());
  if (yieldOp.value().getType() != resultTy.getElementType())
    return op.emitOpError(
        "body must be terminated with a `yield` operation of the tensor "
        "element type");

  return success();
}

void DynamicTensorFromElementsOp::build(
    OpBuilder &b, OperationState &result, Type resultTy,
    ValueRange dynamicExtents,
    function_ref<void(OpBuilder &, Location, ValueRange)> bodyBuilder) {
  build(b, result, resultTy, dynamicExtents);

  // Build and populate body.
  OpBuilder::InsertionGuard guard(b);
  Region *bodyRegion = result.regions.front().get();
  auto rank = resultTy.cast<RankedTensorType>().getRank();
  SmallVector<Type, 2> argumentTypes(rank, b.getIndexType());
  Block *bodyBlock =
      b.createBlock(bodyRegion, bodyRegion->end(), argumentTypes);
  bodyBuilder(b, result.location, bodyBlock->getArguments());
}

namespace {

/// Canonicalizes dynamic_tensor_from_elements operations with a constant
/// operand into the equivalent operation with the operand expressed in the
/// result type, instead. We also insert a type cast to make sure that the
/// resulting IR is still well-typed.
struct StaticDynamicTensorFromElements
    : public OpRewritePattern<DynamicTensorFromElementsOp> {
  using OpRewritePattern<DynamicTensorFromElementsOp>::OpRewritePattern;

  LogicalResult matchAndRewrite(DynamicTensorFromElementsOp tensorFromElements,
                                PatternRewriter &rewriter) const final {
    auto resultType =
        tensorFromElements.getResult().getType().cast<RankedTensorType>();

    if (resultType.hasStaticShape())
      return failure();

    SmallVector<Value, 4> newOperands;
    SmallVector<int64_t, 4> newShape;
    auto operandsIt = tensorFromElements.dynamicExtents().begin();

    for (int64_t dim : resultType.getShape()) {
      if (dim != RankedTensorType::kDynamicSize) {
        newShape.push_back(dim);
        continue;
      }
      APInt index;
      if (!matchPattern(*operandsIt, m_ConstantInt(&index))) {
        newShape.push_back(RankedTensorType::kDynamicSize);
        newOperands.push_back(*operandsIt++);
        continue;
      }
      newShape.push_back(index.getSExtValue());
      operandsIt++;
    }

    if (newOperands.size() == tensorFromElements.dynamicExtents().size())
      return failure();

    auto loc = tensorFromElements.getLoc();
    auto newOp = rewriter.create<DynamicTensorFromElementsOp>(
        loc, RankedTensorType::get(newShape, resultType.getElementType()),
        newOperands);
    rewriter.inlineRegionBefore(tensorFromElements.body(), newOp.body(),
                                newOp.body().begin());
    rewriter.replaceOpWithNewOp<tensor::CastOp>(tensorFromElements, resultType,
                                                newOp);
    return success();
  }
};

/// Canonicalizes the pattern of the form
///
/// %tensor = dynamic_tensor_from_elements %x {
///   ^bb0(%arg0: index):  // no predecessors
///   <computation>
///   yield %1 : index
/// } : tensor<?xindex>
/// %extracted_element = tensor.extract %tensor[%c0] : tensor<?xi32>
///
/// to just <computation> with %arg0 replaced by %c0. We only do this if the
/// dynamic_tensor_from_elements operation has no side-effects.
struct ExtractFromDynamicTensorFromElements
    : public OpRewritePattern<tensor::ExtractOp> {
  using OpRewritePattern<tensor::ExtractOp>::OpRewritePattern;

  LogicalResult matchAndRewrite(tensor::ExtractOp extract,
                                PatternRewriter &rewriter) const final {
    auto tensorFromElements =
        extract.tensor().getDefiningOp<DynamicTensorFromElementsOp>();
    if (!tensorFromElements || !wouldOpBeTriviallyDead(tensorFromElements))
      return failure();

    BlockAndValueMapping mapping;
    Block *body = tensorFromElements.getBody();
    mapping.map(body->getArguments(), extract.indices());
    for (auto &op : body->without_terminator())
      rewriter.clone(op, mapping);

    auto yield = cast<YieldOp>(body->getTerminator());

    rewriter.replaceOp(extract, mapping.lookupOrDefault(yield.value()));
    return success();
  }
};

/// Canonicalizes the pattern of the form
///
<<<<<<< HEAD
/// %val = tensor_cast %source : : tensor<?xi32> to tensor<2xi32>
=======
/// %val = tensor.cast %source : : tensor<?xi32> to tensor<2xi32>
>>>>>>> e1e3308f
/// %extracted_element = tensor.extract %val[%c0] : tensor<2xi32>
///
/// to
///
/// %extracted_element = tensor.extract %source[%c0] : tensor<?xi32>
struct ExtractFromTensorCast : public OpRewritePattern<tensor::ExtractOp> {
  using OpRewritePattern<tensor::ExtractOp>::OpRewritePattern;

  LogicalResult matchAndRewrite(tensor::ExtractOp extract,
                                PatternRewriter &rewriter) const final {
<<<<<<< HEAD
    auto tensorCast = extract.tensor().getDefiningOp<TensorCastOp>();
=======
    auto tensorCast = extract.tensor().getDefiningOp<tensor::CastOp>();
>>>>>>> e1e3308f
    if (!tensorCast)
      return failure();

    rewriter.replaceOpWithNewOp<tensor::ExtractOp>(extract, tensorCast.source(),
                                                   extract.indices());
    return success();
  }
};

} // namespace

void DynamicTensorFromElementsOp::getCanonicalizationPatterns(
    OwningRewritePatternList &results, MLIRContext *context) {
  // TODO: Move extract patterns to tensor::ExtractOp.
  results.insert<ExtractFromDynamicTensorFromElements, ExtractFromTensorCast,
                 StaticDynamicTensorFromElements>(context);
}

//===----------------------------------------------------------------------===//
// TensorFromElementsOp
//===----------------------------------------------------------------------===//

void TensorFromElementsOp::build(OpBuilder &builder, OperationState &result,
                                 Type elementType, ValueRange elements) {
  Type resultTy = RankedTensorType::get({static_cast<int64_t>(elements.size())},
                                        elementType);
  result.addOperands(elements);
  result.addTypes(resultTy);
}

void TensorFromElementsOp::build(OpBuilder &builder, OperationState &result,
                                 ValueRange elements) {
  assert(!elements.empty() && "expected at least one element");
  build(builder, result, elements.front().getType(), elements);
}

namespace {

// Canonicalizes the pattern of the form
//
// %tensor = "tensor_from_elements(%element) : (i32) -> tensor<1xi32>
// %extracted_element = tensor.extract %tensor[%c0] : tensor<1xi32>
//
// to just %element.
struct ExtractElementFromTensorFromElements
    : public OpRewritePattern<tensor::ExtractOp> {
  using OpRewritePattern<tensor::ExtractOp>::OpRewritePattern;

  LogicalResult matchAndRewrite(tensor::ExtractOp extract,
                                PatternRewriter &rewriter) const final {
    if (extract.indices().size() != 1)
      return failure();

    auto tensorFromElements = dyn_cast_or_null<TensorFromElementsOp>(
        extract.tensor().getDefiningOp());
    if (tensorFromElements == nullptr)
      return failure();

    APInt index;
    if (!matchPattern(*extract.indices().begin(), m_ConstantInt(&index)))
      return failure();
    rewriter.replaceOp(extract,
                       tensorFromElements.getOperand(index.getZExtValue()));
    return success();
  }
};

} // namespace

void TensorFromElementsOp::getCanonicalizationPatterns(
    OwningRewritePatternList &results, MLIRContext *context) {
  results.insert<ExtractElementFromTensorFromElements>(context);
}

//===----------------------------------------------------------------------===//
// FPExtOp
//===----------------------------------------------------------------------===//

bool FPExtOp::areCastCompatible(Type a, Type b) {
  if (auto fa = a.dyn_cast<FloatType>())
    if (auto fb = b.dyn_cast<FloatType>())
      return fa.getWidth() < fb.getWidth();
  return areVectorCastSimpleCompatible(a, b, areCastCompatible);
}

//===----------------------------------------------------------------------===//
// FPToSIOp
//===----------------------------------------------------------------------===//

bool FPToSIOp::areCastCompatible(Type a, Type b) {
  if (a.isa<FloatType>() && b.isSignlessInteger())
    return true;
  return areVectorCastSimpleCompatible(a, b, areCastCompatible);
}

//===----------------------------------------------------------------------===//
// FPToUIOp
//===----------------------------------------------------------------------===//

bool FPToUIOp::areCastCompatible(Type a, Type b) {
  if (a.isa<FloatType>() && b.isSignlessInteger())
    return true;
  return areVectorCastSimpleCompatible(a, b, areCastCompatible);
}

//===----------------------------------------------------------------------===//
// FPTruncOp
//===----------------------------------------------------------------------===//

bool FPTruncOp::areCastCompatible(Type a, Type b) {
  if (auto fa = a.dyn_cast<FloatType>())
    if (auto fb = b.dyn_cast<FloatType>())
      return fa.getWidth() > fb.getWidth();
  return areVectorCastSimpleCompatible(a, b, areCastCompatible);
}

//===----------------------------------------------------------------------===//
// GlobalMemrefOp
//===----------------------------------------------------------------------===//

static void printGlobalMemrefOpTypeAndInitialValue(OpAsmPrinter &p,
                                                   GlobalMemrefOp op,
                                                   TypeAttr type,
                                                   Attribute initialValue) {
  p << type;
  if (!op.isExternal()) {
    p << " = ";
    if (op.isUninitialized())
      p << "uninitialized";
    else
      p.printAttributeWithoutType(initialValue);
  }
}

static ParseResult
parseGlobalMemrefOpTypeAndInitialValue(OpAsmParser &parser, TypeAttr &typeAttr,
                                       Attribute &initialValue) {
  Type type;
  if (parser.parseType(type))
    return failure();

  auto memrefType = type.dyn_cast<MemRefType>();
  if (!memrefType || !memrefType.hasStaticShape())
    return parser.emitError(parser.getNameLoc())
           << "type should be static shaped memref, but got " << type;
  typeAttr = TypeAttr::get(type);

  if (parser.parseOptionalEqual())
    return success();

  if (succeeded(parser.parseOptionalKeyword("uninitialized"))) {
    initialValue = UnitAttr::get(parser.getBuilder().getContext());
    return success();
  }

  Type tensorType = getTensorTypeFromMemRefType(memrefType);
  if (parser.parseAttribute(initialValue, tensorType))
    return failure();
  if (!initialValue.isa<ElementsAttr>())
    return parser.emitError(parser.getNameLoc())
           << "initial value should be a unit or elements attribute";
  return success();
}

static LogicalResult verify(GlobalMemrefOp op) {
  auto memrefType = op.type().dyn_cast<MemRefType>();
  if (!memrefType || !memrefType.hasStaticShape())
    return op.emitOpError("type should be static shaped memref, but got ")
           << op.type();

  // Verify that the initial value, if present, is either a unit attribute or
  // an elements attribute.
  if (op.initial_value().hasValue()) {
    Attribute initValue = op.initial_value().getValue();
    if (!initValue.isa<UnitAttr>() && !initValue.isa<ElementsAttr>())
      return op.emitOpError("initial value should be a unit or elements "
                            "attribute, but got ")
             << initValue;

    // Check that the type of the initial value is compatible with the type of
    // the global variable.
    if (initValue.isa<ElementsAttr>()) {
      Type initType = initValue.getType();
      Type tensorType = getTensorTypeFromMemRefType(memrefType);
      if (initType != tensorType)
        return op.emitOpError("initial value expected to be of type ")
               << tensorType << ", but was of type " << initType;
    }
  }

  // TODO: verify visibility for declarations.
  return success();
}

//===----------------------------------------------------------------------===//
// GetGlobalMemrefOp
//===----------------------------------------------------------------------===//

LogicalResult
GetGlobalMemrefOp::verifySymbolUses(SymbolTableCollection &symbolTable) {
  // Verify that the result type is same as the type of the referenced
  // global_memref op.
  auto global =
      symbolTable.lookupNearestSymbolFrom<GlobalMemrefOp>(*this, nameAttr());
  if (!global)
    return emitOpError("'")
           << name() << "' does not reference a valid global memref";

  Type resultType = result().getType();
  if (global.type() != resultType)
    return emitOpError("result type ")
           << resultType << " does not match type " << global.type()
           << " of the global memref @" << name();
  return success();
}

//===----------------------------------------------------------------------===//
// IndexCastOp
//===----------------------------------------------------------------------===//

// Index cast is applicable from index to integer and backwards.
bool IndexCastOp::areCastCompatible(Type a, Type b) {
  if (a.isa<ShapedType>() && b.isa<ShapedType>()) {
    auto aShaped = a.cast<ShapedType>();
    auto bShaped = b.cast<ShapedType>();

    return (aShaped.getShape() == bShaped.getShape()) &&
           areCastCompatible(aShaped.getElementType(),
                             bShaped.getElementType());
  }

  return (a.isIndex() && b.isSignlessInteger()) ||
         (a.isSignlessInteger() && b.isIndex());
}

OpFoldResult IndexCastOp::fold(ArrayRef<Attribute> cstOperands) {
  // Fold IndexCast(IndexCast(x)) -> x
  auto cast = getOperand().getDefiningOp<IndexCastOp>();
  if (cast && cast.getOperand().getType() == getType())
    return cast.getOperand();

  // Fold IndexCast(constant) -> constant
  // A little hack because we go through int.  Otherwise, the size
  // of the constant might need to change.
  if (auto value = cstOperands[0].dyn_cast_or_null<IntegerAttr>())
    return IntegerAttr::get(getType(), value.getInt());

  return {};
}

//===----------------------------------------------------------------------===//
// LoadOp
//===----------------------------------------------------------------------===//

static LogicalResult verify(LoadOp op) {
  if (op.getNumOperands() != 1 + op.getMemRefType().getRank())
    return op.emitOpError("incorrect number of indices for load");
  return success();
}

OpFoldResult LoadOp::fold(ArrayRef<Attribute> cstOperands) {
  /// load(memrefcast) -> load
  if (succeeded(foldMemRefCast(*this)))
    return getResult();
  return OpFoldResult();
}

namespace {
/// Fold a load on a tensor_to_memref operation into an tensor.extract on the
/// corresponding tensor.
struct LoadOfTensorToMemref : public OpRewritePattern<LoadOp> {
  using OpRewritePattern<LoadOp>::OpRewritePattern;

  LogicalResult matchAndRewrite(LoadOp load,
                                PatternRewriter &rewriter) const override {
    auto tensorToMemref = load.memref().getDefiningOp<TensorToMemrefOp>();
    if (!tensorToMemref)
      return failure();

    rewriter.replaceOpWithNewOp<tensor::ExtractOp>(
        load, tensorToMemref.tensor(), load.indices());
    return success();
  }
};
} // end anonymous namespace.

void LoadOp::getCanonicalizationPatterns(OwningRewritePatternList &results,
                                         MLIRContext *context) {
  results.insert<LoadOfTensorToMemref>(context);
}

//===----------------------------------------------------------------------===//
// MemRefCastOp
//===----------------------------------------------------------------------===//

Value MemRefCastOp::getViewSource() { return source(); }

bool MemRefCastOp::areCastCompatible(Type a, Type b) {
  auto aT = a.dyn_cast<MemRefType>();
  auto bT = b.dyn_cast<MemRefType>();

  auto uaT = a.dyn_cast<UnrankedMemRefType>();
  auto ubT = b.dyn_cast<UnrankedMemRefType>();

  if (aT && bT) {
    if (aT.getElementType() != bT.getElementType())
      return false;
    if (aT.getAffineMaps() != bT.getAffineMaps()) {
      int64_t aOffset, bOffset;
      SmallVector<int64_t, 4> aStrides, bStrides;
      if (failed(getStridesAndOffset(aT, aStrides, aOffset)) ||
          failed(getStridesAndOffset(bT, bStrides, bOffset)) ||
          aStrides.size() != bStrides.size())
        return false;

      // Strides along a dimension/offset are compatible if the value in the
      // source memref is static and the value in the target memref is the
      // same. They are also compatible if either one is dynamic (see
      // description of MemRefCastOp for details).
      auto checkCompatible = [](int64_t a, int64_t b) {
        return (a == MemRefType::getDynamicStrideOrOffset() ||
                b == MemRefType::getDynamicStrideOrOffset() || a == b);
      };
      if (!checkCompatible(aOffset, bOffset))
        return false;
      for (auto aStride : enumerate(aStrides))
        if (!checkCompatible(aStride.value(), bStrides[aStride.index()]))
          return false;
    }
    if (aT.getMemorySpace() != bT.getMemorySpace())
      return false;

    // They must have the same rank, and any specified dimensions must match.
    if (aT.getRank() != bT.getRank())
      return false;

    for (unsigned i = 0, e = aT.getRank(); i != e; ++i) {
      int64_t aDim = aT.getDimSize(i), bDim = bT.getDimSize(i);
      if (aDim != -1 && bDim != -1 && aDim != bDim)
        return false;
    }
    return true;
  } else {
    if (!aT && !uaT)
      return false;
    if (!bT && !ubT)
      return false;
    // Unranked to unranked casting is unsupported
    if (uaT && ubT)
      return false;

    auto aEltType = (aT) ? aT.getElementType() : uaT.getElementType();
    auto bEltType = (bT) ? bT.getElementType() : ubT.getElementType();
    if (aEltType != bEltType)
      return false;

    auto aMemSpace = (aT) ? aT.getMemorySpace() : uaT.getMemorySpace();
    auto bMemSpace = (bT) ? bT.getMemorySpace() : ubT.getMemorySpace();
    if (aMemSpace != bMemSpace)
      return false;

    return true;
  }

  return false;
}

OpFoldResult MemRefCastOp::fold(ArrayRef<Attribute> operands) {
  if (Value folded = impl::foldCastOp(*this))
    return folded;
  return succeeded(foldMemRefCast(*this)) ? getResult() : Value();
}

//===----------------------------------------------------------------------===//
// MemRefReinterpretCastOp
//===----------------------------------------------------------------------===//

void mlir::MemRefReinterpretCastOp::build(
    OpBuilder &b, OperationState &result, MemRefType resultType, Value source,
    int64_t staticOffset, ArrayRef<int64_t> staticSizes,
    ArrayRef<int64_t> staticStrides, ValueRange offset, ValueRange sizes,
    ValueRange strides, ArrayRef<NamedAttribute> attrs) {
  build(b, result, resultType, source, offset, sizes, strides,
        b.getI64ArrayAttr(staticOffset), b.getI64ArrayAttr(staticSizes),
        b.getI64ArrayAttr(staticStrides));
  result.addAttributes(attrs);
}

/// Build a MemRefReinterpretCastOp with all dynamic entries: `staticOffsets`,
/// `staticSizes` and `staticStrides` are automatically filled with
/// source-memref-rank sentinel values that encode dynamic entries.
void mlir::MemRefReinterpretCastOp::build(OpBuilder &b, OperationState &result,
                                          MemRefType resultType, Value source,
                                          Value offset, ValueRange sizes,
                                          ValueRange strides,
                                          ArrayRef<NamedAttribute> attrs) {
  unsigned rank = resultType.getRank();
  SmallVector<int64_t, 4> staticSizesVector(rank, ShapedType::kDynamicSize);
  SmallVector<int64_t, 4> staticStridesVector(
      rank, ShapedType::kDynamicStrideOrOffset);
  build(b, result, resultType, source,
        /*staticOffset=*/ShapedType::kDynamicStrideOrOffset, staticSizesVector,
        staticStridesVector, offset, sizes, strides, attrs);
}

/// Print a memref_reinterpret_cast op of the form:
/// ```
///   `memref_reinterpret_cast` ssa-name to
///       offset: `[` offset `]`
///       sizes: `[` size-list `]`
///       strides:`[` stride-list `]`
///   `:` any-memref-type to strided-memref-type
/// ```
static void print(OpAsmPrinter &p, MemRefReinterpretCastOp op) {
  int stdDotLen = StandardOpsDialect::getDialectNamespace().size() + 1;
  p << op->getName().getStringRef().drop_front(stdDotLen) << ' ';
  p << op.source() << " ";
  printOffsetsSizesAndStrides(
      p, op, /*offsetPrefix=*/"to offset: ", /*sizePrefix=*/", sizes: ",
      /*stridePrefix=*/", strides: ");
  p << ": " << op.source().getType() << " to " << op.getType();
}

/// Parse a memref_reinterpret_cast op of the form:
/// ```
///   `memref_reinterpret_cast` ssa-name to
///       offset: `[` offset `]`
///       sizes: `[` size-list `]`
///       strides:`[` stride-list `]`
///   `:` any-memref-type to strided-memref-type
/// ```
static ParseResult parseMemRefReinterpretCastOp(OpAsmParser &parser,
                                                OperationState &result) {
  // Parse `operand`
  OpAsmParser::OperandType srcInfo;
  if (parser.parseOperand(srcInfo))
    return failure();

  auto parseOffsetPrefix = [](OpAsmParser &parser) {
    return failure(parser.parseKeyword("to") || parser.parseKeyword("offset") ||
                   parser.parseColon());
  };
  auto parseSizePrefix = [](OpAsmParser &parser) {
    return failure(parser.parseComma() || parser.parseKeyword("sizes") ||
                   parser.parseColon());
  };
  auto parseStridePrefix = [](OpAsmParser &parser) {
    return failure(parser.parseComma() || parser.parseKeyword("strides") ||
                   parser.parseColon());
  };

  Type srcType, dstType;
  auto preResolutionFn = [&](OpAsmParser &parser, OperationState &result) {
    return failure(parser.parseOptionalAttrDict(result.attributes) ||
                   parser.parseColonType(srcType) ||
                   parser.parseKeywordType("to", dstType) ||
                   parser.resolveOperand(srcInfo, srcType, result.operands));
  };
  if (failed(parseOffsetsSizesAndStrides(parser, result,
                                         /*segmentSizes=*/{1}, // source memref
                                         preResolutionFn, parseOffsetPrefix,
                                         parseSizePrefix, parseStridePrefix)))
    return failure();
  return parser.addTypeToList(dstType, result.types);
}

static LogicalResult verify(MemRefReinterpretCastOp op) {
  // The source and result memrefs should be in the same memory space.
  auto srcType = op.source().getType().cast<BaseMemRefType>();
  auto resultType = op.getType().cast<MemRefType>();
  if (srcType.getMemorySpace() != resultType.getMemorySpace())
    return op.emitError("different memory spaces specified for source type ")
           << srcType << " and result memref type " << resultType;
  if (srcType.getElementType() != resultType.getElementType())
    return op.emitError("different element types specified for source type ")
           << srcType << " and result memref type " << resultType;

  // Match sizes in result memref type and in static_sizes attribute.
  for (auto &en :
       llvm::enumerate(llvm::zip(resultType.getShape(),
                                 extractFromI64ArrayAttr(op.static_sizes())))) {
    int64_t resultSize = std::get<0>(en.value());
    int64_t expectedSize = std::get<1>(en.value());
    if (resultSize != expectedSize)
      return op.emitError("expected result type with size = ")
             << expectedSize << " instead of " << resultSize
             << " in dim = " << en.index();
  }

  // Match offset and strides in static_offset and static_strides attributes if
  // result memref type has an affine map specified.
  if (!resultType.getAffineMaps().empty()) {
    int64_t resultOffset;
    SmallVector<int64_t, 4> resultStrides;
    if (failed(getStridesAndOffset(resultType, resultStrides, resultOffset)))
      return failure();

    // Match offset in result memref type and in static_offsets attribute.
    int64_t expectedOffset =
        extractFromI64ArrayAttr(op.static_offsets()).front();
    if (resultOffset != expectedOffset)
      return op.emitError("expected result type with offset = ")
             << resultOffset << " instead of " << expectedOffset;

    // Match strides in result memref type and in static_strides attribute.
    for (auto &en : llvm::enumerate(llvm::zip(
             resultStrides, extractFromI64ArrayAttr(op.static_strides())))) {
      int64_t resultStride = std::get<0>(en.value());
      int64_t expectedStride = std::get<1>(en.value());
      if (resultStride != expectedStride)
        return op.emitError("expected result type with stride = ")
               << expectedStride << " instead of " << resultStride
               << " in dim = " << en.index();
    }
  }
  return success();
}

//===----------------------------------------------------------------------===//
// MemRefReshapeOp
//===----------------------------------------------------------------------===//

static LogicalResult verify(MemRefReshapeOp op) {
  Type operandType = op.source().getType();
  Type resultType = op.result().getType();

  Type operandElementType = operandType.cast<ShapedType>().getElementType();
  Type resultElementType = resultType.cast<ShapedType>().getElementType();
  if (operandElementType != resultElementType)
    return op.emitOpError("element types of source and destination memref "
                          "types should be the same");

  if (auto operandMemRefType = operandType.dyn_cast<MemRefType>())
    if (!operandMemRefType.getAffineMaps().empty())
      return op.emitOpError(
          "source memref type should have identity affine map");

  int64_t shapeSize = op.shape().getType().cast<MemRefType>().getDimSize(0);
  auto resultMemRefType = resultType.dyn_cast<MemRefType>();
  if (resultMemRefType) {
    if (!resultMemRefType.getAffineMaps().empty())
      return op.emitOpError(
          "result memref type should have identity affine map");
    if (shapeSize == ShapedType::kDynamicSize)
      return op.emitOpError("cannot use shape operand with dynamic length to "
                            "reshape to statically-ranked memref type");
    if (shapeSize != resultMemRefType.getRank())
      return op.emitOpError(
          "length of shape operand differs from the result's memref rank");
  }
  return success();
}

//===----------------------------------------------------------------------===//
// MulFOp
//===----------------------------------------------------------------------===//

OpFoldResult MulFOp::fold(ArrayRef<Attribute> operands) {
  return constFoldBinaryOp<FloatAttr>(
      operands, [](APFloat a, APFloat b) { return a * b; });
}

//===----------------------------------------------------------------------===//
// MulIOp
//===----------------------------------------------------------------------===//

OpFoldResult MulIOp::fold(ArrayRef<Attribute> operands) {
  /// muli(x, 0) -> 0
  if (matchPattern(rhs(), m_Zero()))
    return rhs();
  /// muli(x, 1) -> x
  if (matchPattern(rhs(), m_One()))
    return getOperand(0);

  // TODO: Handle the overflow case.
  return constFoldBinaryOp<IntegerAttr>(operands,
                                        [](APInt a, APInt b) { return a * b; });
}

//===----------------------------------------------------------------------===//
// OrOp
//===----------------------------------------------------------------------===//

OpFoldResult OrOp::fold(ArrayRef<Attribute> operands) {
  /// or(x, 0) -> x
  if (matchPattern(rhs(), m_Zero()))
    return lhs();
  /// or(x,x) -> x
  if (lhs() == rhs())
    return rhs();

  return constFoldBinaryOp<IntegerAttr>(operands,
                                        [](APInt a, APInt b) { return a | b; });
}

//===----------------------------------------------------------------------===//
// PrefetchOp
//===----------------------------------------------------------------------===//

static void print(OpAsmPrinter &p, PrefetchOp op) {
  p << PrefetchOp::getOperationName() << " " << op.memref() << '[';
  p.printOperands(op.indices());
  p << ']' << ", " << (op.isWrite() ? "write" : "read");
  p << ", locality<" << op.localityHint();
  p << ">, " << (op.isDataCache() ? "data" : "instr");
  p.printOptionalAttrDict(
      op.getAttrs(),
      /*elidedAttrs=*/{"localityHint", "isWrite", "isDataCache"});
  p << " : " << op.getMemRefType();
}

static ParseResult parsePrefetchOp(OpAsmParser &parser,
                                   OperationState &result) {
  OpAsmParser::OperandType memrefInfo;
  SmallVector<OpAsmParser::OperandType, 4> indexInfo;
  IntegerAttr localityHint;
  MemRefType type;
  StringRef readOrWrite, cacheType;

  auto indexTy = parser.getBuilder().getIndexType();
  auto i32Type = parser.getBuilder().getIntegerType(32);
  if (parser.parseOperand(memrefInfo) ||
      parser.parseOperandList(indexInfo, OpAsmParser::Delimiter::Square) ||
      parser.parseComma() || parser.parseKeyword(&readOrWrite) ||
      parser.parseComma() || parser.parseKeyword("locality") ||
      parser.parseLess() ||
      parser.parseAttribute(localityHint, i32Type, "localityHint",
                            result.attributes) ||
      parser.parseGreater() || parser.parseComma() ||
      parser.parseKeyword(&cacheType) || parser.parseColonType(type) ||
      parser.resolveOperand(memrefInfo, type, result.operands) ||
      parser.resolveOperands(indexInfo, indexTy, result.operands))
    return failure();

  if (!readOrWrite.equals("read") && !readOrWrite.equals("write"))
    return parser.emitError(parser.getNameLoc(),
                            "rw specifier has to be 'read' or 'write'");
  result.addAttribute(
      PrefetchOp::getIsWriteAttrName(),
      parser.getBuilder().getBoolAttr(readOrWrite.equals("write")));

  if (!cacheType.equals("data") && !cacheType.equals("instr"))
    return parser.emitError(parser.getNameLoc(),
                            "cache type has to be 'data' or 'instr'");

  result.addAttribute(
      PrefetchOp::getIsDataCacheAttrName(),
      parser.getBuilder().getBoolAttr(cacheType.equals("data")));

  return success();
}

static LogicalResult verify(PrefetchOp op) {
  if (op.getNumOperands() != 1 + op.getMemRefType().getRank())
    return op.emitOpError("too few indices");

  return success();
}

LogicalResult PrefetchOp::fold(ArrayRef<Attribute> cstOperands,
                               SmallVectorImpl<OpFoldResult> &results) {
  // prefetch(memrefcast) -> prefetch
  return foldMemRefCast(*this);
}

//===----------------------------------------------------------------------===//
// RankOp
//===----------------------------------------------------------------------===//

OpFoldResult RankOp::fold(ArrayRef<Attribute> operands) {
  // Constant fold rank when the rank of the operand is known.
  auto type = getOperand().getType();
  if (auto shapedType = type.dyn_cast<ShapedType>())
    if (shapedType.hasRank())
      return IntegerAttr::get(IndexType::get(getContext()),
                              shapedType.getRank());
  return IntegerAttr();
}

//===----------------------------------------------------------------------===//
// ReturnOp
//===----------------------------------------------------------------------===//

static LogicalResult verify(ReturnOp op) {
  auto function = cast<FuncOp>(op->getParentOp());

  // The operand number and types must match the function signature.
  const auto &results = function.getType().getResults();
  if (op.getNumOperands() != results.size())
    return op.emitOpError("has ")
           << op.getNumOperands() << " operands, but enclosing function (@"
           << function.getName() << ") returns " << results.size();

  for (unsigned i = 0, e = results.size(); i != e; ++i)
    if (op.getOperand(i).getType() != results[i])
      return op.emitError()
             << "type of return operand " << i << " ("
             << op.getOperand(i).getType()
             << ") doesn't match function result type (" << results[i] << ")"
             << " in function @" << function.getName();

  return success();
}

//===----------------------------------------------------------------------===//
// SelectOp
//===----------------------------------------------------------------------===//

OpFoldResult SelectOp::fold(ArrayRef<Attribute> operands) {
  auto condition = getCondition();

  // select true, %0, %1 => %0
  if (matchPattern(condition, m_One()))
    return getTrueValue();

  // select false, %0, %1 => %1
  if (matchPattern(condition, m_Zero()))
    return getFalseValue();
  return nullptr;
}

static void print(OpAsmPrinter &p, SelectOp op) {
  p << "select " << op.getOperands();
  p.printOptionalAttrDict(op.getAttrs());
  p << " : ";
  if (ShapedType condType = op.getCondition().getType().dyn_cast<ShapedType>())
    p << condType << ", ";
  p << op.getType();
}

static ParseResult parseSelectOp(OpAsmParser &parser, OperationState &result) {
  Type conditionType, resultType;
  SmallVector<OpAsmParser::OperandType, 3> operands;
  if (parser.parseOperandList(operands, /*requiredOperandCount=*/3) ||
      parser.parseOptionalAttrDict(result.attributes) ||
      parser.parseColonType(resultType))
    return failure();

  // Check for the explicit condition type if this is a masked tensor or vector.
  if (succeeded(parser.parseOptionalComma())) {
    conditionType = resultType;
    if (parser.parseType(resultType))
      return failure();
  } else {
    conditionType = parser.getBuilder().getI1Type();
  }

  result.addTypes(resultType);
  return parser.resolveOperands(operands,
                                {conditionType, resultType, resultType},
                                parser.getNameLoc(), result.operands);
}

static LogicalResult verify(SelectOp op) {
  Type conditionType = op.getCondition().getType();
  if (conditionType.isSignlessInteger(1))
    return success();

  // If the result type is a vector or tensor, the type can be a mask with the
  // same elements.
  Type resultType = op.getType();
  if (!resultType.isa<TensorType, VectorType>())
    return op.emitOpError()
           << "expected condition to be a signless i1, but got "
           << conditionType;
  Type shapedConditionType = getI1SameShape(resultType);
  if (conditionType != shapedConditionType)
    return op.emitOpError()
           << "expected condition type to have the same shape "
              "as the result type, expected "
           << shapedConditionType << ", but got " << conditionType;
  return success();
}

//===----------------------------------------------------------------------===//
// SignExtendIOp
//===----------------------------------------------------------------------===//

static LogicalResult verify(SignExtendIOp op) {
  // Get the scalar type (which is either directly the type of the operand
  // or the vector's/tensor's element type.
  auto srcType = getElementTypeOrSelf(op.getOperand().getType());
  auto dstType = getElementTypeOrSelf(op.getType());

  // For now, index is forbidden for the source and the destination type.
  if (srcType.isa<IndexType>())
    return op.emitError() << srcType << " is not a valid operand type";
  if (dstType.isa<IndexType>())
    return op.emitError() << dstType << " is not a valid result type";

  if (srcType.cast<IntegerType>().getWidth() >=
      dstType.cast<IntegerType>().getWidth())
    return op.emitError("result type ")
           << dstType << " must be wider than operand type " << srcType;

  return success();
}

//===----------------------------------------------------------------------===//
// SignedDivIOp
//===----------------------------------------------------------------------===//

OpFoldResult SignedDivIOp::fold(ArrayRef<Attribute> operands) {
  assert(operands.size() == 2 && "binary operation takes two operands");

  // Don't fold if it would overflow or if it requires a division by zero.
  bool overflowOrDiv0 = false;
  auto result = constFoldBinaryOp<IntegerAttr>(operands, [&](APInt a, APInt b) {
    if (overflowOrDiv0 || !b) {
      overflowOrDiv0 = true;
      return a;
    }
    return a.sdiv_ov(b, overflowOrDiv0);
  });

  // Fold out division by one. Assumes all tensors of all ones are splats.
  if (auto rhs = operands[1].dyn_cast_or_null<IntegerAttr>()) {
    if (rhs.getValue() == 1)
      return lhs();
  } else if (auto rhs = operands[1].dyn_cast_or_null<SplatElementsAttr>()) {
    if (rhs.getSplatValue<IntegerAttr>().getValue() == 1)
      return lhs();
  }

  return overflowOrDiv0 ? Attribute() : result;
}

//===----------------------------------------------------------------------===//
// SignedFloorDivIOp
//===----------------------------------------------------------------------===//

static APInt signedCeilNonnegInputs(APInt a, APInt b, bool &overflow) {
  // Returns (a-1)/b + 1
  APInt one(a.getBitWidth(), 1, true); // Signed value 1.
  APInt val = a.ssub_ov(one, overflow).sdiv_ov(b, overflow);
  return val.sadd_ov(one, overflow);
}

OpFoldResult SignedFloorDivIOp::fold(ArrayRef<Attribute> operands) {
  assert(operands.size() == 2 && "binary operation takes two operands");

  // Don't fold if it would overflow or if it requires a division by zero.
  bool overflowOrDiv0 = false;
  auto result = constFoldBinaryOp<IntegerAttr>(operands, [&](APInt a, APInt b) {
    if (overflowOrDiv0 || !b) {
      overflowOrDiv0 = true;
      return a;
    }
    unsigned bits = a.getBitWidth();
    APInt zero = APInt::getNullValue(bits);
    if (a.sge(zero) && b.sgt(zero)) {
      // Both positive (or a is zero), return a / b.
      return a.sdiv_ov(b, overflowOrDiv0);
    } else if (a.sle(zero) && b.slt(zero)) {
      // Both negative (or a is zero), return -a / -b.
      APInt posA = zero.ssub_ov(a, overflowOrDiv0);
      APInt posB = zero.ssub_ov(b, overflowOrDiv0);
      return posA.sdiv_ov(posB, overflowOrDiv0);
    } else if (a.slt(zero) && b.sgt(zero)) {
      // A is negative, b is positive, return - ceil(-a, b).
      APInt posA = zero.ssub_ov(a, overflowOrDiv0);
      APInt ceil = signedCeilNonnegInputs(posA, b, overflowOrDiv0);
      return zero.ssub_ov(ceil, overflowOrDiv0);
    } else {
      // A is positive, b is negative, return - ceil(a, -b).
      APInt posB = zero.ssub_ov(b, overflowOrDiv0);
      APInt ceil = signedCeilNonnegInputs(a, posB, overflowOrDiv0);
      return zero.ssub_ov(ceil, overflowOrDiv0);
    }
  });

  // Fold out floor division by one. Assumes all tensors of all ones are
  // splats.
  if (auto rhs = operands[1].dyn_cast_or_null<IntegerAttr>()) {
    if (rhs.getValue() == 1)
      return lhs();
  } else if (auto rhs = operands[1].dyn_cast_or_null<SplatElementsAttr>()) {
    if (rhs.getSplatValue<IntegerAttr>().getValue() == 1)
      return lhs();
  }

  return overflowOrDiv0 ? Attribute() : result;
}

//===----------------------------------------------------------------------===//
// SignedCeilDivIOp
//===----------------------------------------------------------------------===//

OpFoldResult SignedCeilDivIOp::fold(ArrayRef<Attribute> operands) {
  assert(operands.size() == 2 && "binary operation takes two operands");

  // Don't fold if it would overflow or if it requires a division by zero.
  bool overflowOrDiv0 = false;
  auto result = constFoldBinaryOp<IntegerAttr>(operands, [&](APInt a, APInt b) {
    if (overflowOrDiv0 || !b) {
      overflowOrDiv0 = true;
      return a;
    }
    unsigned bits = a.getBitWidth();
    APInt zero = APInt::getNullValue(bits);
    if (a.sgt(zero) && b.sgt(zero)) {
      // Both positive, return ceil(a, b).
      return signedCeilNonnegInputs(a, b, overflowOrDiv0);
    } else if (a.slt(zero) && b.slt(zero)) {
      // Both negative, return ceil(-a, -b).
      APInt posA = zero.ssub_ov(a, overflowOrDiv0);
      APInt posB = zero.ssub_ov(b, overflowOrDiv0);
      return signedCeilNonnegInputs(posA, posB, overflowOrDiv0);
    } else if (a.slt(zero) && b.sgt(zero)) {
      // A is negative, b is positive, return - ( -a / b).
      APInt posA = zero.ssub_ov(a, overflowOrDiv0);
      APInt div = posA.sdiv_ov(b, overflowOrDiv0);
      return zero.ssub_ov(div, overflowOrDiv0);
    } else {
      // A is positive (or zero), b is negative, return - (a / -b).
      APInt posB = zero.ssub_ov(b, overflowOrDiv0);
      APInt div = a.sdiv_ov(posB, overflowOrDiv0);
      return zero.ssub_ov(div, overflowOrDiv0);
    }
  });

  // Fold out floor division by one. Assumes all tensors of all ones are
  // splats.
  if (auto rhs = operands[1].dyn_cast_or_null<IntegerAttr>()) {
    if (rhs.getValue() == 1)
      return lhs();
  } else if (auto rhs = operands[1].dyn_cast_or_null<SplatElementsAttr>()) {
    if (rhs.getSplatValue<IntegerAttr>().getValue() == 1)
      return lhs();
  }

  return overflowOrDiv0 ? Attribute() : result;
}

//===----------------------------------------------------------------------===//
// SignedRemIOp
//===----------------------------------------------------------------------===//

OpFoldResult SignedRemIOp::fold(ArrayRef<Attribute> operands) {
  assert(operands.size() == 2 && "remi_signed takes two operands");

  auto rhs = operands.back().dyn_cast_or_null<IntegerAttr>();
  if (!rhs)
    return {};
  auto rhsValue = rhs.getValue();

  // x % 1 = 0
  if (rhsValue.isOneValue())
    return IntegerAttr::get(rhs.getType(), APInt(rhsValue.getBitWidth(), 0));

  // Don't fold if it requires division by zero.
  if (rhsValue.isNullValue())
    return {};

  auto lhs = operands.front().dyn_cast_or_null<IntegerAttr>();
  if (!lhs)
    return {};
  return IntegerAttr::get(lhs.getType(), lhs.getValue().srem(rhsValue));
}

//===----------------------------------------------------------------------===//
// SIToFPOp
//===----------------------------------------------------------------------===//

// sitofp is applicable from integer types to float types.
bool SIToFPOp::areCastCompatible(Type a, Type b) {
  if (a.isSignlessInteger() && b.isa<FloatType>())
    return true;
  return areVectorCastSimpleCompatible(a, b, areCastCompatible);
}

//===----------------------------------------------------------------------===//
// SplatOp
//===----------------------------------------------------------------------===//

static LogicalResult verify(SplatOp op) {
  // TODO: we could replace this by a trait.
  if (op.getOperand().getType() !=
      op.getType().cast<ShapedType>().getElementType())
    return op.emitError("operand should be of elemental type of result type");

  return success();
}

// Constant folding hook for SplatOp.
OpFoldResult SplatOp::fold(ArrayRef<Attribute> operands) {
  assert(operands.size() == 1 && "splat takes one operand");

  auto constOperand = operands.front();
  if (!constOperand || !constOperand.isa<IntegerAttr, FloatAttr>())
    return {};

  auto shapedType = getType().cast<ShapedType>();
  assert(shapedType.getElementType() == constOperand.getType() &&
         "incorrect input attribute type for folding");

  // SplatElementsAttr::get treats single value for second arg as being a splat.
  return SplatElementsAttr::get(shapedType, {constOperand});
}

//===----------------------------------------------------------------------===//
// StoreOp
//===----------------------------------------------------------------------===//

static LogicalResult verify(StoreOp op) {
  if (op.getNumOperands() != 2 + op.getMemRefType().getRank())
    return op.emitOpError("store index operand count not equal to memref rank");

  return success();
}

LogicalResult StoreOp::fold(ArrayRef<Attribute> cstOperands,
                            SmallVectorImpl<OpFoldResult> &results) {
  /// store(memrefcast) -> store
  return foldMemRefCast(*this);
}

//===----------------------------------------------------------------------===//
// SubFOp
//===----------------------------------------------------------------------===//

OpFoldResult SubFOp::fold(ArrayRef<Attribute> operands) {
  return constFoldBinaryOp<FloatAttr>(
      operands, [](APFloat a, APFloat b) { return a - b; });
}

//===----------------------------------------------------------------------===//
// SubIOp
//===----------------------------------------------------------------------===//

OpFoldResult SubIOp::fold(ArrayRef<Attribute> operands) {
  // subi(x,x) -> 0
  if (getOperand(0) == getOperand(1))
    return Builder(getContext()).getZeroAttr(getType());
  // subi(x,0) -> x
  if (matchPattern(rhs(), m_Zero()))
    return lhs();

  return constFoldBinaryOp<IntegerAttr>(operands,
                                        [](APInt a, APInt b) { return a - b; });
}

//===----------------------------------------------------------------------===//
// UIToFPOp
//===----------------------------------------------------------------------===//

// uitofp is applicable from integer types to float types.
bool UIToFPOp::areCastCompatible(Type a, Type b) {
  if (a.isSignlessInteger() && b.isa<FloatType>())
    return true;
  return areVectorCastSimpleCompatible(a, b, areCastCompatible);
}

//===----------------------------------------------------------------------===//
// SubViewOp
//===----------------------------------------------------------------------===//

namespace {
/// Helpers to write more idiomatic operations.
namespace saturated_arith {
struct Wrapper {
  explicit Wrapper(int64_t v) : v(v) {}
  operator int64_t() { return v; }
  int64_t v;
};
Wrapper operator+(Wrapper a, int64_t b) {
  if (ShapedType::isDynamicStrideOrOffset(a) ||
      ShapedType::isDynamicStrideOrOffset(b))
    return Wrapper(ShapedType::kDynamicStrideOrOffset);
  return Wrapper(a.v + b);
}
Wrapper operator*(Wrapper a, int64_t b) {
  if (ShapedType::isDynamicStrideOrOffset(a) ||
      ShapedType::isDynamicStrideOrOffset(b))
    return Wrapper(ShapedType::kDynamicStrideOrOffset);
  return Wrapper(a.v * b);
}
} // end namespace saturated_arith
} // end namespace

/// A subview result type can be fully inferred from the source type and the
/// static representation of offsets, sizes and strides. Special sentinels
/// encode the dynamic case.
Type SubViewOp::inferResultType(MemRefType sourceMemRefType,
                                ArrayRef<int64_t> staticOffsets,
                                ArrayRef<int64_t> staticSizes,
                                ArrayRef<int64_t> staticStrides) {
  unsigned rank = sourceMemRefType.getRank();
  (void)rank;
  assert(staticOffsets.size() == rank &&
         "unexpected staticOffsets size mismatch");
  assert(staticSizes.size() == rank && "unexpected staticSizes size mismatch");
  assert(staticStrides.size() == rank &&
         "unexpected staticStrides size mismatch");

  // Extract source offset and strides.
  int64_t sourceOffset;
  SmallVector<int64_t, 4> sourceStrides;
  auto res = getStridesAndOffset(sourceMemRefType, sourceStrides, sourceOffset);
  assert(succeeded(res) && "SubViewOp expected strided memref type");
  (void)res;

  // Compute target offset whose value is:
  //   `sourceOffset + sum_i(staticOffset_i * sourceStrides_i)`.
  int64_t targetOffset = sourceOffset;
  for (auto it : llvm::zip(staticOffsets, sourceStrides)) {
    auto staticOffset = std::get<0>(it), targetStride = std::get<1>(it);
    using namespace saturated_arith;
    targetOffset = Wrapper(targetOffset) + Wrapper(staticOffset) * targetStride;
  }

  // Compute target stride whose value is:
  //   `sourceStrides_i * staticStrides_i`.
  SmallVector<int64_t, 4> targetStrides;
  targetStrides.reserve(staticOffsets.size());
  for (auto it : llvm::zip(sourceStrides, staticStrides)) {
    auto sourceStride = std::get<0>(it), staticStride = std::get<1>(it);
    using namespace saturated_arith;
    targetStrides.push_back(Wrapper(sourceStride) * staticStride);
  }

  // The type is now known.
  return MemRefType::get(
      staticSizes, sourceMemRefType.getElementType(),
      makeStridedLinearLayoutMap(targetStrides, targetOffset,
                                 sourceMemRefType.getContext()),
      sourceMemRefType.getMemorySpace());
}

/// Print a subview op of the form:
/// ```
///   `subview` ssa-name
///     `[` offset-list `]` `[` size-list `]` `[` stride-list `]`
///     `:` strided-memref-type `to` strided-memref-type
/// ```
static void print(OpAsmPrinter &p, SubViewOp op) {
  int stdDotLen = StandardOpsDialect::getDialectNamespace().size() + 1;
  p << op->getName().getStringRef().drop_front(stdDotLen) << ' ';
  p << op.source();
  printOffsetsSizesAndStrides(p, op);
  p << " : " << op.getSourceType() << " to " << op.getType();
}

/// Parse a subview op of the form:
/// ```
///   `subview` ssa-name
///     `[` offset-list `]` `[` size-list `]` `[` stride-list `]`
///     `:` strided-memref-type `to` strided-memref-type
/// ```
static ParseResult parseSubViewOp(OpAsmParser &parser, OperationState &result) {
  OpAsmParser::OperandType srcInfo;
  if (parser.parseOperand(srcInfo))
    return failure();
  Type srcType, dstType;
  auto preResolutionFn = [&](OpAsmParser &parser, OperationState &result) {
    return failure(parser.parseOptionalAttrDict(result.attributes) ||
                   parser.parseColonType(srcType) ||
                   parser.parseKeywordType("to", dstType) ||
                   parser.resolveOperand(srcInfo, srcType, result.operands));
  };

  if (failed(parseOffsetsSizesAndStrides(parser, result,
                                         /*segmentSizes=*/{1}, // source memref
                                         preResolutionFn)))
    return failure();
  return parser.addTypeToList(dstType, result.types);
}

void mlir::SubViewOp::build(OpBuilder &b, OperationState &result, Value source,
                            ArrayRef<int64_t> staticOffsets,
                            ArrayRef<int64_t> staticSizes,
                            ArrayRef<int64_t> staticStrides, ValueRange offsets,
                            ValueRange sizes, ValueRange strides,
                            ArrayRef<NamedAttribute> attrs) {
  auto sourceMemRefType = source.getType().cast<MemRefType>();
  auto resultType = inferResultType(sourceMemRefType, staticOffsets,
                                    staticSizes, staticStrides);
  build(b, result, resultType, source, offsets, sizes, strides,
        b.getI64ArrayAttr(staticOffsets), b.getI64ArrayAttr(staticSizes),
        b.getI64ArrayAttr(staticStrides));
  result.addAttributes(attrs);
}

/// Build a SubViewOp with all dynamic entries: `staticOffsets`, `staticSizes`
/// and `staticStrides` are automatically filled with source-memref-rank
/// sentinel values that encode dynamic entries.
void mlir::SubViewOp::build(OpBuilder &b, OperationState &result, Value source,
                            ValueRange offsets, ValueRange sizes,
                            ValueRange strides,
                            ArrayRef<NamedAttribute> attrs) {
  auto sourceMemRefType = source.getType().cast<MemRefType>();
  unsigned rank = sourceMemRefType.getRank();
  SmallVector<int64_t, 4> staticOffsetsVector;
  staticOffsetsVector.assign(rank, ShapedType::kDynamicStrideOrOffset);
  SmallVector<int64_t, 4> staticSizesVector;
  staticSizesVector.assign(rank, ShapedType::kDynamicSize);
  SmallVector<int64_t, 4> staticStridesVector;
  staticStridesVector.assign(rank, ShapedType::kDynamicStrideOrOffset);
  build(b, result, source, staticOffsetsVector, staticSizesVector,
        staticStridesVector, offsets, sizes, strides, attrs);
}

/// Build a SubViewOp as above but with custom result type.
void mlir::SubViewOp::build(OpBuilder &b, OperationState &result,
                            MemRefType resultType, Value source,
                            ArrayRef<int64_t> staticOffsets,
                            ArrayRef<int64_t> staticSizes,
                            ArrayRef<int64_t> staticStrides, ValueRange offsets,
                            ValueRange sizes, ValueRange strides,
                            ArrayRef<NamedAttribute> attrs) {
  build(b, result, resultType, source, offsets, sizes, strides,
        b.getI64ArrayAttr(staticOffsets), b.getI64ArrayAttr(staticSizes),
        b.getI64ArrayAttr(staticStrides));
  result.addAttributes(attrs);
}

/// Build a SubViewOp as above but with custom result type.
void mlir::SubViewOp::build(OpBuilder &b, OperationState &result,
                            MemRefType resultType, Value source,
                            ValueRange offsets, ValueRange sizes,
                            ValueRange strides,
                            ArrayRef<NamedAttribute> attrs) {
  auto sourceMemRefType = source.getType().cast<MemRefType>();
  unsigned rank = sourceMemRefType.getRank();
  SmallVector<int64_t, 4> staticOffsetsVector;
  staticOffsetsVector.assign(rank, ShapedType::kDynamicStrideOrOffset);
  SmallVector<int64_t, 4> staticSizesVector;
  staticSizesVector.assign(rank, ShapedType::kDynamicSize);
  SmallVector<int64_t, 4> staticStridesVector;
  staticStridesVector.assign(rank, ShapedType::kDynamicStrideOrOffset);
  build(b, result, resultType, source, staticOffsetsVector, staticSizesVector,
        staticStridesVector, offsets, sizes, strides, attrs);
}

/// For ViewLikeOpInterface.
Value SubViewOp::getViewSource() { return source(); }

llvm::Optional<SmallVector<bool, 4>>
mlir::computeRankReductionMask(ArrayRef<int64_t> originalShape,
                               ArrayRef<int64_t> reducedShape) {
  size_t originalRank = originalShape.size(), reducedRank = reducedShape.size();
  SmallVector<bool, 4> mask(originalRank);
  unsigned reducedIdx = 0;
  for (unsigned originalIdx = 0; originalIdx < originalRank; ++originalIdx) {
    // Skip matching dims greedily.
    mask[originalIdx] =
        (reducedIdx < reducedRank) &&
        (originalShape[originalIdx] == reducedShape[reducedIdx]);
    if (mask[originalIdx])
      reducedIdx++;
    // 1 is the only non-matching allowed.
    else if (originalShape[originalIdx] != 1)
      return {};
  }

  if (reducedIdx != reducedRank)
    return {};

  return mask;
}

enum SubViewVerificationResult {
  Success,
  RankTooLarge,
  SizeMismatch,
  StrideMismatch,
  ElemTypeMismatch,
  MemSpaceMismatch,
  AffineMapMismatch
};

/// Checks if `original` Type type can be rank reduced to `reduced` type.
/// This function is slight variant of `is subsequence` algorithm where
/// not matching dimension must be 1.
static SubViewVerificationResult isRankReducedType(Type originalType,
                                                   Type reducedType) {
  if (originalType == reducedType)
    return SubViewVerificationResult::Success;
  if (!originalType.isa<RankedTensorType>() && !originalType.isa<MemRefType>())
    return SubViewVerificationResult::Success;
  if (originalType.isa<RankedTensorType>() &&
      !reducedType.isa<RankedTensorType>())
    return SubViewVerificationResult::Success;
  if (originalType.isa<MemRefType>() && !reducedType.isa<MemRefType>())
    return SubViewVerificationResult::Success;

  ShapedType originalShapedType = originalType.cast<ShapedType>();
  ShapedType reducedShapedType = reducedType.cast<ShapedType>();

  // Rank and size logic is valid for all ShapedTypes.
  ArrayRef<int64_t> originalShape = originalShapedType.getShape();
  ArrayRef<int64_t> reducedShape = reducedShapedType.getShape();
  unsigned originalRank = originalShape.size(),
           reducedRank = reducedShape.size();
  if (reducedRank > originalRank)
    return SubViewVerificationResult::RankTooLarge;

  auto optionalMask = computeRankReductionMask(originalShape, reducedShape);

  // Sizes cannot be matched in case empty vector is returned.
  if (!optionalMask.hasValue())
    return SubViewVerificationResult::SizeMismatch;

  // We are done for the tensor case.
  if (originalType.isa<RankedTensorType>())
    return SubViewVerificationResult::Success;

  // Strided layout logic is relevant for MemRefType only.
  MemRefType original = originalType.cast<MemRefType>();
  MemRefType reduced = reducedType.cast<MemRefType>();
  MLIRContext *c = original.getContext();
  int64_t originalOffset, reducedOffset;
  SmallVector<int64_t, 4> originalStrides, reducedStrides, keepStrides;
  SmallVector<bool, 4> keepMask = optionalMask.getValue();
  getStridesAndOffset(original, originalStrides, originalOffset);
  getStridesAndOffset(reduced, reducedStrides, reducedOffset);

  // Filter strides based on the mask and check that they are the same
  // as reduced ones.
  unsigned reducedIdx = 0;
  for (unsigned originalIdx = 0; originalIdx < originalRank; ++originalIdx) {
    if (keepMask[originalIdx]) {
      if (originalStrides[originalIdx] != reducedStrides[reducedIdx++])
        return SubViewVerificationResult::StrideMismatch;
      keepStrides.push_back(originalStrides[originalIdx]);
    }
  }

  if (original.getElementType() != reduced.getElementType())
    return SubViewVerificationResult::ElemTypeMismatch;

  if (original.getMemorySpace() != reduced.getMemorySpace())
    return SubViewVerificationResult::MemSpaceMismatch;

  auto reducedMap = makeStridedLinearLayoutMap(keepStrides, originalOffset, c);
  if (!reduced.getAffineMaps().empty() &&
      reducedMap != reduced.getAffineMaps().front())
    return SubViewVerificationResult::AffineMapMismatch;

  return SubViewVerificationResult::Success;
}

template <typename OpTy>
static LogicalResult produceSubViewErrorMsg(SubViewVerificationResult result,
                                            OpTy op, Type expectedType) {
  auto memrefType = expectedType.cast<ShapedType>();
  switch (result) {
  case SubViewVerificationResult::Success:
    return success();
  case SubViewVerificationResult::RankTooLarge:
    return op.emitError("expected result rank to be smaller or equal to ")
           << "the source rank.";
  case SubViewVerificationResult::SizeMismatch:
    return op.emitError("expected result type to be ")
           << expectedType
           << " or a rank-reduced version. (mismatch of result sizes)";
  case SubViewVerificationResult::StrideMismatch:
    return op.emitError("expected result type to be ")
           << expectedType
           << " or a rank-reduced version. (mismatch of result strides)";
  case SubViewVerificationResult::ElemTypeMismatch:
    return op.emitError("expected result element type to be ")
           << memrefType.getElementType();
  case SubViewVerificationResult::MemSpaceMismatch:
    return op.emitError("expected result and source memory spaces to match.");
  case SubViewVerificationResult::AffineMapMismatch:
    return op.emitError("expected result type to be ")
           << expectedType
           << " or a rank-reduced version. (mismatch of result affine map)";
  }
  llvm_unreachable("unexpected subview verification result");
}

/// Verifier for SubViewOp.
static LogicalResult verify(SubViewOp op) {
  MemRefType baseType = op.getSourceType();
  MemRefType subViewType = op.getType();

  // The base memref and the view memref should be in the same memory space.
  if (baseType.getMemorySpace() != subViewType.getMemorySpace())
    return op.emitError("different memory spaces specified for base memref "
                        "type ")
           << baseType << " and subview memref type " << subViewType;

  // Verify that the base memref type has a strided layout map.
  if (!isStrided(baseType))
    return op.emitError("base type ") << baseType << " is not strided";

  // Verify result type against inferred type.
  auto expectedType = SubViewOp::inferResultType(
      baseType, extractFromI64ArrayAttr(op.static_offsets()),
      extractFromI64ArrayAttr(op.static_sizes()),
      extractFromI64ArrayAttr(op.static_strides()));

  auto result = isRankReducedType(expectedType, subViewType);
  return produceSubViewErrorMsg(result, op, expectedType);
}

raw_ostream &mlir::operator<<(raw_ostream &os, Range &range) {
  return os << "range " << range.offset << ":" << range.size << ":"
            << range.stride;
}

/// Return the list of Range (i.e. offset, size, stride). Each Range
/// entry contains either the dynamic value or a ConstantIndexOp constructed
/// with `b` at location `loc`.
SmallVector<Range, 8> mlir::getOrCreateRanges(OffsetSizeAndStrideOpInterface op,
                                              OpBuilder &b, Location loc) {
  std::array<unsigned, 3> ranks = op.getArrayAttrRanks();
  assert(ranks[0] == ranks[1] && "expected offset and sizes of equal ranks");
  assert(ranks[1] == ranks[2] && "expected sizes and strides of equal ranks");
  SmallVector<Range, 8> res;
  unsigned rank = ranks[0];
  res.reserve(rank);
  for (unsigned idx = 0; idx < rank; ++idx) {
    Value offset =
        op.isDynamicOffset(idx)
            ? op.getDynamicOffset(idx)
            : b.create<ConstantIndexOp>(loc, op.getStaticOffset(idx));
    Value size = op.isDynamicSize(idx)
                     ? op.getDynamicSize(idx)
                     : b.create<ConstantIndexOp>(loc, op.getStaticSize(idx));
    Value stride =
        op.isDynamicStride(idx)
            ? op.getDynamicStride(idx)
            : b.create<ConstantIndexOp>(loc, op.getStaticStride(idx));
    res.emplace_back(Range{offset, size, stride});
  }
  return res;
}

namespace {

/// Take a list of `values` with potential new constant to extract and a list
/// of `constantValues` with`values.size()` sentinel that evaluate to true by
/// applying `isDynamic`.
/// Detects the `values` produced by a ConstantIndexOp and places the new
/// constant in place of the corresponding sentinel value.
void canonicalizeSubViewPart(SmallVectorImpl<Value> &values,
                             SmallVectorImpl<int64_t> &constantValues,
                             llvm::function_ref<bool(int64_t)> isDynamic) {
  bool hasNewStaticValue = llvm::any_of(
      values, [](Value val) { return matchPattern(val, m_ConstantIndex()); });
  if (hasNewStaticValue) {
    for (unsigned cstIdx = 0, valIdx = 0, e = constantValues.size();
         cstIdx != e; ++cstIdx) {
      // Was already static, skip.
      if (!isDynamic(constantValues[cstIdx]))
        continue;
      // Newly static, move from Value to constant.
      if (matchPattern(values[valIdx], m_ConstantIndex())) {
        constantValues[cstIdx] =
            cast<ConstantIndexOp>(values[valIdx].getDefiningOp()).getValue();
        // Erase for impl. simplicity. Reverse iterator if we really must.
        values.erase(std::next(values.begin(), valIdx));
        continue;
      }
      // Remains dynamic move to next value.
      ++valIdx;
    }
  }
}

static void replaceWithNewOp(PatternRewriter &rewriter, SubViewOp op,
                             SubViewOp newOp) {
  rewriter.replaceOpWithNewOp<MemRefCastOp>(op, newOp, op.getType());
}

static void replaceWithNewOp(PatternRewriter &rewriter, SubTensorOp op,
                             SubTensorOp newOp) {
  rewriter.replaceOpWithNewOp<tensor::CastOp>(op, op.getType(), newOp);
}

/// Pattern to rewrite a subview op with constant arguments.
template <typename OpType>
class OpWithOffsetSizesAndStridesConstantArgumentFolder final
    : public OpRewritePattern<OpType> {
public:
  using OpRewritePattern<OpType>::OpRewritePattern;

  LogicalResult matchAndRewrite(OpType op,
                                PatternRewriter &rewriter) const override {
    // No constant operand, just return;
    if (llvm::none_of(op.getOperands(), [](Value operand) {
          return matchPattern(operand, m_ConstantIndex());
        }))
      return failure();

    // At least one of offsets/sizes/strides is a new constant.
    // Form the new list of operands and constant attributes from the existing.
    SmallVector<Value, 8> newOffsets(op.offsets());
    SmallVector<int64_t, 8> newStaticOffsets =
        extractFromI64ArrayAttr(op.static_offsets());
    std::array<unsigned, 3> ranks = op.getArrayAttrRanks();
    (void)ranks;
    assert(newStaticOffsets.size() == ranks[0]);
    canonicalizeSubViewPart(newOffsets, newStaticOffsets,
                            ShapedType::isDynamicStrideOrOffset);

    SmallVector<Value, 8> newSizes(op.sizes());
    SmallVector<int64_t, 8> newStaticSizes =
        extractFromI64ArrayAttr(op.static_sizes());
    assert(newStaticSizes.size() == ranks[1]);
    canonicalizeSubViewPart(newSizes, newStaticSizes, ShapedType::isDynamic);

    SmallVector<Value, 8> newStrides(op.strides());
    SmallVector<int64_t, 8> newStaticStrides =
        extractFromI64ArrayAttr(op.static_strides());
    assert(newStaticStrides.size() == ranks[2]);
    canonicalizeSubViewPart(newStrides, newStaticStrides,
                            ShapedType::isDynamicStrideOrOffset);

    // Create the new op in canonical form.
    auto newOp = rewriter.create<OpType>(
        op.getLoc(), op.source(), newStaticOffsets, newStaticSizes,
        newStaticStrides, newOffsets, newSizes, newStrides);

    replaceWithNewOp(rewriter, op, newOp);

    return success();
  }
};

} // end anonymous namespace

/// Determines whether MemRefCastOp casts to a more dynamic version of the
/// source memref. This is useful to to fold a memref_cast into a consuming op
/// and implement canonicalization patterns for ops in different dialects that
/// may consume the results of memref_cast operations. Such foldable memref_cast
/// operations are typically inserted as `view` and `subview` ops are
/// canonicalized, to preserve the type compatibility of their uses.
///
/// Returns true when all conditions are met:
/// 1. source and result are ranked memrefs with strided semantics and same
/// element type and rank.
/// 2. each of the source's size, offset or stride has more static information
/// than the corresponding result's size, offset or stride.
///
/// Example 1:
/// ```mlir
///   %1 = memref_cast %0 : memref<8x16xf32> to memref<?x?xf32>
///   %2 = consumer %1 ... : memref<?x?xf32> ...
/// ```
///
/// may fold into:
///
/// ```mlir
///   %2 = consumer %0 ... : memref<8x16xf32> ...
/// ```
///
/// Example 2:
/// ```
///   %1 = memref_cast %0 : memref<?x16xf32, affine_map<(i, j)->(16 * i + j)>>
///          to memref<?x?xf32>
///   consumer %1 : memref<?x?xf32> ...
/// ```
///
/// may fold into:
///
/// ```
///   consumer %0 ... : memref<?x16xf32, affine_map<(i, j)->(16 * i + j)>>
/// ```
bool mlir::canFoldIntoConsumerOp(MemRefCastOp castOp) {
  MemRefType sourceType = castOp.source().getType().dyn_cast<MemRefType>();
  MemRefType resultType = castOp.getType().dyn_cast<MemRefType>();

  // Requires ranked MemRefType.
  if (!sourceType || !resultType)
    return false;

  // Requires same elemental type.
  if (sourceType.getElementType() != resultType.getElementType())
    return false;

  // Requires same rank.
  if (sourceType.getRank() != resultType.getRank())
    return false;

  // Only fold casts between strided memref forms.
  int64_t sourceOffset, resultOffset;
  SmallVector<int64_t, 4> sourceStrides, resultStrides;
  if (failed(getStridesAndOffset(sourceType, sourceStrides, sourceOffset)) ||
      failed(getStridesAndOffset(resultType, resultStrides, resultOffset)))
    return false;

  // If cast is towards more static sizes along any dimension, don't fold.
  for (auto it : llvm::zip(sourceType.getShape(), resultType.getShape())) {
    auto ss = std::get<0>(it), st = std::get<1>(it);
    if (ss != st)
      if (MemRefType::isDynamic(ss) && !MemRefType::isDynamic(st))
        return false;
  }

  // If cast is towards more static offset along any dimension, don't fold.
  if (sourceOffset != resultOffset)
    if (MemRefType::isDynamicStrideOrOffset(sourceOffset) &&
        !MemRefType::isDynamicStrideOrOffset(resultOffset))
      return false;

  // If cast is towards more static strides along any dimension, don't fold.
  for (auto it : llvm::zip(sourceStrides, resultStrides)) {
    auto ss = std::get<0>(it), st = std::get<1>(it);
    if (ss != st)
      if (MemRefType::isDynamicStrideOrOffset(ss) &&
          !MemRefType::isDynamicStrideOrOffset(st))
        return false;
  }

  return true;
}

namespace {
/// Pattern to rewrite a subview op with MemRefCast arguments.
/// This essentially pushes memref_cast past its consuming subview when
/// `canFoldIntoConsumerOp` is true.
///
/// Example:
/// ```
///   %0 = memref_cast %V : memref<16x16xf32> to memref<?x?xf32>
///   %1 = subview %0[0, 0][3, 4][1, 1] :
///     memref<?x?xf32> to memref<3x4xf32, offset:?, strides:[?, 1]>
/// ```
/// is rewritten into:
/// ```
///   %0 = subview %V: memref<16x16xf32> to memref<3x4xf32, #[[map0]]>
///   %1 = memref_cast %0: memref<3x4xf32, offset:0, strides:[16, 1]> to
///     memref<3x4xf32, offset:?, strides:[?, 1]>
/// ```
class SubViewOpMemRefCastFolder final : public OpRewritePattern<SubViewOp> {
public:
  using OpRewritePattern<SubViewOp>::OpRewritePattern;

  LogicalResult matchAndRewrite(SubViewOp subViewOp,
                                PatternRewriter &rewriter) const override {
    // Any constant operand, just return to let SubViewOpConstantFolder kick in.
    if (llvm::any_of(subViewOp.getOperands(), [](Value operand) {
          return matchPattern(operand, m_ConstantIndex());
        }))
      return failure();

    auto castOp = subViewOp.source().getDefiningOp<MemRefCastOp>();
    if (!castOp)
      return failure();

    if (!canFoldIntoConsumerOp(castOp))
      return failure();

    /// Deduce the resultType of the SubViewOp using `inferSubViewResultType` on
    /// the cast source operand type and the SubViewOp static information. This
    /// is the resulting type if the MemRefCastOp were folded.
    Type resultType = SubViewOp::inferResultType(
        castOp.source().getType().cast<MemRefType>(),
        extractFromI64ArrayAttr(subViewOp.static_offsets()),
        extractFromI64ArrayAttr(subViewOp.static_sizes()),
        extractFromI64ArrayAttr(subViewOp.static_strides()));
    Value newSubView = rewriter.create<SubViewOp>(
        subViewOp.getLoc(), resultType, castOp.source(), subViewOp.offsets(),
        subViewOp.sizes(), subViewOp.strides(), subViewOp.static_offsets(),
        subViewOp.static_sizes(), subViewOp.static_strides());
    rewriter.replaceOpWithNewOp<MemRefCastOp>(subViewOp, subViewOp.getType(),
                                              newSubView);
    return success();
  }
};
} // namespace

void SubViewOp::getCanonicalizationPatterns(OwningRewritePatternList &results,
                                            MLIRContext *context) {
  results.insert<OpWithOffsetSizesAndStridesConstantArgumentFolder<SubViewOp>,
                 SubViewOpMemRefCastFolder>(context);
}

OpFoldResult SubViewOp::fold(ArrayRef<Attribute> operands) {
  if (getResult().getType().cast<ShapedType>().getRank() == 0 &&
      source().getType().cast<ShapedType>().getRank() == 0)
    return getViewSource();

  return {};
}

//===----------------------------------------------------------------------===//
// SubTensorOp
//===----------------------------------------------------------------------===//

/// Print a subtensor op of the form:
/// ```
///   `subtensor` ssa-name
///     `[` offset-list `]` `[` size-list `]` `[` stride-list `]`
///     `:` ranked-tensor-type `to` ranked-tensor-type
/// ```
static void print(OpAsmPrinter &p, SubTensorOp op) {
  int stdDotLen = StandardOpsDialect::getDialectNamespace().size() + 1;
  p << op->getName().getStringRef().drop_front(stdDotLen) << ' ';
  p << op.source();
  printOffsetsSizesAndStrides(p, op);
  p << " : " << op.getSourceType() << " to " << op.getType();
}

/// Parse a subtensor op of the form:
/// ```
///   `subtensor` ssa-name
///     `[` offset-list `]` `[` size-list `]` `[` stride-list `]`
///     `:` ranked-tensor-type `to` ranked-tensor-type
/// ```
static ParseResult parseSubTensorOp(OpAsmParser &parser,
                                    OperationState &result) {
  OpAsmParser::OperandType srcInfo;
  if (parser.parseOperand(srcInfo))
    return failure();
  Type srcType, dstType;
  auto preResolutionFn = [&](OpAsmParser &parser, OperationState &result) {
    return failure(parser.parseOptionalAttrDict(result.attributes) ||
                   parser.parseColonType(srcType) ||
                   parser.parseKeywordType("to", dstType) ||
                   parser.resolveOperand(srcInfo, srcType, result.operands));
  };

  if (failed(parseOffsetsSizesAndStrides(parser, result,
                                         /*segmentSizes=*/{1}, // source tensor
                                         preResolutionFn)))
    return failure();
  return parser.addTypeToList(dstType, result.types);
}

/// A subtensor result type can be fully inferred from the source type and the
/// static representation of offsets, sizes and strides. Special sentinels
/// encode the dynamic case.
Type SubTensorOp::inferResultType(RankedTensorType sourceRankedTensorType,
                                  ArrayRef<int64_t> staticOffsets,
                                  ArrayRef<int64_t> staticSizes,
                                  ArrayRef<int64_t> staticStrides) {
  unsigned rank = sourceRankedTensorType.getRank();
  (void)rank;
  assert(staticOffsets.size() == rank &&
         "unexpected staticOffsets size mismatch");
  assert(staticSizes.size() == rank && "unexpected staticSizes size mismatch");
  assert(staticStrides.size() == rank &&
         "unexpected staticStrides size mismatch");
  return RankedTensorType::get(staticSizes,
                               sourceRankedTensorType.getElementType());
}

void mlir::SubTensorOp::build(OpBuilder &b, OperationState &result,
                              Value source, ArrayRef<int64_t> staticOffsets,
                              ArrayRef<int64_t> staticSizes,
                              ArrayRef<int64_t> staticStrides,
                              ValueRange offsets, ValueRange sizes,
                              ValueRange strides,
                              ArrayRef<NamedAttribute> attrs) {
  auto sourceRankedTensorType = source.getType().cast<RankedTensorType>();
  auto resultType = inferResultType(sourceRankedTensorType, staticOffsets,
                                    staticSizes, staticStrides);
  build(b, result, resultType, source, offsets, sizes, strides,
        b.getI64ArrayAttr(staticOffsets), b.getI64ArrayAttr(staticSizes),
        b.getI64ArrayAttr(staticStrides));
  result.addAttributes(attrs);
}

/// Build a SubTensorOp with all dynamic entries: `staticOffsets`, `staticSizes`
/// and `staticStrides` are automatically filled with sentinel values that
/// encode dynamic entries.
void mlir::SubTensorOp::build(OpBuilder &b, OperationState &result,
                              Value source, ValueRange offsets,
                              ValueRange sizes, ValueRange strides,
                              ArrayRef<NamedAttribute> attrs) {
  auto sourceRankedTensorType = source.getType().cast<RankedTensorType>();
  unsigned rank = sourceRankedTensorType.getRank();
  SmallVector<int64_t, 4> staticOffsetsVector(
      rank, ShapedType::kDynamicStrideOrOffset);
  SmallVector<int64_t, 4> staticSizesVector(rank, ShapedType::kDynamicSize);
  SmallVector<int64_t, 4> staticStridesVector(
      rank, ShapedType::kDynamicStrideOrOffset);
  build(b, result, source, staticOffsetsVector, staticSizesVector,
        staticStridesVector, offsets, sizes, strides, attrs);
}

/// Verifier for SubTensorOp.
static LogicalResult verify(SubTensorOp op) {
  // Verify result type against inferred type.
  auto expectedType = SubTensorOp::inferResultType(
      op.getSourceType(), extractFromI64ArrayAttr(op.static_offsets()),
      extractFromI64ArrayAttr(op.static_sizes()),
      extractFromI64ArrayAttr(op.static_strides()));
  auto result = isRankReducedType(expectedType, op.getType());
  return produceSubViewErrorMsg(result, op, expectedType);
}

void SubTensorOp::getCanonicalizationPatterns(OwningRewritePatternList &results,
                                              MLIRContext *context) {
  results
      .insert<OpWithOffsetSizesAndStridesConstantArgumentFolder<SubTensorOp>>(
          context);
}

//===----------------------------------------------------------------------===//
// SubTensorInsertOp
//===----------------------------------------------------------------------===//

/// Print a subtensor_insert op of the form:
/// ```
///   `subtensor_insert` ssa-name `into` ssa-name
///     `[` offset-list `]` `[` size-list `]` `[` stride-list `]`
///     `:` ranked-tensor-type `into` ranked-tensor-type
/// ```
static void print(OpAsmPrinter &p, SubTensorInsertOp op) {
  int stdDotLen = StandardOpsDialect::getDialectNamespace().size() + 1;
  p << op->getName().getStringRef().drop_front(stdDotLen) << ' ';
  p << op.source() << " into " << op.dest();
  printOffsetsSizesAndStrides(p, op);
  p << " : " << op.getSourceType() << " into " << op.getType();
}

/// Parse a subtensor_insert op of the form:
/// ```
///   `subtensor_insert` ssa-name `into` ssa-name
///     `[` offset-list `]` `[` size-list `]` `[` stride-list `]`
///     `:` ranked-tensor-type `into` ranked-tensor-type
/// ```
static ParseResult parseSubTensorInsertOp(OpAsmParser &parser,
                                          OperationState &result) {
  OpAsmParser::OperandType srcInfo, dstInfo;
  if (parser.parseOperand(srcInfo) || parser.parseKeyword("into") ||
      parser.parseOperand(dstInfo))
    return failure();
  Type srcType, dstType;
  auto preResolutionFn = [&](OpAsmParser &parser, OperationState &result) {
    return failure(parser.parseOptionalAttrDict(result.attributes) ||
                   parser.parseColonType(srcType) ||
                   parser.parseKeywordType("into", dstType) ||
                   parser.resolveOperand(srcInfo, srcType, result.operands) ||
                   parser.resolveOperand(dstInfo, dstType, result.operands));
  };

  if (failed(parseOffsetsSizesAndStrides(
          parser, result,
          /*segmentSizes=*/{1, 1}, // source tensor, destination tensor
          preResolutionFn)))
    return failure();
  return parser.addTypeToList(dstType, result.types);
}

void mlir::SubTensorInsertOp::build(
    OpBuilder &b, OperationState &result, Value source, Value dest,
    ArrayRef<int64_t> staticOffsets, ArrayRef<int64_t> staticSizes,
    ArrayRef<int64_t> staticStrides, ValueRange offsets, ValueRange sizes,
    ValueRange strides, ArrayRef<NamedAttribute> attrs) {
  build(b, result, dest.getType(), source, dest, offsets, sizes, strides,
        b.getI64ArrayAttr(staticOffsets), b.getI64ArrayAttr(staticSizes),
        b.getI64ArrayAttr(staticStrides));
  result.addAttributes(attrs);
}

/// Build a SubViewOp with all dynamic entries: `staticOffsets`, `staticSizes`
/// and `staticStrides` are automatically filled with source-memref-rank
/// sentinel values that encode dynamic entries.
void mlir::SubTensorInsertOp::build(OpBuilder &b, OperationState &result,
                                    Value source, Value dest,
                                    ValueRange offsets, ValueRange sizes,
                                    ValueRange strides,
                                    ArrayRef<NamedAttribute> attrs) {
  auto sourceRankedTensorType = source.getType().cast<RankedTensorType>();
  unsigned rank = sourceRankedTensorType.getRank();
  SmallVector<int64_t, 4> staticOffsetsVector(
      rank, ShapedType::kDynamicStrideOrOffset);
  SmallVector<int64_t, 4> staticSizesVector(rank, ShapedType::kDynamicSize);
  SmallVector<int64_t, 4> staticStridesVector(
      rank, ShapedType::kDynamicStrideOrOffset);
  build(b, result, source, dest, staticOffsetsVector, staticSizesVector,
        staticStridesVector, offsets, sizes, strides, attrs);
}

/// Verifier for SubViewOp.
static LogicalResult verify(SubTensorInsertOp op) {
  if (op.getType() != op.dest().getType())
    return op.emitError("expected result type to be ") << op.dest().getType();
  return success();
}

//===----------------------------------------------------------------------===//
// TensorLoadOp
//===----------------------------------------------------------------------===//

OpFoldResult TensorLoadOp::fold(ArrayRef<Attribute>) {
  if (auto tensorToMemref = memref().getDefiningOp<TensorToMemrefOp>())
    return tensorToMemref.tensor();
  return {};
}

//===----------------------------------------------------------------------===//
// TensorToMemrefOp
//===----------------------------------------------------------------------===//

OpFoldResult TensorToMemrefOp::fold(ArrayRef<Attribute>) {
  if (auto tensorLoad = tensor().getDefiningOp<TensorLoadOp>())
    if (tensorLoad.memref().getType() == getType())
      return tensorLoad.memref();
  return {};
}

//===----------------------------------------------------------------------===//
// TransposeOp
//===----------------------------------------------------------------------===//

/// Build a strided memref type by applying `permutationMap` tp `memRefType`.
static MemRefType inferTransposeResultType(MemRefType memRefType,
                                           AffineMap permutationMap) {
  auto rank = memRefType.getRank();
  auto originalSizes = memRefType.getShape();
  // Compute permuted sizes.
  SmallVector<int64_t, 4> sizes(rank, 0);
  for (auto en : llvm::enumerate(permutationMap.getResults()))
    sizes[en.index()] =
        originalSizes[en.value().cast<AffineDimExpr>().getPosition()];

  // Compute permuted strides.
  int64_t offset;
  SmallVector<int64_t, 4> strides;
  auto res = getStridesAndOffset(memRefType, strides, offset);
  assert(succeeded(res) && strides.size() == static_cast<unsigned>(rank));
  (void)res;
  auto map =
      makeStridedLinearLayoutMap(strides, offset, memRefType.getContext());
  map = permutationMap ? map.compose(permutationMap) : map;
  return MemRefType::Builder(memRefType).setShape(sizes).setAffineMaps(map);
}

void TransposeOp::build(OpBuilder &b, OperationState &result, Value in,
                        AffineMapAttr permutation,
                        ArrayRef<NamedAttribute> attrs) {
  auto permutationMap = permutation.getValue();
  assert(permutationMap);

  auto memRefType = in.getType().cast<MemRefType>();
  // Compute result type.
  MemRefType resultType = inferTransposeResultType(memRefType, permutationMap);

  build(b, result, resultType, in, attrs);
  result.addAttribute(TransposeOp::getPermutationAttrName(), permutation);
}

// transpose $in $permutation attr-dict : type($in) `to` type(results)
static void print(OpAsmPrinter &p, TransposeOp op) {
  p << "transpose " << op.in() << " " << op.permutation();
  p.printOptionalAttrDict(op.getAttrs(),
                          {TransposeOp::getPermutationAttrName()});
  p << " : " << op.in().getType() << " to " << op.getType();
}

static ParseResult parseTransposeOp(OpAsmParser &parser,
                                    OperationState &result) {
  OpAsmParser::OperandType in;
  AffineMap permutation;
  MemRefType srcType, dstType;
  if (parser.parseOperand(in) || parser.parseAffineMap(permutation) ||
      parser.parseOptionalAttrDict(result.attributes) ||
      parser.parseColonType(srcType) ||
      parser.resolveOperand(in, srcType, result.operands) ||
      parser.parseKeywordType("to", dstType) ||
      parser.addTypeToList(dstType, result.types))
    return failure();

  result.addAttribute(TransposeOp::getPermutationAttrName(),
                      AffineMapAttr::get(permutation));
  return success();
}

static LogicalResult verify(TransposeOp op) {
  if (!op.permutation().isPermutation())
    return op.emitOpError("expected a permutation map");
  if (op.permutation().getNumDims() != op.getShapedType().getRank())
    return op.emitOpError(
        "expected a permutation map of same rank as the input");

  auto srcType = op.in().getType().cast<MemRefType>();
  auto dstType = op.getType().cast<MemRefType>();
  auto transposedType = inferTransposeResultType(srcType, op.permutation());
  if (dstType != transposedType)
    return op.emitOpError("output type ")
           << dstType << " does not match transposed input type " << srcType
           << ", " << transposedType;
  return success();
}

OpFoldResult TransposeOp::fold(ArrayRef<Attribute>) {
  if (succeeded(foldMemRefCast(*this)))
    return getResult();
  return {};
}

//===----------------------------------------------------------------------===//
// TruncateIOp
//===----------------------------------------------------------------------===//

static LogicalResult verify(TruncateIOp op) {
  auto srcType = getElementTypeOrSelf(op.getOperand().getType());
  auto dstType = getElementTypeOrSelf(op.getType());

  if (srcType.isa<IndexType>())
    return op.emitError() << srcType << " is not a valid operand type";
  if (dstType.isa<IndexType>())
    return op.emitError() << dstType << " is not a valid result type";

  if (srcType.cast<IntegerType>().getWidth() <=
      dstType.cast<IntegerType>().getWidth())
    return op.emitError("operand type ")
           << srcType << " must be wider than result type " << dstType;

  return success();
}

//===----------------------------------------------------------------------===//
// UnsignedDivIOp
//===----------------------------------------------------------------------===//

OpFoldResult UnsignedDivIOp::fold(ArrayRef<Attribute> operands) {
  assert(operands.size() == 2 && "binary operation takes two operands");

  // Don't fold if it would require a division by zero.
  bool div0 = false;
  auto result = constFoldBinaryOp<IntegerAttr>(operands, [&](APInt a, APInt b) {
    if (div0 || !b) {
      div0 = true;
      return a;
    }
    return a.udiv(b);
  });

  // Fold out division by one. Assumes all tensors of all ones are splats.
  if (auto rhs = operands[1].dyn_cast_or_null<IntegerAttr>()) {
    if (rhs.getValue() == 1)
      return lhs();
  } else if (auto rhs = operands[1].dyn_cast_or_null<SplatElementsAttr>()) {
    if (rhs.getSplatValue<IntegerAttr>().getValue() == 1)
      return lhs();
  }

  return div0 ? Attribute() : result;
}

//===----------------------------------------------------------------------===//
// UnsignedRemIOp
//===----------------------------------------------------------------------===//

OpFoldResult UnsignedRemIOp::fold(ArrayRef<Attribute> operands) {
  assert(operands.size() == 2 && "remi_unsigned takes two operands");

  auto rhs = operands.back().dyn_cast_or_null<IntegerAttr>();
  if (!rhs)
    return {};
  auto rhsValue = rhs.getValue();

  // x % 1 = 0
  if (rhsValue.isOneValue())
    return IntegerAttr::get(rhs.getType(), APInt(rhsValue.getBitWidth(), 0));

  // Don't fold if it requires division by zero.
  if (rhsValue.isNullValue())
    return {};

  auto lhs = operands.front().dyn_cast_or_null<IntegerAttr>();
  if (!lhs)
    return {};
  return IntegerAttr::get(lhs.getType(), lhs.getValue().urem(rhsValue));
}

//===----------------------------------------------------------------------===//
// ViewOp
//===----------------------------------------------------------------------===//

static ParseResult parseViewOp(OpAsmParser &parser, OperationState &result) {
  OpAsmParser::OperandType srcInfo;
  SmallVector<OpAsmParser::OperandType, 1> offsetInfo;
  SmallVector<OpAsmParser::OperandType, 4> sizesInfo;
  auto indexType = parser.getBuilder().getIndexType();
  Type srcType, dstType;
  llvm::SMLoc offsetLoc;
  if (parser.parseOperand(srcInfo) || parser.getCurrentLocation(&offsetLoc) ||
      parser.parseOperandList(offsetInfo, OpAsmParser::Delimiter::Square))
    return failure();

  if (offsetInfo.size() != 1)
    return parser.emitError(offsetLoc) << "expects 1 offset operand";

  return failure(
      parser.parseOperandList(sizesInfo, OpAsmParser::Delimiter::Square) ||
      parser.parseOptionalAttrDict(result.attributes) ||
      parser.parseColonType(srcType) ||
      parser.resolveOperand(srcInfo, srcType, result.operands) ||
      parser.resolveOperands(offsetInfo, indexType, result.operands) ||
      parser.resolveOperands(sizesInfo, indexType, result.operands) ||
      parser.parseKeywordType("to", dstType) ||
      parser.addTypeToList(dstType, result.types));
}

static void print(OpAsmPrinter &p, ViewOp op) {
  p << op.getOperationName() << ' ' << op.getOperand(0) << '[';
  p.printOperand(op.byte_shift());
  p << "][" << op.sizes() << ']';
  p.printOptionalAttrDict(op.getAttrs());
  p << " : " << op.getOperand(0).getType() << " to " << op.getType();
}

static LogicalResult verify(ViewOp op) {
  auto baseType = op.getOperand(0).getType().cast<MemRefType>();
  auto viewType = op.getType();

  // The base memref should have identity layout map (or none).
  if (baseType.getAffineMaps().size() > 1 ||
      (baseType.getAffineMaps().size() == 1 &&
       !baseType.getAffineMaps()[0].isIdentity()))
    return op.emitError("unsupported map for base memref type ") << baseType;

  // The result memref should have identity layout map (or none).
  if (viewType.getAffineMaps().size() > 1 ||
      (viewType.getAffineMaps().size() == 1 &&
       !viewType.getAffineMaps()[0].isIdentity()))
    return op.emitError("unsupported map for result memref type ") << viewType;

  // The base memref and the view memref should be in the same memory space.
  if (baseType.getMemorySpace() != viewType.getMemorySpace())
    return op.emitError("different memory spaces specified for base memref "
                        "type ")
           << baseType << " and view memref type " << viewType;

  // Verify that we have the correct number of sizes for the result type.
  unsigned numDynamicDims = viewType.getNumDynamicDims();
  if (op.sizes().size() != numDynamicDims)
    return op.emitError("incorrect number of size operands for type ")
           << viewType;

  return success();
}

Value ViewOp::getViewSource() { return source(); }

namespace {

struct ViewOpShapeFolder : public OpRewritePattern<ViewOp> {
  using OpRewritePattern<ViewOp>::OpRewritePattern;

  LogicalResult matchAndRewrite(ViewOp viewOp,
                                PatternRewriter &rewriter) const override {
    // Return if none of the operands are constants.
    if (llvm::none_of(viewOp.getOperands(), [](Value operand) {
          return matchPattern(operand, m_ConstantIndex());
        }))
      return failure();

    // Get result memref type.
    auto memrefType = viewOp.getType();

    // Get offset from old memref view type 'memRefType'.
    int64_t oldOffset;
    SmallVector<int64_t, 4> oldStrides;
    if (failed(getStridesAndOffset(memrefType, oldStrides, oldOffset)))
      return failure();
    assert(oldOffset == 0 && "Expected 0 offset");

    SmallVector<Value, 4> newOperands;

    // Offset cannot be folded into result type.

    // Fold any dynamic dim operands which are produced by a constant.
    SmallVector<int64_t, 4> newShapeConstants;
    newShapeConstants.reserve(memrefType.getRank());

    unsigned dynamicDimPos = 0;
    unsigned rank = memrefType.getRank();
    for (unsigned dim = 0, e = rank; dim < e; ++dim) {
      int64_t dimSize = memrefType.getDimSize(dim);
      // If this is already static dimension, keep it.
      if (!ShapedType::isDynamic(dimSize)) {
        newShapeConstants.push_back(dimSize);
        continue;
      }
      auto *defOp = viewOp.sizes()[dynamicDimPos].getDefiningOp();
      if (auto constantIndexOp = dyn_cast_or_null<ConstantIndexOp>(defOp)) {
        // Dynamic shape dimension will be folded.
        newShapeConstants.push_back(constantIndexOp.getValue());
      } else {
        // Dynamic shape dimension not folded; copy operand from old memref.
        newShapeConstants.push_back(dimSize);
        newOperands.push_back(viewOp.sizes()[dynamicDimPos]);
      }
      dynamicDimPos++;
    }

    // Create new memref type with constant folded dims.
    MemRefType newMemRefType =
        MemRefType::Builder(memrefType).setShape(newShapeConstants);
    // Nothing new, don't fold.
    if (newMemRefType == memrefType)
      return failure();

    // Create new ViewOp.
    auto newViewOp = rewriter.create<ViewOp>(viewOp.getLoc(), newMemRefType,
                                             viewOp.getOperand(0),
                                             viewOp.byte_shift(), newOperands);
    // Insert a cast so we have the same type as the old memref type.
    rewriter.replaceOpWithNewOp<MemRefCastOp>(viewOp, newViewOp,
                                              viewOp.getType());
    return success();
  }
};

struct ViewOpMemrefCastFolder : public OpRewritePattern<ViewOp> {
  using OpRewritePattern<ViewOp>::OpRewritePattern;

  LogicalResult matchAndRewrite(ViewOp viewOp,
                                PatternRewriter &rewriter) const override {
    Value memrefOperand = viewOp.getOperand(0);
    MemRefCastOp memrefCastOp = memrefOperand.getDefiningOp<MemRefCastOp>();
    if (!memrefCastOp)
      return failure();
    Value allocOperand = memrefCastOp.getOperand();
    AllocOp allocOp = allocOperand.getDefiningOp<AllocOp>();
    if (!allocOp)
      return failure();
    rewriter.replaceOpWithNewOp<ViewOp>(viewOp, viewOp.getType(), allocOperand,
                                        viewOp.byte_shift(), viewOp.sizes());
    return success();
  }
};

} // end anonymous namespace

void ViewOp::getCanonicalizationPatterns(OwningRewritePatternList &results,
                                         MLIRContext *context) {
  results.insert<ViewOpShapeFolder, ViewOpMemrefCastFolder>(context);
}

//===----------------------------------------------------------------------===//
// XOrOp
//===----------------------------------------------------------------------===//

OpFoldResult XOrOp::fold(ArrayRef<Attribute> operands) {
  /// xor(x, 0) -> x
  if (matchPattern(rhs(), m_Zero()))
    return lhs();
  /// xor(x,x) -> 0
  if (lhs() == rhs())
    return Builder(getContext()).getZeroAttr(getType());

  return constFoldBinaryOp<IntegerAttr>(operands,
                                        [](APInt a, APInt b) { return a ^ b; });
}

//===----------------------------------------------------------------------===//
// ZeroExtendIOp
//===----------------------------------------------------------------------===//

static LogicalResult verify(ZeroExtendIOp op) {
  auto srcType = getElementTypeOrSelf(op.getOperand().getType());
  auto dstType = getElementTypeOrSelf(op.getType());

  if (srcType.isa<IndexType>())
    return op.emitError() << srcType << " is not a valid operand type";
  if (dstType.isa<IndexType>())
    return op.emitError() << dstType << " is not a valid result type";

  if (srcType.cast<IntegerType>().getWidth() >=
      dstType.cast<IntegerType>().getWidth())
    return op.emitError("result type ")
           << dstType << " must be wider than operand type " << srcType;

  return success();
}

//===----------------------------------------------------------------------===//
// TableGen'd op method definitions
//===----------------------------------------------------------------------===//

#define GET_OP_CLASSES
#include "mlir/Dialect/StandardOps/IR/Ops.cpp.inc"<|MERGE_RESOLUTION|>--- conflicted
+++ resolved
@@ -1901,11 +1901,7 @@
 
 /// Canonicalizes the pattern of the form
 ///
-<<<<<<< HEAD
-/// %val = tensor_cast %source : : tensor<?xi32> to tensor<2xi32>
-=======
 /// %val = tensor.cast %source : : tensor<?xi32> to tensor<2xi32>
->>>>>>> e1e3308f
 /// %extracted_element = tensor.extract %val[%c0] : tensor<2xi32>
 ///
 /// to
@@ -1916,11 +1912,7 @@
 
   LogicalResult matchAndRewrite(tensor::ExtractOp extract,
                                 PatternRewriter &rewriter) const final {
-<<<<<<< HEAD
-    auto tensorCast = extract.tensor().getDefiningOp<TensorCastOp>();
-=======
     auto tensorCast = extract.tensor().getDefiningOp<tensor::CastOp>();
->>>>>>> e1e3308f
     if (!tensorCast)
       return failure();
 
