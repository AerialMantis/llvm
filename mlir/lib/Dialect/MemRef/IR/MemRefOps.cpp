--- conflicted
+++ resolved
@@ -504,7 +504,6 @@
     // redundant.
     Operation *cloneDeallocOp = findDealloc(cloneOp.output());
     Operation *sourceDeallocOp = findDealloc(source);
-<<<<<<< HEAD
 
     // If both are deallocated in the same block, their in-block lifetimes
     // might not fully overlap, so we cannot decide which one to drop.
@@ -520,23 +519,6 @@
       redundantDealloc = sourceDeallocOp;
     }
 
-=======
-
-    // If both are deallocated in the same block, their in-block lifetimes
-    // might not fully overlap, so we cannot decide which one to drop.
-    if (cloneDeallocOp && sourceDeallocOp &&
-        cloneDeallocOp->getBlock() == sourceDeallocOp->getBlock())
-      return failure();
-
-    Block *currentBlock = cloneOp->getBlock();
-    Operation *redundantDealloc = nullptr;
-    if (cloneDeallocOp && cloneDeallocOp->getBlock() == currentBlock) {
-      redundantDealloc = cloneDeallocOp;
-    } else if (sourceDeallocOp && sourceDeallocOp->getBlock() == currentBlock) {
-      redundantDealloc = sourceDeallocOp;
-    }
-
->>>>>>> 5e394873
     if (!redundantDealloc)
       return failure();
 
