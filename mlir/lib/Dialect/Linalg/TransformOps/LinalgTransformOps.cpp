//===- LinalgTransformOps.cpp - Implementation of Linalg transform ops ----===//
//
// Part of the LLVM Project, under the Apache License v2.0 with LLVM Exceptions.
// See https://llvm.org/LICENSE.txt for license information.
// SPDX-License-Identifier: Apache-2.0 WITH LLVM-exception
//
//===----------------------------------------------------------------------===//

#include "mlir/Dialect/Linalg/TransformOps/LinalgTransformOps.h"

#include "mlir/AsmParser/AsmParser.h"
#include "mlir/Dialect/Affine/IR/AffineOps.h"
<<<<<<< HEAD
#include "mlir/Dialect/Arithmetic/IR/Arithmetic.h"
=======
#include "mlir/Dialect/Arith/IR/Arith.h"
>>>>>>> f788a4d7
#include "mlir/Dialect/GPU/IR/GPUDialect.h"
#include "mlir/Dialect/Linalg/IR/Linalg.h"
#include "mlir/Dialect/Linalg/Transforms/Transforms.h"
#include "mlir/Dialect/PDL/IR/PDL.h"
#include "mlir/Dialect/PDL/IR/PDLTypes.h"
#include "mlir/Dialect/Transform/IR/TransformDialect.h"
#include "mlir/Dialect/Transform/IR/TransformInterfaces.h"
#include "mlir/Interfaces/TilingInterface.h"
#include "mlir/Transforms/GreedyPatternRewriteDriver.h"
#include "llvm/ADT/StringSet.h"

using namespace mlir;
using namespace mlir::linalg;
using namespace mlir::transform;

/// Extracts a vector of unsigned from an array attribute. Asserts if the
/// attribute contains values other than intergers. May truncate.
static SmallVector<unsigned> extractUIntArray(ArrayAttr attr) {
  SmallVector<unsigned> result;
  result.reserve(attr.size());
  for (APInt value : attr.getAsValueRange<IntegerAttr>())
    result.push_back(value.getZExtValue());
  return result;
}

namespace {
/// A simple pattern rewriter that implements no special logic.
class SimpleRewriter : public PatternRewriter {
public:
  SimpleRewriter(MLIRContext *context) : PatternRewriter(context) {}
};
} // namespace

/// Attempts to apply the pattern specified as template argument to the given
/// operation. The pattern is expected to have a `returningMatchAndRewrite`
/// function that returns the "main" result or failure. Returns failure if the
/// pattern failed to apply. Extra arguments are forwarded to the pattern
/// constructor.
template <typename PatternTy, typename... Args>
static FailureOr<LinalgOp> tryApply(Operation *operation, Args &&...args) {
  // Check if the given operation has the type expected by the pattern.
  using OpTy = typename llvm::function_traits<
      decltype(&PatternTy::returningMatchAndRewrite)>::template arg_t<0>;
  auto op = dyn_cast<OpTy>(operation);
  if (!op)
    return failure();

  // Apply the pattern directly to the op.
  PatternTy pattern(operation->getContext(), std::forward<Args>(args)...);
  SimpleRewriter rewriter(operation->getContext());
  rewriter.setInsertionPoint(operation);
  auto result = pattern.returningMatchAndRewrite(op, rewriter);
  if (failed(result))
    return failure();
  return cast<LinalgOp>(result->getOperation());
}

//===----------------------------------------------------------------------===//
// DecomposeOp
//===----------------------------------------------------------------------===//

DiagnosedSilenceableFailure
transform::DecomposeOp::applyToOne(linalg::LinalgOp target,
                                   SmallVectorImpl<Operation *> &results,
                                   transform::TransformState &state) {
  FailureOr<LinalgOp> windowedNhwc =
      tryApply<DownscaleSizeOneWindowed2DConvolution<linalg::Conv2DNhwcHwcfOp,
                                                     Conv1DNwcWcfOp>>(target);
  if (succeeded(windowedNhwc)) {
    results.push_back(*windowedNhwc);
    return DiagnosedSilenceableFailure(success());
  }
  FailureOr<LinalgOp> windowedNchw =
      tryApply<DownscaleSizeOneWindowed2DConvolution<linalg::Conv2DNchwFchwOp,
                                                     Conv1DNcwFcwOp>>(target);
  if (succeeded(windowedNchw)) {
    results.push_back(*windowedNchw);
    return DiagnosedSilenceableFailure(success());
  }
  FailureOr<LinalgOp> depthwise =
      tryApply<DownscaleDepthwiseConv2DNhwcHwcOp>(target);
  if (succeeded(depthwise)) {
    results.push_back(*depthwise);
    return DiagnosedSilenceableFailure(success());
  }
  results.assign(1, nullptr);
  return emitDefaultSilenceableFailure(target);
}

//===----------------------------------------------------------------------===//
// FuseOp
//===----------------------------------------------------------------------===//

/// Apply a tiling transformation to all payload ops and store both the
/// tiled operation as well as the created tile loops.
static LogicalResult
applyTilingToAll(Operation *transformOp, ArrayRef<Operation *> payloadOps,
                 unsigned numLoops,
                 transform::TransformResults &transformResults,
                 function_ref<FailureOr<TiledLinalgOp>(LinalgOp)> applyFn) {
  SmallVector<Operation *> tiledLinalgOps;
  SmallVector<SmallVector<Operation *>> loopOps(numLoops);
  for (unsigned int i = 0; i < numLoops; ++i)
    loopOps[i].reserve(payloadOps.size());

  for (Operation *target : payloadOps) {
    auto linalgOp = dyn_cast<linalg::LinalgOp>(target);
    if (!linalgOp)
      return transformOp->emitError("only LinalgOps are supported");

    FailureOr<TiledLinalgOp> tiled = applyFn(linalgOp);
    if (failed(tiled))
      return failure();

    tiledLinalgOps.push_back(tiled->op);
    if (tiled->loops.size() != numLoops)
      // Not enough loops were generated. This usually means that the input size
      // was smaller than the tiling size.
      // TODO: LinalgTilingPattern should return failure().
      return failure();
    for (unsigned int i = 0; i < numLoops; ++i)
      loopOps[i].push_back(tiled->loops[i]);
  }

  transformResults.set(transformOp->getOpResult(0), tiledLinalgOps);
  for (unsigned int i = 0; i < numLoops; ++i)
    transformResults.set(transformOp->getOpResult(i + 1), loopOps[i]);
  return success();
}

/// Parse a tiling-like operation that returns the tiled op as well as the
/// created tile loops. The function counts the non-zero tile sizes to compute
/// the number of results.
static ParseResult parseTileLikeOp(OpAsmParser &parser, OperationState &result,
                                   StringRef sizesAttrName) {
  OpAsmParser::UnresolvedOperand targetOperand;
  SMLoc opLoc = parser.getCurrentLocation();
  if (parser.parseOperand(targetOperand) ||
      parser.parseOptionalAttrDict(result.attributes))
    return failure();
  Attribute sizesAttr = result.attributes.get(sizesAttrName);
  if (!sizesAttr)
    return parser.emitError(opLoc)
           << "expected '" << sizesAttrName << "' attribute";
  auto sizesArrayAttr = sizesAttr.dyn_cast<ArrayAttr>();
  if (!sizesArrayAttr)
    return parser.emitError(opLoc)
           << "'" << sizesAttrName << "' attribute must be an array";
  Type pdlOpType = parser.getBuilder().getType<pdl::OperationType>();
  size_t numExpectedLoops =
      sizesArrayAttr.size() -
      llvm::count(extractFromI64ArrayAttr(sizesArrayAttr), 0);
  result.addTypes(SmallVector<Type>(numExpectedLoops + 1, pdlOpType));
  if (parser.resolveOperand(targetOperand, pdlOpType, result.operands))
    return failure();
  return success();
}

DiagnosedSilenceableFailure
transform::FuseOp::apply(mlir::transform::TransformResults &transformResults,
                         mlir::transform::TransformState &state) {
  LinalgTilingAndFusionOptions fusionOptions;
  fusionOptions.tileSizes = extractFromI64ArrayAttr(getTileSizes());
  fusionOptions.tileInterchange = extractFromI64ArrayAttr(getTileInterchange());

  LogicalResult result = applyTilingToAll(
      getOperation(), state.getPayloadOps(getTarget()),
      fusionOptions.tileSizes.size() - llvm::count(fusionOptions.tileSizes, 0),
      transformResults, [&](LinalgOp linalgOp) -> FailureOr<TiledLinalgOp> {
        LinalgTileAndFuseTensorOpsPattern pattern(getContext(), fusionOptions);
        SimpleRewriter rewriter(getContext());
        rewriter.setInsertionPoint(linalgOp);
        FailureOr<TileLoopNest> tileLoopNest =
            pattern.returningMatchAndRewrite(linalgOp, rewriter);
        if (failed(tileLoopNest))
          return failure();

        TiledLinalgOp tiledLinalgOp;
        tiledLinalgOp.op = tileLoopNest->getRootOp();
        tiledLinalgOp.loops = {tileLoopNest->getLoopOps().begin(),
                               tileLoopNest->getLoopOps().end()};
        return tiledLinalgOp;
      });
  return DiagnosedSilenceableFailure(result);
}

ParseResult transform::FuseOp::parse(OpAsmParser &parser,
                                     OperationState &result) {
  return parseTileLikeOp(
      parser, result,
      transform::FuseOp::getTileSizesAttrName(result.name).getValue());
}

void transform::FuseOp::print(OpAsmPrinter &p) {
  p << ' ';
  p << getTarget();
  p.printOptionalAttrDict((*this)->getAttrs());
}

LogicalResult transform::FuseOp::verify() {
  SmallVector<int64_t> permutation =
      extractFromI64ArrayAttr(getTileInterchange());
  auto sequence = llvm::to_vector(llvm::seq<int64_t>(0, permutation.size()));
  if (!std::is_permutation(sequence.begin(), sequence.end(),
                           permutation.begin(), permutation.end())) {
    return emitOpError() << "expects interchange to be a permutation, found "
                         << getTileInterchange();
  }
  return success();
}

//===----------------------------------------------------------------------===//
// FuseIntoContainingOp
//===----------------------------------------------------------------------===//

/// Find the first "extract" user of `producerOp` and tile it right before its
/// use. The tiled op is fused under the `containingOp`.
/// Return this fused op on success or nullptr if anything fails.
static Operation *tileAndFuseFirstExtractUse(RewriterBase &rewriter,
                                             Diagnostic &diag,
                                             Operation *producerOp,
                                             Operation *containingOp) {
  auto tileableProducer = dyn_cast<TilingInterface>(producerOp);
  if (!tileableProducer) {
    diag.attachNote(producerOp->getLoc())
        << "producer is not a TileableInterface: " << *producerOp;
    return nullptr;
  }

  // Search the producer slices accessed within the containing operation.
  // TODO: Generalize to more extract/insert/parallel_insert triples, maybe
  // evolve into an interface.
  auto it = llvm::find_if(tileableProducer->getUsers(), [&](Operation *user) {
    auto sliceOp = dyn_cast<tensor::ExtractSliceOp>(user);
    return sliceOp && containingOp->isProperAncestor(sliceOp);
  });

  // Find a fusion opportunity.
  if (it == tileableProducer->getUsers().end()) {
    diag.attachNote(tileableProducer->getLoc())
        << "could not find fusion opportunity for: " << *tileableProducer;
    return nullptr;
  }
  auto sliceOpToTile = cast<tensor::ExtractSliceOp>(*it);

  // Try to fuse the producer in-place.
  OpBuilder::InsertionGuard guard(rewriter);
  rewriter.setInsertionPoint(sliceOpToTile);

  // Tile the producer.
  FailureOr<Value> tiledProducer = tileableProducer.generateResultTileValue(
      rewriter, /*resultNumber=*/0, sliceOpToTile.getMixedOffsets(),
      sliceOpToTile.getMixedSizes());
  if (failed(tiledProducer)) {
    diag.attachNote(tileableProducer->getLoc())
        << "failed to tile producer op: " << *tileableProducer;
    return nullptr;
  }

  // Replace the extract op.
  Operation *fusedOp = tiledProducer->getDefiningOp();
  rewriter.replaceOp(sliceOpToTile, fusedOp->getResult(0));
  return fusedOp;
}

/// First, find the first "scf::ForeachThreadOp" user of `producerOp` and ensure
/// it is exactly the `containingOp`, otherwise bail.
/// Then, find the first "extract" user of the tied block argument and tile it
/// right before its "extract" use. The tiled op is fused under the
/// `containingOp`.
/// Return this fused op on success or nullptr if anything fails.
static Operation *tileAndFuseFirstExtractUseThroughContainingOpBlockArgument(
    RewriterBase &rewriter, Diagnostic &diag, Operation *producerOp,
    Operation *containingOp) {

  auto tileableProducer = dyn_cast<TilingInterface>(producerOp);
  if (!tileableProducer) {
    diag.attachNote(producerOp->getLoc())
        << "producer is not a TileableInterface: " << *producerOp;
    return nullptr;
  }

  // Ensure `tileableProducer` has exactly one destination operand that we can
  // replace the ForeachThreadOp bbArg with.
  auto destinationOperands = tileableProducer.getDestinationOperands(rewriter);
  if (destinationOperands.size() != 1) {
    diag.attachNote(tileableProducer->getLoc())
        << "tileableProducer must have exactly one destination operand: "
        << *tileableProducer;
    return nullptr;
  }

  // Search the first use by a "scf::ForeachThreadOp" user.
  scf::ForeachThreadOp foreachThreadOp;
  auto itProducerUses =
      llvm::find_if(tileableProducer->getUses(), [&](OpOperand &use) {
        foreachThreadOp = dyn_cast<scf::ForeachThreadOp>(use.getOwner());
        return foreachThreadOp;
      });
  // If it's not from the containing op, return.
  if (!foreachThreadOp || foreachThreadOp != containingOp) {
    diag.attachNote(tileableProducer->getLoc())
        << "could not find a use by the containing op: " << *tileableProducer;
    return nullptr;
  }

  // Search the producer slices accessed within the containing
  // operation.
  // TODO: Generalize to more extract/insert/parallel_insert triples.
  //   Maybe evolve into an interface.
  OpOperand *pUse = &(*itProducerUses);
  BlockArgument bbArg = foreachThreadOp.getTiedBlockArgument(pUse);

  // Search the producer slices accessed within the containing operation.
  // TODO: Generalize to more extract/insert/parallel_insert triples, maybe
  // evolve into an interface.
  auto itBBArgUsers = llvm::find_if(bbArg.getUsers(), [&](Operation *user) {
    auto sliceOp = dyn_cast<tensor::ExtractSliceOp>(user);
    return sliceOp && containingOp->isProperAncestor(sliceOp);
  });

  // Find a fusion opportunity.
  if (itBBArgUsers == bbArg.getUsers().end()) {
    diag.attachNote(containingOp->getLoc())
        << "could not find fusion opportunity for bbArg: " << bbArg;
    return nullptr;
  }
  auto sliceOpToTile = cast<tensor::ExtractSliceOp>(*itBBArgUsers);

  // Try to fuse the producer in-place.
  OpBuilder::InsertionGuard guard(rewriter);
  rewriter.setInsertionPoint(sliceOpToTile);

  // Replace the use in the tileableProducer before tiling: clone, replace and
  // then tile.
  BlockAndValueMapping bvm;
  bvm.map(destinationOperands.front(), bbArg);
  auto tileableProducerClone =
      cast<TilingInterface>(rewriter.clone(*tileableProducer, bvm));
  auto scopeGuard =
      llvm::make_scope_exit([&]() { rewriter.eraseOp(tileableProducerClone); });

  // Tile the producer.
  FailureOr<Value> tiledProducer =
      tileableProducerClone.generateResultTileValue(
          rewriter, /*resultNumber=*/0, sliceOpToTile.getMixedOffsets(),
          sliceOpToTile.getMixedSizes());
  if (failed(tiledProducer)) {
    diag.attachNote(tileableProducer->getLoc())
        << "failed to tile producer op: " << *tileableProducer;
    return nullptr;
  }

  // Replace the extract op.
  Operation *fusedOp = tiledProducer->getDefiningOp();
  rewriter.replaceOp(sliceOpToTile, fusedOp->getResult(0));

  // Replace the use in containingOp.
  rewriter.updateRootInPlace(containingOp, [&]() {
    containingOp->setOperand(pUse->getOperandNumber(),
                             destinationOperands.front());
  });

  return fusedOp;
}

static Operation *cloneAndFuseFirstUse(RewriterBase &rewriter, Diagnostic &diag,
                                       Operation *producerOp,
                                       Operation *containingOp) {
  // Gather all uses inside the containing op.
  SmallVector<OpOperand *> uses;
  for (OpResult result : producerOp->getOpResults()) {
    for (OpOperand &use : result.getUses()) {
      if (containingOp->isProperAncestor(use.getOwner())) {
        uses.push_back(&use);
        continue;
      }
      // Cannot clone and fuse if the use is by the containing op itself: fail
      // immediately.
      if (containingOp == use.getOwner()) {
        diag.attachNote(producerOp->getLoc())
            << "producer op use by containing op cannot be fused by cloning";
        return nullptr;
      }
    }
  }

  // Check for a non-empty list of fusion opportunities.
  if (uses.empty()) {
    diag.attachNote(producerOp->getLoc()) << "no fusion opportunity by cloning";
    return nullptr;
  }

  // Clone and fuse inside the containing op.
  Operation *fusedOp = nullptr;
  OpOperand *use = uses.front();
  // Parallel insert slice is not a valid clone destination.
  // TODO: Generalize to other type of ops.
  assert(!isa<tensor::ParallelInsertSliceOp>(use->getOwner()) &&
         "Parallel insert slice is not a valid clone destination");
  unsigned resultNumber = use->get().cast<OpResult>().getResultNumber();
  OpBuilder::InsertionGuard guard(rewriter);
  rewriter.setInsertionPoint(use->getOwner());
  fusedOp = rewriter.clone(*producerOp);
  rewriter.updateRootInPlace(
      use->getOwner(), [&] { use->set(fusedOp->getOpResult(resultNumber)); });

  return fusedOp;
}

DiagnosedSilenceableFailure
transform::FuseIntoContainingOp::apply(transform::TransformResults &results,
                                       transform::TransformState &state) {
  SmallVector<Operation *> fusedOps;
  ArrayRef<Operation *> producerOps = state.getPayloadOps(getProducerOp());
  // If nothing to fuse, propagate success.
  if (producerOps.empty()) {
    results.set(getResult().cast<OpResult>(), SmallVector<mlir::Operation *>{});
    return DiagnosedSilenceableFailure::success();
  }
  for (Operation *producerOp : producerOps) {
    if (producerOp->getNumResults() != 1) {
      Diagnostic diag(producerOp->getLoc(), DiagnosticSeverity::Remark);
      diag << "op with != 1 results not supported";
      return DiagnosedSilenceableFailure::silenceableFailure(std::move(diag));
    }
  }
  ArrayRef<Operation *> containingOps = state.getPayloadOps(getContainingOp());
  if (containingOps.size() != 1)
    return DiagnosedSilenceableFailure(
        this->emitOpError("requires exactly one containing_op handle (got ")
        << containingOps.size() << ")");
  Operation *containingOp = containingOps.front();

  // Helper function to find the next producer that should be fused. Take any
  // producer that has a use inside the containing op.
  SmallVector<Operation *> remainingProducers(producerOps.begin(),
                                              producerOps.end());
  auto getNextProducer = [&]() -> FailureOr<Operation *> {
    for (const auto &it : enumerate(remainingProducers)) {
      Operation *producerOp = it.value();
      // The containing op may be a user of producerOp: use isAncestor.
      int64_t numUsesInContainingOp =
          llvm::count_if(producerOp->getUsers(), [&](Operation *op) {
            return containingOp->isAncestor(op);
          });
      // TODO: When resolving the TODO below (no duplicate ops), take an op
      // that has no use among the remaining producers. This is a topological
      // sorting.
      if (numUsesInContainingOp > 0) {
        if (numUsesInContainingOp == 1)
          remainingProducers.erase(remainingProducers.begin() + it.index());
        return producerOp;
      }
    }
    return failure();
  };

  IRRewriter rewriter(getContext());
  while (!remainingProducers.empty()) {
    auto nextProducer = getNextProducer();
    if (failed(nextProducer)) {
      Diagnostic diag(containingOp->getLoc(), DiagnosticSeverity::Remark);
      diag << "could not find next producer to fuse into container";
      return DiagnosedSilenceableFailure::silenceableFailure(std::move(diag));
    }

    Operation *producerOp = *nextProducer;

    // Detaul diagnostic, to be complemented with more failure information.
    Diagnostic diag(producerOp->getLoc(), DiagnosticSeverity::Remark);
    diag << "could not fuse " << *producerOp << " into " << *containingOp;

    // TODO: If there are multiple uses of the producer in the containing op,
    // we currently tile/clone the op multiple times (once per use). In some
    // cases, we can tile/clone once and reuse the value for each use.
    // Futhermore, producers should then be traversed according to a
    // topological sorting.
    Operation *tiled =
        tileAndFuseFirstExtractUse(rewriter, diag, producerOp, containingOp);
    if (tiled) {
      fusedOps.push_back(tiled);
      continue;
<<<<<<< HEAD
    }

    Operation *tiledContainingOpOperand =
        tileAndFuseFirstExtractUseThroughContainingOpBlockArgument(
            rewriter, diag, producerOp, containingOp);
    if (tiledContainingOpOperand) {
      fusedOps.push_back(tiledContainingOpOperand);
      continue;
    }

    Operation *cloned =
        cloneAndFuseFirstUse(rewriter, diag, producerOp, containingOp);
    if (cloned) {
      fusedOps.push_back(cloned);
      continue;
    }

=======
    }

    Operation *tiledContainingOpOperand =
        tileAndFuseFirstExtractUseThroughContainingOpBlockArgument(
            rewriter, diag, producerOp, containingOp);
    if (tiledContainingOpOperand) {
      fusedOps.push_back(tiledContainingOpOperand);
      continue;
    }

    Operation *cloned =
        cloneAndFuseFirstUse(rewriter, diag, producerOp, containingOp);
    if (cloned) {
      fusedOps.push_back(cloned);
      continue;
    }

>>>>>>> f788a4d7
    return DiagnosedSilenceableFailure::silenceableFailure(std::move(diag));
  }

  results.set(getFusedOp().cast<OpResult>(), fusedOps);
  return DiagnosedSilenceableFailure::success();
}

//===----------------------------------------------------------------------===//
// GeneralizeOp
//===----------------------------------------------------------------------===//

DiagnosedSilenceableFailure
transform::GeneralizeOp::applyToOne(linalg::LinalgOp target,
                                    SmallVectorImpl<Operation *> &results,
                                    transform::TransformState &state) {
  // Exit early if no transformation is needed.
  if (isa<GenericOp>(target)) {
    results.push_back(target);
    return DiagnosedSilenceableFailure(success());
  }
  FailureOr<LinalgOp> generic = tryApply<LinalgGeneralizationPattern>(target);
  if (succeeded(generic)) {
    results.push_back(generic->getOperation());
    return DiagnosedSilenceableFailure(success());
  }
  results.assign(1, nullptr);
  return emitDefaultSilenceableFailure(target);
}

//===----------------------------------------------------------------------===//
// InterchangeOp
//===----------------------------------------------------------------------===//

DiagnosedSilenceableFailure
transform::InterchangeOp::applyToOne(linalg::GenericOp target,
                                     SmallVectorImpl<Operation *> &results,
                                     transform::TransformState &state) {
  SmallVector<unsigned> interchangeVector =
      extractUIntArray(getIteratorInterchange());
  // Exit early if no transformation is needed.
  if (interchangeVector.empty()) {
    results.push_back(target);
    return DiagnosedSilenceableFailure(success());
  }
  SimpleRewriter rewriter(target->getContext());
  FailureOr<GenericOp> res =
      interchangeGenericOp(rewriter, target, interchangeVector);
  if (failed(res))
    return DiagnosedSilenceableFailure::definiteFailure();
  results.push_back(res->getOperation());
  return DiagnosedSilenceableFailure(success());
}

LogicalResult transform::InterchangeOp::verify() {
  SmallVector<unsigned> permutation =
      extractUIntArray(getIteratorInterchange());
  auto sequence = llvm::to_vector(llvm::seq<unsigned>(0, permutation.size()));
  if (!std::is_permutation(sequence.begin(), sequence.end(),
                           permutation.begin(), permutation.end())) {
    return emitOpError()
           << "expects iterator_interchange to be a permutation, found "
           << getIteratorInterchange();
  }
  return success();
}

//===---------------------------------------------------------------------===//
// MatchOp
//===---------------------------------------------------------------------===//

DiagnosedSilenceableFailure
transform::MatchOp::apply(transform::TransformResults &results,
                          transform::TransformState &state) {
  llvm::StringSet<> strs;
  if (getOps().has_value())
    strs.insert(getOps()->getAsValueRange<StringAttr>().begin(),
                getOps()->getAsValueRange<StringAttr>().end());

  ArrayRef<Operation *> payloadOps = state.getPayloadOps(getTarget());
  if (payloadOps.size() != 1)
    return DiagnosedSilenceableFailure(
        this->emitOpError("requires exactly one target handle"));

  SmallVector<Operation *> res;
  auto matchFun = [&](Operation *op) {
    if (getOps().has_value() && !strs.contains(op->getName().getStringRef()))
      return;

    // Interfaces cannot be matched by name, just by ID.
    // So we specifically encode the interfaces we care about for this op.
    if (getInterface().has_value()) {
      auto iface = getInterface().value();
      if (iface == transform::MatchInterfaceEnum::LinalgOp &&
          !isa<linalg::LinalgOp>(op))
        return;
      if (iface == transform::MatchInterfaceEnum::TilingInterface &&
          isa<TilingInterface>(op))
        return;
    }

    // Check if all specified attributes match.
    if (getOpAttrs().has_value()) {
      DictionaryAttr opAttrs = getOpAttrs().value();
      for (NamedAttribute attr : opAttrs) {
        if (attr.getName() == getInterfaceAttrName() ||
            attr.getName() == getOpsAttrName())
          continue;
        if (!op->hasAttr(attr.getName()))
          return;
        if (op->getAttr(attr.getName()) != attr.getValue())
          return;
      }
    }

    if (getFilterResultType().has_value()) {
      Type t = getFilterResultType().value();
      if (op->getNumResults() != 1 || op->getResultTypes().front() != t)
        return;
    }

    // All constraints are satisfied.
    res.push_back(op);
    return;
  };

  payloadOps.front()->walk(matchFun);
  results.set(getResult().cast<OpResult>(), res);
  return DiagnosedSilenceableFailure(success());
}

//===---------------------------------------------------------------------===//
// MultiTileSizesOp
//===---------------------------------------------------------------------===//

DiagnosedSilenceableFailure transform::MultiTileSizesOp::applyToOne(
    LinalgOp target, SmallVector<Operation *> &results, TransformState &state) {
  OpBuilder builder(target.getContext());
  builder.setInsertionPoint(target);
  OpFoldResult targetSize = builder.getIndexAttr(getTargetSize());
  OpFoldResult divisor = builder.getIndexAttr(getDivisor());
  FailureOr<MultiSizeSpecification> spec = computeMultiTileSizes(
      builder, target, getDimension(), targetSize, divisor);
  if (failed(spec)) {
    return emitSilenceableError() << "could not generate tile size computation";
  }

  AffineExpr s0 = builder.getAffineSymbolExpr(0);
  AffineExpr s1 = builder.getAffineSymbolExpr(1);
  Operation *splitPoint =
      makeComposedAffineApply(builder, target.getLoc(), s0 * s1,
                              {spec->lowTileSize, spec->lowTripCount});
  Operation *lowTileSize = spec->lowTileSize.getDefiningOp();
  Operation *highTileSize = spec->highTileSize.getDefiningOp();
  assert(lowTileSize && highTileSize && splitPoint &&
         "tile sizes are not produced by operations");
  results.reserve(results.size() + 3);
  results.push_back(lowTileSize);
  results.push_back(highTileSize);
  results.push_back(splitPoint);
  return DiagnosedSilenceableFailure::success();
}

void transform::MultiTileSizesOp::getEffects(
    SmallVectorImpl<MemoryEffects::EffectInstance> &effects) {
  onlyReadsHandle(getTarget(), effects);
  producesHandle(getResults(), effects);
  modifiesPayload(effects);
}

//===---------------------------------------------------------------------===//
// PadOp
//===---------------------------------------------------------------------===//

DiagnosedSilenceableFailure
transform::PadOp::applyToOne(linalg::LinalgOp target,
                             SmallVectorImpl<Operation *> &results,
                             transform::TransformState &state) {
  // Convert the integer packing flags to booleans.
  SmallVector<bool> packPaddings;
  for (int64_t packPadding : extractFromI64ArrayAttr(getPackPaddings()))
    packPaddings.push_back(static_cast<bool>(packPadding));

  // Convert the padding values to attributes.
  SmallVector<Attribute> paddingValues;
  for (auto const &it :
       llvm::zip(getPaddingValues(), target->getOperandTypes())) {
    auto attr = std::get<0>(it).dyn_cast<TypedAttr>();
    if (!attr) {
      emitOpError("expects padding values to be typed attributes");
      return DiagnosedSilenceableFailure::definiteFailure();
    }
    Type elementType = getElementTypeOrSelf(std::get<1>(it));
    // Try to parse string attributes to obtain an attribute of element type.
    if (auto stringAttr = attr.dyn_cast<StringAttr>()) {
      paddingValues.push_back(
          parseAttribute(attr.cast<StringAttr>(), elementType));
      if (!paddingValues.back()) {
        auto diag = this->emitOpError("expects a padding that parses to ")
                    << elementType << ", got " << std::get<0>(it);
        diag.attachNote(target.getLoc()) << "when applied to this op";
        return DiagnosedSilenceableFailure::definiteFailure();
      }
      continue;
    }
    // Otherwise, add the attribute directly.
    if (attr.getType() != elementType) {
      auto diag = this->emitOpError("expects a padding value of type ")
                  << elementType << ", got " << attr;
      diag.attachNote(target.getLoc()) << "when applied to this op";
      return DiagnosedSilenceableFailure::definiteFailure();
    }
    paddingValues.push_back(attr);
  }

  // Extract the transpose vectors.
  SmallVector<SmallVector<int64_t>> transposePaddings;
  for (Attribute transposeVector : getTransposePaddings().cast<ArrayAttr>())
    transposePaddings.push_back(
        extractFromI64ArrayAttr(transposeVector.cast<ArrayAttr>()));

  LinalgPaddingOptions paddingOptions;
  paddingOptions.setPaddingValues(paddingValues);
  paddingOptions.setPaddingDimensions(
      extractFromI64ArrayAttr(getPaddingDimensions()));
  paddingOptions.setPackPaddings(packPaddings);
  paddingOptions.setHoistPaddings(extractFromI64ArrayAttr(getHoistPaddings()));
  paddingOptions.setTransposePaddings(transposePaddings);

  FailureOr<LinalgOp> result =
      tryApply<LinalgPaddingPattern>(target, paddingOptions);
  if (succeeded(result)) {
    results.push_back(result->getOperation());
    return DiagnosedSilenceableFailure(success());
  }

  results.assign(1, nullptr);
  return emitDefaultSilenceableFailure(target);
}

LogicalResult transform::PadOp::verify() {
  SmallVector<int64_t> packPaddings =
      extractFromI64ArrayAttr(getPackPaddings());
  if (any_of(packPaddings, [](int64_t packPadding) {
        return packPadding != 0 && packPadding != 1;
      })) {
    return emitOpError()
           << "expects pack_paddings to contain booleans (0/1), found "
           << getPackPaddings();
  }

  SmallVector<int64_t> paddingDimensions =
      extractFromI64ArrayAttr(getPaddingDimensions());
  if (any_of(paddingDimensions,
             [](int64_t paddingDimension) { return paddingDimension < 0; })) {
    return emitOpError() << "expects padding_dimensions to contain positive "
                            "integers, found "
                         << getPaddingDimensions();
  }

  SmallVector<int64_t> hoistPaddings =
      extractFromI64ArrayAttr(getHoistPaddings());
  if (any_of(hoistPaddings,
             [](int64_t hoistPadding) { return hoistPadding < 0; })) {
    return emitOpError()
           << "expects hoist_paddings to contain positive integers, found "
           << getHoistPaddings();
  }

  ArrayAttr transposes = getTransposePaddings();
  for (Attribute attr : transposes) {
    SmallVector<int64_t> transpose = extractFromI64ArrayAttr(attr);
    auto sequence = llvm::to_vector(llvm::seq<int64_t>(0, transpose.size()));
    if (!std::is_permutation(sequence.begin(), sequence.end(),
                             transpose.begin(), transpose.end())) {
      return emitOpError()
             << "expects transpose_paddings to be a permutation, found "
             << attr;
    }
  }
  return success();
}

//===----------------------------------------------------------------------===//
// PromoteOp
//===----------------------------------------------------------------------===//

DiagnosedSilenceableFailure
transform::PromoteOp::applyToOne(linalg::LinalgOp target,
                                 SmallVectorImpl<Operation *> &results,
                                 transform::TransformState &state) {
  LinalgPromotionOptions promotionOptions;
  if (!getOperandsToPromote().empty())
    promotionOptions = promotionOptions.setOperandsToPromote(
        extractFromI64ArrayAttr(getOperandsToPromote()));
  if (getUseFullTilesByDefault())
    promotionOptions = promotionOptions.setUseFullTileBuffersByDefault(
        getUseFullTilesByDefault());
  if (getUseAlloca())
    promotionOptions = promotionOptions.setUseAlloca(getUseAlloca());
  if (!getUseFullTileBuffers().empty())
    promotionOptions = promotionOptions.setUseFullTileBuffers(
        llvm::to_vector(getUseFullTileBuffers().getAsValueRange<BoolAttr>()));
  if (getAlignment().has_value())
    promotionOptions = promotionOptions.setAlignment(*getAlignment());

  if (failed(promoteSubviewsPrecondition(target, promotionOptions)))
    return DiagnosedSilenceableFailure(reportUnknownTransformError(target));

  SimpleRewriter rewriter(target->getContext());
  rewriter.setInsertionPoint(target);
  FailureOr<LinalgOp> res = promoteSubViews(rewriter, target, promotionOptions);
  if (failed(res))
    return DiagnosedSilenceableFailure(reportUnknownTransformError(target));
  results.push_back(target);
  return DiagnosedSilenceableFailure(success());
}

//===----------------------------------------------------------------------===//
// ScalarizeOp
//===----------------------------------------------------------------------===//

DiagnosedSilenceableFailure
transform::ScalarizeOp::applyToOne(linalg::LinalgOp target,
                                   SmallVectorImpl<Operation *> &results,
                                   transform::TransformState &state) {
  LinalgTilingOptions tilingOptions;
  tilingOptions.scalarizeDynamicDims();
  // Tiling with "scalarize_dyn_dims" actually sets the same lambda as the
  // tile sizes and asserts that it is not already set.
  SmallVector<int64_t> emptyTileSizes;
  LinalgTilingPattern pattern(getContext(), tilingOptions);
  SimpleRewriter rewriter(getContext());
  rewriter.setInsertionPoint(target);
  FailureOr<TiledLinalgOp> result =
      pattern.returningMatchAndRewrite(target, rewriter);
  if (failed(result))
    return DiagnosedSilenceableFailure(reportUnknownTransformError(target));

  results.push_back(result->op);
  return DiagnosedSilenceableFailure(success());
}

//===----------------------------------------------------------------------===//
// SplitOp
//===----------------------------------------------------------------------===//

DiagnosedSilenceableFailure SplitOp::apply(TransformResults &results,
                                           TransformState &state) {
  // Collect the dynamic split points if provided.
  ArrayRef<Operation *> payload = state.getPayloadOps(getTarget());
  SimpleRewriter rewriter(getContext());
  SmallVector<OpFoldResult> splitPoints;
  splitPoints.reserve(payload.size());
  if (getDynamicSplitPoint()) {
    auto diag = DiagnosedSilenceableFailure::success();
    splitPoints = llvm::to_vector(llvm::map_range(
        state.getPayloadOps(getDynamicSplitPoint()), [&](Operation *op) {
          if (op->getNumResults() != 1 ||
              !op->getResult(0).getType().isIndex()) {
            diag = emitSilenceableError()
                   << "expected dynamic split point handle to point to a "
                      "single-result index-typed op";
            diag.attachNote(op->getLoc()) << "dynamic split point";
          }
          return OpFoldResult(op->getResult(0));
        }));
    if (!diag.succeeded())
      return diag;

    if (splitPoints.size() != payload.size()) {
      emitError() << "expected the dynamic split point handle to point to as "
                     "many operations ("
                  << splitPoints.size() << ") as the target handle ("
                  << payload.size() << ")";
      return DiagnosedSilenceableFailure::definiteFailure();
    }
  } else {
    splitPoints.resize(payload.size(),
                       rewriter.getIndexAttr(getStaticSplitPoint()));
  }

  // Split each target operation.
  SmallVector<Operation *> first, second;
  for (const auto &pair : llvm::zip(payload, splitPoints)) {
    Operation *target = std::get<0>(pair);
    auto linalgOp = dyn_cast<LinalgOp>(target);
    if (!linalgOp) {
      auto diag = emitSilenceableError() << "only applies to structured ops";
      diag.attachNote(target->getLoc()) << "target op";
      return diag;
    }

    if (getDimension() >= linalgOp.getNumLoops()) {
      auto diag = emitSilenceableError() << "dimension " << getDimension()
                                         << " does not exist in target op";
      diag.attachNote(target->getLoc()) << "target op";
      return diag;
    }

    rewriter.setInsertionPoint(linalgOp);
    std::tie(first.emplace_back(), second.emplace_back()) = linalg::splitOp(
        rewriter, cast<TilingInterface>(linalgOp.getOperation()),
        getDimension(), std::get<1>(pair));
  }

  results.set(getFirst().cast<OpResult>(), first);
  results.set(getSecond().cast<OpResult>(), second);
  return DiagnosedSilenceableFailure::success();
}

void SplitOp::getEffects(
    SmallVectorImpl<MemoryEffects::EffectInstance> &effects) {
  consumesHandle(getTarget(), effects);
  if (getDynamicSplitPoint())
    onlyReadsHandle(getDynamicSplitPoint(), effects);
  producesHandle(getResults(), effects);
  modifiesPayload(effects);
}

ParseResult SplitOp::parse(OpAsmParser &parser, OperationState &result) {
  OpAsmParser::UnresolvedOperand target, dynamicSplitPoint;
  IntegerAttr staticSplitPoint;
  auto pdlOperationType =
      pdl::OperationType::get(parser.getBuilder().getContext());
  if (parser.parseOperand(target) ||
      parser.resolveOperand(target, pdlOperationType, result.operands) ||
      parser.parseKeyword("after"))
    return failure();

  OptionalParseResult dynamicPointParseResult =
      parser.parseOptionalOperand(dynamicSplitPoint);
  if (!dynamicPointParseResult.has_value()) {
    int64_t staticSplitPointValue;
    if (failed(parser.parseInteger(staticSplitPointValue)))
      return failure();

    staticSplitPoint =
        parser.getBuilder().getI64IntegerAttr(staticSplitPointValue);
  } else {
    if (failed(*dynamicPointParseResult) ||
        parser.resolveOperand(dynamicSplitPoint, pdlOperationType,
                              result.operands)) {
      return failure();
    }

    staticSplitPoint =
        parser.getBuilder().getI64IntegerAttr(ShapedType::kDynamicSize);
  }

  result.addAttribute(
      SplitOp::getStaticSplitPointAttrName(result.name).getValue(),
      staticSplitPoint);
  if (failed(parser.parseOptionalAttrDict(result.attributes)))
    return failure();

  result.addTypes({pdlOperationType, pdlOperationType});
  return success();
}

void SplitOp::print(OpAsmPrinter &printer) {
  printer << " " << getTarget() << " after ";
  int64_t staticSplitSize = static_cast<int64_t>(getStaticSplitPoint());
  if (staticSplitSize != ShapedType::kDynamicSize)
    printer << staticSplitSize;
  else
    printer << getDynamicSplitPoint();
  printer << " ";
  printer.printOptionalAttrDict(getOperation()->getAttrs(),
                                {getStaticSplitPointAttrName()});
}

LogicalResult SplitOp::verify() {
  if ((static_cast<int64_t>(getStaticSplitPoint()) !=
       ShapedType::kDynamicSize) ^
      (getDynamicSplitPoint() == nullptr)) {
    return emitOpError() << "expects either a dynamic or a static split "
                            "point to be provided";
  }
  return success();
}

//===----------------------------------------------------------------------===//
// SplitReductionOp
//===----------------------------------------------------------------------===//

DiagnosedSilenceableFailure
transform::SplitReductionOp::applyToOne(linalg::LinalgOp target,
                                        SmallVectorImpl<Operation *> &results,
                                        transform::TransformState &state) {
  ControlSplitReductionFn splitFn = [&](LinalgOp) {
    return linalg::SplitReductionOptions{int64_t(getSplitFactor()),
                                         unsigned(getInsertSplitDimension()),
                                         /*innerParallel=*/false};
  };
  SimpleRewriter rewriter(getContext());
  rewriter.setInsertionPoint(target);
  FailureOr<SplitReductionResult> splitResult =
      (getUseScalingAlgorithm())
          ? splitReductionByScaling(rewriter, target, splitFn, getUseAlloc())
          : splitReduction(rewriter, target, splitFn, getUseAlloc());
  if (failed(splitResult))
    return DiagnosedSilenceableFailure(reportUnknownTransformError(target));

  results.push_back(splitResult->initOrAlloc);
  results.push_back(splitResult->fillOp);
  results.push_back(splitResult->splitLinalgOp);
  results.push_back(splitResult->resultCombiningLinalgOp);
  return DiagnosedSilenceableFailure(success());
}

//===----------------------------------------------------------------------===//
// TileOp
//===----------------------------------------------------------------------===//

DiagnosedSilenceableFailure
transform::TileOp::apply(TransformResults &transformResults,
                         TransformState &state) {
  LinalgTilingOptions tilingOptions;
  SmallVector<int64_t> tileSizes = extractFromI64ArrayAttr(getStaticSizes());

  ArrayRef<Operation *> targets = state.getPayloadOps(getTarget());
  SmallVector<ArrayRef<Operation *>> dynamicSizeProducers;
  dynamicSizeProducers.reserve(getDynamicSizes().size());
  for (Value dynamicSizeProducerHandle : getDynamicSizes()) {
    dynamicSizeProducers.push_back(
        state.getPayloadOps(dynamicSizeProducerHandle));

    if (dynamicSizeProducers.back().size() != targets.size()) {
      DiagnosedSilenceableFailure diag =
          emitSilenceableError()
          << "expected as many dynamic size-producing operations ("
          << dynamicSizeProducers.back().size() << ") as target ops ("
          << targets.size() << ")";
      diag.attachNote(dynamicSizeProducerHandle.getLoc()) << "for this handle";
      return diag;
    }

    for (Operation *op : dynamicSizeProducers.back()) {
      if (op->getNumResults() == 1 &&
          op->getResult(0).getType().isa<IndexType>())
        continue;
      DiagnosedSilenceableFailure diag =
          emitSilenceableError() << "expected sizes to be produced by ops "
                                    "with a single index-type result";
      diag.attachNote(op->getLoc()) << "size producer op";
      diag.attachNote(dynamicSizeProducerHandle.getLoc()) << "for this handle";
      return diag;
    }
  }

  SmallVector<Operation *> tiled;
  SmallVector<SmallVector<Operation *, 4>, 4> loops;
  loops.resize(getLoops().size());
  for (auto &en : llvm::enumerate(targets)) {
    auto linalgOp = dyn_cast<LinalgOp>(en.value());
    if (!linalgOp) {
      DiagnosedSilenceableFailure diag = emitSilenceableError()
                                         << "only linalg ops are supported";
      diag.attachNote(en.value()->getLoc()) << "target op";
      return diag;
    }

    unsigned index = en.index();
    if (!tileSizes.empty()) {
      tilingOptions.setTileSizeComputationFunction(
          [&, index](OpBuilder &b, Operation *) {
            SmallVector<Value, 4> sizes;
            sizes.reserve(tileSizes.size());
            unsigned dynamicIdx = 0;
            for (OpFoldResult ofr : getMixedSizes()) {
              if (auto attr = ofr.dyn_cast<Attribute>()) {
                sizes.push_back(b.create<arith::ConstantIndexOp>(
                    getLoc(), attr.cast<IntegerAttr>().getInt()));
              } else {
                sizes.push_back(
                    dynamicSizeProducers[dynamicIdx++][index]->getResult(0));
              }
            }
            return sizes;
          });
    }

    tilingOptions.setInterchange(extractUIntArray(getInterchange()));
    LinalgTilingPattern pattern(getContext(), tilingOptions);
    SimpleRewriter rewriter(linalgOp.getContext());
    FailureOr<TiledLinalgOp> tiledOp =
        pattern.returningMatchAndRewrite(linalgOp, rewriter);
    if (failed(tiledOp))
      return DiagnosedSilenceableFailure::definiteFailure();

    tiled.push_back(tiledOp->op);
    for (const auto &en2 : llvm::enumerate(tiledOp->loops))
      loops[en2.index()].push_back(en2.value());
  }

  transformResults.set(getTiledLinalgOp().cast<OpResult>(), tiled);
  for (const auto &en : llvm::enumerate(loops))
    transformResults.set(getLoops()[en.index()].cast<OpResult>(), en.value());

  return DiagnosedSilenceableFailure::success();
}

SmallVector<OpFoldResult> transform::TileOp::getMixedSizes() {
  ValueRange dynamic = getDynamicSizes();
  SmallVector<int64_t> tileSizes = extractFromI64ArrayAttr(getStaticSizes());
  SmallVector<OpFoldResult> results;
  results.reserve(tileSizes.size());
  unsigned dynamicPos = 0;
  Builder builder(getContext());
  for (int64_t size : tileSizes) {
    if (size == ShapedType::kDynamicSize) {
      results.push_back(dynamic[dynamicPos++]);
    } else {
      results.push_back(builder.getIndexAttr(size));
    }
  }
  return results;
}

ParseResult transform::TileOp::parse(OpAsmParser &parser,
                                     OperationState &result) {
  OpAsmParser::UnresolvedOperand target;
  SmallVector<OpAsmParser::UnresolvedOperand> dynamicSizes;
  ArrayAttr staticSizes;
  auto pdlOperationType = pdl::OperationType::get(parser.getContext());
  if (parser.parseOperand(target) ||
      parser.resolveOperand(target, pdlOperationType, result.operands) ||
      parseDynamicIndexList(parser, dynamicSizes, staticSizes,
                            ShapedType::kDynamicSize) ||
      parser.resolveOperands(dynamicSizes, pdlOperationType, result.operands) ||
      parser.parseOptionalAttrDict(result.attributes))
    return ParseResult::failure();

  result.addAttribute(getStaticSizesAttrName(result.name), staticSizes);
  size_t numExpectedLoops =
      staticSizes.size() - llvm::count(extractFromI64ArrayAttr(staticSizes), 0);
  result.addTypes(SmallVector<Type>(numExpectedLoops + 1, pdlOperationType));
  return success();
}

void TileOp::print(OpAsmPrinter &p) {
  p << ' ' << getTarget();
  printDynamicIndexList(p, getOperation(), getDynamicSizes(), getStaticSizes(),
                        ShapedType::kDynamicSize);
  p.printOptionalAttrDict((*this)->getAttrs(), {getStaticSizesAttrName()});
}

void transform::TileOp::getEffects(
    SmallVectorImpl<MemoryEffects::EffectInstance> &effects) {
  consumesHandle(getTarget(), effects);
  onlyReadsHandle(getDynamicSizes(), effects);
  producesHandle(getTiledLinalgOp(), effects);
  producesHandle(getLoops(), effects);
  modifiesPayload(effects);
}

//===----------------------------------------------------------------------===//
// MapNestedForeachThreadToGpuThreads
//===----------------------------------------------------------------------===//

<<<<<<< HEAD
/// Searches `scf.foreach_thread` ops nested under `target` and maps each such
/// op to GPU threads. Mapping is one-to-one and the induction variables of
/// `scf.foreach_thread` are rewritten to gpu.thread_id according to the
/// thread_dim_apping attribute. Sibling `scf.foreach_thread` are supported in
/// which case, the union of the number of threads is computed and may result in
/// predication. Dynamic, `scf.foreach_thread` trip counts are currently not
/// supported. Dynamic block dim sizes are currently not supported.
static FailureOr<SmallVector<OpFoldResult>> rewriteOneForeachThreadToGpuThreads(
    RewriterBase &rewriter, scf::ForeachThreadOp foreachThreadOp,
    const SmallVector<int64_t> &globalBlockDims, bool syncAfterDistribute) {
  if (foreachThreadOp.getNumResults() > 0)
    return foreachThreadOp->emitError(
        "only bufferized scf.foreach_thread lowers to gpu.thread");
  if (foreachThreadOp.getNumThreads().size() > 3)
    return foreachThreadOp->emitError(
        "scf.foreach_thread with rank > 3 does not lower to gpu.thread");

  auto potentialBlockDim = foreachThreadOp.getPermutedNumThreads(rewriter);
  if (failed(potentialBlockDim) ||
      llvm::any_of(*potentialBlockDim, [](OpFoldResult ofr) {
        return !getConstantIntValue(ofr).has_value();
      }))
    return foreachThreadOp->emitError("unsupported dynamic blockdim size");

  SmallVector<int64_t> blockDim =
      llvm::to_vector(llvm::map_range(*potentialBlockDim, [](OpFoldResult ofr) {
        return getConstantIntValue(ofr).value();
      }));

  // Step 1. Create the gpu.thread ops
  Location loc = foreachThreadOp.getLoc();
  IndexType indexType = rewriter.getIndexType();

  SmallVector<gpu::Dimension> gpuDims{gpu::Dimension::x, gpu::Dimension::y,
                                      gpu::Dimension::z};
  SmallVector<Value> threadOps;
  for (int64_t idx : llvm::seq<int64_t>(0, blockDim.size())) {
    threadOps.push_back(
        rewriter.create<gpu::ThreadIdOp>(loc, indexType, gpuDims[idx]));
  }
  // Step 2. Maybe create conditionals to predicate the region.
  Value predicate;
  for (auto [threadId, blockDim, globalBlockDim] :
       llvm::zip(threadOps, blockDim, globalBlockDims)) {
    if (blockDim > globalBlockDim) {
      return foreachThreadOp.emitOpError("blockDim size overflow: ")
             << blockDim << " > " << globalBlockDim;
    }
    if (blockDim == globalBlockDim)
      continue;
    Value tmpPredicate = rewriter.create<arith::CmpIOp>(
        loc, arith::CmpIPredicate::ult, threadId,
        rewriter.create<arith::ConstantIndexOp>(loc, blockDim));
    predicate =
        predicate ? rewriter.create<arith::AndIOp>(loc, predicate, tmpPredicate)
                  : tmpPredicate;
  }

  // Step 3. Move the body of foreachThreadOp.
  // Erase the terminator first, it will not be used.
  rewriter.eraseOp(foreachThreadOp.getTerminator());
  Block *targetBlock;
  Block::iterator insertionPoint;
  if (predicate) {
    // Step 3.a. If predicated, move at the beginning.
    auto ifOp =
        rewriter.create<scf::IfOp>(loc, predicate, /*withElseRegion=*/false);
    targetBlock = ifOp.thenBlock();
    insertionPoint = ifOp.thenBlock()->begin();
  } else {
    // Step 3.a. Otherwise, move inline just before foreachThreadOp.
    targetBlock = foreachThreadOp->getBlock();
    insertionPoint = Block::iterator(foreachThreadOp);
  }
  Block &sourceBlock = foreachThreadOp.getRegion().front();
  targetBlock->getOperations().splice(insertionPoint,
                                      sourceBlock.getOperations());

  // Step 4. RAUW thread indices to thread ops.
  SmallVector<Value> threadIndices =
      *foreachThreadOp.getPermutedThreadIndices();
  for (auto it : llvm::zip(threadIndices, threadOps)) {
    Value val = std::get<0>(it);
    if (!val)
      continue;
    for (Operation *user : llvm::make_early_inc_range(val.getUsers())) {
      rewriter.updateRootInPlace(
          user, [&]() { user->replaceUsesOfWith(val, std::get<1>(it)); });
    }
  }

  // Step 5. syncthreads.
  // TODO: Need warpsync
  if (syncAfterDistribute)
    rewriter.create<gpu::BarrierOp>(loc);

  // Step 6. Erase old op.
  rewriter.eraseOp(foreachThreadOp);

  return *potentialBlockDim;
}

mlir::WalkResult mlir::linalg::rewriteMapNestedForeachThreadToGpuThreads(
    RewriterBase &rewriter, Operation *target,
    const SmallVector<int64_t> &blockDim, bool syncAfterDistribute) {
  auto walkResult = target->walk([&](scf::ForeachThreadOp foreachThreadOp) {
    rewriter.setInsertionPoint(foreachThreadOp);
    if (failed(rewriteOneForeachThreadToGpuThreads(
            rewriter, foreachThreadOp, blockDim, syncAfterDistribute)))
      return WalkResult::interrupt();
    return WalkResult::advance();
  });
  return walkResult;
}

static LogicalResult
checkGpuLimits(Optional<int64_t> gridDimX, Optional<int64_t> gridDimY,
               Optional<int64_t> gridDimZ, Optional<int64_t> blockDimX,
               Optional<int64_t> blockDimY, Optional<int64_t> blockDimZ) {
  // TODO The limits should live in the gpu dialect, but it's not like that
  // right now. Read them in the common gpu dialect
  if ((blockDimX.value_or(1) * blockDimY.value_or(1) * blockDimZ.value_or(1)) >
          1024 ||
      gridDimY.value_or(1) > 65535 || gridDimZ.value_or(1) > 65535 ||
      gridDimX.value_or(1) > 2147483647)
    return failure();
  return success();
}

/// Alter grid or block dimensions of the given kernel
static LogicalResult alterGpuLaunch(SimpleRewriter &rewriter,
                                    gpu::LaunchOp gpuLaunch,
                                    Optional<int64_t> gridDimX = llvm::None,
                                    Optional<int64_t> gridDimY = llvm::None,
                                    Optional<int64_t> gridDimZ = llvm::None,
                                    Optional<int64_t> blockDimX = llvm::None,
                                    Optional<int64_t> blockDimY = llvm::None,
                                    Optional<int64_t> blockDimZ = llvm::None) {
  if (failed(checkGpuLimits(gridDimX, gridDimY, gridDimZ, blockDimX, blockDimY,
                            blockDimZ))) {
    gpuLaunch->emitError(
        "Requested kernel thread configuration is larger than the limits");
    return failure();
  }

  gpu::KernelDim3 currentBlockdim = gpuLaunch.getBlockSizeOperandValues();
  OpBuilder::InsertionGuard guard(rewriter);
  rewriter.setInsertionPointAfterValue(currentBlockdim.x);
  auto createConstValue = [&](int dim) {
    return rewriter.create<arith::ConstantIndexOp>(currentBlockdim.x.getLoc(),
                                                   dim);
  };

  if (gridDimX.has_value())
    gpuLaunch.gridSizeXMutable().assign(createConstValue(gridDimX.value()));
  if (gridDimY.has_value())
    gpuLaunch.gridSizeYMutable().assign(createConstValue(gridDimY.value()));
  if (gridDimZ.has_value())
    gpuLaunch.gridSizeZMutable().assign(createConstValue(gridDimZ.value()));
  if (blockDimX.has_value())
    gpuLaunch.blockSizeXMutable().assign(createConstValue(blockDimX.value()));
  if (blockDimY.has_value())
    gpuLaunch.blockSizeYMutable().assign(createConstValue(blockDimY.value()));
  if (blockDimZ.has_value())
    gpuLaunch.blockSizeZMutable().assign(createConstValue(blockDimZ.value()));
  return success();
}

DiagnosedSilenceableFailure
transform::MapNestedForeachThreadToGpuThreads::applyToOne(
    Operation *target, SmallVectorImpl<Operation *> &results,
    transform::TransformState &state) {

  gpu::LaunchOp gpuLaunch = dyn_cast<gpu::LaunchOp>(target);
  if (!gpuLaunch) {
    target->emitError("Given target is not gpu.launch");
    return DiagnosedSilenceableFailure::definiteFailure();
  }

  SmallVector<int64_t> blockDim = extractFromI64ArrayAttr(getBlockDim());
  blockDim.resize(/*size=*/3, /*value=*/1);
  SimpleRewriter rewriter(getContext());
  rewriter.setInsertionPoint(target);
  auto walkResult = mlir::linalg::rewriteMapNestedForeachThreadToGpuThreads(
      rewriter, target, blockDim, getSyncAfterDistribute());
  if (walkResult.wasInterrupted())
    return DiagnosedSilenceableFailure(reportUnknownTransformError(target));

  LogicalResult result =
      alterGpuLaunch(rewriter, gpuLaunch, llvm::None, llvm::None, llvm::None,
                     blockDim[0], blockDim[1], blockDim[2]);
  if (failed(result))
    return DiagnosedSilenceableFailure::definiteFailure();

  results.assign({target});
  return DiagnosedSilenceableFailure(success());
}

//===----------------------------------------------------------------------===//
// MapNestedForeachThreadToGpuBlocks
//===----------------------------------------------------------------------===//

LogicalResult mlir::linalg::rewriteTopLevelForeachThreadToGpuBlocks(
    RewriterBase &rewriter, scf::ForeachThreadOp foreachThreadOp,
    function_ref<void(RewriterBase &, scf::ForeachThreadOp,
                      SmallVector<Value> &)>
        blockIdGenerator,
    SmallVector<int64_t> &gridDims) {
  if (foreachThreadOp.getNumResults() > 0)
    return foreachThreadOp->emitError(
        "only bufferized scf.foreach_thread lowers to gpu.block_id");
  if (foreachThreadOp.getNumThreads().size() > 3)
    return foreachThreadOp->emitError(
        "scf.foreach_thread with rank > 3 does not lower to gpu.block_id");

  // Step 0. Outline the compute workload region and set up the workload
  // operands.
  auto potentialGridDim = foreachThreadOp.getPermutedNumThreads(rewriter);
  if (failed(potentialGridDim) ||
      llvm::any_of(*potentialGridDim, [](OpFoldResult ofr) {
        return !getConstantIntValue(ofr).has_value();
      }))
    return foreachThreadOp->emitError("unsupported dynamic gridDim");

  for (OpFoldResult ofr : *potentialGridDim)
    gridDims.push_back(getConstantIntValue(ofr).value());

  SmallVector<Value> blockOps;
  blockIdGenerator(rewriter, foreachThreadOp, blockOps);

  // Step 1. Move the body of foreachThreadOp.
  // Erase the terminator first, it will not be used since we are on buffers.
  rewriter.eraseOp(foreachThreadOp.getTerminator());
  Block *targetBlock = foreachThreadOp->getBlock();
  Block::iterator insertionPoint = Block::iterator(foreachThreadOp);
  Block &sourceBlock = foreachThreadOp.getRegion().front();
  targetBlock->getOperations().splice(insertionPoint,
                                      sourceBlock.getOperations());

  // Step 2. RAUW thread indices to thread ops.
  SmallVector<Value> threadIndices =
      *foreachThreadOp.getPermutedThreadIndices();
  assert(blockOps.size() == 3 && "3 block id ops are required");
  for (auto it : llvm::zip(threadIndices, blockOps)) {
    Value val = std::get<0>(it);
    if (!val)
      continue;
    for (Operation *user : llvm::make_early_inc_range(val.getUsers())) {
      rewriter.updateRootInPlace(
          user, [&]() { user->replaceUsesOfWith(val, std::get<1>(it)); });
    }
  }

  // Step 3. Erase old op.
  rewriter.eraseOp(foreachThreadOp);

  return success();
}

FailureOr<scf::ForeachThreadOp>
mlir::linalg::findTopLevelForeachThreadOp(Operation *target) {
  scf::ForeachThreadOp topLevelForeachThreadOp;
  auto walkResult = target->walk([&](scf::ForeachThreadOp foreachThreadOp) {
    if (foreachThreadOp->getParentOfType<scf::ForeachThreadOp>())
      return WalkResult::advance();
    if (topLevelForeachThreadOp)
      // TODO Handle multiple foreach if there is no dependences between them
      return WalkResult::interrupt();
    topLevelForeachThreadOp = foreachThreadOp;
    return WalkResult::advance();
  });

  if (walkResult.wasInterrupted())
    return target->emitError(
        "could not find a unique topLevel scf.foreach_thread");

  return topLevelForeachThreadOp;
}

/// Create gpuLauncOp with given kernel configurations
static FailureOr<gpu::LaunchOp>
createGpuLaunch(RewriterBase &rewriter, Location loc,
                Optional<int64_t> gridDimX = llvm::None,
                Optional<int64_t> gridDimY = llvm::None,
                Optional<int64_t> gridDimZ = llvm::None,
                Optional<int64_t> blockDimX = llvm::None,
                Optional<int64_t> blockDimY = llvm::None,
                Optional<int64_t> blockDimZ = llvm::None) {
  if (failed(checkGpuLimits(gridDimX, gridDimY, gridDimZ, blockDimX, blockDimY,
                            blockDimZ)))
    return failure();
  auto createConstant = [&](int dim) {
    return rewriter.create<arith::ConstantIndexOp>(loc, dim);
  };
  Value one = createConstant(1);
  Value gridSizeX =
      gridDimX.has_value() ? createConstant(gridDimX.value()) : one;
  Value gridSizeY =
      gridDimY.has_value() ? createConstant(gridDimY.value()) : one;
  Value gridSizeZ =
      gridDimZ.has_value() ? createConstant(gridDimZ.value()) : one;
  Value blockSizeX =
      blockDimX.has_value() ? createConstant(blockDimX.value()) : one;
  Value blockSizeY =
      blockDimY.has_value() ? createConstant(blockDimY.value()) : one;
  Value blockSizeZ =
      blockDimZ.has_value() ? createConstant(blockDimZ.value()) : one;
  auto launchOp = rewriter.create<gpu::LaunchOp>(
      loc, gridSizeX, gridSizeY, gridSizeZ, blockSizeX, blockSizeY, blockSizeZ);
  rewriter.setInsertionPointToEnd(&launchOp.body().front());
  rewriter.create<gpu::TerminatorOp>(loc);
  return launchOp;
}

/// This is an helper that is only used in
/// rewriteTopLevelForeachThreadToGpuBlocks. It generates GPU dialects block_id
static void generateGpuBlockIds(RewriterBase &rewriter,
                                scf::ForeachThreadOp foreachOp,
                                SmallVector<Value> &blockOps) {
  Location loc = foreachOp->getLoc();
  OpBuilder::InsertionGuard guard(rewriter);
  rewriter.setInsertionPoint(foreachOp);
  IndexType indexType = rewriter.getIndexType();
  SmallVector<gpu::Dimension> gpuDims{gpu::Dimension::x, gpu::Dimension::y,
                                      gpu::Dimension::z};
  for (int64_t idx : llvm::seq<int64_t>(0, gpuDims.size())) {
    blockOps.push_back(
        rewriter.create<gpu::BlockIdOp>(loc, indexType, gpuDims[idx]));
  }
}

DiagnosedSilenceableFailure
transform::MapNestedForeachThreadToGpuBlocks::applyToOne(
    Operation *target, SmallVectorImpl<Operation *> &results,
    transform::TransformState &state) {
  gpu::LaunchOp gpuLaunch = dyn_cast<gpu::LaunchOp>(target);
  SimpleRewriter rewriter(getContext());

  if (!getGenerateGpuLaunch() && !gpuLaunch) {
    target->emitError("Given target is not gpu.launch, set "
                      "`generate_gpu_launch` attribute");
    return DiagnosedSilenceableFailure::definiteFailure();
  }

  auto res = mlir::linalg::findTopLevelForeachThreadOp(target);
  if (failed(res))
    return DiagnosedSilenceableFailure(reportUnknownTransformError(target));

  scf::ForeachThreadOp topLevelForeachThreadOp = *res;
  OpBuilder::InsertionGuard guard(rewriter);
  rewriter.setInsertionPoint(topLevelForeachThreadOp);

  // Generate gpu launch here and move the foreach_thread inside
  if (getGenerateGpuLaunch()) {
    FailureOr<gpu::LaunchOp> maybeGpuLaunch =
        createGpuLaunch(rewriter, target->getLoc());
    if (failed(maybeGpuLaunch))
      return DiagnosedSilenceableFailure(reportUnknownTransformError(target));
    gpuLaunch = *maybeGpuLaunch;
    rewriter.setInsertionPointToStart(&gpuLaunch.body().front());
    Operation *newForeachThreadOp = rewriter.clone(*topLevelForeachThreadOp);
    rewriter.eraseOp(topLevelForeachThreadOp);
    topLevelForeachThreadOp =
        dyn_cast<scf::ForeachThreadOp>(newForeachThreadOp);
  }

  SmallVector<int64_t> gridDim = extractFromI64ArrayAttr(getGridDim());
  if (failed(mlir::linalg::rewriteTopLevelForeachThreadToGpuBlocks(
          rewriter, topLevelForeachThreadOp, generateGpuBlockIds, gridDim)))
    return DiagnosedSilenceableFailure(reportUnknownTransformError(target));

  if (failed(alterGpuLaunch(rewriter, gpuLaunch, gridDim[0], gridDim[1],
                            gridDim[2])))
    return DiagnosedSilenceableFailure::definiteFailure();

  results.assign({gpuLaunch});
  return DiagnosedSilenceableFailure(success());
}

//===----------------------------------------------------------------------===//
// TileToForeachThreadOp
//===----------------------------------------------------------------------===//

DiagnosedSilenceableFailure transform::tileToForeachThreadOpImpl(
    RewriterBase &rewriter, transform::TransformState &state,
    TransformOpInterface transformOp, ArrayRef<Operation *> targets,
    ArrayRef<OpFoldResult> mixedNumThreads,
    ArrayRef<OpFoldResult> mixedTileSizes, Optional<ArrayAttr> threadDimMapping,
    SmallVector<Operation *> &tileOps, SmallVector<Operation *> &tiledOps) {

=======
DiagnosedSilenceableFailure transform::tileToForeachThreadOpImpl(
    RewriterBase &rewriter, transform::TransformState &state,
    TransformOpInterface transformOp, ArrayRef<Operation *> targets,
    ArrayRef<OpFoldResult> mixedNumThreads,
    ArrayRef<OpFoldResult> mixedTileSizes, Optional<ArrayAttr> threadDimMapping,
    SmallVector<Operation *> &tileOps, SmallVector<Operation *> &tiledOps) {

>>>>>>> f788a4d7
  if (targets.empty())
    return DiagnosedSilenceableFailure(success());

  // Given a list of OpFoldResults that are either index attrs or op handles,
  // return a list of OpFoldResults where all op handles are replaced with the
  // first (and only) OpResult of that payload op. (There must be exactly one
  // mapped payload op and it must have exactly one index result.)
  auto getOpResultsOrIndexAttrs =
      [&](SmallVector<OpFoldResult> &result,
          ArrayRef<OpFoldResult> opHandlesOrIndexAttrs) {
        for (OpFoldResult ofr : opHandlesOrIndexAttrs) {
          if (ofr.is<Attribute>()) {
            result.push_back(ofr);
            continue;
          }
          ArrayRef<Operation *> dynamicNumThreads =
              state.getPayloadOps(ofr.get<Value>());
          if (dynamicNumThreads.size() != 1) {
            DiagnosedSilenceableFailure diag =
                transformOp.emitSilenceableError()
                << "handle must be mapped to exactly 1 payload op";
            diag.attachNote(ofr.get<Value>().getLoc())
                << "mapped to " << dynamicNumThreads.size() << " ops";
            return diag;
          }
          Operation *op = dynamicNumThreads[0];
          if (op->getNumResults() != 1 ||
              !op->getResult(0).getType().isIndex()) {
            DiagnosedSilenceableFailure diag =
                transformOp.emitSilenceableError()
                << "payload op must have exactly 1 index result";
            diag.attachNote(op->getLoc())
                << "has " << op->getNumResults() << " results";
            return diag;
          }
          result.push_back(op->getResult(0));
        }

        return DiagnosedSilenceableFailure(success());
      };

  // getMixedNumThreads are OpFoldResults[index attributes or PDL operation].
  // Convert to OpFoldResults[index attributes or payload op].
  SmallVector<OpFoldResult> numThreads;
  DiagnosedSilenceableFailure status =
      getOpResultsOrIndexAttrs(numThreads, mixedNumThreads);
  if (!status.succeeded())
    return status;

  // getMixedTileSizes are OpFoldResults[index attributes or PDL operation].
  // Convert to OpFoldResults[index attributes or payload op].
  SmallVector<OpFoldResult> tileSizes;
  status = getOpResultsOrIndexAttrs(tileSizes, mixedTileSizes);
  if (!status.succeeded())
    return status;

  // Transform all targets one by one.
  for (Operation *target : targets) {
    auto tilableOp = dyn_cast<TilingInterface>(target);
    if (!tilableOp) {
      DiagnosedSilenceableFailure diag =
          transformOp.emitSilenceableError()
          << "only TilingInterface ops are supported";
      diag.attachNote(target->getLoc()) << "target op";
      return diag;
    }
    rewriter.setInsertionPoint(tilableOp);
    auto maybeThreadDimMappingAttr = threadDimMapping;
    auto dimMapping = llvm::to_vector(
        maybeThreadDimMappingAttr
            ? extractFromI64ArrayAttr(*maybeThreadDimMappingAttr)
            : ArrayRef<int64_t>{});

    FailureOr<linalg::ForeachThreadTilingResult> tilingResult = failure();
    if (!mixedNumThreads.empty()) {
      tilingResult = linalg::tileToForeachThreadOp(rewriter, tilableOp,
                                                   numThreads, dimMapping);
    } else {
      tilingResult = linalg::tileToForeachThreadOpUsingTileSizes(
          rewriter, tilableOp, tileSizes, dimMapping);
    }

    if (failed(tilingResult))
      return transformOp.emitDefaultSilenceableFailure(tilableOp);
    rewriter.replaceOp(tilableOp, tilingResult->tileOp->getResults());

    tileOps.push_back(tilingResult->tileOp);
    tiledOps.push_back(tilingResult->tiledOp);
  }
  return DiagnosedSilenceableFailure(success());
}

DiagnosedSilenceableFailure transform::TileToForeachThreadOp::apply(
    transform::TransformResults &transformResults,
    transform::TransformState &state) {
  IRRewriter rewriter(getContext());
  ArrayRef<Operation *> targets = state.getPayloadOps(getTarget());

  // Result payload ops.
  SmallVector<Operation *> tileOps;
  SmallVector<Operation *> tiledOps;

  DiagnosedSilenceableFailure diag = tileToForeachThreadOpImpl(
      rewriter, state, cast<TransformOpInterface>(getOperation()), targets,
      getMixedNumThreads(), getMixedTileSizes(), getThreadDimMapping(), tileOps,
      tiledOps);

  if (!diag.succeeded())
    return diag;

  transformResults.set(getForeachThreadOp().cast<OpResult>(), tileOps);
  transformResults.set(getTiledOp().cast<OpResult>(), tiledOps);

  return DiagnosedSilenceableFailure(success());
}

void transform::TileToForeachThreadOp::getEffects(
    SmallVectorImpl<MemoryEffects::EffectInstance> &effects) {
  consumesHandle(getTarget(), effects);
  onlyReadsHandle(getTileSizes(), effects);
  onlyReadsHandle(getNumThreads(), effects);
  producesHandle(getResults(), effects);
}

SmallVector<OpFoldResult> TileToForeachThreadOp::getMixedNumThreads() {
  return getMixedSizes(getStaticNumThreads(), getNumThreads());
}

SmallVector<OpFoldResult> TileToForeachThreadOp::getMixedTileSizes() {
  return getMixedSizes(getStaticTileSizes(), getTileSizes());
}

LogicalResult TileToForeachThreadOp::verify() {
  if (getMixedNumThreads().empty() == getMixedTileSizes().empty())
    return emitOpError("either num_threads or tile_sizes must be specified");
  return success();
}

//===----------------------------------------------------------------------===//
// VectorizeOp
//===----------------------------------------------------------------------===//

namespace {
/// This is an helper only to call vectorize via a pattern inside of
/// VectorizeOp::applyToOne.
struct VectorizationPattern : public RewritePattern {
  explicit VectorizationPattern(MLIRContext *context)
      : RewritePattern(MatchAnyOpTypeTag(), /*benefit=*/1, context) {}
  LogicalResult matchAndRewrite(Operation *op,
                                PatternRewriter &rewriter) const override {
    LinalgOp linalgOp = dyn_cast<LinalgOp>(op);
    if (!linalgOp)
      return failure();
    return vectorize(rewriter, linalgOp);
  }
};
} // namespace

DiagnosedSilenceableFailure
transform::VectorizeOp::applyToOne(Operation *target,
                                   SmallVectorImpl<Operation *> &results,
                                   transform::TransformState &state) {
  if (!target->hasTrait<OpTrait::IsIsolatedFromAbove>()) {
    auto diag = this->emitOpError("requires isolated-from-above targets");
    diag.attachNote(target->getLoc()) << "non-isolated target";
    return DiagnosedSilenceableFailure::definiteFailure();
  }

  MLIRContext *ctx = getContext();
  RewritePatternSet patterns(ctx);
  patterns.add<VectorizationPattern>(ctx);

  if (!getDisableTransferPermutationMapLoweringPatterns())
    vector::populateVectorTransferPermutationMapLoweringPatterns(patterns);

  if (!getDisableMultiReductionToContractPatterns())
    vector::populateVectorReductionToContractPatterns(patterns);

  patterns.add<linalg::LinalgCopyVTRForwardingPattern,
               linalg::LinalgCopyVTWForwardingPattern>(ctx,
                                                       /*benefit=*/2);
  vector::TransferReadOp::getCanonicalizationPatterns(patterns, ctx);
  vector::TransferWriteOp::getCanonicalizationPatterns(patterns, ctx);

  patterns.add<CopyVectorizationPattern>(ctx);

  if (getVectorizePadding())
    linalg::populatePadOpVectorizationPatterns(patterns);

  if (failed(applyPatternsAndFoldGreedily(target, std::move(patterns))))
    return DiagnosedSilenceableFailure(reportUnknownTransformError(target));

  results.push_back(target);
  return DiagnosedSilenceableFailure(success());
}

//===----------------------------------------------------------------------===//
// Transform op registration
//===----------------------------------------------------------------------===//

namespace {
/// Registers new ops and declares PDL as dependent dialect since the
/// additional ops are using PDL types for operands and results.
class LinalgTransformDialectExtension
    : public transform::TransformDialectExtension<
          LinalgTransformDialectExtension> {
public:
  using Base::Base;

  void init() {
    declareDependentDialect<pdl::PDLDialect>();
    declareDependentDialect<LinalgDialect>();
    declareGeneratedDialect<AffineDialect>();
    declareGeneratedDialect<arith::ArithDialect>();
    declareGeneratedDialect<scf::SCFDialect>();
    declareGeneratedDialect<vector::VectorDialect>();
    declareGeneratedDialect<gpu::GPUDialect>();

    registerTransformOps<
#define GET_OP_LIST
#include "mlir/Dialect/Linalg/TransformOps/LinalgTransformOps.cpp.inc"
        >();
  }
};
} // namespace

#include "mlir/Dialect/Linalg/TransformOps/LinalgTransformOpsEnums.cpp.inc"

#define GET_OP_CLASSES
#include "mlir/Dialect/Linalg/TransformOps/LinalgTransformOps.cpp.inc"

void mlir::linalg::registerTransformDialectExtension(
    DialectRegistry &registry) {
  registry.addExtensions<LinalgTransformDialectExtension>();
}<|MERGE_RESOLUTION|>--- conflicted
+++ resolved
@@ -10,11 +10,7 @@
 
 #include "mlir/AsmParser/AsmParser.h"
 #include "mlir/Dialect/Affine/IR/AffineOps.h"
-<<<<<<< HEAD
-#include "mlir/Dialect/Arithmetic/IR/Arithmetic.h"
-=======
 #include "mlir/Dialect/Arith/IR/Arith.h"
->>>>>>> f788a4d7
 #include "mlir/Dialect/GPU/IR/GPUDialect.h"
 #include "mlir/Dialect/Linalg/IR/Linalg.h"
 #include "mlir/Dialect/Linalg/Transforms/Transforms.h"
@@ -498,7 +494,6 @@
     if (tiled) {
       fusedOps.push_back(tiled);
       continue;
-<<<<<<< HEAD
     }
 
     Operation *tiledContainingOpOperand =
@@ -516,25 +511,6 @@
       continue;
     }
 
-=======
-    }
-
-    Operation *tiledContainingOpOperand =
-        tileAndFuseFirstExtractUseThroughContainingOpBlockArgument(
-            rewriter, diag, producerOp, containingOp);
-    if (tiledContainingOpOperand) {
-      fusedOps.push_back(tiledContainingOpOperand);
-      continue;
-    }
-
-    Operation *cloned =
-        cloneAndFuseFirstUse(rewriter, diag, producerOp, containingOp);
-    if (cloned) {
-      fusedOps.push_back(cloned);
-      continue;
-    }
-
->>>>>>> f788a4d7
     return DiagnosedSilenceableFailure::silenceableFailure(std::move(diag));
   }
 
@@ -1192,390 +1168,6 @@
 }
 
 //===----------------------------------------------------------------------===//
-// MapNestedForeachThreadToGpuThreads
-//===----------------------------------------------------------------------===//
-
-<<<<<<< HEAD
-/// Searches `scf.foreach_thread` ops nested under `target` and maps each such
-/// op to GPU threads. Mapping is one-to-one and the induction variables of
-/// `scf.foreach_thread` are rewritten to gpu.thread_id according to the
-/// thread_dim_apping attribute. Sibling `scf.foreach_thread` are supported in
-/// which case, the union of the number of threads is computed and may result in
-/// predication. Dynamic, `scf.foreach_thread` trip counts are currently not
-/// supported. Dynamic block dim sizes are currently not supported.
-static FailureOr<SmallVector<OpFoldResult>> rewriteOneForeachThreadToGpuThreads(
-    RewriterBase &rewriter, scf::ForeachThreadOp foreachThreadOp,
-    const SmallVector<int64_t> &globalBlockDims, bool syncAfterDistribute) {
-  if (foreachThreadOp.getNumResults() > 0)
-    return foreachThreadOp->emitError(
-        "only bufferized scf.foreach_thread lowers to gpu.thread");
-  if (foreachThreadOp.getNumThreads().size() > 3)
-    return foreachThreadOp->emitError(
-        "scf.foreach_thread with rank > 3 does not lower to gpu.thread");
-
-  auto potentialBlockDim = foreachThreadOp.getPermutedNumThreads(rewriter);
-  if (failed(potentialBlockDim) ||
-      llvm::any_of(*potentialBlockDim, [](OpFoldResult ofr) {
-        return !getConstantIntValue(ofr).has_value();
-      }))
-    return foreachThreadOp->emitError("unsupported dynamic blockdim size");
-
-  SmallVector<int64_t> blockDim =
-      llvm::to_vector(llvm::map_range(*potentialBlockDim, [](OpFoldResult ofr) {
-        return getConstantIntValue(ofr).value();
-      }));
-
-  // Step 1. Create the gpu.thread ops
-  Location loc = foreachThreadOp.getLoc();
-  IndexType indexType = rewriter.getIndexType();
-
-  SmallVector<gpu::Dimension> gpuDims{gpu::Dimension::x, gpu::Dimension::y,
-                                      gpu::Dimension::z};
-  SmallVector<Value> threadOps;
-  for (int64_t idx : llvm::seq<int64_t>(0, blockDim.size())) {
-    threadOps.push_back(
-        rewriter.create<gpu::ThreadIdOp>(loc, indexType, gpuDims[idx]));
-  }
-  // Step 2. Maybe create conditionals to predicate the region.
-  Value predicate;
-  for (auto [threadId, blockDim, globalBlockDim] :
-       llvm::zip(threadOps, blockDim, globalBlockDims)) {
-    if (blockDim > globalBlockDim) {
-      return foreachThreadOp.emitOpError("blockDim size overflow: ")
-             << blockDim << " > " << globalBlockDim;
-    }
-    if (blockDim == globalBlockDim)
-      continue;
-    Value tmpPredicate = rewriter.create<arith::CmpIOp>(
-        loc, arith::CmpIPredicate::ult, threadId,
-        rewriter.create<arith::ConstantIndexOp>(loc, blockDim));
-    predicate =
-        predicate ? rewriter.create<arith::AndIOp>(loc, predicate, tmpPredicate)
-                  : tmpPredicate;
-  }
-
-  // Step 3. Move the body of foreachThreadOp.
-  // Erase the terminator first, it will not be used.
-  rewriter.eraseOp(foreachThreadOp.getTerminator());
-  Block *targetBlock;
-  Block::iterator insertionPoint;
-  if (predicate) {
-    // Step 3.a. If predicated, move at the beginning.
-    auto ifOp =
-        rewriter.create<scf::IfOp>(loc, predicate, /*withElseRegion=*/false);
-    targetBlock = ifOp.thenBlock();
-    insertionPoint = ifOp.thenBlock()->begin();
-  } else {
-    // Step 3.a. Otherwise, move inline just before foreachThreadOp.
-    targetBlock = foreachThreadOp->getBlock();
-    insertionPoint = Block::iterator(foreachThreadOp);
-  }
-  Block &sourceBlock = foreachThreadOp.getRegion().front();
-  targetBlock->getOperations().splice(insertionPoint,
-                                      sourceBlock.getOperations());
-
-  // Step 4. RAUW thread indices to thread ops.
-  SmallVector<Value> threadIndices =
-      *foreachThreadOp.getPermutedThreadIndices();
-  for (auto it : llvm::zip(threadIndices, threadOps)) {
-    Value val = std::get<0>(it);
-    if (!val)
-      continue;
-    for (Operation *user : llvm::make_early_inc_range(val.getUsers())) {
-      rewriter.updateRootInPlace(
-          user, [&]() { user->replaceUsesOfWith(val, std::get<1>(it)); });
-    }
-  }
-
-  // Step 5. syncthreads.
-  // TODO: Need warpsync
-  if (syncAfterDistribute)
-    rewriter.create<gpu::BarrierOp>(loc);
-
-  // Step 6. Erase old op.
-  rewriter.eraseOp(foreachThreadOp);
-
-  return *potentialBlockDim;
-}
-
-mlir::WalkResult mlir::linalg::rewriteMapNestedForeachThreadToGpuThreads(
-    RewriterBase &rewriter, Operation *target,
-    const SmallVector<int64_t> &blockDim, bool syncAfterDistribute) {
-  auto walkResult = target->walk([&](scf::ForeachThreadOp foreachThreadOp) {
-    rewriter.setInsertionPoint(foreachThreadOp);
-    if (failed(rewriteOneForeachThreadToGpuThreads(
-            rewriter, foreachThreadOp, blockDim, syncAfterDistribute)))
-      return WalkResult::interrupt();
-    return WalkResult::advance();
-  });
-  return walkResult;
-}
-
-static LogicalResult
-checkGpuLimits(Optional<int64_t> gridDimX, Optional<int64_t> gridDimY,
-               Optional<int64_t> gridDimZ, Optional<int64_t> blockDimX,
-               Optional<int64_t> blockDimY, Optional<int64_t> blockDimZ) {
-  // TODO The limits should live in the gpu dialect, but it's not like that
-  // right now. Read them in the common gpu dialect
-  if ((blockDimX.value_or(1) * blockDimY.value_or(1) * blockDimZ.value_or(1)) >
-          1024 ||
-      gridDimY.value_or(1) > 65535 || gridDimZ.value_or(1) > 65535 ||
-      gridDimX.value_or(1) > 2147483647)
-    return failure();
-  return success();
-}
-
-/// Alter grid or block dimensions of the given kernel
-static LogicalResult alterGpuLaunch(SimpleRewriter &rewriter,
-                                    gpu::LaunchOp gpuLaunch,
-                                    Optional<int64_t> gridDimX = llvm::None,
-                                    Optional<int64_t> gridDimY = llvm::None,
-                                    Optional<int64_t> gridDimZ = llvm::None,
-                                    Optional<int64_t> blockDimX = llvm::None,
-                                    Optional<int64_t> blockDimY = llvm::None,
-                                    Optional<int64_t> blockDimZ = llvm::None) {
-  if (failed(checkGpuLimits(gridDimX, gridDimY, gridDimZ, blockDimX, blockDimY,
-                            blockDimZ))) {
-    gpuLaunch->emitError(
-        "Requested kernel thread configuration is larger than the limits");
-    return failure();
-  }
-
-  gpu::KernelDim3 currentBlockdim = gpuLaunch.getBlockSizeOperandValues();
-  OpBuilder::InsertionGuard guard(rewriter);
-  rewriter.setInsertionPointAfterValue(currentBlockdim.x);
-  auto createConstValue = [&](int dim) {
-    return rewriter.create<arith::ConstantIndexOp>(currentBlockdim.x.getLoc(),
-                                                   dim);
-  };
-
-  if (gridDimX.has_value())
-    gpuLaunch.gridSizeXMutable().assign(createConstValue(gridDimX.value()));
-  if (gridDimY.has_value())
-    gpuLaunch.gridSizeYMutable().assign(createConstValue(gridDimY.value()));
-  if (gridDimZ.has_value())
-    gpuLaunch.gridSizeZMutable().assign(createConstValue(gridDimZ.value()));
-  if (blockDimX.has_value())
-    gpuLaunch.blockSizeXMutable().assign(createConstValue(blockDimX.value()));
-  if (blockDimY.has_value())
-    gpuLaunch.blockSizeYMutable().assign(createConstValue(blockDimY.value()));
-  if (blockDimZ.has_value())
-    gpuLaunch.blockSizeZMutable().assign(createConstValue(blockDimZ.value()));
-  return success();
-}
-
-DiagnosedSilenceableFailure
-transform::MapNestedForeachThreadToGpuThreads::applyToOne(
-    Operation *target, SmallVectorImpl<Operation *> &results,
-    transform::TransformState &state) {
-
-  gpu::LaunchOp gpuLaunch = dyn_cast<gpu::LaunchOp>(target);
-  if (!gpuLaunch) {
-    target->emitError("Given target is not gpu.launch");
-    return DiagnosedSilenceableFailure::definiteFailure();
-  }
-
-  SmallVector<int64_t> blockDim = extractFromI64ArrayAttr(getBlockDim());
-  blockDim.resize(/*size=*/3, /*value=*/1);
-  SimpleRewriter rewriter(getContext());
-  rewriter.setInsertionPoint(target);
-  auto walkResult = mlir::linalg::rewriteMapNestedForeachThreadToGpuThreads(
-      rewriter, target, blockDim, getSyncAfterDistribute());
-  if (walkResult.wasInterrupted())
-    return DiagnosedSilenceableFailure(reportUnknownTransformError(target));
-
-  LogicalResult result =
-      alterGpuLaunch(rewriter, gpuLaunch, llvm::None, llvm::None, llvm::None,
-                     blockDim[0], blockDim[1], blockDim[2]);
-  if (failed(result))
-    return DiagnosedSilenceableFailure::definiteFailure();
-
-  results.assign({target});
-  return DiagnosedSilenceableFailure(success());
-}
-
-//===----------------------------------------------------------------------===//
-// MapNestedForeachThreadToGpuBlocks
-//===----------------------------------------------------------------------===//
-
-LogicalResult mlir::linalg::rewriteTopLevelForeachThreadToGpuBlocks(
-    RewriterBase &rewriter, scf::ForeachThreadOp foreachThreadOp,
-    function_ref<void(RewriterBase &, scf::ForeachThreadOp,
-                      SmallVector<Value> &)>
-        blockIdGenerator,
-    SmallVector<int64_t> &gridDims) {
-  if (foreachThreadOp.getNumResults() > 0)
-    return foreachThreadOp->emitError(
-        "only bufferized scf.foreach_thread lowers to gpu.block_id");
-  if (foreachThreadOp.getNumThreads().size() > 3)
-    return foreachThreadOp->emitError(
-        "scf.foreach_thread with rank > 3 does not lower to gpu.block_id");
-
-  // Step 0. Outline the compute workload region and set up the workload
-  // operands.
-  auto potentialGridDim = foreachThreadOp.getPermutedNumThreads(rewriter);
-  if (failed(potentialGridDim) ||
-      llvm::any_of(*potentialGridDim, [](OpFoldResult ofr) {
-        return !getConstantIntValue(ofr).has_value();
-      }))
-    return foreachThreadOp->emitError("unsupported dynamic gridDim");
-
-  for (OpFoldResult ofr : *potentialGridDim)
-    gridDims.push_back(getConstantIntValue(ofr).value());
-
-  SmallVector<Value> blockOps;
-  blockIdGenerator(rewriter, foreachThreadOp, blockOps);
-
-  // Step 1. Move the body of foreachThreadOp.
-  // Erase the terminator first, it will not be used since we are on buffers.
-  rewriter.eraseOp(foreachThreadOp.getTerminator());
-  Block *targetBlock = foreachThreadOp->getBlock();
-  Block::iterator insertionPoint = Block::iterator(foreachThreadOp);
-  Block &sourceBlock = foreachThreadOp.getRegion().front();
-  targetBlock->getOperations().splice(insertionPoint,
-                                      sourceBlock.getOperations());
-
-  // Step 2. RAUW thread indices to thread ops.
-  SmallVector<Value> threadIndices =
-      *foreachThreadOp.getPermutedThreadIndices();
-  assert(blockOps.size() == 3 && "3 block id ops are required");
-  for (auto it : llvm::zip(threadIndices, blockOps)) {
-    Value val = std::get<0>(it);
-    if (!val)
-      continue;
-    for (Operation *user : llvm::make_early_inc_range(val.getUsers())) {
-      rewriter.updateRootInPlace(
-          user, [&]() { user->replaceUsesOfWith(val, std::get<1>(it)); });
-    }
-  }
-
-  // Step 3. Erase old op.
-  rewriter.eraseOp(foreachThreadOp);
-
-  return success();
-}
-
-FailureOr<scf::ForeachThreadOp>
-mlir::linalg::findTopLevelForeachThreadOp(Operation *target) {
-  scf::ForeachThreadOp topLevelForeachThreadOp;
-  auto walkResult = target->walk([&](scf::ForeachThreadOp foreachThreadOp) {
-    if (foreachThreadOp->getParentOfType<scf::ForeachThreadOp>())
-      return WalkResult::advance();
-    if (topLevelForeachThreadOp)
-      // TODO Handle multiple foreach if there is no dependences between them
-      return WalkResult::interrupt();
-    topLevelForeachThreadOp = foreachThreadOp;
-    return WalkResult::advance();
-  });
-
-  if (walkResult.wasInterrupted())
-    return target->emitError(
-        "could not find a unique topLevel scf.foreach_thread");
-
-  return topLevelForeachThreadOp;
-}
-
-/// Create gpuLauncOp with given kernel configurations
-static FailureOr<gpu::LaunchOp>
-createGpuLaunch(RewriterBase &rewriter, Location loc,
-                Optional<int64_t> gridDimX = llvm::None,
-                Optional<int64_t> gridDimY = llvm::None,
-                Optional<int64_t> gridDimZ = llvm::None,
-                Optional<int64_t> blockDimX = llvm::None,
-                Optional<int64_t> blockDimY = llvm::None,
-                Optional<int64_t> blockDimZ = llvm::None) {
-  if (failed(checkGpuLimits(gridDimX, gridDimY, gridDimZ, blockDimX, blockDimY,
-                            blockDimZ)))
-    return failure();
-  auto createConstant = [&](int dim) {
-    return rewriter.create<arith::ConstantIndexOp>(loc, dim);
-  };
-  Value one = createConstant(1);
-  Value gridSizeX =
-      gridDimX.has_value() ? createConstant(gridDimX.value()) : one;
-  Value gridSizeY =
-      gridDimY.has_value() ? createConstant(gridDimY.value()) : one;
-  Value gridSizeZ =
-      gridDimZ.has_value() ? createConstant(gridDimZ.value()) : one;
-  Value blockSizeX =
-      blockDimX.has_value() ? createConstant(blockDimX.value()) : one;
-  Value blockSizeY =
-      blockDimY.has_value() ? createConstant(blockDimY.value()) : one;
-  Value blockSizeZ =
-      blockDimZ.has_value() ? createConstant(blockDimZ.value()) : one;
-  auto launchOp = rewriter.create<gpu::LaunchOp>(
-      loc, gridSizeX, gridSizeY, gridSizeZ, blockSizeX, blockSizeY, blockSizeZ);
-  rewriter.setInsertionPointToEnd(&launchOp.body().front());
-  rewriter.create<gpu::TerminatorOp>(loc);
-  return launchOp;
-}
-
-/// This is an helper that is only used in
-/// rewriteTopLevelForeachThreadToGpuBlocks. It generates GPU dialects block_id
-static void generateGpuBlockIds(RewriterBase &rewriter,
-                                scf::ForeachThreadOp foreachOp,
-                                SmallVector<Value> &blockOps) {
-  Location loc = foreachOp->getLoc();
-  OpBuilder::InsertionGuard guard(rewriter);
-  rewriter.setInsertionPoint(foreachOp);
-  IndexType indexType = rewriter.getIndexType();
-  SmallVector<gpu::Dimension> gpuDims{gpu::Dimension::x, gpu::Dimension::y,
-                                      gpu::Dimension::z};
-  for (int64_t idx : llvm::seq<int64_t>(0, gpuDims.size())) {
-    blockOps.push_back(
-        rewriter.create<gpu::BlockIdOp>(loc, indexType, gpuDims[idx]));
-  }
-}
-
-DiagnosedSilenceableFailure
-transform::MapNestedForeachThreadToGpuBlocks::applyToOne(
-    Operation *target, SmallVectorImpl<Operation *> &results,
-    transform::TransformState &state) {
-  gpu::LaunchOp gpuLaunch = dyn_cast<gpu::LaunchOp>(target);
-  SimpleRewriter rewriter(getContext());
-
-  if (!getGenerateGpuLaunch() && !gpuLaunch) {
-    target->emitError("Given target is not gpu.launch, set "
-                      "`generate_gpu_launch` attribute");
-    return DiagnosedSilenceableFailure::definiteFailure();
-  }
-
-  auto res = mlir::linalg::findTopLevelForeachThreadOp(target);
-  if (failed(res))
-    return DiagnosedSilenceableFailure(reportUnknownTransformError(target));
-
-  scf::ForeachThreadOp topLevelForeachThreadOp = *res;
-  OpBuilder::InsertionGuard guard(rewriter);
-  rewriter.setInsertionPoint(topLevelForeachThreadOp);
-
-  // Generate gpu launch here and move the foreach_thread inside
-  if (getGenerateGpuLaunch()) {
-    FailureOr<gpu::LaunchOp> maybeGpuLaunch =
-        createGpuLaunch(rewriter, target->getLoc());
-    if (failed(maybeGpuLaunch))
-      return DiagnosedSilenceableFailure(reportUnknownTransformError(target));
-    gpuLaunch = *maybeGpuLaunch;
-    rewriter.setInsertionPointToStart(&gpuLaunch.body().front());
-    Operation *newForeachThreadOp = rewriter.clone(*topLevelForeachThreadOp);
-    rewriter.eraseOp(topLevelForeachThreadOp);
-    topLevelForeachThreadOp =
-        dyn_cast<scf::ForeachThreadOp>(newForeachThreadOp);
-  }
-
-  SmallVector<int64_t> gridDim = extractFromI64ArrayAttr(getGridDim());
-  if (failed(mlir::linalg::rewriteTopLevelForeachThreadToGpuBlocks(
-          rewriter, topLevelForeachThreadOp, generateGpuBlockIds, gridDim)))
-    return DiagnosedSilenceableFailure(reportUnknownTransformError(target));
-
-  if (failed(alterGpuLaunch(rewriter, gpuLaunch, gridDim[0], gridDim[1],
-                            gridDim[2])))
-    return DiagnosedSilenceableFailure::definiteFailure();
-
-  results.assign({gpuLaunch});
-  return DiagnosedSilenceableFailure(success());
-}
-
-//===----------------------------------------------------------------------===//
 // TileToForeachThreadOp
 //===----------------------------------------------------------------------===//
 
@@ -1586,15 +1178,6 @@
     ArrayRef<OpFoldResult> mixedTileSizes, Optional<ArrayAttr> threadDimMapping,
     SmallVector<Operation *> &tileOps, SmallVector<Operation *> &tiledOps) {
 
-=======
-DiagnosedSilenceableFailure transform::tileToForeachThreadOpImpl(
-    RewriterBase &rewriter, transform::TransformState &state,
-    TransformOpInterface transformOp, ArrayRef<Operation *> targets,
-    ArrayRef<OpFoldResult> mixedNumThreads,
-    ArrayRef<OpFoldResult> mixedTileSizes, Optional<ArrayAttr> threadDimMapping,
-    SmallVector<Operation *> &tileOps, SmallVector<Operation *> &tiledOps) {
-
->>>>>>> f788a4d7
   if (targets.empty())
     return DiagnosedSilenceableFailure(success());
 
