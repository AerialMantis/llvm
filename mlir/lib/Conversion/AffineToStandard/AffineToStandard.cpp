//===- AffineToStandard.cpp - Lower affine constructs to primitives -------===//
//
// Part of the LLVM Project, under the Apache License v2.0 with LLVM Exceptions.
// See https://llvm.org/LICENSE.txt for license information.
// SPDX-License-Identifier: Apache-2.0 WITH LLVM-exception
//
//===----------------------------------------------------------------------===//
//
// This file lowers affine constructs (If and For statements, AffineApply
// operations) within a function into their standard If and For equivalent ops.
//
//===----------------------------------------------------------------------===//

#include "mlir/Conversion/AffineToStandard/AffineToStandard.h"

#include "../PassDetail.h"
#include "mlir/Dialect/Affine/IR/AffineOps.h"
#include "mlir/Dialect/Affine/Utils.h"
#include "mlir/Dialect/MemRef/IR/MemRef.h"
#include "mlir/Dialect/SCF/IR/SCF.h"
#include "mlir/Dialect/Vector/IR/VectorOps.h"
#include "mlir/IR/BlockAndValueMapping.h"
#include "mlir/IR/IntegerSet.h"
#include "mlir/IR/MLIRContext.h"
#include "mlir/Pass/Pass.h"
#include "mlir/Transforms/DialectConversion.h"
#include "mlir/Transforms/Passes.h"

using namespace mlir;
using namespace mlir::vector;

/// Given a range of values, emit the code that reduces them with "min" or "max"
/// depending on the provided comparison predicate.  The predicate defines which
/// comparison to perform, "lt" for "min", "gt" for "max" and is used for the
/// `cmpi` operation followed by the `select` operation:
///
///   %cond   = arith.cmpi "predicate" %v0, %v1
///   %result = select %cond, %v0, %v1
///
/// Multiple values are scanned in a linear sequence.  This creates a data
/// dependences that wouldn't exist in a tree reduction, but is easier to
/// recognize as a reduction by the subsequent passes.
static Value buildMinMaxReductionSeq(Location loc,
                                     arith::CmpIPredicate predicate,
                                     ValueRange values, OpBuilder &builder) {
  assert(!llvm::empty(values) && "empty min/max chain");

  auto valueIt = values.begin();
  Value value = *valueIt++;
  for (; valueIt != values.end(); ++valueIt) {
    auto cmpOp = builder.create<arith::CmpIOp>(loc, predicate, value, *valueIt);
    value = builder.create<arith::SelectOp>(loc, cmpOp.getResult(), value,
                                            *valueIt);
  }

  return value;
}

/// Emit instructions that correspond to computing the maximum value among the
/// values of a (potentially) multi-output affine map applied to `operands`.
static Value lowerAffineMapMax(OpBuilder &builder, Location loc, AffineMap map,
                               ValueRange operands) {
  if (auto values = expandAffineMap(builder, loc, map, operands))
    return buildMinMaxReductionSeq(loc, arith::CmpIPredicate::sgt, *values,
                                   builder);
  return nullptr;
}

/// Emit instructions that correspond to computing the minimum value among the
/// values of a (potentially) multi-output affine map applied to `operands`.
static Value lowerAffineMapMin(OpBuilder &builder, Location loc, AffineMap map,
                               ValueRange operands) {
  if (auto values = expandAffineMap(builder, loc, map, operands))
    return buildMinMaxReductionSeq(loc, arith::CmpIPredicate::slt, *values,
                                   builder);
  return nullptr;
}

/// Emit instructions that correspond to the affine map in the upper bound
/// applied to the respective operands, and compute the minimum value across
/// the results.
Value mlir::lowerAffineUpperBound(AffineForOp op, OpBuilder &builder) {
  return lowerAffineMapMin(builder, op.getLoc(), op.getUpperBoundMap(),
                           op.getUpperBoundOperands());
}

/// Emit instructions that correspond to the affine map in the lower bound
/// applied to the respective operands, and compute the maximum value across
/// the results.
Value mlir::lowerAffineLowerBound(AffineForOp op, OpBuilder &builder) {
  return lowerAffineMapMax(builder, op.getLoc(), op.getLowerBoundMap(),
                           op.getLowerBoundOperands());
}

namespace {
class AffineMinLowering : public OpRewritePattern<AffineMinOp> {
public:
  using OpRewritePattern<AffineMinOp>::OpRewritePattern;

  LogicalResult matchAndRewrite(AffineMinOp op,
                                PatternRewriter &rewriter) const override {
    Value reduced =
        lowerAffineMapMin(rewriter, op.getLoc(), op.getMap(), op.operands());
    if (!reduced)
      return failure();

    rewriter.replaceOp(op, reduced);
    return success();
  }
};

class AffineMaxLowering : public OpRewritePattern<AffineMaxOp> {
public:
  using OpRewritePattern<AffineMaxOp>::OpRewritePattern;

  LogicalResult matchAndRewrite(AffineMaxOp op,
                                PatternRewriter &rewriter) const override {
    Value reduced =
        lowerAffineMapMax(rewriter, op.getLoc(), op.getMap(), op.operands());
    if (!reduced)
      return failure();

    rewriter.replaceOp(op, reduced);
    return success();
  }
};

/// Affine yields ops are removed.
class AffineYieldOpLowering : public OpRewritePattern<AffineYieldOp> {
public:
  using OpRewritePattern<AffineYieldOp>::OpRewritePattern;

  LogicalResult matchAndRewrite(AffineYieldOp op,
                                PatternRewriter &rewriter) const override {
    if (isa<scf::ParallelOp>(op->getParentOp())) {
      // scf.parallel does not yield any values via its terminator scf.yield but
      // models reductions differently using additional ops in its region.
      rewriter.replaceOpWithNewOp<scf::YieldOp>(op);
      return success();
    }
    rewriter.replaceOpWithNewOp<scf::YieldOp>(op, op.operands());
    return success();
  }
};

class AffineForLowering : public OpRewritePattern<AffineForOp> {
public:
  using OpRewritePattern<AffineForOp>::OpRewritePattern;

  LogicalResult matchAndRewrite(AffineForOp op,
                                PatternRewriter &rewriter) const override {
    Location loc = op.getLoc();
    Value lowerBound = lowerAffineLowerBound(op, rewriter);
    Value upperBound = lowerAffineUpperBound(op, rewriter);
    Value step = rewriter.create<arith::ConstantIndexOp>(loc, op.getStep());
    auto scfForOp = rewriter.create<scf::ForOp>(loc, lowerBound, upperBound,
                                                step, op.getIterOperands());
    rewriter.eraseBlock(scfForOp.getBody());
    rewriter.inlineRegionBefore(op.getRegion(), scfForOp.getRegion(),
                                scfForOp.getRegion().end());
    rewriter.replaceOp(op, scfForOp.getResults());
    return success();
  }
};

/// Convert an `affine.parallel` (loop nest) operation into a `scf.parallel`
/// operation.
class AffineParallelLowering : public OpRewritePattern<AffineParallelOp> {
public:
  using OpRewritePattern<AffineParallelOp>::OpRewritePattern;

  LogicalResult matchAndRewrite(AffineParallelOp op,
                                PatternRewriter &rewriter) const override {
    Location loc = op.getLoc();
    SmallVector<Value, 8> steps;
    SmallVector<Value, 8> upperBoundTuple;
    SmallVector<Value, 8> lowerBoundTuple;
    SmallVector<Value, 8> identityVals;
    // Emit IR computing the lower and upper bound by expanding the map
    // expression.
    lowerBoundTuple.reserve(op.getNumDims());
    upperBoundTuple.reserve(op.getNumDims());
    for (unsigned i = 0, e = op.getNumDims(); i < e; ++i) {
      Value lower = lowerAffineMapMax(rewriter, loc, op.getLowerBoundMap(i),
                                      op.getLowerBoundsOperands());
      if (!lower)
        return rewriter.notifyMatchFailure(op, "couldn't convert lower bounds");
      lowerBoundTuple.push_back(lower);

      Value upper = lowerAffineMapMin(rewriter, loc, op.getUpperBoundMap(i),
                                      op.getUpperBoundsOperands());
      if (!upper)
        return rewriter.notifyMatchFailure(op, "couldn't convert upper bounds");
      upperBoundTuple.push_back(upper);
    }
<<<<<<< HEAD
    steps.reserve(op.steps().size());
    for (int64_t step : op.steps())
=======
    steps.reserve(op.getSteps().size());
    for (int64_t step : op.getSteps())
>>>>>>> 3de04b6d
      steps.push_back(rewriter.create<arith::ConstantIndexOp>(loc, step));

    // Get the terminator op.
    Operation *affineParOpTerminator = op.getBody()->getTerminator();
    scf::ParallelOp parOp;
    if (op.getResults().empty()) {
      // Case with no reduction operations/return values.
      parOp = rewriter.create<scf::ParallelOp>(loc, lowerBoundTuple,
                                               upperBoundTuple, steps,
                                               /*bodyBuilderFn=*/nullptr);
      rewriter.eraseBlock(parOp.getBody());
      rewriter.inlineRegionBefore(op.getRegion(), parOp.getRegion(),
                                  parOp.getRegion().end());
      rewriter.replaceOp(op, parOp.getResults());
      return success();
    }
    // Case with affine.parallel with reduction operations/return values.
    // scf.parallel handles the reduction operation differently unlike
    // affine.parallel.
    ArrayRef<Attribute> reductions = op.getReductions().getValue();
    for (auto pair : llvm::zip(reductions, op.getResultTypes())) {
      // For each of the reduction operations get the identity values for
      // initialization of the result values.
      Attribute reduction = std::get<0>(pair);
      Type resultType = std::get<1>(pair);
      Optional<arith::AtomicRMWKind> reductionOp =
          arith::symbolizeAtomicRMWKind(
              static_cast<uint64_t>(reduction.cast<IntegerAttr>().getInt()));
      assert(reductionOp && "Reduction operation cannot be of None Type");
      arith::AtomicRMWKind reductionOpValue = *reductionOp;
      identityVals.push_back(
          arith::getIdentityValue(reductionOpValue, resultType, rewriter, loc));
    }
    parOp = rewriter.create<scf::ParallelOp>(
        loc, lowerBoundTuple, upperBoundTuple, steps, identityVals,
        /*bodyBuilderFn=*/nullptr);

    //  Copy the body of the affine.parallel op.
    rewriter.eraseBlock(parOp.getBody());
    rewriter.inlineRegionBefore(op.getRegion(), parOp.getRegion(),
                                parOp.getRegion().end());
    assert(reductions.size() == affineParOpTerminator->getNumOperands() &&
           "Unequal number of reductions and operands.");
    for (unsigned i = 0, end = reductions.size(); i < end; i++) {
      // For each of the reduction operations get the respective mlir::Value.
      Optional<arith::AtomicRMWKind> reductionOp =
          arith::symbolizeAtomicRMWKind(
              reductions[i].cast<IntegerAttr>().getInt());
      assert(reductionOp && "Reduction Operation cannot be of None Type");
      arith::AtomicRMWKind reductionOpValue = *reductionOp;
      rewriter.setInsertionPoint(&parOp.getBody()->back());
      auto reduceOp = rewriter.create<scf::ReduceOp>(
          loc, affineParOpTerminator->getOperand(i));
      rewriter.setInsertionPointToEnd(&reduceOp.getReductionOperator().front());
      Value reductionResult = arith::getReductionOp(
          reductionOpValue, rewriter, loc,
          reduceOp.getReductionOperator().front().getArgument(0),
          reduceOp.getReductionOperator().front().getArgument(1));
      rewriter.create<scf::ReduceReturnOp>(loc, reductionResult);
    }
    rewriter.replaceOp(op, parOp.getResults());
    return success();
  }
};

class AffineIfLowering : public OpRewritePattern<AffineIfOp> {
public:
  using OpRewritePattern<AffineIfOp>::OpRewritePattern;

  LogicalResult matchAndRewrite(AffineIfOp op,
                                PatternRewriter &rewriter) const override {
    auto loc = op.getLoc();

    // Now we just have to handle the condition logic.
    auto integerSet = op.getIntegerSet();
    Value zeroConstant = rewriter.create<arith::ConstantIndexOp>(loc, 0);
    SmallVector<Value, 8> operands(op.getOperands());
    auto operandsRef = llvm::makeArrayRef(operands);

    // Calculate cond as a conjunction without short-circuiting.
    Value cond = nullptr;
    for (unsigned i = 0, e = integerSet.getNumConstraints(); i < e; ++i) {
      AffineExpr constraintExpr = integerSet.getConstraint(i);
      bool isEquality = integerSet.isEq(i);

      // Build and apply an affine expression
      auto numDims = integerSet.getNumDims();
      Value affResult = expandAffineExpr(rewriter, loc, constraintExpr,
                                         operandsRef.take_front(numDims),
                                         operandsRef.drop_front(numDims));
      if (!affResult)
        return failure();
      auto pred =
          isEquality ? arith::CmpIPredicate::eq : arith::CmpIPredicate::sge;
      Value cmpVal =
          rewriter.create<arith::CmpIOp>(loc, pred, affResult, zeroConstant);
      cond = cond
                 ? rewriter.create<arith::AndIOp>(loc, cond, cmpVal).getResult()
                 : cmpVal;
    }
    cond = cond ? cond
                : rewriter.create<arith::ConstantIntOp>(loc, /*value=*/1,
                                                        /*width=*/1);

    bool hasElseRegion = !op.getElseRegion().empty();
    auto ifOp = rewriter.create<scf::IfOp>(loc, op.getResultTypes(), cond,
                                           hasElseRegion);
    rewriter.inlineRegionBefore(op.getThenRegion(),
                                &ifOp.getThenRegion().back());
    rewriter.eraseBlock(&ifOp.getThenRegion().back());
    if (hasElseRegion) {
      rewriter.inlineRegionBefore(op.getElseRegion(),
                                  &ifOp.getElseRegion().back());
      rewriter.eraseBlock(&ifOp.getElseRegion().back());
    }

    // Replace the Affine IfOp finally.
    rewriter.replaceOp(op, ifOp.getResults());
    return success();
  }
};

/// Convert an "affine.apply" operation into a sequence of arithmetic
/// operations using the StandardOps dialect.
class AffineApplyLowering : public OpRewritePattern<AffineApplyOp> {
public:
  using OpRewritePattern<AffineApplyOp>::OpRewritePattern;

  LogicalResult matchAndRewrite(AffineApplyOp op,
                                PatternRewriter &rewriter) const override {
    auto maybeExpandedMap =
        expandAffineMap(rewriter, op.getLoc(), op.getAffineMap(),
                        llvm::to_vector<8>(op.getOperands()));
    if (!maybeExpandedMap)
      return failure();
    rewriter.replaceOp(op, *maybeExpandedMap);
    return success();
  }
};

/// Apply the affine map from an 'affine.load' operation to its operands, and
/// feed the results to a newly created 'memref.load' operation (which replaces
/// the original 'affine.load').
class AffineLoadLowering : public OpRewritePattern<AffineLoadOp> {
public:
  using OpRewritePattern<AffineLoadOp>::OpRewritePattern;

  LogicalResult matchAndRewrite(AffineLoadOp op,
                                PatternRewriter &rewriter) const override {
    // Expand affine map from 'affineLoadOp'.
    SmallVector<Value, 8> indices(op.getMapOperands());
    auto resultOperands =
        expandAffineMap(rewriter, op.getLoc(), op.getAffineMap(), indices);
    if (!resultOperands)
      return failure();

    // Build vector.load memref[expandedMap.results].
    rewriter.replaceOpWithNewOp<memref::LoadOp>(op, op.getMemRef(),
                                                *resultOperands);
    return success();
  }
};

/// Apply the affine map from an 'affine.prefetch' operation to its operands,
/// and feed the results to a newly created 'memref.prefetch' operation (which
/// replaces the original 'affine.prefetch').
class AffinePrefetchLowering : public OpRewritePattern<AffinePrefetchOp> {
public:
  using OpRewritePattern<AffinePrefetchOp>::OpRewritePattern;

  LogicalResult matchAndRewrite(AffinePrefetchOp op,
                                PatternRewriter &rewriter) const override {
    // Expand affine map from 'affinePrefetchOp'.
    SmallVector<Value, 8> indices(op.getMapOperands());
    auto resultOperands =
        expandAffineMap(rewriter, op.getLoc(), op.getAffineMap(), indices);
    if (!resultOperands)
      return failure();

    // Build memref.prefetch memref[expandedMap.results].
    rewriter.replaceOpWithNewOp<memref::PrefetchOp>(
        op, op.getMemref(), *resultOperands, op.getIsWrite(),
        op.getLocalityHint(), op.getIsDataCache());
    return success();
  }
};

/// Apply the affine map from an 'affine.store' operation to its operands, and
/// feed the results to a newly created 'memref.store' operation (which replaces
/// the original 'affine.store').
class AffineStoreLowering : public OpRewritePattern<AffineStoreOp> {
public:
  using OpRewritePattern<AffineStoreOp>::OpRewritePattern;

  LogicalResult matchAndRewrite(AffineStoreOp op,
                                PatternRewriter &rewriter) const override {
    // Expand affine map from 'affineStoreOp'.
    SmallVector<Value, 8> indices(op.getMapOperands());
    auto maybeExpandedMap =
        expandAffineMap(rewriter, op.getLoc(), op.getAffineMap(), indices);
    if (!maybeExpandedMap)
      return failure();

    // Build memref.store valueToStore, memref[expandedMap.results].
    rewriter.replaceOpWithNewOp<memref::StoreOp>(
        op, op.getValueToStore(), op.getMemRef(), *maybeExpandedMap);
    return success();
  }
};

/// Apply the affine maps from an 'affine.dma_start' operation to each of their
/// respective map operands, and feed the results to a newly created
/// 'memref.dma_start' operation (which replaces the original
/// 'affine.dma_start').
class AffineDmaStartLowering : public OpRewritePattern<AffineDmaStartOp> {
public:
  using OpRewritePattern<AffineDmaStartOp>::OpRewritePattern;

  LogicalResult matchAndRewrite(AffineDmaStartOp op,
                                PatternRewriter &rewriter) const override {
    SmallVector<Value, 8> operands(op.getOperands());
    auto operandsRef = llvm::makeArrayRef(operands);

    // Expand affine map for DMA source memref.
    auto maybeExpandedSrcMap = expandAffineMap(
        rewriter, op.getLoc(), op.getSrcMap(),
        operandsRef.drop_front(op.getSrcMemRefOperandIndex() + 1));
    if (!maybeExpandedSrcMap)
      return failure();
    // Expand affine map for DMA destination memref.
    auto maybeExpandedDstMap = expandAffineMap(
        rewriter, op.getLoc(), op.getDstMap(),
        operandsRef.drop_front(op.getDstMemRefOperandIndex() + 1));
    if (!maybeExpandedDstMap)
      return failure();
    // Expand affine map for DMA tag memref.
    auto maybeExpandedTagMap = expandAffineMap(
        rewriter, op.getLoc(), op.getTagMap(),
        operandsRef.drop_front(op.getTagMemRefOperandIndex() + 1));
    if (!maybeExpandedTagMap)
      return failure();

    // Build memref.dma_start operation with affine map results.
    rewriter.replaceOpWithNewOp<memref::DmaStartOp>(
        op, op.getSrcMemRef(), *maybeExpandedSrcMap, op.getDstMemRef(),
        *maybeExpandedDstMap, op.getNumElements(), op.getTagMemRef(),
        *maybeExpandedTagMap, op.getStride(), op.getNumElementsPerStride());
    return success();
  }
};

/// Apply the affine map from an 'affine.dma_wait' operation tag memref,
/// and feed the results to a newly created 'memref.dma_wait' operation (which
/// replaces the original 'affine.dma_wait').
class AffineDmaWaitLowering : public OpRewritePattern<AffineDmaWaitOp> {
public:
  using OpRewritePattern<AffineDmaWaitOp>::OpRewritePattern;

  LogicalResult matchAndRewrite(AffineDmaWaitOp op,
                                PatternRewriter &rewriter) const override {
    // Expand affine map for DMA tag memref.
    SmallVector<Value, 8> indices(op.getTagIndices());
    auto maybeExpandedTagMap =
        expandAffineMap(rewriter, op.getLoc(), op.getTagMap(), indices);
    if (!maybeExpandedTagMap)
      return failure();

    // Build memref.dma_wait operation with affine map results.
    rewriter.replaceOpWithNewOp<memref::DmaWaitOp>(
        op, op.getTagMemRef(), *maybeExpandedTagMap, op.getNumElements());
    return success();
  }
};

/// Apply the affine map from an 'affine.vector_load' operation to its operands,
/// and feed the results to a newly created 'vector.load' operation (which
/// replaces the original 'affine.vector_load').
class AffineVectorLoadLowering : public OpRewritePattern<AffineVectorLoadOp> {
public:
  using OpRewritePattern<AffineVectorLoadOp>::OpRewritePattern;

  LogicalResult matchAndRewrite(AffineVectorLoadOp op,
                                PatternRewriter &rewriter) const override {
    // Expand affine map from 'affineVectorLoadOp'.
    SmallVector<Value, 8> indices(op.getMapOperands());
    auto resultOperands =
        expandAffineMap(rewriter, op.getLoc(), op.getAffineMap(), indices);
    if (!resultOperands)
      return failure();

    // Build vector.load memref[expandedMap.results].
    rewriter.replaceOpWithNewOp<vector::LoadOp>(
        op, op.getVectorType(), op.getMemRef(), *resultOperands);
    return success();
  }
};

/// Apply the affine map from an 'affine.vector_store' operation to its
/// operands, and feed the results to a newly created 'vector.store' operation
/// (which replaces the original 'affine.vector_store').
class AffineVectorStoreLowering : public OpRewritePattern<AffineVectorStoreOp> {
public:
  using OpRewritePattern<AffineVectorStoreOp>::OpRewritePattern;

  LogicalResult matchAndRewrite(AffineVectorStoreOp op,
                                PatternRewriter &rewriter) const override {
    // Expand affine map from 'affineVectorStoreOp'.
    SmallVector<Value, 8> indices(op.getMapOperands());
    auto maybeExpandedMap =
        expandAffineMap(rewriter, op.getLoc(), op.getAffineMap(), indices);
    if (!maybeExpandedMap)
      return failure();

    rewriter.replaceOpWithNewOp<vector::StoreOp>(
        op, op.getValueToStore(), op.getMemRef(), *maybeExpandedMap);
    return success();
  }
};

} // namespace

void mlir::populateAffineToStdConversionPatterns(RewritePatternSet &patterns) {
  // clang-format off
  patterns.add<
      AffineApplyLowering,
      AffineDmaStartLowering,
      AffineDmaWaitLowering,
      AffineLoadLowering,
      AffineMinLowering,
      AffineMaxLowering,
      AffineParallelLowering,
      AffinePrefetchLowering,
      AffineStoreLowering,
      AffineForLowering,
      AffineIfLowering,
      AffineYieldOpLowering>(patterns.getContext());
  // clang-format on
}

void mlir::populateAffineToVectorConversionPatterns(
    RewritePatternSet &patterns) {
  // clang-format off
  patterns.add<
      AffineVectorLoadLowering,
      AffineVectorStoreLowering>(patterns.getContext());
  // clang-format on
}

namespace {
class LowerAffinePass : public ConvertAffineToStandardBase<LowerAffinePass> {
  void runOnOperation() override {
    RewritePatternSet patterns(&getContext());
    populateAffineToStdConversionPatterns(patterns);
    populateAffineToVectorConversionPatterns(patterns);
    ConversionTarget target(getContext());
    target.addLegalDialect<arith::ArithmeticDialect, memref::MemRefDialect,
                           scf::SCFDialect, VectorDialect>();
    if (failed(applyPartialConversion(getOperation(), target,
                                      std::move(patterns))))
      signalPassFailure();
  }
};
} // namespace

/// Lowers If and For operations within a function into their lower level CFG
/// equivalent blocks.
std::unique_ptr<Pass> mlir::createLowerAffinePass() {
  return std::make_unique<LowerAffinePass>();
}<|MERGE_RESOLUTION|>--- conflicted
+++ resolved
@@ -193,13 +193,8 @@
         return rewriter.notifyMatchFailure(op, "couldn't convert upper bounds");
       upperBoundTuple.push_back(upper);
     }
-<<<<<<< HEAD
-    steps.reserve(op.steps().size());
-    for (int64_t step : op.steps())
-=======
     steps.reserve(op.getSteps().size());
     for (int64_t step : op.getSteps())
->>>>>>> 3de04b6d
       steps.push_back(rewriter.create<arith::ConstantIndexOp>(loc, step));
 
     // Get the terminator op.
