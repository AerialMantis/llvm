//===- TypeConverter.cpp - Convert builtin to LLVM dialect types ----------===//
//
// Part of the LLVM Project, under the Apache License v2.0 with LLVM Exceptions.
// See https://llvm.org/LICENSE.txt for license information.
// SPDX-License-Identifier: Apache-2.0 WITH LLVM-exception
//
//===----------------------------------------------------------------------===//

#include "mlir/Conversion/LLVMCommon/TypeConverter.h"
#include "MemRefDescriptor.h"
#include "mlir/Conversion/LLVMCommon/MemRefBuilder.h"
#include "mlir/Dialect/LLVMIR/LLVMDialect.h"
#include "mlir/Dialect/LLVMIR/LLVMTypes.h"
#include "llvm/ADT/ScopeExit.h"
#include "llvm/Support/Threading.h"
#include <memory>
#include <mutex>
#include <optional>

using namespace mlir;

SmallVector<Type> &LLVMTypeConverter::getCurrentThreadRecursiveStack() {
  {
    // Most of the time, the entry already exists in the map.
    std::shared_lock<decltype(callStackMutex)> lock(callStackMutex,
                                                    std::defer_lock);
    if (getContext().isMultithreadingEnabled())
      lock.lock();
    auto recursiveStack = conversionCallStack.find(llvm::get_threadid());
    if (recursiveStack != conversionCallStack.end())
      return *recursiveStack->second;
  }

  // First time this thread gets here, we have to get an exclusive access to
  // inset in the map
  std::unique_lock<decltype(callStackMutex)> lock(callStackMutex);
  auto recursiveStackInserted = conversionCallStack.insert(std::make_pair(
      llvm::get_threadid(), std::make_unique<SmallVector<Type>>()));
  return *recursiveStackInserted.first->second;
}

/// Create an LLVMTypeConverter using default LowerToLLVMOptions.
LLVMTypeConverter::LLVMTypeConverter(MLIRContext *ctx,
                                     const DataLayoutAnalysis *analysis)
    : LLVMTypeConverter(ctx, LowerToLLVMOptions(ctx), analysis) {}

/// Create an LLVMTypeConverter using custom LowerToLLVMOptions.
LLVMTypeConverter::LLVMTypeConverter(MLIRContext *ctx,
                                     const LowerToLLVMOptions &options,
                                     const DataLayoutAnalysis *analysis)
    : llvmDialect(ctx->getOrLoadDialect<LLVM::LLVMDialect>()), options(options),
      dataLayoutAnalysis(analysis) {
  assert(llvmDialect && "LLVM IR dialect is not registered");

  // Register conversions for the builtin types.
  addConversion([&](ComplexType type) { return convertComplexType(type); });
  addConversion([&](FloatType type) { return convertFloatType(type); });
  addConversion([&](FunctionType type) { return convertFunctionType(type); });
  addConversion([&](IndexType type) { return convertIndexType(type); });
  addConversion([&](IntegerType type) { return convertIntegerType(type); });
  addConversion([&](MemRefType type) { return convertMemRefType(type); });
  addConversion(
      [&](UnrankedMemRefType type) { return convertUnrankedMemRefType(type); });
  addConversion([&](VectorType type) -> std::optional<Type> {
    FailureOr<Type> llvmType = convertVectorType(type);
    if (failed(llvmType))
      return std::nullopt;
    return llvmType;
  });

  // LLVM-compatible types are legal, so add a pass-through conversion. Do this
  // before the conversions below since conversions are attempted in reverse
  // order and those should take priority.
  addConversion([](Type type) {
    return LLVM::isCompatibleType(type) ? std::optional<Type>(type)
                                        : std::nullopt;
  });

  addConversion([&](LLVM::LLVMStructType type, SmallVectorImpl<Type> &results)
                    -> std::optional<LogicalResult> {
    // Fastpath for types that won't be converted by this callback anyway.
    if (LLVM::isCompatibleType(type)) {
      results.push_back(type);
      return success();
    }

    if (type.isIdentified()) {
      auto convertedType = LLVM::LLVMStructType::getIdentified(
          type.getContext(), ("_Converted." + type.getName()).str());

      SmallVectorImpl<Type> &recursiveStack = getCurrentThreadRecursiveStack();
      if (llvm::count(recursiveStack, type)) {
        results.push_back(convertedType);
        return success();
      }
      recursiveStack.push_back(type);
      auto popConversionCallStack = llvm::make_scope_exit(
          [&recursiveStack]() { recursiveStack.pop_back(); });

      SmallVector<Type> convertedElemTypes;
      convertedElemTypes.reserve(type.getBody().size());
      if (failed(convertTypes(type.getBody(), convertedElemTypes)))
        return std::nullopt;

      // If the converted type has not been initialized yet, just set its body
      // to be the converted arguments and return.
      if (!convertedType.isInitialized()) {
        if (failed(
                convertedType.setBody(convertedElemTypes, type.isPacked()))) {
          return failure();
        }
        results.push_back(convertedType);
        return success();
      }

      // If it has been initialized, has the same body and packed bit, just use
      // it. This ensures that recursive structs keep being recursive rather
      // than including a non-updated name.
      if (TypeRange(convertedType.getBody()) == TypeRange(convertedElemTypes) &&
          convertedType.isPacked() == type.isPacked()) {
        results.push_back(convertedType);
        return success();
      }

      return failure();
    }

    SmallVector<Type> convertedSubtypes;
    convertedSubtypes.reserve(type.getBody().size());
    if (failed(convertTypes(type.getBody(), convertedSubtypes)))
      return std::nullopt;

    results.push_back(LLVM::LLVMStructType::getLiteral(
        type.getContext(), convertedSubtypes, type.isPacked()));
    return success();
  });
  addConversion([&](LLVM::LLVMArrayType type) -> std::optional<Type> {
    if (auto element = convertType(type.getElementType()))
      return LLVM::LLVMArrayType::get(element, type.getNumElements());
    return std::nullopt;
  });
  addConversion([&](LLVM::LLVMFunctionType type) -> std::optional<Type> {
    Type convertedResType = convertType(type.getReturnType());
    if (!convertedResType)
      return std::nullopt;

    SmallVector<Type> convertedArgTypes;
    convertedArgTypes.reserve(type.getNumParams());
    if (failed(convertTypes(type.getParams(), convertedArgTypes)))
      return std::nullopt;

    return LLVM::LLVMFunctionType::get(convertedResType, convertedArgTypes,
                                       type.isVarArg());
  });

  // Argument materializations convert from the new block argument types
  // (multiple SSA values that make up a memref descriptor) back to the
  // original block argument type. The dialect conversion framework will then
  // insert a target materialization from the original block argument type to
  // a legal type.
  addArgumentMaterialization(
      [&](OpBuilder &builder, UnrankedMemRefType resultType, ValueRange inputs,
          Location loc) -> std::optional<Value> {
        if (inputs.size() == 1) {
          // Bare pointers are not supported for unranked memrefs because a
          // memref descriptor cannot be built just from a bare pointer.
          return std::nullopt;
        }
        Value desc = UnrankedMemRefDescriptor::pack(builder, loc, *this,
                                                    resultType, inputs);
        // An argument materialization must return a value of type
        // `resultType`, so insert a cast from the memref descriptor type
        // (!llvm.struct) to the original memref type.
        return builder.create<UnrealizedConversionCastOp>(loc, resultType, desc)
            .getResult(0);
      });
  addArgumentMaterialization([&](OpBuilder &builder, MemRefType resultType,
                                 ValueRange inputs,
                                 Location loc) -> std::optional<Value> {
    Value desc;
    if (inputs.size() == 1) {
      // This is a bare pointer. We allow bare pointers only for function entry
      // blocks.
      BlockArgument barePtr = dyn_cast<BlockArgument>(inputs.front());
      if (!barePtr)
        return std::nullopt;
      Block *block = barePtr.getOwner();
      if (!block->isEntryBlock() ||
          !isa<FunctionOpInterface>(block->getParentOp()))
        return std::nullopt;
      desc = MemRefDescriptor::fromStaticShape(builder, loc, *this, resultType,
                                               inputs[0]);
    } else {
      desc = MemRefDescriptor::pack(builder, loc, *this, resultType, inputs);
    }
    // An argument materialization must return a value of type `resultType`,
    // so insert a cast from the memref descriptor type (!llvm.struct) to the
    // original memref type.
    return builder.create<UnrealizedConversionCastOp>(loc, resultType, desc)
        .getResult(0);
  });
  // Add generic source and target materializations to handle cases where
  // non-LLVM types persist after an LLVM conversion.
  addSourceMaterialization([&](OpBuilder &builder, Type resultType,
                               ValueRange inputs,
                               Location loc) -> std::optional<Value> {
    if (inputs.size() != 1)
      return std::nullopt;

    return builder.create<UnrealizedConversionCastOp>(loc, resultType, inputs)
        .getResult(0);
  });
  addTargetMaterialization([&](OpBuilder &builder, Type resultType,
                               ValueRange inputs,
                               Location loc) -> std::optional<Value> {
    if (inputs.size() != 1)
      return std::nullopt;

    return builder.create<UnrealizedConversionCastOp>(loc, resultType, inputs)
        .getResult(0);
  });

  // Integer memory spaces map to themselves.
  addTypeAttributeConversion(
      [](BaseMemRefType memref, IntegerAttr addrspace) { return addrspace; });
}

/// Returns the MLIR context.
MLIRContext &LLVMTypeConverter::getContext() const {
  return *getDialect()->getContext();
}

Type LLVMTypeConverter::getIndexType() const {
  return IntegerType::get(&getContext(), getIndexTypeBitwidth());
}

unsigned LLVMTypeConverter::getPointerBitwidth(unsigned addressSpace) const {
  return options.dataLayout.getPointerSizeInBits(addressSpace);
}

Type LLVMTypeConverter::convertIndexType(IndexType type) const {
  return getIndexType();
}

Type LLVMTypeConverter::convertIntegerType(IntegerType type) const {
  return IntegerType::get(&getContext(), type.getWidth());
}

Type LLVMTypeConverter::convertFloatType(FloatType type) const {
  if (type.isFloat8E5M2() || type.isFloat8E4M3() || type.isFloat8E4M3FN() ||
      type.isFloat8E5M2FNUZ() || type.isFloat8E4M3FNUZ() ||
<<<<<<< HEAD
      type.isFloat8E4M3B11FNUZ())
=======
      type.isFloat8E4M3B11FNUZ() || type.isFloat8E3M4())
>>>>>>> 98391913
    return IntegerType::get(&getContext(), type.getWidth());
  return type;
}

// Convert a `ComplexType` to an LLVM type. The result is a complex number
// struct with entries for the
//   1. real part and for the
//   2. imaginary part.
Type LLVMTypeConverter::convertComplexType(ComplexType type) const {
  auto elementType = convertType(type.getElementType());
  return LLVM::LLVMStructType::getLiteral(&getContext(),
                                          {elementType, elementType});
}

// Except for signatures, MLIR function types are converted into LLVM
// pointer-to-function types.
Type LLVMTypeConverter::convertFunctionType(FunctionType type) const {
  return LLVM::LLVMPointerType::get(type.getContext());
}

/// Returns the `llvm.byval` or `llvm.byref` attributes that are present in the
/// function arguments. Returns an empty container if none of these attributes
/// are found in any of the arguments.
static void
filterByValRefArgAttrs(FunctionOpInterface funcOp,
                       SmallVectorImpl<std::optional<NamedAttribute>> &result) {
  assert(result.empty() && "Unexpected non-empty output");
  result.resize(funcOp.getNumArguments(), std::nullopt);
  bool foundByValByRefAttrs = false;
  for (int argIdx : llvm::seq(funcOp.getNumArguments())) {
    for (NamedAttribute namedAttr : funcOp.getArgAttrs(argIdx)) {
      if ((namedAttr.getName() == LLVM::LLVMDialect::getByValAttrName() ||
           namedAttr.getName() == LLVM::LLVMDialect::getByRefAttrName())) {
        foundByValByRefAttrs = true;
        result[argIdx] = namedAttr;
        break;
      }
    }
  }

  if (!foundByValByRefAttrs)
    result.clear();
}

// Function types are converted to LLVM Function types by recursively converting
// argument and result types. If MLIR Function has zero results, the LLVM
// Function has one VoidType result. If MLIR Function has more than one result,
// they are into an LLVM StructType in their order of appearance.
// If `byValRefNonPtrAttrs` is provided, converted types of `llvm.byval` and
// `llvm.byref` function arguments which are not LLVM pointers are overridden
// with LLVM pointers. `llvm.byval` and `llvm.byref` arguments that were already
// converted to LLVM pointer types are removed from 'byValRefNonPtrAttrs`.
Type LLVMTypeConverter::convertFunctionSignatureImpl(
    FunctionType funcTy, bool isVariadic, bool useBarePtrCallConv,
    LLVMTypeConverter::SignatureConversion &result,
    SmallVectorImpl<std::optional<NamedAttribute>> *byValRefNonPtrAttrs) const {
  // Select the argument converter depending on the calling convention.
  useBarePtrCallConv = useBarePtrCallConv || options.useBarePtrCallConv;
  auto funcArgConverter = useBarePtrCallConv ? barePtrFuncArgTypeConverter
                                             : structFuncArgTypeConverter;
  // Convert argument types one by one and check for errors.
  for (auto [idx, type] : llvm::enumerate(funcTy.getInputs())) {
    SmallVector<Type, 8> converted;
    if (failed(funcArgConverter(*this, type, converted)))
      return {};

    // Rewrite converted type of `llvm.byval` or `llvm.byref` function
    // argument that was not converted to an LLVM pointer types.
    if (byValRefNonPtrAttrs != nullptr && !byValRefNonPtrAttrs->empty() &&
        converted.size() == 1 && (*byValRefNonPtrAttrs)[idx].has_value()) {
      // If the argument was already converted to an LLVM pointer type, we stop
      // tracking it as it doesn't need more processing.
      if (isa<LLVM::LLVMPointerType>(converted[0]))
        (*byValRefNonPtrAttrs)[idx] = std::nullopt;
      else
        converted[0] = LLVM::LLVMPointerType::get(&getContext());
    }

    result.addInputs(idx, converted);
  }

  // If function does not return anything, create the void result type,
  // if it returns on element, convert it, otherwise pack the result types into
  // a struct.
  Type resultType =
      funcTy.getNumResults() == 0
          ? LLVM::LLVMVoidType::get(&getContext())
          : packFunctionResults(funcTy.getResults(), useBarePtrCallConv);
  if (!resultType)
    return {};
  return LLVM::LLVMFunctionType::get(resultType, result.getConvertedTypes(),
                                     isVariadic);
}

Type LLVMTypeConverter::convertFunctionSignature(
    FunctionType funcTy, bool isVariadic, bool useBarePtrCallConv,
    LLVMTypeConverter::SignatureConversion &result) const {
  return convertFunctionSignatureImpl(funcTy, isVariadic, useBarePtrCallConv,
                                      result,
                                      /*byValRefNonPtrAttrs=*/nullptr);
}

Type LLVMTypeConverter::convertFunctionSignature(
    FunctionOpInterface funcOp, bool isVariadic, bool useBarePtrCallConv,
    LLVMTypeConverter::SignatureConversion &result,
    SmallVectorImpl<std::optional<NamedAttribute>> &byValRefNonPtrAttrs) const {
  // Gather all `llvm.byval` and `llvm.byref` function arguments. Only those
  // that were not converted to LLVM pointer types will be returned for further
  // processing.
  filterByValRefArgAttrs(funcOp, byValRefNonPtrAttrs);
  auto funcTy = cast<FunctionType>(funcOp.getFunctionType());
  return convertFunctionSignatureImpl(funcTy, isVariadic, useBarePtrCallConv,
                                      result, &byValRefNonPtrAttrs);
}

/// Converts the function type to a C-compatible format, in particular using
/// pointers to memref descriptors for arguments.
std::pair<LLVM::LLVMFunctionType, LLVM::LLVMStructType>
LLVMTypeConverter::convertFunctionTypeCWrapper(FunctionType type) const {
  SmallVector<Type, 4> inputs;

  Type resultType = type.getNumResults() == 0
                        ? LLVM::LLVMVoidType::get(&getContext())
                        : packFunctionResults(type.getResults());
  if (!resultType)
    return {};

  auto ptrType = LLVM::LLVMPointerType::get(type.getContext());
  auto structType = dyn_cast<LLVM::LLVMStructType>(resultType);
  if (structType) {
    // Struct types cannot be safely returned via C interface. Make this a
    // pointer argument, instead.
    inputs.push_back(ptrType);
    resultType = LLVM::LLVMVoidType::get(&getContext());
  }

  for (Type t : type.getInputs()) {
    auto converted = convertType(t);
    if (!converted || !LLVM::isCompatibleType(converted))
      return {};
    if (isa<MemRefType, UnrankedMemRefType>(t))
      converted = ptrType;
    inputs.push_back(converted);
  }

  return {LLVM::LLVMFunctionType::get(resultType, inputs), structType};
}

/// Convert a memref type into a list of LLVM IR types that will form the
/// memref descriptor. The result contains the following types:
///  1. The pointer to the allocated data buffer, followed by
///  2. The pointer to the aligned data buffer, followed by
///  3. A lowered `index`-type integer containing the distance between the
///  beginning of the buffer and the first element to be accessed through the
///  view, followed by
///  4. An array containing as many `index`-type integers as the rank of the
///  MemRef: the array represents the size, in number of elements, of the memref
///  along the given dimension. For constant MemRef dimensions, the
///  corresponding size entry is a constant whose runtime value must match the
///  static value, followed by
///  5. A second array containing as many `index`-type integers as the rank of
///  the MemRef: the second array represents the "stride" (in tensor abstraction
///  sense), i.e. the number of consecutive elements of the underlying buffer.
///  TODO: add assertions for the static cases.
///
///  If `unpackAggregates` is set to true, the arrays described in (4) and (5)
///  are expanded into individual index-type elements.
///
///  template <typename Elem, typename Index, size_t Rank>
///  struct {
///    Elem *allocatedPtr;
///    Elem *alignedPtr;
///    Index offset;
///    Index sizes[Rank]; // omitted when rank == 0
///    Index strides[Rank]; // omitted when rank == 0
///  };
SmallVector<Type, 5>
LLVMTypeConverter::getMemRefDescriptorFields(MemRefType type,
                                             bool unpackAggregates) const {
  if (!isStrided(type)) {
    emitError(
        UnknownLoc::get(type.getContext()),
        "conversion to strided form failed either due to non-strided layout "
        "maps (which should have been normalized away) or other reasons");
    return {};
  }

  Type elementType = convertType(type.getElementType());
  if (!elementType)
    return {};

  FailureOr<unsigned> addressSpace = getMemRefAddressSpace(type);
  if (failed(addressSpace)) {
    emitError(UnknownLoc::get(type.getContext()),
              "conversion of memref memory space ")
        << type.getMemorySpace()
        << " to integer address space "
           "failed. Consider adding memory space conversions.";
    return {};
  }
  auto ptrTy = LLVM::LLVMPointerType::get(type.getContext(), *addressSpace);

  auto indexTy = getIndexType();

  SmallVector<Type, 5> results = {ptrTy, ptrTy, indexTy};
  auto rank = type.getRank();
  if (rank == 0)
    return results;

  if (unpackAggregates)
    results.insert(results.end(), 2 * rank, indexTy);
  else
    results.insert(results.end(), 2, LLVM::LLVMArrayType::get(indexTy, rank));
  return results;
}

unsigned
LLVMTypeConverter::getMemRefDescriptorSize(MemRefType type,
                                           const DataLayout &layout) const {
  // Compute the descriptor size given that of its components indicated above.
  unsigned space = *getMemRefAddressSpace(type);
  return 2 * llvm::divideCeil(getPointerBitwidth(space), 8) +
         (1 + 2 * type.getRank()) * layout.getTypeSize(getIndexType());
}

/// Converts MemRefType to LLVMType. A MemRefType is converted to a struct that
/// packs the descriptor fields as defined by `getMemRefDescriptorFields`.
Type LLVMTypeConverter::convertMemRefType(MemRefType type) const {
  // When converting a MemRefType to a struct with descriptor fields, do not
  // unpack the `sizes` and `strides` arrays.
  SmallVector<Type, 5> types =
      getMemRefDescriptorFields(type, /*unpackAggregates=*/false);
  if (types.empty())
    return {};
  return LLVM::LLVMStructType::getLiteral(&getContext(), types);
}

/// Convert an unranked memref type into a list of non-aggregate LLVM IR types
/// that will form the unranked memref descriptor. In particular, the fields
/// for an unranked memref descriptor are:
/// 1. index-typed rank, the dynamic rank of this MemRef
/// 2. void* ptr, pointer to the static ranked MemRef descriptor. This will be
///    stack allocated (alloca) copy of a MemRef descriptor that got casted to
///    be unranked.
SmallVector<Type, 2>
LLVMTypeConverter::getUnrankedMemRefDescriptorFields() const {
  return {getIndexType(), LLVM::LLVMPointerType::get(&getContext())};
}

unsigned LLVMTypeConverter::getUnrankedMemRefDescriptorSize(
    UnrankedMemRefType type, const DataLayout &layout) const {
  // Compute the descriptor size given that of its components indicated above.
  unsigned space = *getMemRefAddressSpace(type);
  return layout.getTypeSize(getIndexType()) +
         llvm::divideCeil(getPointerBitwidth(space), 8);
}

Type LLVMTypeConverter::convertUnrankedMemRefType(
    UnrankedMemRefType type) const {
  if (!convertType(type.getElementType()))
    return {};
  return LLVM::LLVMStructType::getLiteral(&getContext(),
                                          getUnrankedMemRefDescriptorFields());
}

FailureOr<unsigned>
LLVMTypeConverter::getMemRefAddressSpace(BaseMemRefType type) const {
  if (!type.getMemorySpace()) // Default memory space -> 0.
    return 0;
  std::optional<Attribute> converted =
      convertTypeAttribute(type, type.getMemorySpace());
  if (!converted)
    return failure();
  if (!(*converted)) // Conversion to default is 0.
    return 0;
  if (auto explicitSpace = llvm::dyn_cast_if_present<IntegerAttr>(*converted))
    return explicitSpace.getInt();
  return failure();
}

// Check if a memref type can be converted to a bare pointer.
bool LLVMTypeConverter::canConvertToBarePtr(BaseMemRefType type) {
  if (isa<UnrankedMemRefType>(type))
    // Unranked memref is not supported in the bare pointer calling convention.
    return false;

  // Check that the memref has static shape, strides and offset. Otherwise, it
  // cannot be lowered to a bare pointer.
  auto memrefTy = cast<MemRefType>(type);
  if (!memrefTy.hasStaticShape())
    return false;

  int64_t offset = 0;
  SmallVector<int64_t, 4> strides;
  if (failed(getStridesAndOffset(memrefTy, strides, offset)))
    return false;

  for (int64_t stride : strides)
    if (ShapedType::isDynamic(stride))
      return false;

  return !ShapedType::isDynamic(offset);
}

/// Convert a memref type to a bare pointer to the memref element type.
Type LLVMTypeConverter::convertMemRefToBarePtr(BaseMemRefType type) const {
  if (!canConvertToBarePtr(type))
    return {};
  Type elementType = convertType(type.getElementType());
  if (!elementType)
    return {};
  FailureOr<unsigned> addressSpace = getMemRefAddressSpace(type);
  if (failed(addressSpace))
    return {};
  return LLVM::LLVMPointerType::get(type.getContext(), *addressSpace);
}

/// Convert an n-D vector type to an LLVM vector type:
///  * 0-D `vector<T>` are converted to vector<1xT>
///  * 1-D `vector<axT>` remains as is while,
///  * n>1 `vector<ax...xkxT>` convert via an (n-1)-D array type to
///    `!llvm.array<ax...array<jxvector<kxT>>>`.
/// As LLVM supports arrays of scalable vectors, this method will also convert
/// n-D scalable vectors provided that only the trailing dim is scalable.
FailureOr<Type> LLVMTypeConverter::convertVectorType(VectorType type) const {
  auto elementType = convertType(type.getElementType());
  if (!elementType)
    return {};
  if (type.getShape().empty())
    return VectorType::get({1}, elementType);
  Type vectorType = VectorType::get(type.getShape().back(), elementType,
                                    type.getScalableDims().back());
  assert(LLVM::isCompatibleVectorType(vectorType) &&
         "expected vector type compatible with the LLVM dialect");
  // For n-D vector types for which a _non-trailing_ dim is scalable,
  // return a failure. Supporting such cases would require LLVM
  // to support something akin "scalable arrays" of vectors.
  if (llvm::is_contained(type.getScalableDims().drop_back(), true))
    return failure();
  auto shape = type.getShape();
  for (int i = shape.size() - 2; i >= 0; --i)
    vectorType = LLVM::LLVMArrayType::get(vectorType, shape[i]);
  return vectorType;
}

/// Convert a type in the context of the default or bare pointer calling
/// convention. Calling convention sensitive types, such as MemRefType and
/// UnrankedMemRefType, are converted following the specific rules for the
/// calling convention. Calling convention independent types are converted
/// following the default LLVM type conversions.
Type LLVMTypeConverter::convertCallingConventionType(
    Type type, bool useBarePtrCallConv) const {
  if (useBarePtrCallConv)
    if (auto memrefTy = dyn_cast<BaseMemRefType>(type))
      return convertMemRefToBarePtr(memrefTy);

  return convertType(type);
}

/// Promote the bare pointers in 'values' that resulted from memrefs to
/// descriptors. 'stdTypes' holds they types of 'values' before the conversion
/// to the LLVM-IR dialect (i.e., MemRefType, or any other builtin type).
void LLVMTypeConverter::promoteBarePtrsToDescriptors(
    ConversionPatternRewriter &rewriter, Location loc, ArrayRef<Type> stdTypes,
    SmallVectorImpl<Value> &values) const {
  assert(stdTypes.size() == values.size() &&
         "The number of types and values doesn't match");
  for (unsigned i = 0, end = values.size(); i < end; ++i)
    if (auto memrefTy = dyn_cast<MemRefType>(stdTypes[i]))
      values[i] = MemRefDescriptor::fromStaticShape(rewriter, loc, *this,
                                                    memrefTy, values[i]);
}

/// Convert a non-empty list of types of values produced by an operation into an
/// LLVM-compatible type. In particular, if more than one value is
/// produced, create a literal structure with elements that correspond to each
/// of the types converted with `convertType`.
Type LLVMTypeConverter::packOperationResults(TypeRange types) const {
  assert(!types.empty() && "expected non-empty list of type");
  if (types.size() == 1)
    return convertType(types[0]);

  SmallVector<Type> resultTypes;
  resultTypes.reserve(types.size());
  for (Type type : types) {
    Type converted = convertType(type);
    if (!converted || !LLVM::isCompatibleType(converted))
      return {};
    resultTypes.push_back(converted);
  }

  return LLVM::LLVMStructType::getLiteral(&getContext(), resultTypes);
}

/// Convert a non-empty list of types to be returned from a function into an
/// LLVM-compatible type. In particular, if more than one value is returned,
/// create an LLVM dialect structure type with elements that correspond to each
/// of the types converted with `convertCallingConventionType`.
Type LLVMTypeConverter::packFunctionResults(TypeRange types,
                                            bool useBarePtrCallConv) const {
  assert(!types.empty() && "expected non-empty list of type");

  useBarePtrCallConv |= options.useBarePtrCallConv;
  if (types.size() == 1)
    return convertCallingConventionType(types.front(), useBarePtrCallConv);

  SmallVector<Type> resultTypes;
  resultTypes.reserve(types.size());
  for (auto t : types) {
    auto converted = convertCallingConventionType(t, useBarePtrCallConv);
    if (!converted || !LLVM::isCompatibleType(converted))
      return {};
    resultTypes.push_back(converted);
  }

  return LLVM::LLVMStructType::getLiteral(&getContext(), resultTypes);
}

Value LLVMTypeConverter::promoteOneMemRefDescriptor(Location loc, Value operand,
                                                    OpBuilder &builder) const {
  // Alloca with proper alignment. We do not expect optimizations of this
  // alloca op and so we omit allocating at the entry block.
  auto ptrType = LLVM::LLVMPointerType::get(builder.getContext());
  Value one = builder.create<LLVM::ConstantOp>(loc, builder.getI64Type(),
                                               builder.getIndexAttr(1));
  Value allocated =
      builder.create<LLVM::AllocaOp>(loc, ptrType, operand.getType(), one);
  // Store into the alloca'ed descriptor.
  builder.create<LLVM::StoreOp>(loc, operand, allocated);
  return allocated;
}

SmallVector<Value, 4>
LLVMTypeConverter::promoteOperands(Location loc, ValueRange opOperands,
                                   ValueRange operands, OpBuilder &builder,
                                   bool useBarePtrCallConv) const {
  SmallVector<Value, 4> promotedOperands;
  promotedOperands.reserve(operands.size());
  useBarePtrCallConv |= options.useBarePtrCallConv;
  for (auto it : llvm::zip(opOperands, operands)) {
    auto operand = std::get<0>(it);
    auto llvmOperand = std::get<1>(it);

    if (useBarePtrCallConv) {
      // For the bare-ptr calling convention, we only have to extract the
      // aligned pointer of a memref.
      if (dyn_cast<MemRefType>(operand.getType())) {
        MemRefDescriptor desc(llvmOperand);
        llvmOperand = desc.alignedPtr(builder, loc);
      } else if (isa<UnrankedMemRefType>(operand.getType())) {
        llvm_unreachable("Unranked memrefs are not supported");
      }
    } else {
      if (isa<UnrankedMemRefType>(operand.getType())) {
        UnrankedMemRefDescriptor::unpack(builder, loc, llvmOperand,
                                         promotedOperands);
        continue;
      }
      if (auto memrefType = dyn_cast<MemRefType>(operand.getType())) {
        MemRefDescriptor::unpack(builder, loc, llvmOperand, memrefType,
                                 promotedOperands);
        continue;
      }
    }

    promotedOperands.push_back(llvmOperand);
  }
  return promotedOperands;
}

/// Callback to convert function argument types. It converts a MemRef function
/// argument to a list of non-aggregate types containing descriptor
/// information, and an UnrankedmemRef function argument to a list containing
/// the rank and a pointer to a descriptor struct.
LogicalResult
mlir::structFuncArgTypeConverter(const LLVMTypeConverter &converter, Type type,
                                 SmallVectorImpl<Type> &result) {
  if (auto memref = dyn_cast<MemRefType>(type)) {
    // In signatures, Memref descriptors are expanded into lists of
    // non-aggregate values.
    auto converted =
        converter.getMemRefDescriptorFields(memref, /*unpackAggregates=*/true);
    if (converted.empty())
      return failure();
    result.append(converted.begin(), converted.end());
    return success();
  }
  if (isa<UnrankedMemRefType>(type)) {
    auto converted = converter.getUnrankedMemRefDescriptorFields();
    if (converted.empty())
      return failure();
    result.append(converted.begin(), converted.end());
    return success();
  }
  auto converted = converter.convertType(type);
  if (!converted)
    return failure();
  result.push_back(converted);
  return success();
}

/// Callback to convert function argument types. It converts MemRef function
/// arguments to bare pointers to the MemRef element type.
LogicalResult
mlir::barePtrFuncArgTypeConverter(const LLVMTypeConverter &converter, Type type,
                                  SmallVectorImpl<Type> &result) {
  auto llvmTy = converter.convertCallingConventionType(
      type, /*useBarePointerCallConv=*/true);
  if (!llvmTy)
    return failure();

  result.push_back(llvmTy);
  return success();
}<|MERGE_RESOLUTION|>--- conflicted
+++ resolved
@@ -249,11 +249,7 @@
 Type LLVMTypeConverter::convertFloatType(FloatType type) const {
   if (type.isFloat8E5M2() || type.isFloat8E4M3() || type.isFloat8E4M3FN() ||
       type.isFloat8E5M2FNUZ() || type.isFloat8E4M3FNUZ() ||
-<<<<<<< HEAD
-      type.isFloat8E4M3B11FNUZ())
-=======
       type.isFloat8E4M3B11FNUZ() || type.isFloat8E3M4())
->>>>>>> 98391913
     return IntegerType::get(&getContext(), type.getWidth());
   return type;
 }
