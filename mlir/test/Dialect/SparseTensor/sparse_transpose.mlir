// RUN: mlir-opt %s --sparse-reinterpret-map -sparsification | FileCheck %s

#DCSR = #sparse_tensor.encoding<{
  map = (d0, d1) -> (d0 : compressed, d1 : compressed)
}>

#transpose_trait = {
  indexing_maps = [
    affine_map<(i,j) -> (j,i)>,  // A
    affine_map<(i,j) -> (i,j)>   // X
  ],
  iterator_types = ["parallel", "parallel"],
  doc = "X(i,j) = A(j,i)"
}

// TODO: improve auto-conversion followed by yield

// CHECK-LABEL:   func.func @sparse_transpose_auto(
// CHECK-SAME:      %[[VAL_0:.*]]: tensor<3x4xf64, #sparse{{[0-9]*}}>) -> tensor<4x3xf64, #sparse{{[0-9]*}}> {
// CHECK-DAG:       %[[VAL_1:.*]] = arith.constant 0 : index
// CHECK-DAG:       %[[VAL_2:.*]] = arith.constant 1 : index
<<<<<<< HEAD
// CHECK-DAG:       %[[VAL_3:.*]] = tensor.empty() : tensor<4x3xf64, #sparse_tensor.encoding<{{{.*}}}>>
// CHECK-DAG:       %[[VAL_4:.*]] = sparse_tensor.convert %[[VAL_0]] : tensor<3x4xf64, #sparse_tensor.encoding<{{{.*}}}>> to tensor<3x4xf64, #sparse_tensor.encoding<{{{.*}}}>>
// CHECK:           %[[DEMAP:.*]] = sparse_tensor.reinterpret_map %[[VAL_4]] : tensor<3x4xf64, #sparse_tensor.encoding<{{{.*}}}>> to tensor<4x3xf64, #sparse_tensor.encoding<{{{.*}}}>>
// CHECK-DAG:       %[[VAL_5:.*]] = sparse_tensor.positions %[[DEMAP]] {level = 0 : index} : tensor<4x3xf64, #sparse_tensor.encoding<{{{.*}}}>> to memref<?xindex>
// CHECK-DAG:       %[[VAL_6:.*]] = sparse_tensor.coordinates %[[DEMAP]] {level = 0 : index} : tensor<4x3xf64, #sparse_tensor.encoding<{{{.*}}}>> to memref<?xindex>
// CHECK-DAG:       %[[VAL_7:.*]] = sparse_tensor.positions %[[DEMAP]] {level = 1 : index} : tensor<4x3xf64, #sparse_tensor.encoding<{{{.*}}}>> to memref<?xindex>
// CHECK-DAG:       %[[VAL_8:.*]] = sparse_tensor.coordinates %[[DEMAP]] {level = 1 : index} : tensor<4x3xf64, #sparse_tensor.encoding<{{{.*}}}>> to memref<?xindex>
// CHECK-DAG:       %[[VAL_9:.*]] = sparse_tensor.values %[[DEMAP]] : tensor<4x3xf64, #sparse_tensor.encoding<{{{.*}}}>> to memref<?xf64>
=======
// CHECK-DAG:       %[[VAL_3:.*]] = tensor.empty() : tensor<4x3xf64, #sparse{{[0-9]*}}>
// CHECK-DAG:       %[[VAL_4:.*]] = sparse_tensor.convert %[[VAL_0]] : tensor<3x4xf64, #sparse{{[0-9]*}}> to tensor<3x4xf64, #sparse{{[0-9]*}}>
// CHECK:           %[[DEMAP:.*]] = sparse_tensor.reinterpret_map %[[VAL_4]] : tensor<3x4xf64, #sparse{{[0-9]*}}> to tensor<4x3xf64, #sparse{{[0-9]*}}>
// CHECK-DAG:       %[[VAL_5:.*]] = sparse_tensor.positions %[[DEMAP]] {level = 0 : index} : tensor<4x3xf64, #sparse{{[0-9]*}}> to memref<?xindex>
// CHECK-DAG:       %[[VAL_6:.*]] = sparse_tensor.coordinates %[[DEMAP]] {level = 0 : index} : tensor<4x3xf64, #sparse{{[0-9]*}}> to memref<?xindex>
// CHECK-DAG:       %[[VAL_7:.*]] = sparse_tensor.positions %[[DEMAP]] {level = 1 : index} : tensor<4x3xf64, #sparse{{[0-9]*}}> to memref<?xindex>
// CHECK-DAG:       %[[VAL_8:.*]] = sparse_tensor.coordinates %[[DEMAP]] {level = 1 : index} : tensor<4x3xf64, #sparse{{[0-9]*}}> to memref<?xindex>
// CHECK-DAG:       %[[VAL_9:.*]] = sparse_tensor.values %[[DEMAP]] : tensor<4x3xf64, #sparse{{[0-9]*}}> to memref<?xf64>
>>>>>>> 7ca33737
// CHECK:           %[[VAL_10:.*]] = memref.load %[[VAL_5]]{{\[}}%[[VAL_1]]] : memref<?xindex>
// CHECK:           %[[VAL_11:.*]] = memref.load %[[VAL_5]]{{\[}}%[[VAL_2]]] : memref<?xindex>
// CHECK:           %[[VAL_12:.*]] = scf.for %[[VAL_13:.*]] = %[[VAL_10]] to %[[VAL_11]] step %[[VAL_2]] iter_args(%[[VAL_14:.*]] = %[[VAL_3]]) -> (tensor<4x3xf64, #sparse{{[0-9]*}}>) {
// CHECK:             %[[VAL_15:.*]] = memref.load %[[VAL_6]]{{\[}}%[[VAL_13]]] : memref<?xindex>
// CHECK:             %[[VAL_16:.*]] = memref.load %[[VAL_7]]{{\[}}%[[VAL_13]]] : memref<?xindex>
// CHECK:             %[[VAL_17:.*]] = arith.addi %[[VAL_13]], %[[VAL_2]] : index
// CHECK:             %[[VAL_18:.*]] = memref.load %[[VAL_7]]{{\[}}%[[VAL_17]]] : memref<?xindex>
// CHECK:             %[[VAL_19:.*]] = scf.for %[[VAL_20:.*]] = %[[VAL_16]] to %[[VAL_18]] step %[[VAL_2]] iter_args(%[[VAL_21:.*]] = %[[VAL_14]]) -> (tensor<4x3xf64, #sparse{{[0-9]*}}>) {
// CHECK:               %[[VAL_22:.*]] = memref.load %[[VAL_8]]{{\[}}%[[VAL_20]]] : memref<?xindex>
// CHECK:               %[[VAL_23:.*]] = memref.load %[[VAL_9]]{{\[}}%[[VAL_20]]] : memref<?xf64>
// CHECK:               %[[VAL_24:.*]] = sparse_tensor.insert %[[VAL_23]] into %[[VAL_21]]{{\[}}%[[VAL_15]], %[[VAL_22]]] : tensor<4x3xf64, #sparse{{[0-9]*}}>
// CHECK:               scf.yield %[[VAL_24]] : tensor<4x3xf64, #sparse{{[0-9]*}}>
// CHECK:             }
// CHECK:             scf.yield %[[VAL_25:.*]] : tensor<4x3xf64, #sparse{{[0-9]*}}>
// CHECK:           }
<<<<<<< HEAD
// CHECK:           %[[VAL_26:.*]] = sparse_tensor.load %[[VAL_27:.*]] hasInserts : tensor<4x3xf64, #sparse_tensor.encoding<{{{.*}}}>>
// CHECK:           return %[[VAL_26]] : tensor<4x3xf64, #sparse_tensor.encoding<{{{.*}}}>>
=======
// CHECK:           %[[VAL_26:.*]] = sparse_tensor.load %[[VAL_27:.*]] hasInserts : tensor<4x3xf64, #sparse{{[0-9]*}}>
// CHECK:           return %[[VAL_26]] : tensor<4x3xf64, #sparse{{[0-9]*}}>
>>>>>>> 7ca33737
// CHECK:         }
func.func @sparse_transpose_auto(%arga: tensor<3x4xf64, #DCSR>)
                                     -> tensor<4x3xf64, #DCSR> {
  %i = tensor.empty() : tensor<4x3xf64, #DCSR>
  %0 = linalg.generic #transpose_trait
     ins(%arga: tensor<3x4xf64, #DCSR>)
     outs(%i: tensor<4x3xf64, #DCSR>) {
     ^bb(%a: f64, %x: f64):
       linalg.yield %a : f64
  } -> tensor<4x3xf64, #DCSR>
  return %0 : tensor<4x3xf64, #DCSR>
}<|MERGE_RESOLUTION|>--- conflicted
+++ resolved
@@ -19,16 +19,6 @@
 // CHECK-SAME:      %[[VAL_0:.*]]: tensor<3x4xf64, #sparse{{[0-9]*}}>) -> tensor<4x3xf64, #sparse{{[0-9]*}}> {
 // CHECK-DAG:       %[[VAL_1:.*]] = arith.constant 0 : index
 // CHECK-DAG:       %[[VAL_2:.*]] = arith.constant 1 : index
-<<<<<<< HEAD
-// CHECK-DAG:       %[[VAL_3:.*]] = tensor.empty() : tensor<4x3xf64, #sparse_tensor.encoding<{{{.*}}}>>
-// CHECK-DAG:       %[[VAL_4:.*]] = sparse_tensor.convert %[[VAL_0]] : tensor<3x4xf64, #sparse_tensor.encoding<{{{.*}}}>> to tensor<3x4xf64, #sparse_tensor.encoding<{{{.*}}}>>
-// CHECK:           %[[DEMAP:.*]] = sparse_tensor.reinterpret_map %[[VAL_4]] : tensor<3x4xf64, #sparse_tensor.encoding<{{{.*}}}>> to tensor<4x3xf64, #sparse_tensor.encoding<{{{.*}}}>>
-// CHECK-DAG:       %[[VAL_5:.*]] = sparse_tensor.positions %[[DEMAP]] {level = 0 : index} : tensor<4x3xf64, #sparse_tensor.encoding<{{{.*}}}>> to memref<?xindex>
-// CHECK-DAG:       %[[VAL_6:.*]] = sparse_tensor.coordinates %[[DEMAP]] {level = 0 : index} : tensor<4x3xf64, #sparse_tensor.encoding<{{{.*}}}>> to memref<?xindex>
-// CHECK-DAG:       %[[VAL_7:.*]] = sparse_tensor.positions %[[DEMAP]] {level = 1 : index} : tensor<4x3xf64, #sparse_tensor.encoding<{{{.*}}}>> to memref<?xindex>
-// CHECK-DAG:       %[[VAL_8:.*]] = sparse_tensor.coordinates %[[DEMAP]] {level = 1 : index} : tensor<4x3xf64, #sparse_tensor.encoding<{{{.*}}}>> to memref<?xindex>
-// CHECK-DAG:       %[[VAL_9:.*]] = sparse_tensor.values %[[DEMAP]] : tensor<4x3xf64, #sparse_tensor.encoding<{{{.*}}}>> to memref<?xf64>
-=======
 // CHECK-DAG:       %[[VAL_3:.*]] = tensor.empty() : tensor<4x3xf64, #sparse{{[0-9]*}}>
 // CHECK-DAG:       %[[VAL_4:.*]] = sparse_tensor.convert %[[VAL_0]] : tensor<3x4xf64, #sparse{{[0-9]*}}> to tensor<3x4xf64, #sparse{{[0-9]*}}>
 // CHECK:           %[[DEMAP:.*]] = sparse_tensor.reinterpret_map %[[VAL_4]] : tensor<3x4xf64, #sparse{{[0-9]*}}> to tensor<4x3xf64, #sparse{{[0-9]*}}>
@@ -37,7 +27,6 @@
 // CHECK-DAG:       %[[VAL_7:.*]] = sparse_tensor.positions %[[DEMAP]] {level = 1 : index} : tensor<4x3xf64, #sparse{{[0-9]*}}> to memref<?xindex>
 // CHECK-DAG:       %[[VAL_8:.*]] = sparse_tensor.coordinates %[[DEMAP]] {level = 1 : index} : tensor<4x3xf64, #sparse{{[0-9]*}}> to memref<?xindex>
 // CHECK-DAG:       %[[VAL_9:.*]] = sparse_tensor.values %[[DEMAP]] : tensor<4x3xf64, #sparse{{[0-9]*}}> to memref<?xf64>
->>>>>>> 7ca33737
 // CHECK:           %[[VAL_10:.*]] = memref.load %[[VAL_5]]{{\[}}%[[VAL_1]]] : memref<?xindex>
 // CHECK:           %[[VAL_11:.*]] = memref.load %[[VAL_5]]{{\[}}%[[VAL_2]]] : memref<?xindex>
 // CHECK:           %[[VAL_12:.*]] = scf.for %[[VAL_13:.*]] = %[[VAL_10]] to %[[VAL_11]] step %[[VAL_2]] iter_args(%[[VAL_14:.*]] = %[[VAL_3]]) -> (tensor<4x3xf64, #sparse{{[0-9]*}}>) {
@@ -53,13 +42,8 @@
 // CHECK:             }
 // CHECK:             scf.yield %[[VAL_25:.*]] : tensor<4x3xf64, #sparse{{[0-9]*}}>
 // CHECK:           }
-<<<<<<< HEAD
-// CHECK:           %[[VAL_26:.*]] = sparse_tensor.load %[[VAL_27:.*]] hasInserts : tensor<4x3xf64, #sparse_tensor.encoding<{{{.*}}}>>
-// CHECK:           return %[[VAL_26]] : tensor<4x3xf64, #sparse_tensor.encoding<{{{.*}}}>>
-=======
 // CHECK:           %[[VAL_26:.*]] = sparse_tensor.load %[[VAL_27:.*]] hasInserts : tensor<4x3xf64, #sparse{{[0-9]*}}>
 // CHECK:           return %[[VAL_26]] : tensor<4x3xf64, #sparse{{[0-9]*}}>
->>>>>>> 7ca33737
 // CHECK:         }
 func.func @sparse_transpose_auto(%arga: tensor<3x4xf64, #DCSR>)
                                      -> tensor<4x3xf64, #DCSR> {
