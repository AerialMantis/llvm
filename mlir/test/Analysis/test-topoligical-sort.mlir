--- conflicted
+++ resolved
@@ -1,8 +1,4 @@
-<<<<<<< HEAD
-// RUN: mlir-opt %s -pass-pipeline="builtin.func(test-print-topological-sort)" 2>&1 | FileCheck %s
-=======
 // RUN: mlir-opt %s -pass-pipeline="func.func(test-print-topological-sort)" 2>&1 | FileCheck %s
->>>>>>> 7f962794
 
 // CHECK-LABEL: Testing : region
 //       CHECK: arith.addi {{.*}} : index
