--- conflicted
+++ resolved
@@ -26,10 +26,7 @@
 extern "C" {
 void __assert_assume(bool condition) { __builtin_assume(condition); }
 
-<<<<<<< HEAD
-=======
 #ifndef OMPTARGET_HAS_LIBC
->>>>>>> 9c4aab8c
 [[gnu::weak]] void __assert_fail(const char *expr, const char *file,
                                  unsigned line, const char *function) {
   __assert_fail_internal(expr, nullptr, file, line, function);
