--- conflicted
+++ resolved
@@ -1,12 +1,6 @@
-<<<<<<< HEAD
-// RUN: %libomptarget-compile-generic -O1 && %libomptarget-run-generic
-// -O1 to run openmp-opt
-// RUN: %libomptarget-compileopt-generic -O1 && %libomptarget-run-generic
-=======
 // RUN: %libomptarget-compile-generic -O2 && %libomptarget-run-generic
 // -O2 to run openmp-opt
 // RUN: %libomptarget-compileopt-generic -O2 && %libomptarget-run-generic
->>>>>>> 98391913
 
 int main(void) {
   long int aa = 0;
