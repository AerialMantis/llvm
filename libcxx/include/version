--- conflicted
+++ resolved
@@ -538,11 +538,7 @@
 # define __cpp_lib_mdspan                               202406L
 // # define __cpp_lib_optional_range_support               202406L
 # undef  __cpp_lib_out_ptr
-<<<<<<< HEAD
-// # define __cpp_lib_out_ptr                              202311L
-=======
 # define __cpp_lib_out_ptr                              202311L
->>>>>>> 9c4aab8c
 // # define __cpp_lib_philox_engine                        202406L
 // # define __cpp_lib_ranges_concat                        202403L
 # define __cpp_lib_ratio                                202306L
