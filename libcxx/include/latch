--- conflicted
+++ resolved
@@ -59,11 +59,7 @@
 _LIBCPP_PUSH_MACROS
 #  include <__undef_macros>
 
-<<<<<<< HEAD
-#  if _LIBCPP_STD_VER >= 14
-=======
 #  if _LIBCPP_STD_VER >= 20
->>>>>>> 9c4aab8c
 
 _LIBCPP_BEGIN_NAMESPACE_STD
 
@@ -120,11 +116,7 @@
 
 _LIBCPP_END_NAMESPACE_STD
 
-<<<<<<< HEAD
-#  endif // _LIBCPP_STD_VER >= 14
-=======
 #  endif // _LIBCPP_STD_VER >= 20
->>>>>>> 9c4aab8c
 
 _LIBCPP_POP_MACROS
 
