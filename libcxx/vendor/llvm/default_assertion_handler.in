// -*- C++ -*-
//===----------------------------------------------------------------------===//
//
// Part of the LLVM Project, under the Apache License v2.0 with LLVM Exceptions.
// See https://llvm.org/LICENSE.txt for license information.
// SPDX-License-Identifier: Apache-2.0 WITH LLVM-exception
//
//===----------------------------------------------------------------------===//

#ifndef _LIBCPP___ASSERTION_HANDLER
#define _LIBCPP___ASSERTION_HANDLER

#include <__config>
#include <__verbose_abort>

#if !defined(_LIBCPP_HAS_NO_PRAGMA_SYSTEM_HEADER)
#  pragma GCC system_header
#endif

#if _LIBCPP_HARDENING_MODE == _LIBCPP_HARDENING_MODE_DEBUG

#  define _LIBCPP_ASSERTION_HANDLER(message) _LIBCPP_VERBOSE_ABORT("%s", message)

#else

#  if __has_builtin(__builtin_verbose_trap)
<<<<<<< HEAD
#    define _LIBCPP_ASSERTION_HANDLER(message) __builtin_verbose_trap("libc++", message)
=======
// AppleClang shipped a slightly different version of __builtin_verbose_trap from the upstream
// version before upstream Clang actually got the builtin.
// TODO: Remove once AppleClang supports the two-arguments version of the builtin.
#    if defined(_LIBCPP_APPLE_CLANG_VER) && _LIBCPP_APPLE_CLANG_VER < 17000
#      define _LIBCPP_ASSERTION_HANDLER(message) __builtin_verbose_trap(message)
#    else
#      define _LIBCPP_ASSERTION_HANDLER(message) __builtin_verbose_trap("libc++", message)
#    endif
>>>>>>> 9c4aab8c
#  else
#    define _LIBCPP_ASSERTION_HANDLER(message) ((void)message, __builtin_trap())
#  endif

#endif // _LIBCPP_HARDENING_MODE == _LIBCPP_HARDENING_MODE_DEBUG

#endif // _LIBCPP___ASSERTION_HANDLER<|MERGE_RESOLUTION|>--- conflicted
+++ resolved
@@ -24,9 +24,6 @@
 #else
 
 #  if __has_builtin(__builtin_verbose_trap)
-<<<<<<< HEAD
-#    define _LIBCPP_ASSERTION_HANDLER(message) __builtin_verbose_trap("libc++", message)
-=======
 // AppleClang shipped a slightly different version of __builtin_verbose_trap from the upstream
 // version before upstream Clang actually got the builtin.
 // TODO: Remove once AppleClang supports the two-arguments version of the builtin.
@@ -35,7 +32,6 @@
 #    else
 #      define _LIBCPP_ASSERTION_HANDLER(message) __builtin_verbose_trap("libc++", message)
 #    endif
->>>>>>> 9c4aab8c
 #  else
 #    define _LIBCPP_ASSERTION_HANDLER(message) ((void)message, __builtin_trap())
 #  endif
