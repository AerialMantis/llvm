//===------------- AMDGPU implementation of timing utils --------*- C++ -*-===//
//
// Part of the LLVM Project, under the Apache License v2.0 with LLVM Exceptions.
// See https://llvm.org/LICENSE.txt for license information.
// SPDX-License-Identifier: Apache-2.0 WITH LLVM-exception
//
//===----------------------------------------------------------------------===//

#ifndef LLVM_LIBC_UTILS_GPU_TIMING_AMDGPU
#define LLVM_LIBC_UTILS_GPU_TIMING_AMDGPU

#include "src/__support/CPP/array.h"
#include "src/__support/CPP/type_traits.h"
#include "src/__support/GPU/utils.h"
#include "src/__support/common.h"
#include "src/__support/macros/attributes.h"
#include "src/__support/macros/config.h"

#include <stdint.h>

namespace LIBC_NAMESPACE_DECL {

// Returns the overhead associated with calling the profiling region. This
// allows us to substract the constant-time overhead from the latency to
// obtain a true result. This can vary with system load.
[[gnu::noinline]] static LIBC_INLINE uint64_t overhead() {
  gpu::memory_fence();
  uint64_t start = gpu::processor_clock();
  uint32_t result = 0.0;
  asm("v_or_b32 %[v_reg], 0, %[v_reg]\n" ::[v_reg] "v"(result));
  asm("" ::"s"(start));
  uint64_t stop = gpu::processor_clock();
  return stop - start;
}

// Profile a simple function and obtain its latency in clock cycles on the
// system. This function cannot be inlined or else it will disturb the very
// delicate balance of hard-coded dependencies.
template <typename F, typename T>
[[gnu::noinline]] static LIBC_INLINE uint64_t latency(F f, T t) {
  // We need to store the input somewhere to guarantee that the compiler
  // will not constant propagate it and remove the profiling region.
  volatile T storage = t;
  T arg = storage;

  // The AMDGPU architecture needs to wait on pending results.
  gpu::memory_fence();
  // Get the current timestamp from the clock.
  uint64_t start = gpu::processor_clock();

  // This forces the compiler to load the input argument and run the clock
  // cycle counter before the profiling region.
  asm("" ::"s"(start));

  // Run the function under test and return its value.
  auto result = f(arg);

  // This inline assembly performs a no-op which forces the result to both
  // be used and prevents us from exiting this region before it's complete.
<<<<<<< HEAD
  asm("v_or_b32 %[v_reg], 0, %[v_reg]\n" ::[v_reg] "v"(
      static_cast<uint32_t>(result)));
=======
  if constexpr (cpp::is_same_v<decltype(result), char> ||
                cpp::is_same_v<decltype(result), bool>)
    // AMDGPU does not support input register constraints for i1 and i8, so we
    // cast it to a 32-bit integer. This does not add an additional assembly
    // instruction (https://godbolt.org/z/zxGqv8G91).
    asm("v_or_b32 %[v_reg], 0, %[v_reg]\n" ::[v_reg] "v"(
        static_cast<uint32_t>(result)));
  else
    asm("v_or_b32 %[v_reg], 0, %[v_reg]\n" ::[v_reg] "v"(result));
>>>>>>> 98391913

  // Obtain the current timestamp after running the calculation and force
  // ordering.
  uint64_t stop = gpu::processor_clock();
  asm("" ::"s"(stop));
  gpu::memory_fence();

  // Return the time elapsed.
  return stop - start;
}

template <typename F, typename T1, typename T2>
[[gnu::noinline]] static LIBC_INLINE uint64_t latency(F f, T1 t1, T2 t2) {
  volatile T1 storage1 = t1;
  volatile T2 storage2 = t2;
  T1 arg1 = storage1;
  T2 arg2 = storage2;

  gpu::memory_fence();
  uint64_t start = gpu::processor_clock();

  asm("" ::"s"(start));

  auto result = f(arg1, arg2);

<<<<<<< HEAD
  asm("v_or_b32 %[v_reg], 0, %[v_reg]\n" ::[v_reg] "v"(
      static_cast<uint32_t>(result)));
=======
  if constexpr (cpp::is_same_v<decltype(result), char> ||
                cpp::is_same_v<decltype(result), bool>)
    asm("v_or_b32 %[v_reg], 0, %[v_reg]\n" ::[v_reg] "v"(
        static_cast<uint32_t>(result)));
  else
    asm("v_or_b32 %[v_reg], 0, %[v_reg]\n" ::[v_reg] "v"(result));
>>>>>>> 98391913

  uint64_t stop = gpu::processor_clock();
  asm("" ::"s"(stop));
  gpu::memory_fence();

  return stop - start;
}

// Provides throughput benchmarking.
template <typename F, typename T, size_t N>
[[gnu::noinline]] static LIBC_INLINE uint64_t
throughput(F f, const cpp::array<T, N> &inputs) {
  asm("" ::"v"(&inputs));

  gpu::memory_fence();
  uint64_t start = gpu::processor_clock();

  asm("" ::"s"(start));

  for (auto input : inputs) {
    auto result = f(input);

    asm("" ::"v"(result));
  }

  uint64_t stop = gpu::processor_clock();
  asm("" ::"s"(stop));
  gpu::memory_fence();

  // Return the time elapsed.
  return stop - start;
}

} // namespace LIBC_NAMESPACE_DECL

#endif // LLVM_LIBC_UTILS_GPU_TIMING_AMDGPU<|MERGE_RESOLUTION|>--- conflicted
+++ resolved
@@ -57,10 +57,6 @@
 
   // This inline assembly performs a no-op which forces the result to both
   // be used and prevents us from exiting this region before it's complete.
-<<<<<<< HEAD
-  asm("v_or_b32 %[v_reg], 0, %[v_reg]\n" ::[v_reg] "v"(
-      static_cast<uint32_t>(result)));
-=======
   if constexpr (cpp::is_same_v<decltype(result), char> ||
                 cpp::is_same_v<decltype(result), bool>)
     // AMDGPU does not support input register constraints for i1 and i8, so we
@@ -70,7 +66,6 @@
         static_cast<uint32_t>(result)));
   else
     asm("v_or_b32 %[v_reg], 0, %[v_reg]\n" ::[v_reg] "v"(result));
->>>>>>> 98391913
 
   // Obtain the current timestamp after running the calculation and force
   // ordering.
@@ -96,17 +91,12 @@
 
   auto result = f(arg1, arg2);
 
-<<<<<<< HEAD
-  asm("v_or_b32 %[v_reg], 0, %[v_reg]\n" ::[v_reg] "v"(
-      static_cast<uint32_t>(result)));
-=======
   if constexpr (cpp::is_same_v<decltype(result), char> ||
                 cpp::is_same_v<decltype(result), bool>)
     asm("v_or_b32 %[v_reg], 0, %[v_reg]\n" ::[v_reg] "v"(
         static_cast<uint32_t>(result)));
   else
     asm("v_or_b32 %[v_reg], 0, %[v_reg]\n" ::[v_reg] "v"(result));
->>>>>>> 98391913
 
   uint64_t stop = gpu::processor_clock();
   asm("" ::"s"(stop));
