#include "LibcGpuBenchmark.h"
#include "src/__support/CPP/algorithm.h"
#include "src/__support/CPP/array.h"
#include "src/__support/CPP/atomic.h"
#include "src/__support/CPP/string.h"
#include "src/__support/FPUtil/sqrt.h"
#include "src/__support/GPU/utils.h"
#include "src/__support/fixedvector.h"
#include "src/__support/macros/config.h"
#include "src/stdio/printf.h"
#include "src/stdlib/srand.h"
#include "src/time/gpu/time_utils.h"

namespace LIBC_NAMESPACE_DECL {
namespace benchmarks {

FixedVector<Benchmark *, 64> benchmarks;

void Benchmark::add_benchmark(Benchmark *benchmark) {
  benchmarks.push_back(benchmark);
}

struct AtomicBenchmarkSums {
  cpp::Atomic<uint64_t> cycles_sum = 0;
  cpp::Atomic<uint64_t> standard_deviation_sum = 0;
  cpp::Atomic<uint64_t> min = UINT64_MAX;
  cpp::Atomic<uint64_t> max = 0;
  cpp::Atomic<uint32_t> samples_sum = 0;
  cpp::Atomic<uint32_t> iterations_sum = 0;
  cpp::Atomic<clock_t> time_sum = 0;
  cpp::Atomic<uint64_t> active_threads = 0;

  void reset() {
    cpp::atomic_thread_fence(cpp::MemoryOrder::RELEASE);
    active_threads.store(0, cpp::MemoryOrder::RELAXED);
    cycles_sum.store(0, cpp::MemoryOrder::RELAXED);
    standard_deviation_sum.store(0, cpp::MemoryOrder::RELAXED);
    min.store(UINT64_MAX, cpp::MemoryOrder::RELAXED);
    max.store(0, cpp::MemoryOrder::RELAXED);
    samples_sum.store(0, cpp::MemoryOrder::RELAXED);
    iterations_sum.store(0, cpp::MemoryOrder::RELAXED);
    time_sum.store(0, cpp::MemoryOrder::RELAXED);
    cpp::atomic_thread_fence(cpp::MemoryOrder::RELEASE);
  }

  void update(const BenchmarkResult &result) {
    cpp::atomic_thread_fence(cpp::MemoryOrder::RELEASE);
    active_threads.fetch_add(1, cpp::MemoryOrder::RELAXED);

    cycles_sum.fetch_add(result.cycles, cpp::MemoryOrder::RELAXED);
    standard_deviation_sum.fetch_add(
        static_cast<uint64_t>(result.standard_deviation),
        cpp::MemoryOrder::RELAXED);

    // Perform a CAS loop to atomically update the min
    uint64_t orig_min = min.load(cpp::MemoryOrder::RELAXED);
    while (!min.compare_exchange_strong(
        orig_min, cpp::min(orig_min, result.min), cpp::MemoryOrder::ACQUIRE,
        cpp::MemoryOrder::RELAXED))
      ;

    // Perform a CAS loop to atomically update the max
    uint64_t orig_max = max.load(cpp::MemoryOrder::RELAXED);
    while (!max.compare_exchange_strong(
        orig_max, cpp::max(orig_max, result.max), cpp::MemoryOrder::ACQUIRE,
        cpp::MemoryOrder::RELAXED))
      ;

    samples_sum.fetch_add(result.samples, cpp::MemoryOrder::RELAXED);
    iterations_sum.fetch_add(result.total_iterations,
                             cpp::MemoryOrder::RELAXED);
    time_sum.fetch_add(result.total_time, cpp::MemoryOrder::RELAXED);
    cpp::atomic_thread_fence(cpp::MemoryOrder::RELEASE);
  }
};

AtomicBenchmarkSums all_results;
constexpr auto GREEN = "\033[32m";
constexpr auto RESET = "\033[0m";

void print_results(Benchmark *b) {
  BenchmarkResult result;
  cpp::atomic_thread_fence(cpp::MemoryOrder::RELEASE);
  int num_threads = all_results.active_threads.load(cpp::MemoryOrder::RELAXED);
  result.cycles =
      all_results.cycles_sum.load(cpp::MemoryOrder::RELAXED) / num_threads;
  result.standard_deviation =
      all_results.standard_deviation_sum.load(cpp::MemoryOrder::RELAXED) /
      num_threads;
  result.min = all_results.min.load(cpp::MemoryOrder::RELAXED);
  result.max = all_results.max.load(cpp::MemoryOrder::RELAXED);
  result.samples =
      all_results.samples_sum.load(cpp::MemoryOrder::RELAXED) / num_threads;
  result.total_iterations =
      all_results.iterations_sum.load(cpp::MemoryOrder::RELAXED) / num_threads;
  const uint64_t duration_ns =
      all_results.time_sum.load(cpp::MemoryOrder::RELAXED) / num_threads;
  const uint64_t duration_us = duration_ns / 1000;
  const uint64_t duration_ms = duration_ns / (1000 * 1000);
  uint64_t converted_duration = duration_ns;
  const char *time_unit;
  if (duration_ms != 0) {
    converted_duration = duration_ms;
    time_unit = "ms";
  } else if (duration_us != 0) {
    converted_duration = duration_us;
    time_unit = "us";
  } else {
    converted_duration = duration_ns;
    time_unit = "ns";
  }
  result.total_time = converted_duration;
  // result.total_time =
  //     all_results.time_sum.load(cpp::MemoryOrder::RELAXED) / num_threads;
  cpp::atomic_thread_fence(cpp::MemoryOrder::RELEASE);

  LIBC_NAMESPACE::printf(
<<<<<<< HEAD
      "%-20s |%8ld |%8ld |%8ld |%11d |%9ld %2s |%9ld |%9d |\n",
=======
      "%-20s |%8ld |%8ld |%8ld |%11d |%14ld %2s |%9ld |%9d |\n",
>>>>>>> 98391913
      b->get_test_name().data(), result.cycles, result.min, result.max,
      result.total_iterations, result.total_time, time_unit,
      static_cast<uint64_t>(result.standard_deviation), num_threads);
}

void print_header() {
  LIBC_NAMESPACE::printf("%s", GREEN);
  LIBC_NAMESPACE::printf("Running Suite: %-10s\n",
                         benchmarks[0]->get_suite_name().data());
  LIBC_NAMESPACE::printf("%s", RESET);
<<<<<<< HEAD
  LIBC_NAMESPACE::printf("Benchmark            |  Cycles |     Min |     Max | "
                         "Iterations |        "
                         "Time |   Stddev |  Threads |\n");
  LIBC_NAMESPACE::printf(
      "---------------------------------------------------------------------"
      "--------------------------------\n");
=======
  cpp::string titles =
      "Benchmark            |  Cycles |     Min |     Max | "
      "Iterations | Time / Iteration |   Stddev |  Threads |\n";
  LIBC_NAMESPACE::printf(titles.data());

  cpp::string separator(titles.size(), '-');
  separator[titles.size() - 1] = '\n';
  LIBC_NAMESPACE::printf(separator.data());
>>>>>>> 98391913
}

void Benchmark::run_benchmarks() {
  uint64_t id = gpu::get_thread_id();

  if (id == 0) {
    print_header();
    LIBC_NAMESPACE::srand(gpu::processor_clock());
  }

  gpu::sync_threads();

  for (Benchmark *b : benchmarks) {
    if (id == 0)
      all_results.reset();

    gpu::sync_threads();
    if (b->num_threads == static_cast<uint32_t>(-1) || id < b->num_threads) {
      auto current_result = b->run();
      all_results.update(current_result);
    }
    gpu::sync_threads();

    if (id == 0)
      print_results(b);
  }
  gpu::sync_threads();
}

BenchmarkResult benchmark(const BenchmarkOptions &options,
                          cpp::function<uint64_t(void)> wrapper_func) {
  BenchmarkResult result;
  RuntimeEstimationProgression rep;
  uint32_t total_iterations = 0;
  uint32_t iterations = options.initial_iterations;
  if (iterations < 1u)
    iterations = 1;

  uint32_t samples = 0;
  uint64_t total_time = 0;
  uint64_t best_guess = 0;
  uint64_t cycles_squared = 0;
  uint64_t min = UINT64_MAX;
  uint64_t max = 0;

  uint64_t overhead = UINT64_MAX;
  int overhead_iterations = 10;
  for (int i = 0; i < overhead_iterations; i++)
    overhead = cpp::min(overhead, LIBC_NAMESPACE::overhead());

  for (int64_t time_budget = options.max_duration; time_budget >= 0;) {
    uint64_t sample_cycles = 0;
    const clock_t start = static_cast<double>(clock());
    for (uint32_t i = 0; i < iterations; i++) {
      auto wrapper_intermediate = wrapper_func();
      uint64_t current_result = wrapper_intermediate - overhead;
      max = cpp::max(max, current_result);
      min = cpp::min(min, current_result);
      sample_cycles += current_result;
    }
    const clock_t end = clock();
    const clock_t duration_ns =
        ((end - start) * 1000 * 1000 * 1000) / CLOCKS_PER_SEC;
    total_time += duration_ns;
    time_budget -= duration_ns;
    samples++;
    cycles_squared += sample_cycles * sample_cycles;

    total_iterations += iterations;
    const double change_ratio =
        rep.compute_improvement({iterations, sample_cycles});
    best_guess = rep.current_estimation;

    if (samples >= options.max_samples || iterations >= options.max_iterations)
      break;
    if (total_time >= options.min_duration && samples >= options.min_samples &&
        total_iterations >= options.min_iterations &&
        change_ratio < options.epsilon)
      break;

    iterations *= options.scaling_factor;
  }
  result.cycles = best_guess;
  result.standard_deviation = fputil::sqrt<double>(
      static_cast<double>(cycles_squared) / total_iterations -
      static_cast<double>(best_guess * best_guess));
  result.min = min;
  result.max = max;
  result.samples = samples;
  result.total_iterations = total_iterations;
  result.total_time = total_time / total_iterations;
  return result;
};

} // namespace benchmarks
} // namespace LIBC_NAMESPACE_DECL<|MERGE_RESOLUTION|>--- conflicted
+++ resolved
@@ -115,11 +115,7 @@
   cpp::atomic_thread_fence(cpp::MemoryOrder::RELEASE);
 
   LIBC_NAMESPACE::printf(
-<<<<<<< HEAD
-      "%-20s |%8ld |%8ld |%8ld |%11d |%9ld %2s |%9ld |%9d |\n",
-=======
       "%-20s |%8ld |%8ld |%8ld |%11d |%14ld %2s |%9ld |%9d |\n",
->>>>>>> 98391913
       b->get_test_name().data(), result.cycles, result.min, result.max,
       result.total_iterations, result.total_time, time_unit,
       static_cast<uint64_t>(result.standard_deviation), num_threads);
@@ -130,14 +126,6 @@
   LIBC_NAMESPACE::printf("Running Suite: %-10s\n",
                          benchmarks[0]->get_suite_name().data());
   LIBC_NAMESPACE::printf("%s", RESET);
-<<<<<<< HEAD
-  LIBC_NAMESPACE::printf("Benchmark            |  Cycles |     Min |     Max | "
-                         "Iterations |        "
-                         "Time |   Stddev |  Threads |\n");
-  LIBC_NAMESPACE::printf(
-      "---------------------------------------------------------------------"
-      "--------------------------------\n");
-=======
   cpp::string titles =
       "Benchmark            |  Cycles |     Min |     Max | "
       "Iterations | Time / Iteration |   Stddev |  Threads |\n";
@@ -146,7 +134,6 @@
   cpp::string separator(titles.size(), '-');
   separator[titles.size() - 1] = '\n';
   LIBC_NAMESPACE::printf(separator.data());
->>>>>>> 98391913
 }
 
 void Benchmark::run_benchmarks() {
