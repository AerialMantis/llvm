--- conflicted
+++ resolved
@@ -45,10 +45,7 @@
     libc.src.string.strcoll
     libc.src.string.strcpy
     libc.src.string.strcspn
-<<<<<<< HEAD
-=======
     libc.src.string.strdup
->>>>>>> e7aa6127
     libc.src.string.strerror
     libc.src.string.strerror_r
     libc.src.string.strlcat
@@ -67,13 +64,6 @@
     libc.src.string.strtok
     libc.src.string.strtok_r
 
-<<<<<<< HEAD
-    # string.h entrypoints that depend on malloc
-    libc.src.string.strdup
-    libc.src.string.strndup
-
-=======
->>>>>>> e7aa6127
     # inttypes.h entrypoints
     libc.src.inttypes.imaxabs
     libc.src.inttypes.imaxdiv
@@ -380,10 +370,7 @@
     libc.src.stdio.ferror
     libc.src.stdio.ferror_unlocked
     libc.src.stdio.fgetc
-<<<<<<< HEAD
-=======
     libc.src.stdio.fgets
->>>>>>> e7aa6127
     libc.src.stdio.fflush
     libc.src.stdio.fopen
     libc.src.stdio.fputc
