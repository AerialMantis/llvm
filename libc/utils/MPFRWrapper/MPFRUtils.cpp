--- conflicted
+++ resolved
@@ -539,11 +539,7 @@
     return result;
   }
 
-<<<<<<< HEAD
-  MPFRNumber fmul(const MPFRNumber &b) {
-=======
   MPFRNumber mul(const MPFRNumber &b) {
->>>>>>> 9c4aab8c
     MPFRNumber result(*this);
     mpfr_mul(result.value, value, b.value, mpfr_rounding);
     return result;
@@ -810,11 +806,6 @@
     return inputX.pow(inputY);
   case Operation::Sub:
     return inputX.sub(inputY);
-<<<<<<< HEAD
-  case Operation::Fmul:
-    return inputX.fmul(inputY);
-=======
->>>>>>> 9c4aab8c
   default:
     __builtin_unreachable();
   }
@@ -1044,9 +1035,6 @@
 explain_binary_operation_one_output_error(Operation,
                                           const BinaryInput<long double> &,
                                           long double, double, RoundingMode);
-
-template void explain_binary_operation_one_output_error(
-    Operation, const BinaryInput<double> &, float, double, RoundingMode);
 #ifdef LIBC_TYPES_HAS_FLOAT16
 template void explain_binary_operation_one_output_error(
     Operation, const BinaryInput<float16> &, float16, double, RoundingMode);
