add_header_library(
  statfs_utils
  HDRS
    statfs_utils.h
  DEPENDS
    libc.src.errno.errno
    libc.src.__support.OSUtil.osutil
    libc.src.__support.common
    libc.src.__support.CPP.optional
    libc.include.sys_syscall
<<<<<<< HEAD
    libc.include.llvm-libc-types.struct_statvfs
=======
    libc.include.sys_statvfs
>>>>>>> 9c4aab8c
)

add_entrypoint_object(
  statvfs
  SRCS
    statvfs.cpp
  HDRS
    ../statvfs.h
  DEPENDS
    libc.src.__support.libc_assert
    libc.include.sys_statvfs
    .statfs_utils
)

add_entrypoint_object(
  fstatvfs
  SRCS
    fstatvfs.cpp
  HDRS
    ../fstatvfs.h
  DEPENDS
    libc.src.__support.libc_assert
    libc.include.sys_statvfs
    .statfs_utils
)
<|MERGE_RESOLUTION|>--- conflicted
+++ resolved
@@ -8,11 +8,7 @@
     libc.src.__support.common
     libc.src.__support.CPP.optional
     libc.include.sys_syscall
-<<<<<<< HEAD
-    libc.include.llvm-libc-types.struct_statvfs
-=======
     libc.include.sys_statvfs
->>>>>>> 9c4aab8c
 )
 
 add_entrypoint_object(
