--- conflicted
+++ resolved
@@ -57,20 +57,9 @@
     return_type: long double
     arguments:
       - type: long double
-<<<<<<< HEAD
-  - name: fabs
-    standards: 
-      - stdc
-    return_type: double
-    arguments:
-      - type: double
-  - name: fabsf
-    standards: 
-=======
       - type: long double
   - name: atanf
     standards:
->>>>>>> 98391913
       - stdc
     return_type: float
     arguments:
@@ -728,27 +717,8 @@
     arguments:
       - type: double
       - type: double
-<<<<<<< HEAD
-  - name: fmull
-    standards:
-      - stdc
-    return_type: float
-    arguments:
-      - type: long double
-      - type: long double
-  - name: dmull
-    standards:
-      - stdc
-    return_type: double
-    arguments:
-      - type: long double
-      - type: long double
-  - name: frexp
-    standards: 
-=======
   - name: fmaximum_mag
     standards:
->>>>>>> 98391913
       - stdc
     return_type: double
     arguments:
@@ -1844,43 +1814,10 @@
     arguments:
       - type: long double
       - type: long double
-<<<<<<< HEAD
-      - type: long double
-    guard: LIBC_TYPES_HAS_FLOAT16
-  - name: f16mul
-    standards:
-      - llvm_libc_ext
-    return_type: _Float16
-    arguments:
-      - type: double
-      - type: double
-    guard: LIBC_TYPES_HAS_FLOAT16
-  - name: f16mulf
-    standards:
-      - llvm_libc_ext
-    return_type: _Float16
-    arguments:
-      - type: float
-      - type: float
-    guard: LIBC_TYPES_HAS_FLOAT16
-  - name: f16mull
-    standards:
-      - llvm_libc_ext
-    return_type: _Float16
-    arguments:
-      - type: long double
-      - type: long double
-    guard: LIBC_TYPES_HAS_FLOAT16
-  - name: f16sqrt
-    standards: 
-      - llvm_libc_ext
-    return_type: _Float16
-=======
   - name: nextdown
     standards:
       - stdc
     return_type: double
->>>>>>> 98391913
     arguments:
       - type: double
   - name: nextdownf
@@ -2270,28 +2207,7 @@
   - name: setpayloadf128
     standards:
       - stdc
-<<<<<<< HEAD
-    return_type: _Float16
-    arguments:
-      - type: float128
-      - type: float128
-      - type: float128
-    guard: LIBC_TYPES_HAS_FLOAT16_AND_FLOAT128
-  - name: f16mulf128
-    standards:
-      - stdc
-    return_type: _Float16
-    arguments:
-      - type: float128
-      - type: float128
-    guard: LIBC_TYPES_HAS_FLOAT16_AND_FLOAT128
-  - name: f16sqrtf128
-    standards: 
-      - llvm_libc_ext
-    return_type: _Float16
-=======
-    return_type: int
->>>>>>> 98391913
+    return_type: int
     arguments:
       - type: float128 *
       - type: float128
@@ -2410,33 +2326,9 @@
       - stdc
     return_type: float
     arguments:
-<<<<<<< HEAD
-      - type: float128
-      - type: float128
-    guard: LIBC_TYPES_HAS_FLOAT128
-  - name: fmulf128
-    standards:
-      - llvm_libc_ext
-    return_type: float
-    arguments:
-      - type: float128
-      - type: float128
-    guard: LIBC_TYPES_HAS_FLOAT128
-  - name: dmulf128
-    standards:
-      - llvm_libc_ext
-    return_type: double
-    arguments:
-      - type: float128
-      - type: float128
-    guard: LIBC_TYPES_HAS_FLOAT128
-  - name: frexpf128
-    standards: 
-=======
       - type: float
   - name: tanhf
     standards:
->>>>>>> 98391913
       - stdc
     return_type: float
     arguments:
