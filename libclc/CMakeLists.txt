cmake_minimum_required(VERSION 3.20.0)

if(CMAKE_SOURCE_DIR STREQUAL CMAKE_CURRENT_SOURCE_DIR)
  project(libclc VERSION 0.2.0 LANGUAGES CXX C)
endif()

set(CMAKE_CXX_STANDARD 17)

# Add path for custom modules
list( INSERT CMAKE_MODULE_PATH 0 "${CMAKE_CURRENT_SOURCE_DIR}/cmake/modules" )

set( LIBCLC_SOURCE_DIR ${CMAKE_CURRENT_SOURCE_DIR} )
set( LIBCLC_BINARY_DIR ${CMAKE_CURRENT_BINARY_DIR} )
set( LIBCLC_OBJFILE_DIR ${LIBCLC_BINARY_DIR}/obj.libclc.dir )

include( AddLibclc )

include( GNUInstallDirs )
set_property(DIRECTORY APPEND PROPERTY CMAKE_CONFIGURE_DEPENDS
  amdgcn-amdhsa/lib/SOURCES;
  amdgcn-amdhsa/libspirv/SOURCES;
  amdgcn/lib/SOURCES;
  amdgcn/libspirv/SOURCES;
  amdgcn-mesa3d/lib/SOURCES;
  amdgpu/lib/SOURCES;
  clspv/lib/SOURCES;
  clspv64/lib/SOURCES;
  generic/lib/SOURCES;
  generic/libspirv/SOURCES;
  ptx/lib/SOURCES;
  ptx-nvidiacl/lib/SOURCES;
  ptx-nvidiacl/libspirv/SOURCES;
  r600/lib/SOURCES;
  r600/libspirv/SOURCES;
  spirv/lib/SOURCES;
  spirv64/lib/SOURCES
  native_cpu-unknown-linux/libspirv/SOURCES
)

set( LIBCLC_MIN_LLVM 3.9.0 )

set( LIBCLC_TARGETS_TO_BUILD "all"
    CACHE STRING "Semicolon-separated list of libclc targets to build, or 'all'." )

option( ENABLE_RUNTIME_SUBNORMAL "Enable runtime linking of subnormal support." OFF )

set( LIBCLC_NATIVECPU_FLAGS_X86_64 ""
  CACHE STRING "Semicolon-separated list of compiler flags for x86_64 libclc target.")

if( LIBCLC_STANDALONE_BUILD OR CMAKE_SOURCE_DIR STREQUAL CMAKE_CURRENT_SOURCE_DIR )
  # Out-of-tree configuration
  set( LIBCLC_STANDALONE_BUILD TRUE )

  find_package(LLVM REQUIRED HINTS "${LLVM_CMAKE_DIR}")
  include(AddLLVM)

  message( STATUS "libclc LLVM version: ${LLVM_PACKAGE_VERSION}" )

  if( LLVM_PACKAGE_VERSION VERSION_LESS LIBCLC_MIN_LLVM )
    message( FATAL_ERROR "libclc needs at least LLVM ${LIBCLC_MIN_LLVM}" )
  endif()

  # Import required tools
  if( NOT EXISTS ${LIBCLC_CUSTOM_LLVM_TOOLS_BINARY_DIR} )
    foreach( tool IN ITEMS clang llvm-as llvm-link opt )
      find_program( LLVM_TOOL_${tool} ${tool} PATHS ${LLVM_TOOLS_BINARY_DIR} NO_DEFAULT_PATH )
      set( ${tool}_exe ${LLVM_TOOL_${tool}} )
      set( ${tool}_target )
    endforeach()
  endif()
else()
  # In-tree configuration
  set( LIBCLC_STANDALONE_BUILD FALSE )

  set( LLVM_PACKAGE_VERSION ${LLVM_VERSION} )

  # Note that we check this later (for both build types) but we can provide a
  # more useful error message when built in-tree. We assume that LLVM tools are
  # always available so don't warn here.
  if( NOT clang IN_LIST LLVM_ENABLE_PROJECTS )
    message(FATAL_ERROR "Clang is not enabled, but is required to build libclc in-tree")
  endif()

  if( NOT EXISTS ${LIBCLC_CUSTOM_LLVM_TOOLS_BINARY_DIR} )
    setup_host_tool( clang CLANG clang_exe clang_target )
    setup_host_tool( llvm-as LLVM_AS llvm-as_exe llvm-as_target )
    setup_host_tool( llvm-link LLVM_LINK llvm-link_exe llvm-link_target )
    setup_host_tool( opt OPT opt_exe opt_target )
  endif()
endif()

if( EXISTS ${LIBCLC_CUSTOM_LLVM_TOOLS_BINARY_DIR} )
  message( WARNING "Using custom LLVM tools to build libclc: "
    "${LIBCLC_CUSTOM_LLVM_TOOLS_BINARY_DIR}, "
    " ensure the tools are up to date." )
  # Note - use a differently named variable than LLVM_TOOL_${tool} as above, as
  # the variable name is used to cache the result of find_program. If we used
  # the same name, a user wouldn't be able to switch a build between default
  # and custom tools.
  foreach( tool IN ITEMS clang llvm-as llvm-link opt llvm-spirv libclc-remangler )
    find_program( LLVM_CUSTOM_TOOL_${tool} ${tool}
      PATHS ${LIBCLC_CUSTOM_LLVM_TOOLS_BINARY_DIR} NO_DEFAULT_PATH )
    set( ${tool}_exe ${LLVM_CUSTOM_TOOL_${tool}} )
    set( ${tool}_target )
  endforeach()

  # If we've requested a custom binary directory, there are some otherwise
  # optional tools which we want to ensure are present.
  if( NOT TARGET libclc::llvm-spirv OR NOT TARGET libclc::libclc-remangler )
    message( FATAL_ERROR "libclc toolchain incomplete!" )
  endif()
endif()

foreach( tool IN ITEMS clang opt llvm-as llvm-link )
  if( NOT EXISTS "${${tool}_exe}" AND NOT TARGET "${${tool}_target}" )
    message( FATAL_ERROR "libclc toolchain incomplete - missing tool ${tool}!" )
  endif()
endforeach()

# llvm-spirv is an optional dependency, used to build spirv-* targets.
find_program( LLVM_SPIRV llvm-spirv PATHS ${LLVM_TOOLS_BINARY_DIR} NO_DEFAULT_PATH )

if( LLVM_SPIRV AND NOT TARGET libclc::llvm-spirv )
  add_executable( libclc::llvm-spirv IMPORTED GLOBAL )
  set_target_properties( libclc::llvm-spirv PROPERTIES IMPORTED_LOCATION ${LLVM_SPIRV} )
endif()

# List of all targets. Note that some are added dynamically below.
set( LIBCLC_TARGETS_ALL
  amdgcn--
  amdgcn--amdhsa
  clspv--
  clspv64--
  r600--
  nvptx--
  nvptx64--
  nvptx--nvidiacl
  nvptx64--nvidiacl
)
set( LIBCLC_TEST_TARGETS_ALL
  nvptx--nvidiacl
  nvptx64--nvidiacl
  amdgcn--amdhsa
)

# mesa3d environment is only available since LLVM 4.0
if( LLVM_PACKAGE_VERSION VERSION_GREATER_EQUAL 4.0.0 )
  list( APPEND LIBCLC_TARGETS_ALL amdgcn-mesa-mesa3d )
endif()

# spirv-mesa3d and spirv64-mesa3d targets can only be built with the (optional)
# llvm-spirv external tool.
if( TARGET libclc::llvm-spirv )
  list( APPEND LIBCLC_TARGETS_ALL  spirv-mesa3d- spirv64-mesa3d- )
endif()

option( LIBCLC_GENERATE_REMANGLED_VARIANTS
  "Generate remangled variants of enabled libclc targets." OFF )

if( LIBCLC_TARGETS_TO_BUILD STREQUAL "all" )
  set( LIBCLC_TARGETS_TO_BUILD ${LIBCLC_TARGETS_ALL} )
endif()

option( LIBCLC_NATIVECPU_HOST_TARGET "Build libclc for Native CPU using the host triple." Off)

if( LIBCLC_NATIVECPU_HOST_TARGET )
  list(APPEND LIBCLC_TARGETS_TO_BUILD ${LLVM_TARGET_TRIPLE})
endif()

list( SORT LIBCLC_TARGETS_TO_BUILD )

# Verify that the user hasn't requested mesa3d targets without an available
# llvm-spirv tool.
if( "spirv-mesa3d-" IN_LIST LIBCLC_TARGETS_TO_BUILD OR "spirv64-mesa3d-" IN_LIST LIBCLC_TARGETS_TO_BUILD )
  if( NOT TARGET libclc::llvm-spirv )
    message( FATAL_ERROR "SPIR-V targets requested, but spirv-tools is not installed" )
  endif()
endif()

<<<<<<< HEAD
add_custom_target(libspirv-builtins COMMENT "Build libspirv builtins")
add_custom_target(libclc-builtins COMMENT "Build libclc builtins")

set(LIBCLC_TARGET_TO_TEST)

foreach ( t ${LIBCLC_TEST_TARGETS_ALL})
  if( t IN_LIST LIBCLC_TARGETS_TO_BUILD )
    list( APPEND LIBCLC_TARGET_TO_TEST "${t}" )
  endif()
endforeach(t)

# Configure prepare_builtins
add_subdirectory(utils)
=======
# Construct LLVM version define
set( LLVM_VERSION_DEFINE "-DHAVE_LLVM=0x${LLVM_VERSION_MAJOR}0${LLVM_VERSION_MINOR}" )

# This needs to be set before any target that needs it
# We need to use LLVM_INCLUDE_DIRS here, because if we are linking to an
# llvm build directory, this includes $src/llvm/include which is where all the
# headers are not $build/include/ which is what LLVM_INCLUDE_DIR is set to.
include_directories( ${LLVM_INCLUDE_DIRS} )

# Setup prepare_builtins tools
set(LLVM_LINK_COMPONENTS
  BitReader
  BitWriter
  Core
  IRReader
  Support
)
if( LIBCLC_STANDALONE_BUILD )
  add_llvm_executable( prepare_builtins utils/prepare-builtins.cpp )
  set( prepare_builtins_exe prepare_builtins )
  set( prepare_builtins_target prepare_builtins )
else()
  add_llvm_utility( prepare_builtins utils/prepare-builtins.cpp )
  setup_host_tool( prepare_builtins PREPARE_BUILTINS prepare_builtins_exe prepare_builtins_target )
endif()
target_compile_definitions( prepare_builtins PRIVATE ${LLVM_VERSION_DEFINE} )
# These were not properly reported in early LLVM and we don't need them
target_compile_options( prepare_builtins PRIVATE -fno-rtti -fno-exceptions )
>>>>>>> 5ee53d41

# Setup arch devices
set( r600--_devices cedar cypress barts cayman )
set( amdgcn--_devices tahiti )
set( amdgcn-mesa-mesa3d_devices ${amdgcn--_devices} )
set( amdgcn--amdhsa_devices none )
set( clspv--_devices none )
set( clspv64--_devices none )
set( nvptx--_devices none )
set( nvptx64--_devices none )
set( nvptx--nvidiacl_devices none )
set( nvptx64--nvidiacl_devices none )
set( spirv-mesa3d-_devices none )
set( spirv64-mesa3d-_devices none )
# TODO: Does this need to be set for each possible triple?
set( x86_64-unknown-linux-gnu_devices none )
set( aarch64-unknown-linux-gnu_devices none )

# Setup aliases
set( cedar_aliases palm sumo sumo2 redwood juniper )
set( cypress_aliases hemlock )
set( barts_aliases turks caicos )
set( cayman_aliases aruba )
set( tahiti_aliases pitcairn verde oland hainan bonaire kabini kaveri hawaii
  mullins tonga tongapro iceland carrizo fiji stoney polaris10 polaris11
  gfx602 gfx705 gfx805
  gfx900 gfx902 gfx904 gfx906 gfx908 gfx909 gfx90a gfx90c gfx940 gfx941 gfx942
  gfx1010 gfx1011 gfx1012 gfx1013
  gfx1030 gfx1031 gfx1032 gfx1033 gfx1034 gfx1035 gfx1036
  gfx1100 gfx1101 gfx1102 gfx1103
  gfx1150 gfx1151 gfx1152
  gfx1200 gfx1201
)

# pkg-config file
configure_file( libclc.pc.in libclc.pc @ONLY )
install( FILES ${CMAKE_CURRENT_BINARY_DIR}/libclc.pc DESTINATION "${CMAKE_INSTALL_DATADIR}/pkgconfig" )
install( DIRECTORY generic/include/clc DESTINATION "${CMAKE_INSTALL_INCLUDEDIR}" )

if( ENABLE_RUNTIME_SUBNORMAL )
  foreach( file subnormal_use_default subnormal_disable )
    link_bc(
       TARGET ${file}
       INPUTS ${CMAKE_CURRENT_SOURCE_DIR}/generic/lib/${file}.ll
    )
    install( FILES $<TARGET_PROPERTY:${file},TARGET_FILE> ARCHIVE
      DESTINATION "${CMAKE_INSTALL_DATADIR}/clc" )
  endforeach()
endif()

find_package( Python3 REQUIRED COMPONENTS Interpreter )
<<<<<<< HEAD
file( TO_CMAKE_PATH ${PROJECT_SOURCE_DIR}/generic/lib/gen_convert.py clc_script_loc )
file( TO_CMAKE_PATH ${PROJECT_SOURCE_DIR}/generic/libspirv/gen_core_convert.py core_script_loc )
file( TO_CMAKE_PATH ${PROJECT_SOURCE_DIR}/generic/libspirv/gen_convert.py spirv_script_loc )
file( TO_CMAKE_PATH ${PROJECT_SOURCE_DIR}/generic/lib/gen_convert.py script_loc )
=======
file( TO_CMAKE_PATH ${CMAKE_CURRENT_SOURCE_DIR}/generic/lib/gen_convert.py script_loc )
>>>>>>> 5ee53d41
add_custom_command(
  OUTPUT convert.cl
  COMMAND ${Python3_EXECUTABLE} ${script_loc} > convert.cl
  DEPENDS ${script_loc} )
add_custom_target( "generate_convert.cl" DEPENDS convert.cl )

add_custom_command(
  OUTPUT convert-core.cl
  COMMAND ${Python3_EXECUTABLE} ${core_script_loc} > convert-core.cl
  DEPENDS ${core_script_loc} )
add_custom_target( "generate_convert_core.cl" DEPENDS convert-core.cl )

add_custom_command(
  OUTPUT convert-spirv.cl
  COMMAND ${Python3_EXECUTABLE} ${spirv_script_loc} > convert-spirv.cl
  DEPENDS ${spirv_script_loc} )
add_custom_target( "generate_convert_spirv.cl" DEPENDS convert-spirv.cl )

add_custom_command(
  OUTPUT convert-clc.cl
  COMMAND ${Python3_EXECUTABLE} ${clc_script_loc} > convert-clc.cl
  DEPENDS ${clc_script_loc} )
add_custom_target( "generate_convert_clc.cl" DEPENDS convert-clc.cl )

add_custom_command(
  OUTPUT clspv-convert.cl
  COMMAND ${Python3_EXECUTABLE} ${script_loc} --clspv > clspv-convert.cl
  DEPENDS ${script_loc} )
add_custom_target( "clspv-generate_convert.cl" DEPENDS clspv-convert.cl )

enable_testing()

if (LIBCLC_STANDALONE_BUILD)
  set(LIBCLC_LIBRARY_OUTPUT_INTDIR ${CMAKE_CURRENT_BINARY_DIR}/${CMAKE_CFG_INTDIR}/lib${LLVM_LIBDIR_SUFFIX})
else(LIBCLC_STANDALONE_BUILD)
  set(LIBCLC_LIBRARY_OUTPUT_INTDIR ${LLVM_LIBRARY_OUTPUT_INTDIR})
endif(LIBCLC_STANDALONE_BUILD)
file( TO_CMAKE_PATH ${LIBCLC_LIBRARY_OUTPUT_INTDIR}/clc LIBCLC_LIBRARY_OUTPUT_INTDIR )

set(NATIVECPU_SUPPORTED_ARCH "x86_64;aarch64")

foreach( t ${LIBCLC_TARGETS_TO_BUILD} )
  message( STATUS "libclc target '${t}' is enabled" )
  string( REPLACE "-" ";" TRIPLE  ${t} )
  list( GET TRIPLE 0 ARCH )
  list( GET TRIPLE 1 VENDOR )
  list( GET TRIPLE 2 OS )

  set( dirs )

  if ( NOT ${ARCH} STREQUAL spirv AND NOT ${ARCH} STREQUAL spirv64 AND
       NOT ${ARCH} STREQUAL clspv AND NOT ${ARCH} STREQUAL clspv64)
    LIST( APPEND dirs generic )
  endif()

  if( ${ARCH} STREQUAL r600 OR ${ARCH} STREQUAL amdgcn )
    list( APPEND dirs amdgpu )
  endif()

  # nvptx is special
  if( ${ARCH} STREQUAL nvptx OR ${ARCH} STREQUAL nvptx64 )
    set( DARCH ptx )
  else()
    set( DARCH ${ARCH} )
  endif()

<<<<<<< HEAD
  set(IS_NATIVE_CPU_ARCH FALSE)
  if( ARCH IN_LIST NATIVECPU_SUPPORTED_ARCH )
    set(IS_NATIVE_CPU_ARCH TRUE)
  endif()
=======
  # Enumerate SOURCES* files
  set( source_list )
  foreach( l ${dirs} ${DARCH} ${DARCH}-${OS} ${DARCH}-${VENDOR}-${OS} )
    foreach( s "SOURCES" "SOURCES_${LLVM_MAJOR}.${LLVM_MINOR}" )
      file( TO_CMAKE_PATH ${l}/lib/${s} file_loc )
      file( TO_CMAKE_PATH ${CMAKE_CURRENT_SOURCE_DIR}/${file_loc} loc )
      # Prepend the location to give higher priority to
      # specialized implementation
      if( EXISTS ${loc} )
        set( source_list ${file_loc} ${source_list} )
      endif()
    endforeach()
  endforeach()
>>>>>>> 5ee53d41

  if( IS_NATIVE_CPU_ARCH AND OS STREQUAL linux)
    LIST( APPEND dirs native_cpu-unknown-linux )
  elseif( IS_NATIVE_CPU_ARCH AND NOT OS STREQUAL linux )
    message(WARNING "libclc is being built for an unsupported ARCH/OS"
      " configuration, some SYCL programs may fail to build.")
  endif()

  set( lib_files )
  set( lib_gen_files )
  libclc_configure_lib_source(lib_files lib_gen_files
    LIB_DIR lib
    DIRS ${dirs} ${DARCH} ${DARCH}-${OS} ${DARCH}-${VENDOR}-${OS}
    DEPS convert-clc.cl )

  set( libspirv_files )
  set( libspirv_gen_files )
  libclc_configure_lib_source(libspirv_files libspirv_gen_files
    LIB_DIR libspirv
    DIRS ${dirs} ${DARCH} ${DARCH}-${OS} ${DARCH}-${VENDOR}-${OS}
    DEPS convert-spirv.cl convert-core.cl)

  foreach( d ${${t}_devices} )
    get_libclc_device_info(
      TRIPLE ${t}
      DEVICE ${d}
      CPU cpu
      ARCH_SUFFIX arch_suffix
      CLANG_TRIPLE clang_triple
    )

    # Some targets don't have a specific GPU to target
    set( flags )
    if( d STREQUAL none OR ARCH STREQUAL spirv OR ARCH STREQUAL spirv64 )
      # FIXME: Ideally we would not be tied to a specific PTX ISA version
      if( ARCH STREQUAL nvptx OR ARCH STREQUAL nvptx64 )
        # Disables NVVM reflection to defer to after linking
        list( APPEND flags -Xclang -target-feature -Xclang +ptx72
             -march=sm_86 -mllvm --nvvm-reflect-enable=false)
      elseif( ARCH STREQUAL amdgcn )
        # AMDGCN needs libclc to be compiled to high bc version since all atomic
        # clang builtins need to be accessible
        list( APPEND flags -mcpu=gfx940 -mllvm --amdgpu-oclc-reflect-enable=false )
      elseif( IS_NATIVE_CPU_ARCH )
        list( APPEND flags -Xclang -fsycl-is-native-cpu )
        if( ARCH  STREQUAL x86_64 )
          list( APPEND flags ${LIBCLC_NATIVECPU_FLAGS_X86_64})
        endif()
      endif()
    endif()

    if( NOT "${cpu}" STREQUAL "" )
      list( APPEND flags -mcpu=${cpu} )
    endif()

    message( STATUS "  device: ${d} ( ${${d}_aliases} )" )

    # Note: when declaring builtins, we must consider that even if a target
    # formally/nominally supports the generic address space, in practice that
    # target may map it to the same target address space as another address
    # space (often the private one). In such cases we must be careful not to
    # multiply-define a builtin in a single target address space, as it would
    # result in a mangling clash.
    # For this reason we must consider the target support of the generic
    # address space separately from the *implementation* decision about whether
    # to declare certain builtins in that address space.
    set ( supports_generic_addrspace TRUE )
    # Note: we assume that if there is no distinct generic address space, it
    # maps to the private address space.
    set ( has_distinct_generic_addrspace TRUE )
    if ( ARCH STREQUAL spirv OR ARCH STREQUAL spirv64 )
      set( opt_flags -O3 )
      set( spvflags --spirv-max-version=1.1 )
    elseif( ARCH STREQUAL clspv OR ARCH STREQUAL clspv64 )
      set( opt_flags -O3 )
    elseif( ARCH STREQUAL nvptx OR ARCH STREQUAL nvptx64 )
      set( opt_flags -O3 "--nvvm-reflect-enable=false" )
      set( has_distinct_generic_addrspace FALSE )
    elseif( ARCH STREQUAL amdgcn )
      set( opt_flags -O3 --amdgpu-oclc-reflect-enable=false )
    elseif( IS_NATIVE_CPU_ARCH )
      set( opt_flags -O3 )
      set( has_distinct_generic_addrspace FALSE )
    else()
      set( opt_flags -O3 )
    endif()

    # Enable SPIR-V builtin function declarations, so they don't
    # have to be explicity declared in the soruce.
    list( APPEND flags -Xclang -fdeclare-spirv-builtins)

    set( LIBCLC_ARCH_OBJFILE_DIR "${LIBCLC_OBJFILE_DIR}/${arch_suffix}" )
    file( MAKE_DIRECTORY ${LIBCLC_ARCH_OBJFILE_DIR} )

<<<<<<< HEAD
    # OpenCL 3.0 extensions
    string(CONCAT CL_3_0_EXTENSIONS
      "-cl-ext="
      "+cl_khr_fp64,"
      "+cl_khr_fp16,"
      "+__opencl_c_3d_image_writes,"
      "+__opencl_c_images,"
      "+cl_khr_3d_image_writes")
    if( ARCH STREQUAL "aarch64")
      string( APPEND CL_3_0_EXTENSIONS ",+cl_clang_storage_class_specifiers,+__opencl_c_fp64,+cl_khr_int64_base_atomics" )
    endif()
    if( supports_generic_addrspace )
      string( APPEND CL_3_0_EXTENSIONS ",+__opencl_c_generic_address_space" )
      if( has_distinct_generic_addrspace )
        list( APPEND flags -D__CLC_DISTINCT_GENERIC_ADDRSPACE__ )
      endif()
    else()
      # Explictly disable opencl_c_generic_address_space (it may be enabled
      # by default on some targets). We also disable opencl_c_pipes and
      # opencl_c_device_enqueue since they require generic address space.
      string( APPEND CL_3_0_EXTENSIONS ",-__opencl_c_generic_address_space" )
      string( APPEND CL_3_0_EXTENSIONS ",-__opencl_c_pipes" )
      string( APPEND CL_3_0_EXTENSIONS ",-__opencl_c_device_enqueue" )
    endif()
    list( APPEND flags -cl-std=CL3.0 "-Xclang" ${CL_3_0_EXTENSIONS} )

    # Add platform specific flags
    if(WIN32)
      list(APPEND flags -D_WIN32)
    elseif(${CMAKE_SYSTEM_NAME} MATCHES "Darwin")
      list(APPEND flags -D__APPLE__)
    elseif(${CMAKE_SYSTEM_NAME} MATCHES "Linux")
      list(APPEND flags -D__unix__ -D__linux__)
    else()
      # Assume some UNIX system otherwise
      list(APPEND flags -D__unix__)
=======
    string( TOUPPER "CLC_${ARCH}" CLC_TARGET_DEFINE )

    list( APPEND build_flags
      -D__CLC_INTERNAL
      -D${CLC_TARGET_DEFINE}
      -I${CMAKE_CURRENT_SOURCE_DIR}/generic/include
      # FIXME: Fix libclc to not require disabling this noisy warning
      -Wno-bitwise-conditional-parentheses
    )

    set( bytecode_files "" )
    foreach( file IN LISTS gen_files rel_files )
      # We need to take each file and produce an absolute input file, as well
      # as a unique architecture-specific output file. We deal with a mix of
      # different input files, which makes this trickier.
      if( ${file} IN_LIST gen_files )
        # Generated files are given just as file names, which we must make
        # absolute to the binary directory.
        set( input_file ${CMAKE_CURRENT_BINARY_DIR}/${file} )
        set( output_file "${LIBCLC_ARCH_OBJFILE_DIR}/${file}.bc" )
      else()
        # Other files are originally relative to each SOURCE file, which are
        # then make relative to the libclc root directory. We must normalize
        # the path (e.g., ironing out any ".."), then make it relative to the
        # root directory again, and use that relative path component for the
        # binary path.
        get_filename_component( abs_path ${file} ABSOLUTE BASE_DIR ${CMAKE_CURRENT_SOURCE_DIR} )
        file( RELATIVE_PATH root_rel_path ${CMAKE_CURRENT_SOURCE_DIR} ${abs_path} )
        set( input_file ${CMAKE_CURRENT_SOURCE_DIR}/${file} )
        set( output_file "${LIBCLC_ARCH_OBJFILE_DIR}/${root_rel_path}.bc" )
      endif()

      get_filename_component( file_dir ${file} DIRECTORY )

      compile_to_bc(
        TRIPLE ${clang_triple}
        INPUT ${input_file}
        OUTPUT ${output_file}
        EXTRA_OPTS "${mcpu}" -fno-builtin -nostdlib
                   "${build_flags}" -I${CMAKE_CURRENT_SOURCE_DIR}/${file_dir}
        DEPENDENCIES generate_convert.cl clspv-generate_convert.cl
      )
      list( APPEND bytecode_files ${output_file} )
    endforeach()

    set( builtins_comp_lib_tgt builtins.comp.${arch_suffix} )
    add_custom_target( ${builtins_comp_lib_tgt}
      DEPENDS ${bytecode_files}
    )

    set( builtins_link_lib_tgt builtins.link.${arch_suffix} )
    link_bc(
      TARGET ${builtins_link_lib_tgt}
      INPUTS ${bytecode_files}
      DEPENDENCIES ${builtins_comp_lib_tgt}
    )

    set( builtins_link_lib $<TARGET_PROPERTY:${builtins_link_lib_tgt},TARGET_FILE> )

    if( ARCH STREQUAL spirv OR ARCH STREQUAL spirv64 )
      set( spv_suffix ${arch_suffix}.spv )
      add_custom_command( OUTPUT ${spv_suffix}
        COMMAND libclc::llvm-spirv ${spvflags} -o ${spv_suffix} ${builtins_link_lib}
        DEPENDS ${builtins_link_lib} ${builtins_link_lib_tgt}
      )
      add_custom_target( "prepare-${spv_suffix}" ALL DEPENDS "${spv_suffix}" )
      install( FILES ${CMAKE_CURRENT_BINARY_DIR}/${spv_suffix}
         DESTINATION "${CMAKE_INSTALL_DATADIR}/clc" )
    else()
      set( builtins_opt_lib_tgt builtins.opt.${arch_suffix} )

      # Add opt target
      add_custom_command( OUTPUT ${builtins_opt_lib_tgt}.bc
        COMMAND ${opt_exe} ${opt_flags} -o ${builtins_opt_lib_tgt}.bc
          ${builtins_link_lib}
        DEPENDS ${opt_target} ${builtins_link_lib} ${builtins_link_lib_tgt}
      )
      add_custom_target( ${builtins_opt_lib_tgt}
        ALL DEPENDS ${builtins_opt_lib_tgt}.bc
      )
      set_target_properties( ${builtins_opt_lib_tgt}
        PROPERTIES TARGET_FILE ${builtins_opt_lib_tgt}.bc
      )

      set( builtins_opt_lib $<TARGET_PROPERTY:${builtins_opt_lib_tgt},TARGET_FILE> )

      # Add prepare target
      set( obj_suffix ${arch_suffix}.bc )
      add_custom_command( OUTPUT ${obj_suffix}
        COMMAND ${prepare_builtins_exe} -o ${obj_suffix} ${builtins_opt_lib}
        DEPENDS ${builtins_opt_lib} ${builtins_opt_lib_tgt} ${prepare_builtins_target} )
      add_custom_target( prepare-${obj_suffix} ALL DEPENDS ${obj_suffix} )

      # nvptx-- targets don't include workitem builtins
      if( NOT clang_triple MATCHES ".*ptx.*--$" )
        add_test( NAME external-calls-${obj_suffix}
          COMMAND ./check_external_calls.sh ${CMAKE_CURRENT_BINARY_DIR}/${obj_suffix} ${LLVM_TOOLS_BINARY_DIR}
          WORKING_DIRECTORY ${CMAKE_CURRENT_SOURCE_DIR} )
      endif()

      install( FILES ${CMAKE_CURRENT_BINARY_DIR}/${obj_suffix} DESTINATION "${CMAKE_INSTALL_DATADIR}/clc" )
      foreach( a ${${d}_aliases} )
        set( alias_suffix "${a}-${clang_triple}.bc" )
        add_custom_target( ${alias_suffix} ALL
          COMMAND ${CMAKE_COMMAND} -E create_symlink ${obj_suffix} ${alias_suffix}
          DEPENDS prepare-${obj_suffix} )
        install( FILES ${CMAKE_CURRENT_BINARY_DIR}/${alias_suffix} DESTINATION "${CMAKE_INSTALL_DATADIR}/clc" )
      endforeach( a )
>>>>>>> 5ee53d41
    endif()

    add_libclc_builtin_set(libspirv-${arch_suffix}
      TRIPLE ${clang_triple}
      TARGET_ENV libspirv
      COMPILE_OPT ${flags}
      OPT_FLAGS ${opt_flags}
      FILES ${libspirv_files}
      GEN_FILES ${libspirv_gen_files}
      ALIASES ${${d}_aliases}
      GENERATE_TARGET "generate_convert_spirv.cl" "generate_convert_core.cl"
      PARENT_TARGET libspirv-builtins)

    add_libclc_builtin_set(clc-${arch_suffix}
      TRIPLE ${clang_triple}
      TARGET_ENV clc
      COMPILE_OPT ${flags}
      OPT_FLAGS ${opt_flags}
      FILES ${lib_files}
      GEN_FILES ${lib_gen_files}
      LIB_DEP libspirv-${arch_suffix}
      ALIASES ${${d}_aliases}
      GENERATE_TARGET "generate_convert_clc.cl"
      PARENT_TARGET libclc-builtins)
  endforeach( d )
endforeach( t )

install(DIRECTORY ${LIBCLC_LIBRARY_OUTPUT_INTDIR}
  DESTINATION lib${LLVM_LIBDIR_SUFFIX}
  COMPONENT libspirv-builtins
  FILES_MATCHING PATTERN "libspirv-*")

install(DIRECTORY ${LIBCLC_LIBRARY_OUTPUT_INTDIR}
  DESTINATION lib${LLVM_LIBDIR_SUFFIX}
  COMPONENT clc-builtins
  FILES_MATCHING PATTERN "clc-*")

if( LIBCLC_GENERATE_REMANGLED_VARIANTS )
  install(DIRECTORY ${LIBCLC_LIBRARY_OUTPUT_INTDIR}
    DESTINATION lib${LLVM_LIBDIR_SUFFIX}
    COMPONENT libspirv-builtins
    FILES_MATCHING PATTERN "remangled-*libspirv-*")

  install(DIRECTORY ${LIBCLC_LIBRARY_OUTPUT_INTDIR}
    DESTINATION lib${LLVM_LIBDIR_SUFFIX}
    COMPONENT clc-builtins
    FILES_MATCHING PATTERN "remangled-*clc-*")
endif()

add_subdirectory(test)<|MERGE_RESOLUTION|>--- conflicted
+++ resolved
@@ -177,7 +177,6 @@
   endif()
 endif()
 
-<<<<<<< HEAD
 add_custom_target(libspirv-builtins COMMENT "Build libspirv builtins")
 add_custom_target(libclc-builtins COMMENT "Build libclc builtins")
 
@@ -191,36 +190,6 @@
 
 # Configure prepare_builtins
 add_subdirectory(utils)
-=======
-# Construct LLVM version define
-set( LLVM_VERSION_DEFINE "-DHAVE_LLVM=0x${LLVM_VERSION_MAJOR}0${LLVM_VERSION_MINOR}" )
-
-# This needs to be set before any target that needs it
-# We need to use LLVM_INCLUDE_DIRS here, because if we are linking to an
-# llvm build directory, this includes $src/llvm/include which is where all the
-# headers are not $build/include/ which is what LLVM_INCLUDE_DIR is set to.
-include_directories( ${LLVM_INCLUDE_DIRS} )
-
-# Setup prepare_builtins tools
-set(LLVM_LINK_COMPONENTS
-  BitReader
-  BitWriter
-  Core
-  IRReader
-  Support
-)
-if( LIBCLC_STANDALONE_BUILD )
-  add_llvm_executable( prepare_builtins utils/prepare-builtins.cpp )
-  set( prepare_builtins_exe prepare_builtins )
-  set( prepare_builtins_target prepare_builtins )
-else()
-  add_llvm_utility( prepare_builtins utils/prepare-builtins.cpp )
-  setup_host_tool( prepare_builtins PREPARE_BUILTINS prepare_builtins_exe prepare_builtins_target )
-endif()
-target_compile_definitions( prepare_builtins PRIVATE ${LLVM_VERSION_DEFINE} )
-# These were not properly reported in early LLVM and we don't need them
-target_compile_options( prepare_builtins PRIVATE -fno-rtti -fno-exceptions )
->>>>>>> 5ee53d41
 
 # Setup arch devices
 set( r600--_devices cedar cypress barts cayman )
@@ -272,14 +241,10 @@
 endif()
 
 find_package( Python3 REQUIRED COMPONENTS Interpreter )
-<<<<<<< HEAD
-file( TO_CMAKE_PATH ${PROJECT_SOURCE_DIR}/generic/lib/gen_convert.py clc_script_loc )
-file( TO_CMAKE_PATH ${PROJECT_SOURCE_DIR}/generic/libspirv/gen_core_convert.py core_script_loc )
-file( TO_CMAKE_PATH ${PROJECT_SOURCE_DIR}/generic/libspirv/gen_convert.py spirv_script_loc )
-file( TO_CMAKE_PATH ${PROJECT_SOURCE_DIR}/generic/lib/gen_convert.py script_loc )
-=======
+file( TO_CMAKE_PATH ${CMAKE_CURRENT_SOURCE_DIR}/generic/lib/gen_convert.py clc_script_loc )
+file( TO_CMAKE_PATH ${CMAKE_CURRENT_SOURCE_DIR}/generic/libspirv/gen_core_convert.py core_script_loc )
+file( TO_CMAKE_PATH ${CMAKE_CURRENT_SOURCE_DIR}/generic/libspirv/gen_convert.py spirv_script_loc )
 file( TO_CMAKE_PATH ${CMAKE_CURRENT_SOURCE_DIR}/generic/lib/gen_convert.py script_loc )
->>>>>>> 5ee53d41
 add_custom_command(
   OUTPUT convert.cl
   COMMAND ${Python3_EXECUTABLE} ${script_loc} > convert.cl
@@ -346,26 +311,10 @@
     set( DARCH ${ARCH} )
   endif()
 
-<<<<<<< HEAD
   set(IS_NATIVE_CPU_ARCH FALSE)
   if( ARCH IN_LIST NATIVECPU_SUPPORTED_ARCH )
     set(IS_NATIVE_CPU_ARCH TRUE)
   endif()
-=======
-  # Enumerate SOURCES* files
-  set( source_list )
-  foreach( l ${dirs} ${DARCH} ${DARCH}-${OS} ${DARCH}-${VENDOR}-${OS} )
-    foreach( s "SOURCES" "SOURCES_${LLVM_MAJOR}.${LLVM_MINOR}" )
-      file( TO_CMAKE_PATH ${l}/lib/${s} file_loc )
-      file( TO_CMAKE_PATH ${CMAKE_CURRENT_SOURCE_DIR}/${file_loc} loc )
-      # Prepend the location to give higher priority to
-      # specialized implementation
-      if( EXISTS ${loc} )
-        set( source_list ${file_loc} ${source_list} )
-      endif()
-    endforeach()
-  endforeach()
->>>>>>> 5ee53d41
 
   if( IS_NATIVE_CPU_ARCH AND OS STREQUAL linux)
     LIST( APPEND dirs native_cpu-unknown-linux )
@@ -460,7 +409,6 @@
     set( LIBCLC_ARCH_OBJFILE_DIR "${LIBCLC_OBJFILE_DIR}/${arch_suffix}" )
     file( MAKE_DIRECTORY ${LIBCLC_ARCH_OBJFILE_DIR} )
 
-<<<<<<< HEAD
     # OpenCL 3.0 extensions
     string(CONCAT CL_3_0_EXTENSIONS
       "-cl-ext="
@@ -497,116 +445,6 @@
     else()
       # Assume some UNIX system otherwise
       list(APPEND flags -D__unix__)
-=======
-    string( TOUPPER "CLC_${ARCH}" CLC_TARGET_DEFINE )
-
-    list( APPEND build_flags
-      -D__CLC_INTERNAL
-      -D${CLC_TARGET_DEFINE}
-      -I${CMAKE_CURRENT_SOURCE_DIR}/generic/include
-      # FIXME: Fix libclc to not require disabling this noisy warning
-      -Wno-bitwise-conditional-parentheses
-    )
-
-    set( bytecode_files "" )
-    foreach( file IN LISTS gen_files rel_files )
-      # We need to take each file and produce an absolute input file, as well
-      # as a unique architecture-specific output file. We deal with a mix of
-      # different input files, which makes this trickier.
-      if( ${file} IN_LIST gen_files )
-        # Generated files are given just as file names, which we must make
-        # absolute to the binary directory.
-        set( input_file ${CMAKE_CURRENT_BINARY_DIR}/${file} )
-        set( output_file "${LIBCLC_ARCH_OBJFILE_DIR}/${file}.bc" )
-      else()
-        # Other files are originally relative to each SOURCE file, which are
-        # then make relative to the libclc root directory. We must normalize
-        # the path (e.g., ironing out any ".."), then make it relative to the
-        # root directory again, and use that relative path component for the
-        # binary path.
-        get_filename_component( abs_path ${file} ABSOLUTE BASE_DIR ${CMAKE_CURRENT_SOURCE_DIR} )
-        file( RELATIVE_PATH root_rel_path ${CMAKE_CURRENT_SOURCE_DIR} ${abs_path} )
-        set( input_file ${CMAKE_CURRENT_SOURCE_DIR}/${file} )
-        set( output_file "${LIBCLC_ARCH_OBJFILE_DIR}/${root_rel_path}.bc" )
-      endif()
-
-      get_filename_component( file_dir ${file} DIRECTORY )
-
-      compile_to_bc(
-        TRIPLE ${clang_triple}
-        INPUT ${input_file}
-        OUTPUT ${output_file}
-        EXTRA_OPTS "${mcpu}" -fno-builtin -nostdlib
-                   "${build_flags}" -I${CMAKE_CURRENT_SOURCE_DIR}/${file_dir}
-        DEPENDENCIES generate_convert.cl clspv-generate_convert.cl
-      )
-      list( APPEND bytecode_files ${output_file} )
-    endforeach()
-
-    set( builtins_comp_lib_tgt builtins.comp.${arch_suffix} )
-    add_custom_target( ${builtins_comp_lib_tgt}
-      DEPENDS ${bytecode_files}
-    )
-
-    set( builtins_link_lib_tgt builtins.link.${arch_suffix} )
-    link_bc(
-      TARGET ${builtins_link_lib_tgt}
-      INPUTS ${bytecode_files}
-      DEPENDENCIES ${builtins_comp_lib_tgt}
-    )
-
-    set( builtins_link_lib $<TARGET_PROPERTY:${builtins_link_lib_tgt},TARGET_FILE> )
-
-    if( ARCH STREQUAL spirv OR ARCH STREQUAL spirv64 )
-      set( spv_suffix ${arch_suffix}.spv )
-      add_custom_command( OUTPUT ${spv_suffix}
-        COMMAND libclc::llvm-spirv ${spvflags} -o ${spv_suffix} ${builtins_link_lib}
-        DEPENDS ${builtins_link_lib} ${builtins_link_lib_tgt}
-      )
-      add_custom_target( "prepare-${spv_suffix}" ALL DEPENDS "${spv_suffix}" )
-      install( FILES ${CMAKE_CURRENT_BINARY_DIR}/${spv_suffix}
-         DESTINATION "${CMAKE_INSTALL_DATADIR}/clc" )
-    else()
-      set( builtins_opt_lib_tgt builtins.opt.${arch_suffix} )
-
-      # Add opt target
-      add_custom_command( OUTPUT ${builtins_opt_lib_tgt}.bc
-        COMMAND ${opt_exe} ${opt_flags} -o ${builtins_opt_lib_tgt}.bc
-          ${builtins_link_lib}
-        DEPENDS ${opt_target} ${builtins_link_lib} ${builtins_link_lib_tgt}
-      )
-      add_custom_target( ${builtins_opt_lib_tgt}
-        ALL DEPENDS ${builtins_opt_lib_tgt}.bc
-      )
-      set_target_properties( ${builtins_opt_lib_tgt}
-        PROPERTIES TARGET_FILE ${builtins_opt_lib_tgt}.bc
-      )
-
-      set( builtins_opt_lib $<TARGET_PROPERTY:${builtins_opt_lib_tgt},TARGET_FILE> )
-
-      # Add prepare target
-      set( obj_suffix ${arch_suffix}.bc )
-      add_custom_command( OUTPUT ${obj_suffix}
-        COMMAND ${prepare_builtins_exe} -o ${obj_suffix} ${builtins_opt_lib}
-        DEPENDS ${builtins_opt_lib} ${builtins_opt_lib_tgt} ${prepare_builtins_target} )
-      add_custom_target( prepare-${obj_suffix} ALL DEPENDS ${obj_suffix} )
-
-      # nvptx-- targets don't include workitem builtins
-      if( NOT clang_triple MATCHES ".*ptx.*--$" )
-        add_test( NAME external-calls-${obj_suffix}
-          COMMAND ./check_external_calls.sh ${CMAKE_CURRENT_BINARY_DIR}/${obj_suffix} ${LLVM_TOOLS_BINARY_DIR}
-          WORKING_DIRECTORY ${CMAKE_CURRENT_SOURCE_DIR} )
-      endif()
-
-      install( FILES ${CMAKE_CURRENT_BINARY_DIR}/${obj_suffix} DESTINATION "${CMAKE_INSTALL_DATADIR}/clc" )
-      foreach( a ${${d}_aliases} )
-        set( alias_suffix "${a}-${clang_triple}.bc" )
-        add_custom_target( ${alias_suffix} ALL
-          COMMAND ${CMAKE_COMMAND} -E create_symlink ${obj_suffix} ${alias_suffix}
-          DEPENDS prepare-${obj_suffix} )
-        install( FILES ${CMAKE_CURRENT_BINARY_DIR}/${alias_suffix} DESTINATION "${CMAKE_INSTALL_DATADIR}/clc" )
-      endforeach( a )
->>>>>>> 5ee53d41
     endif()
 
     add_libclc_builtin_set(libspirv-${arch_suffix}
