--- conflicted
+++ resolved
@@ -825,17 +825,10 @@
   if (ctx.sym.globalOffsetTable) {
     // The _GLOBAL_OFFSET_TABLE_ symbol is defined by target convention usually
     // to the start of the .got or .got.plt section.
-<<<<<<< HEAD
-    InputSection *sec = in.gotPlt.get();
-    if (!ctx.target->gotBaseSymInGotPlt)
-      sec = in.mipsGot ? cast<InputSection>(in.mipsGot.get())
-                       : cast<InputSection>(in.got.get());
-=======
     InputSection *sec = ctx.in.gotPlt.get();
     if (!ctx.target->gotBaseSymInGotPlt)
       sec = ctx.in.mipsGot ? cast<InputSection>(ctx.in.mipsGot.get())
                            : cast<InputSection>(ctx.in.got.get());
->>>>>>> 4b409fa5
     ctx.sym.globalOffsetTable->section = sec;
   }
 
@@ -1903,12 +1896,8 @@
   sortSections();
 
   // Create a list of OutputSections, assign sectionIndex, and populate
-<<<<<<< HEAD
-  // in.shStrTab. If -z nosectionheader is specified, drop non-ALLOC sections.
-=======
   // ctx.in.shStrTab. If -z nosectionheader is specified, drop non-ALLOC
   // sections.
->>>>>>> 4b409fa5
   for (SectionCommand *cmd : ctx.script->sectionCommands)
     if (auto *osd = dyn_cast<OutputDesc>(cmd)) {
       OutputSection *osec = &osd->osec;
@@ -1948,11 +1937,7 @@
   // The headers have to be created before finalize as that can influence the
   // image base and the dynamic section on mips includes the image base.
   if (!config->relocatable && !config->oFormatBinary) {
-<<<<<<< HEAD
-    for (Partition &part : partitions) {
-=======
     for (Partition &part : ctx.partitions) {
->>>>>>> 4b409fa5
       part.phdrs = ctx.script->hasPhdrsCommands() ? ctx.script->createPhdrs()
                                                   : createPhdrs(part);
       if (config->emachine == EM_ARM) {
