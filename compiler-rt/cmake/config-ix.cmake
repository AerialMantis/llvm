--- conflicted
+++ resolved
@@ -772,11 +772,7 @@
 endif()
 
 if (COMPILER_RT_HAS_SANITIZER_COMMON AND RTSAN_SUPPORTED_ARCH AND
-<<<<<<< HEAD
-    OS_NAME MATCHES "Android|Darwin|Linux")
-=======
     OS_NAME MATCHES "Darwin|Linux")
->>>>>>> 9c4aab8c
   set(COMPILER_RT_HAS_RTSAN TRUE)
 else()
   set(COMPILER_RT_HAS_RTSAN FALSE)
