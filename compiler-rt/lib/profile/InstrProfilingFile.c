/*===- InstrProfilingFile.c - Write instrumentation to a file -------------===*\
|*
|* Part of the LLVM Project, under the Apache License v2.0 with LLVM Exceptions.
|* See https://llvm.org/LICENSE.txt for license information.
|* SPDX-License-Identifier: Apache-2.0 WITH LLVM-exception
|*
\*===----------------------------------------------------------------------===*/

#if !defined(__Fuchsia__)

#include <assert.h>
#include <errno.h>
#include <stdio.h>
#include <stdlib.h>
#include <string.h>
#ifdef _MSC_VER
/* For _alloca. */
#include <malloc.h>
#endif
#if defined(_WIN32)
#include "WindowsMMap.h"
/* For _chsize_s */
#include <io.h>
#include <process.h>
#else
#include <sys/file.h>
#include <sys/mman.h>
#include <unistd.h>
#if defined(__linux__)
#include <sys/types.h>
#endif
#endif

#include "InstrProfiling.h"
#include "InstrProfilingInternal.h"
#include "InstrProfilingPort.h"
#include "InstrProfilingUtil.h"

/* From where is profile name specified.
 * The order the enumerators define their
 * precedence. Re-order them may lead to
 * runtime behavior change. */
typedef enum ProfileNameSpecifier {
  PNS_unknown = 0,
  PNS_default,
  PNS_command_line,
  PNS_environment,
  PNS_runtime_api
} ProfileNameSpecifier;

static const char *getPNSStr(ProfileNameSpecifier PNS) {
  switch (PNS) {
  case PNS_default:
    return "default setting";
  case PNS_command_line:
    return "command line";
  case PNS_environment:
    return "environment variable";
  case PNS_runtime_api:
    return "runtime API";
  default:
    return "Unknown";
  }
}

#define MAX_PID_SIZE 16
/* Data structure holding the result of parsed filename pattern. */
typedef struct lprofFilename {
  /* File name string possibly with %p or %h specifiers. */
  const char *FilenamePat;
  /* A flag indicating if FilenamePat's memory is allocated
   * by runtime. */
  unsigned OwnsFilenamePat;
  const char *ProfilePathPrefix;
  char PidChars[MAX_PID_SIZE];
  char *TmpDir;
  char Hostname[COMPILER_RT_MAX_HOSTLEN];
  unsigned NumPids;
  unsigned NumHosts;
  /* When in-process merging is enabled, this parameter specifies
   * the total number of profile data files shared by all the processes
   * spawned from the same binary. By default the value is 1. If merging
   * is not enabled, its value should be 0. This parameter is specified
   * by the %[0-9]m specifier. For instance %2m enables merging using
   * 2 profile data files. %1m is equivalent to %m. Also %m specifier
   * can only appear once at the end of the name pattern. */
  unsigned MergePoolSize;
  ProfileNameSpecifier PNS;
} lprofFilename;

static lprofFilename lprofCurFilename = {0,   0, 0, {0}, NULL,
                                         {0}, 0, 0, 0,   PNS_unknown};

static int ProfileMergeRequested = 0;
static int isProfileMergeRequested() { return ProfileMergeRequested; }
static void setProfileMergeRequested(int EnableMerge) {
  ProfileMergeRequested = EnableMerge;
}

static FILE *ProfileFile = NULL;
static FILE *getProfileFile() { return ProfileFile; }
static void setProfileFile(FILE *File) { ProfileFile = File; }

COMPILER_RT_VISIBILITY void __llvm_profile_set_file_object(FILE *File,
                                                           int EnableMerge) {
  if (__llvm_profile_is_continuous_mode_enabled()) {
    PROF_WARN("__llvm_profile_set_file_object(fd=%d) not supported, because "
              "continuous sync mode (%%c) is enabled",
              fileno(File));
    return;
  }
  setProfileFile(File);
  setProfileMergeRequested(EnableMerge);
}

static int getCurFilenameLength();
static const char *getCurFilename(char *FilenameBuf, int ForceUseBuf);
static unsigned doMerging() {
  return lprofCurFilename.MergePoolSize || isProfileMergeRequested();
}

/* Return 1 if there is an error, otherwise return  0.  */
static uint32_t fileWriter(ProfDataWriter *This, ProfDataIOVec *IOVecs,
                           uint32_t NumIOVecs) {
  uint32_t I;
  FILE *File = (FILE *)This->WriterCtx;
  char Zeroes[sizeof(uint64_t)] = {0};
  for (I = 0; I < NumIOVecs; I++) {
    if (IOVecs[I].Data) {
      if (fwrite(IOVecs[I].Data, IOVecs[I].ElmSize, IOVecs[I].NumElm, File) !=
          IOVecs[I].NumElm)
        return 1;
    } else if (IOVecs[I].UseZeroPadding) {
      size_t BytesToWrite = IOVecs[I].ElmSize * IOVecs[I].NumElm;
      while (BytesToWrite > 0) {
        size_t PartialWriteLen =
            (sizeof(uint64_t) > BytesToWrite) ? BytesToWrite : sizeof(uint64_t);
        if (fwrite(Zeroes, sizeof(uint8_t), PartialWriteLen, File) !=
            PartialWriteLen) {
          return 1;
        }
        BytesToWrite -= PartialWriteLen;
      }
    } else {
      if (fseek(File, IOVecs[I].ElmSize * IOVecs[I].NumElm, SEEK_CUR) == -1)
        return 1;
    }
  }
  return 0;
}

/* TODO: make buffer size controllable by an internal option, and compiler can pass the size
   to runtime via a variable. */
static uint32_t orderFileWriter(FILE *File, const uint32_t *DataStart) {
  if (fwrite(DataStart, sizeof(uint32_t), INSTR_ORDER_FILE_BUFFER_SIZE, File) !=
      INSTR_ORDER_FILE_BUFFER_SIZE)
    return 1;
  return 0;
}

static void initFileWriter(ProfDataWriter *This, FILE *File) {
  This->Write = fileWriter;
  This->WriterCtx = File;
}

COMPILER_RT_VISIBILITY ProfBufferIO *
lprofCreateBufferIOInternal(void *File, uint32_t BufferSz) {
  FreeHook = &free;
  DynamicBufferIOBuffer = (uint8_t *)calloc(BufferSz, 1);
  VPBufferSize = BufferSz;
  ProfDataWriter *fileWriter =
      (ProfDataWriter *)calloc(sizeof(ProfDataWriter), 1);
  initFileWriter(fileWriter, File);
  ProfBufferIO *IO = lprofCreateBufferIO(fileWriter);
  IO->OwnFileWriter = 1;
  return IO;
}

static void setupIOBuffer() {
  const char *BufferSzStr = 0;
  BufferSzStr = getenv("LLVM_VP_BUFFER_SIZE");
  if (BufferSzStr && BufferSzStr[0]) {
    VPBufferSize = atoi(BufferSzStr);
    DynamicBufferIOBuffer = (uint8_t *)calloc(VPBufferSize, 1);
  }
}

/* Get the size of the profile file. If there are any errors, print the
 * message under the assumption that the profile is being read for merging
 * purposes, and return -1. Otherwise return the file size in the inout param
 * \p ProfileFileSize. */
static int getProfileFileSizeForMerging(FILE *ProfileFile,
                                        uint64_t *ProfileFileSize) {
  if (fseek(ProfileFile, 0L, SEEK_END) == -1) {
    PROF_ERR("Unable to merge profile data, unable to get size: %s\n",
             strerror(errno));
    return -1;
  }
  *ProfileFileSize = ftell(ProfileFile);

  /* Restore file offset.  */
  if (fseek(ProfileFile, 0L, SEEK_SET) == -1) {
    PROF_ERR("Unable to merge profile data, unable to rewind: %s\n",
             strerror(errno));
    return -1;
  }

  if (*ProfileFileSize > 0 &&
      *ProfileFileSize < sizeof(__llvm_profile_header)) {
    PROF_WARN("Unable to merge profile data: %s\n",
              "source profile file is too small.");
    return -1;
  }
  return 0;
}

/* mmap() \p ProfileFile for profile merging purposes, assuming that an
 * exclusive lock is held on the file and that \p ProfileFileSize is the
 * length of the file. Return the mmap'd buffer in the inout variable
 * \p ProfileBuffer. Returns -1 on failure. On success, the caller is
 * responsible for unmapping the mmap'd buffer in \p ProfileBuffer. */
static int mmapProfileForMerging(FILE *ProfileFile, uint64_t ProfileFileSize,
                                 char **ProfileBuffer) {
  *ProfileBuffer = mmap(NULL, ProfileFileSize, PROT_READ, MAP_SHARED | MAP_FILE,
                        fileno(ProfileFile), 0);
  if (*ProfileBuffer == MAP_FAILED) {
    PROF_ERR("Unable to merge profile data, mmap failed: %s\n",
             strerror(errno));
    return -1;
  }

  if (__llvm_profile_check_compatibility(*ProfileBuffer, ProfileFileSize)) {
    (void)munmap(*ProfileBuffer, ProfileFileSize);
    PROF_WARN("Unable to merge profile data: %s\n",
              "source profile file is not compatible.");
    return -1;
  }
  return 0;
}

/* Read profile data in \c ProfileFile and merge with in-memory
   profile counters. Returns -1 if there is fatal error, otheriwse
   0 is returned. Returning 0 does not mean merge is actually
   performed. If merge is actually done, *MergeDone is set to 1.
*/
static int doProfileMerging(FILE *ProfileFile, int *MergeDone) {
  uint64_t ProfileFileSize;
  char *ProfileBuffer;

  /* Get the size of the profile on disk. */
  if (getProfileFileSizeForMerging(ProfileFile, &ProfileFileSize) == -1)
    return -1;

  /* Nothing to merge.  */
  if (!ProfileFileSize)
    return 0;

  /* mmap() the profile and check that it is compatible with the data in
   * the current image. */
  if (mmapProfileForMerging(ProfileFile, ProfileFileSize, &ProfileBuffer) == -1)
    return -1;

  /* Now start merging */
  if (__llvm_profile_merge_from_buffer(ProfileBuffer, ProfileFileSize)) {
    PROF_ERR("%s\n", "Invalid profile data to merge");
    (void)munmap(ProfileBuffer, ProfileFileSize);
    return -1;
  }

  // Truncate the file in case merging of value profile did not happen to
  // prevent from leaving garbage data at the end of the profile file.
  (void)COMPILER_RT_FTRUNCATE(ProfileFile,
                              __llvm_profile_get_size_for_buffer());

  (void)munmap(ProfileBuffer, ProfileFileSize);
  *MergeDone = 1;

  return 0;
}

/* Create the directory holding the file, if needed. */
static void createProfileDir(const char *Filename) {
  size_t Length = strlen(Filename);
  if (lprofFindFirstDirSeparator(Filename)) {
    char *Copy = (char *)COMPILER_RT_ALLOCA(Length + 1);
    strncpy(Copy, Filename, Length + 1);
    __llvm_profile_recursive_mkdir(Copy);
  }
}

/* Open the profile data for merging. It opens the file in r+b mode with
 * file locking.  If the file has content which is compatible with the
 * current process, it also reads in the profile data in the file and merge
 * it with in-memory counters. After the profile data is merged in memory,
 * the original profile data is truncated and gets ready for the profile
 * dumper. With profile merging enabled, each executable as well as any of
 * its instrumented shared libraries dump profile data into their own data file.
*/
static FILE *openFileForMerging(const char *ProfileFileName, int *MergeDone) {
  FILE *ProfileFile = NULL;
  int rc;

  ProfileFile = getProfileFile();
  if (ProfileFile) {
    lprofLockFileHandle(ProfileFile);
  } else {
    createProfileDir(ProfileFileName);
    ProfileFile = lprofOpenFileEx(ProfileFileName);
  }
  if (!ProfileFile)
    return NULL;

  rc = doProfileMerging(ProfileFile, MergeDone);
  if (rc || (!*MergeDone && COMPILER_RT_FTRUNCATE(ProfileFile, 0L)) ||
      fseek(ProfileFile, 0L, SEEK_SET) == -1) {
    PROF_ERR("Profile Merging of file %s failed: %s\n", ProfileFileName,
             strerror(errno));
    fclose(ProfileFile);
    return NULL;
  }
  return ProfileFile;
}

static FILE *getFileObject(const char *OutputName) {
  FILE *File;
  File = getProfileFile();
  if (File != NULL) {
    return File;
  }

  return fopen(OutputName, "ab");
}

/* Write profile data to file \c OutputName.  */
static int writeFile(const char *OutputName) {
  int RetVal;
  FILE *OutputFile;

  int MergeDone = 0;
  VPMergeHook = &lprofMergeValueProfData;
  if (doMerging())
    OutputFile = openFileForMerging(OutputName, &MergeDone);
  else
    OutputFile = getFileObject(OutputName);

  if (!OutputFile)
    return -1;

  FreeHook = &free;
  setupIOBuffer();
  ProfDataWriter fileWriter;
  initFileWriter(&fileWriter, OutputFile);
  RetVal = lprofWriteData(&fileWriter, lprofGetVPDataReader(), MergeDone);

  if (OutputFile == getProfileFile()) {
    fflush(OutputFile);
    if (doMerging()) {
      lprofUnlockFileHandle(OutputFile);
    }
  } else {
    fclose(OutputFile);
  }

  return RetVal;
}

/* Write order data to file \c OutputName.  */
static int writeOrderFile(const char *OutputName) {
  int RetVal;
  FILE *OutputFile;

  OutputFile = fopen(OutputName, "w");

  if (!OutputFile) {
    PROF_WARN("can't open file with mode ab: %s\n", OutputName);
    return -1;
  }

  FreeHook = &free;
  setupIOBuffer();
  const uint32_t *DataBegin = __llvm_profile_begin_orderfile();
  RetVal = orderFileWriter(OutputFile, DataBegin);

  fclose(OutputFile);
  return RetVal;
}

#define LPROF_INIT_ONCE_ENV "__LLVM_PROFILE_RT_INIT_ONCE"

static void truncateCurrentFile(void) {
  const char *Filename;
  char *FilenameBuf;
  FILE *File;
  int Length;

  Length = getCurFilenameLength();
  FilenameBuf = (char *)COMPILER_RT_ALLOCA(Length + 1);
  Filename = getCurFilename(FilenameBuf, 0);
  if (!Filename)
    return;

  /* Only create the profile directory and truncate an existing profile once.
   * In continuous mode, this is necessary, as the profile is written-to by the
   * runtime initializer. */
  int initialized = getenv(LPROF_INIT_ONCE_ENV) != NULL;
  if (initialized)
    return;
#if defined(_WIN32)
  _putenv(LPROF_INIT_ONCE_ENV "=" LPROF_INIT_ONCE_ENV);
#else
  setenv(LPROF_INIT_ONCE_ENV, LPROF_INIT_ONCE_ENV, 1);
#endif

  /* Create the profile dir (even if online merging is enabled), so that
   * the profile file can be set up if continuous mode is enabled. */
  createProfileDir(Filename);

  /* By pass file truncation to allow online raw profile merging. */
  if (lprofCurFilename.MergePoolSize)
    return;

  /* Truncate the file.  Later we'll reopen and append. */
  File = fopen(Filename, "w");
  if (!File)
    return;
  fclose(File);
}

// TODO: Move these functions into InstrProfilingPlatform* files.
#if defined(__APPLE__)
static void assertIsZero(int *i) {
  if (*i)
    PROF_WARN("Expected flag to be 0, but got: %d\n", *i);
}

/* Write a partial profile to \p Filename, which is required to be backed by
 * the open file object \p File. */
static int writeProfileWithFileObject(const char *Filename, FILE *File) {
  setProfileFile(File);
  int rc = writeFile(Filename);
  if (rc)
    PROF_ERR("Failed to write file \"%s\": %s\n", Filename, strerror(errno));
  setProfileFile(NULL);
  return rc;
}

/* Unlock the profile \p File and clear the unlock flag. */
static void unlockProfile(int *ProfileRequiresUnlock, FILE *File) {
  if (!*ProfileRequiresUnlock) {
    PROF_WARN("%s", "Expected to require profile unlock\n");
  }

  lprofUnlockFileHandle(File);
  *ProfileRequiresUnlock = 0;
}
<<<<<<< HEAD
#endif // !defined(__Fuchsia__) && !defined(_WIN32)

static int writeMMappedFile(FILE *OutputFile, char **Profile) {
  if (!OutputFile)
    return -1;

  /* Write the data into a file. */
  setupIOBuffer();
  ProfDataWriter fileWriter;
  initFileWriter(&fileWriter, OutputFile);
  if (lprofWriteData(&fileWriter, NULL, 0)) {
    PROF_ERR("Failed to write profile: %s\n", strerror(errno));
    return -1;
  }
  fflush(OutputFile);

  /* Get the file size. */
  uint64_t FileSize = ftell(OutputFile);

  /* Map the profile. */
  *Profile = (char *)mmap(
      NULL, FileSize, PROT_READ | PROT_WRITE, MAP_SHARED, fileno(OutputFile), 0);
  if (*Profile == MAP_FAILED) {
    PROF_ERR("Unable to mmap profile: %s\n", strerror(errno));
    return -1;
  }

  return 0;
}

static void relocateCounters(void) {
  if (!__llvm_profile_is_continuous_mode_enabled() ||
      !lprofRuntimeCounterRelocation())
    return;

  /* Get the sizes of various profile data sections. Taken from
   * __llvm_profile_get_size_for_buffer(). */
  const __llvm_profile_data *DataBegin = __llvm_profile_begin_data();
  const __llvm_profile_data *DataEnd = __llvm_profile_end_data();
  const uint64_t *CountersBegin = __llvm_profile_begin_counters();
  const uint64_t *CountersEnd = __llvm_profile_end_counters();
  uint64_t DataSize = __llvm_profile_get_data_size(DataBegin, DataEnd);
  const uint64_t CountersOffset = sizeof(__llvm_profile_header) +
      (DataSize * sizeof(__llvm_profile_data));

  int Length = getCurFilenameLength();
  char *FilenameBuf = (char *)COMPILER_RT_ALLOCA(Length + 1);
  const char *Filename = getCurFilename(FilenameBuf, 0);
  if (!Filename)
    return;

  FILE *File = NULL;
  char *Profile = NULL;

  if (!doMerging()) {
    File = fopen(Filename, "w+b");
    if (!File)
      return;

    if (writeMMappedFile(File, &Profile) == -1) {
      fclose(File);
      return;
    }
  } else {
    File = lprofOpenFileEx(Filename);
    if (!File)
      return;

    uint64_t ProfileFileSize = 0;
    if (getProfileFileSizeForMerging(File, &ProfileFileSize) == -1) {
      lprofUnlockFileHandle(File);
      fclose(File);
      return;
    }

    if (!ProfileFileSize) {
      if (writeMMappedFile(File, &Profile) == -1) {
        fclose(File);
        return;
      }
    } else {
      /* The merged profile has a non-zero length. Check that it is compatible
       * with the data in this process. */
      if (mmapProfileForMerging(File, ProfileFileSize, &Profile) == -1) {
        fclose(File);
        return;
      }
    }

    lprofUnlockFileHandle(File);
  }

  /* Update the profile fields based on the current mapping. */
  __llvm_profile_counter_bias =
      (intptr_t)Profile - (uintptr_t)CountersBegin + CountersOffset;

  /* Return the memory allocated for counters to OS. */
  lprofReleaseMemoryPagesToOS((uintptr_t)CountersBegin, (uintptr_t)CountersEnd);
}
=======
>>>>>>> 8c82cf7b

static void initializeProfileForContinuousMode(void) {
  if (!__llvm_profile_is_continuous_mode_enabled())
    return;

  /* Get the sizes of various profile data sections. Taken from
   * __llvm_profile_get_size_for_buffer(). */
  const __llvm_profile_data *DataBegin = __llvm_profile_begin_data();
  const __llvm_profile_data *DataEnd = __llvm_profile_end_data();
  const uint64_t *CountersBegin = __llvm_profile_begin_counters();
  const uint64_t *CountersEnd = __llvm_profile_end_counters();
  const char *NamesBegin = __llvm_profile_begin_names();
  const char *NamesEnd = __llvm_profile_end_names();
  const uint64_t NamesSize = (NamesEnd - NamesBegin) * sizeof(char);
  uint64_t DataSize = __llvm_profile_get_data_size(DataBegin, DataEnd);
  uint64_t CountersSize = CountersEnd - CountersBegin;

  /* Check that the counter and data sections in this image are page-aligned. */
  unsigned PageSize = getpagesize();
  if ((intptr_t)CountersBegin % PageSize != 0) {
    PROF_ERR("Counters section not page-aligned (start = %p, pagesz = %u).\n",
             CountersBegin, PageSize);
    return;
  }
  if ((intptr_t)DataBegin % PageSize != 0) {
    PROF_ERR("Data section not page-aligned (start = %p, pagesz = %u).\n",
             DataBegin, PageSize);
    return;
  }

  int Length = getCurFilenameLength();
  char *FilenameBuf = (char *)COMPILER_RT_ALLOCA(Length + 1);
  const char *Filename = getCurFilename(FilenameBuf, 0);
  if (!Filename)
    return;

  FILE *File = NULL;
  off_t CurrentFileOffset = 0;
  off_t OffsetModPage = 0;

  /* Whether an exclusive lock on the profile must be dropped after init.
   * Use a cleanup to warn if the unlock does not occur. */
  COMPILER_RT_CLEANUP(assertIsZero) int ProfileRequiresUnlock = 0;

  if (!doMerging()) {
    /* We are not merging profiles, so open the raw profile in append mode. */
    File = fopen(Filename, "a+b");
    if (!File)
      return;

    /* Check that the offset within the file is page-aligned. */
    CurrentFileOffset = ftello(File);
    OffsetModPage = CurrentFileOffset % PageSize;
    if (OffsetModPage != 0) {
      PROF_ERR("Continuous counter sync mode is enabled, but raw profile is not"
               "page-aligned. CurrentFileOffset = %" PRIu64 ", pagesz = %u.\n",
               (uint64_t)CurrentFileOffset, PageSize);
      return;
    }

    /* Grow the profile so that mmap() can succeed.  Leak the file handle, as
     * the file should stay open. */
    if (writeProfileWithFileObject(Filename, File) != 0)
      return;
  } else {
    /* We are merging profiles. Map the counter section as shared memory into
     * the profile, i.e. into each participating process. An increment in one
     * process should be visible to every other process with the same counter
     * section mapped. */
    File = lprofOpenFileEx(Filename);
    if (!File)
      return;

    ProfileRequiresUnlock = 1;

    uint64_t ProfileFileSize;
    if (getProfileFileSizeForMerging(File, &ProfileFileSize) == -1)
      return unlockProfile(&ProfileRequiresUnlock, File);

    if (ProfileFileSize == 0) {
      /* Grow the profile so that mmap() can succeed.  Leak the file handle, as
       * the file should stay open. */
      if (writeProfileWithFileObject(Filename, File) != 0)
        return unlockProfile(&ProfileRequiresUnlock, File);
    } else {
      /* The merged profile has a non-zero length. Check that it is compatible
       * with the data in this process. */
      char *ProfileBuffer;
      if (mmapProfileForMerging(File, ProfileFileSize, &ProfileBuffer) == -1 ||
          munmap(ProfileBuffer, ProfileFileSize) == -1)
        return unlockProfile(&ProfileRequiresUnlock, File);
    }
  }

  /* mmap() the profile counters so long as there is at least one counter.
   * If there aren't any counters, mmap() would fail with EINVAL. */
  if (CountersSize > 0) {
    int Fileno = fileno(File);

    /* Determine how much padding is needed before/after the counters and after
     * the names. */
    uint64_t PaddingBytesBeforeCounters, PaddingBytesAfterCounters,
        PaddingBytesAfterNames;
    __llvm_profile_get_padding_sizes_for_counters(
        DataSize, CountersSize, NamesSize, &PaddingBytesBeforeCounters,
        &PaddingBytesAfterCounters, &PaddingBytesAfterNames);

    uint64_t PageAlignedCountersLength =
        (CountersSize * sizeof(uint64_t)) + PaddingBytesAfterCounters;
    uint64_t FileOffsetToCounters =
        CurrentFileOffset + sizeof(__llvm_profile_header) +
        (DataSize * sizeof(__llvm_profile_data)) + PaddingBytesBeforeCounters;

    uint64_t *CounterMmap = (uint64_t *)mmap(
        (void *)CountersBegin, PageAlignedCountersLength, PROT_READ | PROT_WRITE,
        MAP_FIXED | MAP_SHARED, Fileno, FileOffsetToCounters);
    if (CounterMmap != CountersBegin) {
      PROF_ERR(
          "Continuous counter sync mode is enabled, but mmap() failed (%s).\n"
          "  - CountersBegin: %p\n"
          "  - PageAlignedCountersLength: %" PRIu64 "\n"
          "  - Fileno: %d\n"
          "  - FileOffsetToCounters: %" PRIu64 "\n",
          strerror(errno), CountersBegin, PageAlignedCountersLength, Fileno,
          FileOffsetToCounters);
    }
  }

  if (ProfileRequiresUnlock)
    unlockProfile(&ProfileRequiresUnlock, File);
}
#elif defined(__ELF__) || defined(_WIN32)

#define INSTR_PROF_PROFILE_COUNTER_BIAS_DEFAULT_VAR                            \
  INSTR_PROF_CONCAT(INSTR_PROF_PROFILE_COUNTER_BIAS_VAR, _default)
intptr_t INSTR_PROF_PROFILE_COUNTER_BIAS_DEFAULT_VAR = 0;

/* This variable is a weak external reference which could be used to detect
 * whether or not the compiler defined this symbol. */
#if defined(_WIN32)
COMPILER_RT_VISIBILITY extern intptr_t INSTR_PROF_PROFILE_COUNTER_BIAS_VAR;
#pragma comment(linker, "/alternatename:"                                      \
      INSTR_PROF_QUOTE(INSTR_PROF_PROFILE_COUNTER_BIAS_VAR) "="                \
      INSTR_PROF_QUOTE(INSTR_PROF_PROFILE_COUNTER_BIAS_DEFAULT_VAR))
#else
COMPILER_RT_VISIBILITY extern intptr_t INSTR_PROF_PROFILE_COUNTER_BIAS_VAR
    __attribute__((weak, alias(INSTR_PROF_QUOTE(
                             INSTR_PROF_PROFILE_COUNTER_BIAS_DEFAULT_VAR))));
#endif

static int writeMMappedFile(FILE *OutputFile, char **Profile) {
  if (!OutputFile)
    return -1;

  /* Write the data into a file. */
  setupIOBuffer();
  ProfDataWriter fileWriter;
  initFileWriter(&fileWriter, OutputFile);
  if (lprofWriteData(&fileWriter, NULL, 0)) {
    PROF_ERR("Failed to write profile: %s\n", strerror(errno));
    return -1;
  }
  fflush(OutputFile);

  /* Get the file size. */
  uint64_t FileSize = ftell(OutputFile);

  /* Map the profile. */
  *Profile = (char *)mmap(
      NULL, FileSize, PROT_READ | PROT_WRITE, MAP_SHARED, fileno(OutputFile), 0);
  if (*Profile == MAP_FAILED) {
    PROF_ERR("Unable to mmap profile: %s\n", strerror(errno));
    return -1;
  }

  return 0;
}

static void initializeProfileForContinuousMode(void) {
  if (!__llvm_profile_is_continuous_mode_enabled())
    return;

  /* This symbol is defined by the compiler when runtime counter relocation is
   * used and runtime provides a weak alias so we can check if it's defined. */
  void *BiasAddr = &INSTR_PROF_PROFILE_COUNTER_BIAS_VAR;
  void *BiasDefaultAddr = &INSTR_PROF_PROFILE_COUNTER_BIAS_DEFAULT_VAR;
  if (BiasAddr == BiasDefaultAddr) {
    PROF_ERR("%s\n", "__llvm_profile_counter_bias is undefined");
    return;
  }

  /* Get the sizes of various profile data sections. Taken from
   * __llvm_profile_get_size_for_buffer(). */
  const __llvm_profile_data *DataBegin = __llvm_profile_begin_data();
  const __llvm_profile_data *DataEnd = __llvm_profile_end_data();
  const uint64_t *CountersBegin = __llvm_profile_begin_counters();
  const uint64_t *CountersEnd = __llvm_profile_end_counters();
  uint64_t DataSize = __llvm_profile_get_data_size(DataBegin, DataEnd);
  const uint64_t CountersOffset =
      sizeof(__llvm_profile_header) + (DataSize * sizeof(__llvm_profile_data));

  int Length = getCurFilenameLength();
  char *FilenameBuf = (char *)COMPILER_RT_ALLOCA(Length + 1);
  const char *Filename = getCurFilename(FilenameBuf, 0);
  if (!Filename)
    return;

  FILE *File = NULL;
  char *Profile = NULL;

  if (!doMerging()) {
    File = fopen(Filename, "w+b");
    if (!File)
      return;

    if (writeMMappedFile(File, &Profile) == -1) {
      fclose(File);
      return;
    }
  } else {
    File = lprofOpenFileEx(Filename);
    if (!File)
      return;

    uint64_t ProfileFileSize = 0;
    if (getProfileFileSizeForMerging(File, &ProfileFileSize) == -1) {
      lprofUnlockFileHandle(File);
      fclose(File);
      return;
    }

    if (!ProfileFileSize) {
      if (writeMMappedFile(File, &Profile) == -1) {
        fclose(File);
        return;
      }
    } else {
      /* The merged profile has a non-zero length. Check that it is compatible
       * with the data in this process. */
      if (mmapProfileForMerging(File, ProfileFileSize, &Profile) == -1) {
        fclose(File);
        return;
      }
    }

    lprofUnlockFileHandle(File);
  }

  /* Update the profile fields based on the current mapping. */
  INSTR_PROF_PROFILE_COUNTER_BIAS_VAR =
      (intptr_t)Profile - (uintptr_t)CountersBegin +
      CountersOffset;

  /* Return the memory allocated for counters to OS. */
  lprofReleaseMemoryPagesToOS((uintptr_t)CountersBegin, (uintptr_t)CountersEnd);
}
#else
static void initializeProfileForContinuousMode(void) {
  PROF_ERR("%s\n", "continuous mode is unsupported on this platform");
}
#endif

static const char *DefaultProfileName = "default.profraw";
static void resetFilenameToDefault(void) {
  if (lprofCurFilename.FilenamePat && lprofCurFilename.OwnsFilenamePat) {
    free((void *)lprofCurFilename.FilenamePat);
  }
  memset(&lprofCurFilename, 0, sizeof(lprofCurFilename));
  lprofCurFilename.FilenamePat = DefaultProfileName;
  lprofCurFilename.PNS = PNS_default;
}

static unsigned getMergePoolSize(const char *FilenamePat, int *I) {
  unsigned J = 0, Num = 0;
  for (;; ++J) {
    char C = FilenamePat[*I + J];
    if (C == 'm') {
      *I += J;
      return Num ? Num : 1;
    }
    if (C < '0' || C > '9')
      break;
    Num = Num * 10 + C - '0';

    /* If FilenamePat[*I+J] is between '0' and '9', the next byte is guaranteed
     * to be in-bound as the string is null terminated. */
  }
  return 0;
}

/* Assert that Idx does index past a string null terminator. Return the
 * result of the check. */
static int checkBounds(int Idx, int Strlen) {
  assert(Idx <= Strlen && "Indexing past string null terminator");
  return Idx <= Strlen;
}

/* Parses the pattern string \p FilenamePat and stores the result to
 * lprofcurFilename structure. */
static int parseFilenamePattern(const char *FilenamePat,
                                unsigned CopyFilenamePat) {
  int NumPids = 0, NumHosts = 0, I;
  char *PidChars = &lprofCurFilename.PidChars[0];
  char *Hostname = &lprofCurFilename.Hostname[0];
  int MergingEnabled = 0;
  int FilenamePatLen = strlen(FilenamePat);

  /* Clean up cached prefix and filename.  */
  if (lprofCurFilename.ProfilePathPrefix)
    free((void *)lprofCurFilename.ProfilePathPrefix);

  if (lprofCurFilename.FilenamePat && lprofCurFilename.OwnsFilenamePat) {
    free((void *)lprofCurFilename.FilenamePat);
  }

  memset(&lprofCurFilename, 0, sizeof(lprofCurFilename));

  if (!CopyFilenamePat)
    lprofCurFilename.FilenamePat = FilenamePat;
  else {
    lprofCurFilename.FilenamePat = strdup(FilenamePat);
    lprofCurFilename.OwnsFilenamePat = 1;
  }
  /* Check the filename for "%p", which indicates a pid-substitution. */
  for (I = 0; checkBounds(I, FilenamePatLen) && FilenamePat[I]; ++I) {
    if (FilenamePat[I] == '%') {
      ++I; /* Advance to the next character. */
      if (!checkBounds(I, FilenamePatLen))
        break;
      if (FilenamePat[I] == 'p') {
        if (!NumPids++) {
          if (snprintf(PidChars, MAX_PID_SIZE, "%ld", (long)getpid()) <= 0) {
            PROF_WARN("Unable to get pid for filename pattern %s. Using the "
                      "default name.",
                      FilenamePat);
            return -1;
          }
        }
      } else if (FilenamePat[I] == 'h') {
        if (!NumHosts++)
          if (COMPILER_RT_GETHOSTNAME(Hostname, COMPILER_RT_MAX_HOSTLEN)) {
            PROF_WARN("Unable to get hostname for filename pattern %s. Using "
                      "the default name.",
                      FilenamePat);
            return -1;
          }
      } else if (FilenamePat[I] == 't') {
        lprofCurFilename.TmpDir = getenv("TMPDIR");
        if (!lprofCurFilename.TmpDir) {
          PROF_WARN("Unable to get the TMPDIR environment variable, referenced "
                    "in %s. Using the default path.",
                    FilenamePat);
          return -1;
        }
      } else if (FilenamePat[I] == 'c') {
        if (__llvm_profile_is_continuous_mode_enabled()) {
          PROF_WARN("%%c specifier can only be specified once in %s.\n",
                    FilenamePat);
          return -1;
        }
#if defined(__APPLE__) || defined(__ELF__) || defined(_WIN32)
        __llvm_profile_set_page_size(getpagesize());
        __llvm_profile_enable_continuous_mode();
#else
        PROF_WARN("%s", "Continous mode is currently only supported for Mach-O,"
                        " ELF and COFF formats.");
        return -1;
#endif
      } else {
        unsigned MergePoolSize = getMergePoolSize(FilenamePat, &I);
        if (!MergePoolSize)
          continue;
        if (MergingEnabled) {
          PROF_WARN("%%m specifier can only be specified once in %s.\n",
                    FilenamePat);
          return -1;
        }
        MergingEnabled = 1;
        lprofCurFilename.MergePoolSize = MergePoolSize;
      }
    }
  }

  lprofCurFilename.NumPids = NumPids;
  lprofCurFilename.NumHosts = NumHosts;
  return 0;
}

static void parseAndSetFilename(const char *FilenamePat,
                                ProfileNameSpecifier PNS,
                                unsigned CopyFilenamePat) {

  const char *OldFilenamePat = lprofCurFilename.FilenamePat;
  ProfileNameSpecifier OldPNS = lprofCurFilename.PNS;

  /* The old profile name specifier takes precedence over the old one. */
  if (PNS < OldPNS)
    return;

  if (!FilenamePat)
    FilenamePat = DefaultProfileName;

  if (OldFilenamePat && !strcmp(OldFilenamePat, FilenamePat)) {
    lprofCurFilename.PNS = PNS;
    return;
  }

  /* When PNS >= OldPNS, the last one wins. */
  if (!FilenamePat || parseFilenamePattern(FilenamePat, CopyFilenamePat))
    resetFilenameToDefault();
  lprofCurFilename.PNS = PNS;

  if (!OldFilenamePat) {
    if (getenv("LLVM_PROFILE_VERBOSE"))
      PROF_NOTE("Set profile file path to \"%s\" via %s.\n",
                lprofCurFilename.FilenamePat, getPNSStr(PNS));
  } else {
    if (getenv("LLVM_PROFILE_VERBOSE"))
      PROF_NOTE("Override old profile path \"%s\" via %s to \"%s\" via %s.\n",
                OldFilenamePat, getPNSStr(OldPNS), lprofCurFilename.FilenamePat,
                getPNSStr(PNS));
  }

  truncateCurrentFile();
  if (__llvm_profile_is_continuous_mode_enabled())
    initializeProfileForContinuousMode();
}

/* Return buffer length that is required to store the current profile
 * filename with PID and hostname substitutions. */
/* The length to hold uint64_t followed by 3 digits pool id including '_' */
#define SIGLEN 24
static int getCurFilenameLength() {
  int Len;
  if (!lprofCurFilename.FilenamePat || !lprofCurFilename.FilenamePat[0])
    return 0;

  if (!(lprofCurFilename.NumPids || lprofCurFilename.NumHosts ||
        lprofCurFilename.TmpDir || lprofCurFilename.MergePoolSize))
    return strlen(lprofCurFilename.FilenamePat);

  Len = strlen(lprofCurFilename.FilenamePat) +
        lprofCurFilename.NumPids * (strlen(lprofCurFilename.PidChars) - 2) +
        lprofCurFilename.NumHosts * (strlen(lprofCurFilename.Hostname) - 2) +
        (lprofCurFilename.TmpDir ? (strlen(lprofCurFilename.TmpDir) - 1) : 0);
  if (lprofCurFilename.MergePoolSize)
    Len += SIGLEN;
  return Len;
}

/* Return the pointer to the current profile file name (after substituting
 * PIDs and Hostnames in filename pattern. \p FilenameBuf is the buffer
 * to store the resulting filename. If no substitution is needed, the
 * current filename pattern string is directly returned, unless ForceUseBuf
 * is enabled. */
static const char *getCurFilename(char *FilenameBuf, int ForceUseBuf) {
  int I, J, PidLength, HostNameLength, TmpDirLength, FilenamePatLength;
  const char *FilenamePat = lprofCurFilename.FilenamePat;

  if (!lprofCurFilename.FilenamePat || !lprofCurFilename.FilenamePat[0])
    return 0;

  if (!(lprofCurFilename.NumPids || lprofCurFilename.NumHosts ||
        lprofCurFilename.TmpDir || lprofCurFilename.MergePoolSize ||
        __llvm_profile_is_continuous_mode_enabled())) {
    if (!ForceUseBuf)
      return lprofCurFilename.FilenamePat;

    FilenamePatLength = strlen(lprofCurFilename.FilenamePat);
    memcpy(FilenameBuf, lprofCurFilename.FilenamePat, FilenamePatLength);
    FilenameBuf[FilenamePatLength] = '\0';
    return FilenameBuf;
  }

  PidLength = strlen(lprofCurFilename.PidChars);
  HostNameLength = strlen(lprofCurFilename.Hostname);
  TmpDirLength = lprofCurFilename.TmpDir ? strlen(lprofCurFilename.TmpDir) : 0;
  /* Construct the new filename. */
  for (I = 0, J = 0; FilenamePat[I]; ++I)
    if (FilenamePat[I] == '%') {
      if (FilenamePat[++I] == 'p') {
        memcpy(FilenameBuf + J, lprofCurFilename.PidChars, PidLength);
        J += PidLength;
      } else if (FilenamePat[I] == 'h') {
        memcpy(FilenameBuf + J, lprofCurFilename.Hostname, HostNameLength);
        J += HostNameLength;
      } else if (FilenamePat[I] == 't') {
        memcpy(FilenameBuf + J, lprofCurFilename.TmpDir, TmpDirLength);
        FilenameBuf[J + TmpDirLength] = DIR_SEPARATOR;
        J += TmpDirLength + 1;
      } else {
        if (!getMergePoolSize(FilenamePat, &I))
          continue;
        char LoadModuleSignature[SIGLEN + 1];
        int S;
        int ProfilePoolId = getpid() % lprofCurFilename.MergePoolSize;
        S = snprintf(LoadModuleSignature, SIGLEN + 1, "%" PRIu64 "_%d",
                     lprofGetLoadModuleSignature(), ProfilePoolId);
        if (S == -1 || S > SIGLEN)
          S = SIGLEN;
        memcpy(FilenameBuf + J, LoadModuleSignature, S);
        J += S;
      }
      /* Drop any unknown substitutions. */
    } else
      FilenameBuf[J++] = FilenamePat[I];
  FilenameBuf[J] = 0;

  return FilenameBuf;
}

/* Returns the pointer to the environment variable
 * string. Returns null if the env var is not set. */
static const char *getFilenamePatFromEnv(void) {
  const char *Filename = getenv("LLVM_PROFILE_FILE");
  if (!Filename || !Filename[0])
    return 0;
  return Filename;
}

COMPILER_RT_VISIBILITY
const char *__llvm_profile_get_path_prefix(void) {
  int Length;
  char *FilenameBuf, *Prefix;
  const char *Filename, *PrefixEnd;

  if (lprofCurFilename.ProfilePathPrefix)
    return lprofCurFilename.ProfilePathPrefix;

  Length = getCurFilenameLength();
  FilenameBuf = (char *)COMPILER_RT_ALLOCA(Length + 1);
  Filename = getCurFilename(FilenameBuf, 0);
  if (!Filename)
    return "\0";

  PrefixEnd = lprofFindLastDirSeparator(Filename);
  if (!PrefixEnd)
    return "\0";

  Length = PrefixEnd - Filename + 1;
  Prefix = (char *)malloc(Length + 1);
  if (!Prefix) {
    PROF_ERR("Failed to %s\n", "allocate memory.");
    return "\0";
  }
  memcpy(Prefix, Filename, Length);
  Prefix[Length] = '\0';
  lprofCurFilename.ProfilePathPrefix = Prefix;
  return Prefix;
}

COMPILER_RT_VISIBILITY
const char *__llvm_profile_get_filename(void) {
  int Length;
  char *FilenameBuf;
  const char *Filename;

  Length = getCurFilenameLength();
  FilenameBuf = (char *)malloc(Length + 1);
  if (!FilenameBuf) {
    PROF_ERR("Failed to %s\n", "allocate memory.");
    return "\0";
  }
  Filename = getCurFilename(FilenameBuf, 1);
  if (!Filename)
    return "\0";

  return FilenameBuf;
}

/* This API initializes the file handling, both user specified
 * profile path via -fprofile-instr-generate= and LLVM_PROFILE_FILE
 * environment variable can override this default value.
 */
COMPILER_RT_VISIBILITY
void __llvm_profile_initialize_file(void) {
  const char *EnvFilenamePat;
  const char *SelectedPat = NULL;
  ProfileNameSpecifier PNS = PNS_unknown;
  int hasCommandLineOverrider = (INSTR_PROF_PROFILE_NAME_VAR[0] != 0);

  EnvFilenamePat = getFilenamePatFromEnv();
  if (EnvFilenamePat) {
    /* Pass CopyFilenamePat = 1, to ensure that the filename would be valid
       at the  moment when __llvm_profile_write_file() gets executed. */
    parseAndSetFilename(EnvFilenamePat, PNS_environment, 1);
    return;
  } else if (hasCommandLineOverrider) {
    SelectedPat = INSTR_PROF_PROFILE_NAME_VAR;
    PNS = PNS_command_line;
  } else {
    SelectedPat = NULL;
    PNS = PNS_default;
  }

  parseAndSetFilename(SelectedPat, PNS, 0);
}

/* This method is invoked by the runtime initialization hook
 * InstrProfilingRuntime.o if it is linked in.
 */
COMPILER_RT_VISIBILITY
void __llvm_profile_initialize(void) {
  __llvm_profile_initialize_file();
  if (!__llvm_profile_is_continuous_mode_enabled())
    __llvm_profile_register_write_file_atexit();
}

/* This API is directly called by the user application code. It has the
 * highest precedence compared with LLVM_PROFILE_FILE environment variable
 * and command line option -fprofile-instr-generate=<profile_name>.
 */
COMPILER_RT_VISIBILITY
void __llvm_profile_set_filename(const char *FilenamePat) {
  if (__llvm_profile_is_continuous_mode_enabled())
    return;
  parseAndSetFilename(FilenamePat, PNS_runtime_api, 1);
}

/* The public API for writing profile data into the file with name
 * set by previous calls to __llvm_profile_set_filename or
 * __llvm_profile_override_default_filename or
 * __llvm_profile_initialize_file. */
COMPILER_RT_VISIBILITY
int __llvm_profile_write_file(void) {
  int rc, Length;
  const char *Filename;
  char *FilenameBuf;
  int PDeathSig = 0;

  if (lprofProfileDumped() || __llvm_profile_is_continuous_mode_enabled()) {
    PROF_NOTE("Profile data not written to file: %s.\n", "already written");
    return 0;
  }

  Length = getCurFilenameLength();
  FilenameBuf = (char *)COMPILER_RT_ALLOCA(Length + 1);
  Filename = getCurFilename(FilenameBuf, 0);

  /* Check the filename. */
  if (!Filename) {
    PROF_ERR("Failed to write file : %s\n", "Filename not set");
    return -1;
  }

  /* Check if there is llvm/runtime version mismatch.  */
  if (GET_VERSION(__llvm_profile_get_version()) != INSTR_PROF_RAW_VERSION) {
    PROF_ERR("Runtime and instrumentation version mismatch : "
             "expected %d, but get %d\n",
             INSTR_PROF_RAW_VERSION,
             (int)GET_VERSION(__llvm_profile_get_version()));
    return -1;
  }

  // Temporarily suspend getting SIGKILL when the parent exits.
  PDeathSig = lprofSuspendSigKill();

  /* Write profile data to the file. */
  rc = writeFile(Filename);
  if (rc)
    PROF_ERR("Failed to write file \"%s\": %s\n", Filename, strerror(errno));

  // Restore SIGKILL.
  if (PDeathSig == 1)
    lprofRestoreSigKill();

  return rc;
}

COMPILER_RT_VISIBILITY
int __llvm_profile_dump(void) {
  if (!doMerging())
    PROF_WARN("Later invocation of __llvm_profile_dump can lead to clobbering "
              " of previously dumped profile data : %s. Either use %%m "
              "in profile name or change profile name before dumping.\n",
              "online profile merging is not on");
  int rc = __llvm_profile_write_file();
  lprofSetProfileDumped(1);
  return rc;
}

/* Order file data will be saved in a file with suffx .order. */
static const char *OrderFileSuffix = ".order";

COMPILER_RT_VISIBILITY
int __llvm_orderfile_write_file(void) {
  int rc, Length, LengthBeforeAppend, SuffixLength;
  const char *Filename;
  char *FilenameBuf;
  int PDeathSig = 0;

  SuffixLength = strlen(OrderFileSuffix);
  Length = getCurFilenameLength() + SuffixLength;
  FilenameBuf = (char *)COMPILER_RT_ALLOCA(Length + 1);
  Filename = getCurFilename(FilenameBuf, 1);

  /* Check the filename. */
  if (!Filename) {
    PROF_ERR("Failed to write file : %s\n", "Filename not set");
    return -1;
  }

  /* Append order file suffix */
  LengthBeforeAppend = strlen(Filename);
  memcpy(FilenameBuf + LengthBeforeAppend, OrderFileSuffix, SuffixLength);
  FilenameBuf[LengthBeforeAppend + SuffixLength] = '\0';

  /* Check if there is llvm/runtime version mismatch.  */
  if (GET_VERSION(__llvm_profile_get_version()) != INSTR_PROF_RAW_VERSION) {
    PROF_ERR("Runtime and instrumentation version mismatch : "
             "expected %d, but get %d\n",
             INSTR_PROF_RAW_VERSION,
             (int)GET_VERSION(__llvm_profile_get_version()));
    return -1;
  }

  // Temporarily suspend getting SIGKILL when the parent exits.
  PDeathSig = lprofSuspendSigKill();

  /* Write order data to the file. */
  rc = writeOrderFile(Filename);
  if (rc)
    PROF_ERR("Failed to write file \"%s\": %s\n", Filename, strerror(errno));

  // Restore SIGKILL.
  if (PDeathSig == 1)
    lprofRestoreSigKill();

  return rc;
}

COMPILER_RT_VISIBILITY
int __llvm_orderfile_dump(void) {
  int rc = __llvm_orderfile_write_file();
  return rc;
}

static void writeFileWithoutReturn(void) { __llvm_profile_write_file(); }

COMPILER_RT_VISIBILITY
int __llvm_profile_register_write_file_atexit(void) {
  static int HasBeenRegistered = 0;

  if (HasBeenRegistered)
    return 0;

  lprofSetupValueProfiler();

  HasBeenRegistered = 1;
  return atexit(writeFileWithoutReturn);
}

#endif<|MERGE_RESOLUTION|>--- conflicted
+++ resolved
@@ -453,108 +453,6 @@
   lprofUnlockFileHandle(File);
   *ProfileRequiresUnlock = 0;
 }
-<<<<<<< HEAD
-#endif // !defined(__Fuchsia__) && !defined(_WIN32)
-
-static int writeMMappedFile(FILE *OutputFile, char **Profile) {
-  if (!OutputFile)
-    return -1;
-
-  /* Write the data into a file. */
-  setupIOBuffer();
-  ProfDataWriter fileWriter;
-  initFileWriter(&fileWriter, OutputFile);
-  if (lprofWriteData(&fileWriter, NULL, 0)) {
-    PROF_ERR("Failed to write profile: %s\n", strerror(errno));
-    return -1;
-  }
-  fflush(OutputFile);
-
-  /* Get the file size. */
-  uint64_t FileSize = ftell(OutputFile);
-
-  /* Map the profile. */
-  *Profile = (char *)mmap(
-      NULL, FileSize, PROT_READ | PROT_WRITE, MAP_SHARED, fileno(OutputFile), 0);
-  if (*Profile == MAP_FAILED) {
-    PROF_ERR("Unable to mmap profile: %s\n", strerror(errno));
-    return -1;
-  }
-
-  return 0;
-}
-
-static void relocateCounters(void) {
-  if (!__llvm_profile_is_continuous_mode_enabled() ||
-      !lprofRuntimeCounterRelocation())
-    return;
-
-  /* Get the sizes of various profile data sections. Taken from
-   * __llvm_profile_get_size_for_buffer(). */
-  const __llvm_profile_data *DataBegin = __llvm_profile_begin_data();
-  const __llvm_profile_data *DataEnd = __llvm_profile_end_data();
-  const uint64_t *CountersBegin = __llvm_profile_begin_counters();
-  const uint64_t *CountersEnd = __llvm_profile_end_counters();
-  uint64_t DataSize = __llvm_profile_get_data_size(DataBegin, DataEnd);
-  const uint64_t CountersOffset = sizeof(__llvm_profile_header) +
-      (DataSize * sizeof(__llvm_profile_data));
-
-  int Length = getCurFilenameLength();
-  char *FilenameBuf = (char *)COMPILER_RT_ALLOCA(Length + 1);
-  const char *Filename = getCurFilename(FilenameBuf, 0);
-  if (!Filename)
-    return;
-
-  FILE *File = NULL;
-  char *Profile = NULL;
-
-  if (!doMerging()) {
-    File = fopen(Filename, "w+b");
-    if (!File)
-      return;
-
-    if (writeMMappedFile(File, &Profile) == -1) {
-      fclose(File);
-      return;
-    }
-  } else {
-    File = lprofOpenFileEx(Filename);
-    if (!File)
-      return;
-
-    uint64_t ProfileFileSize = 0;
-    if (getProfileFileSizeForMerging(File, &ProfileFileSize) == -1) {
-      lprofUnlockFileHandle(File);
-      fclose(File);
-      return;
-    }
-
-    if (!ProfileFileSize) {
-      if (writeMMappedFile(File, &Profile) == -1) {
-        fclose(File);
-        return;
-      }
-    } else {
-      /* The merged profile has a non-zero length. Check that it is compatible
-       * with the data in this process. */
-      if (mmapProfileForMerging(File, ProfileFileSize, &Profile) == -1) {
-        fclose(File);
-        return;
-      }
-    }
-
-    lprofUnlockFileHandle(File);
-  }
-
-  /* Update the profile fields based on the current mapping. */
-  __llvm_profile_counter_bias =
-      (intptr_t)Profile - (uintptr_t)CountersBegin + CountersOffset;
-
-  /* Return the memory allocated for counters to OS. */
-  lprofReleaseMemoryPagesToOS((uintptr_t)CountersBegin, (uintptr_t)CountersEnd);
-}
-=======
->>>>>>> 8c82cf7b
 
 static void initializeProfileForContinuousMode(void) {
   if (!__llvm_profile_is_continuous_mode_enabled())
