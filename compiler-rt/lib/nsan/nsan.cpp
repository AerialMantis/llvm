--- conflicted
+++ resolved
@@ -66,17 +66,10 @@
 #define NSAN_COPY_VALUES_N(N)                                                  \
   extern "C" SANITIZER_INTERFACE_ATTRIBUTE void __nsan_copy_##N(               \
       const u8 *daddr, const u8 *saddr) {                                      \
-<<<<<<< HEAD
-    __builtin_memmove((void *)GetShadowTypeAddrFor(daddr),                     \
-                      GetShadowTypeAddrFor(saddr), N);                         \
-    __builtin_memmove((void *)GetShadowAddrFor(daddr),                         \
-                      GetShadowAddrFor(saddr), N * kShadowScale);              \
-=======
     __builtin_memmove(GetShadowTypeAddrFor(daddr),                             \
                       GetShadowTypeAddrFor(saddr), N);                         \
     __builtin_memmove(GetShadowAddrFor(daddr), GetShadowAddrFor(saddr),        \
                       N *kShadowScale);                                        \
->>>>>>> 98391913
   }
 
 NSAN_COPY_VALUES_N(4)
@@ -91,11 +84,7 @@
 #define NSAN_SET_VALUE_UNKNOWN_N(N)                                            \
   extern "C" SANITIZER_INTERFACE_ATTRIBUTE void __nsan_set_value_unknown_##N(  \
       const u8 *daddr) {                                                       \
-<<<<<<< HEAD
-    __builtin_memset((void *)GetShadowTypeAddrFor(daddr), 0, N);               \
-=======
     __builtin_memset(GetShadowTypeAddrFor(daddr), 0, N);                       \
->>>>>>> 98391913
   }
 
 NSAN_SET_VALUE_UNKNOWN_N(4)
