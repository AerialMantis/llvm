//===-- dfsan_custom.cpp --------------------------------------------------===//
//
// Part of the LLVM Project, under the Apache License v2.0 with LLVM Exceptions.
// See https://llvm.org/LICENSE.txt for license information.
// SPDX-License-Identifier: Apache-2.0 WITH LLVM-exception
//
//===----------------------------------------------------------------------===//
//
// This file is a part of DataFlowSanitizer.
//
// This file defines the custom functions listed in done_abilist.txt.
//===----------------------------------------------------------------------===//

#include <arpa/inet.h>
#include <assert.h>
#include <ctype.h>
#include <dlfcn.h>
#include <link.h>
#include <poll.h>
#include <pthread.h>
#include <pwd.h>
#include <sched.h>
#include <signal.h>
#include <stdarg.h>
#include <stdint.h>
#include <stdio.h>
#include <stdlib.h>
#include <string.h>
#include <sys/epoll.h>
#include <sys/resource.h>
#include <sys/select.h>
#include <sys/socket.h>
#include <sys/stat.h>
#include <sys/time.h>
#include <sys/types.h>
#include <time.h>
#include <unistd.h>

#include "dfsan/dfsan.h"
#include "dfsan/dfsan_chained_origin_depot.h"
#include "dfsan/dfsan_flags.h"
#include "dfsan/dfsan_thread.h"
#include "sanitizer_common/sanitizer_common.h"
#include "sanitizer_common/sanitizer_internal_defs.h"
#include "sanitizer_common/sanitizer_linux.h"
#include "sanitizer_common/sanitizer_stackdepot.h"

using namespace __dfsan;

#define CALL_WEAK_INTERCEPTOR_HOOK(f, ...)                                     \
  do {                                                                         \
    if (f)                                                                     \
      f(__VA_ARGS__);                                                          \
  } while (false)
#define DECLARE_WEAK_INTERCEPTOR_HOOK(f, ...) \
SANITIZER_INTERFACE_ATTRIBUTE SANITIZER_WEAK_ATTRIBUTE void f(__VA_ARGS__);

// Async-safe, non-reentrant spin lock.
class SignalSpinLocker {
 public:
  SignalSpinLocker() {
    sigset_t all_set;
    sigfillset(&all_set);
    pthread_sigmask(SIG_SETMASK, &all_set, &saved_thread_mask_);
    sigactions_mu.Lock();
  }
  ~SignalSpinLocker() {
    sigactions_mu.Unlock();
    pthread_sigmask(SIG_SETMASK, &saved_thread_mask_, nullptr);
  }

 private:
  static StaticSpinMutex sigactions_mu;
  sigset_t saved_thread_mask_;

  SignalSpinLocker(const SignalSpinLocker &) = delete;
  SignalSpinLocker &operator=(const SignalSpinLocker &) = delete;
};

StaticSpinMutex SignalSpinLocker::sigactions_mu;

extern "C" {
SANITIZER_INTERFACE_ATTRIBUTE int
__dfsw_stat(const char *path, struct stat *buf, dfsan_label path_label,
            dfsan_label buf_label, dfsan_label *ret_label) {
  int ret = stat(path, buf);
  if (ret == 0)
    dfsan_set_label(0, buf, sizeof(struct stat));
  *ret_label = 0;
  return ret;
}

SANITIZER_INTERFACE_ATTRIBUTE int __dfso_stat(
    const char *path, struct stat *buf, dfsan_label path_label,
    dfsan_label buf_label, dfsan_label *ret_label, dfsan_origin path_origin,
    dfsan_origin buf_origin, dfsan_origin *ret_origin) {
  int ret = __dfsw_stat(path, buf, path_label, buf_label, ret_label);
  return ret;
}

SANITIZER_INTERFACE_ATTRIBUTE int __dfsw_fstat(int fd, struct stat *buf,
                                               dfsan_label fd_label,
                                               dfsan_label buf_label,
                                               dfsan_label *ret_label) {
  int ret = fstat(fd, buf);
  if (ret == 0)
    dfsan_set_label(0, buf, sizeof(struct stat));
  *ret_label = 0;
  return ret;
}

SANITIZER_INTERFACE_ATTRIBUTE int __dfso_fstat(
    int fd, struct stat *buf, dfsan_label fd_label, dfsan_label buf_label,
    dfsan_label *ret_label, dfsan_origin fd_origin, dfsan_origin buf_origin,
    dfsan_origin *ret_origin) {
  int ret = __dfsw_fstat(fd, buf, fd_label, buf_label, ret_label);
  return ret;
}

static char *dfsan_strchr_with_label(const char *s, int c, size_t *bytes_read,
                                     dfsan_label s_label, dfsan_label c_label,
                                     dfsan_label *ret_label) {
  char *match_pos = nullptr;
  for (size_t i = 0;; ++i) {
    if (s[i] == c || s[i] == 0) {
      // If s[i] is the \0 at the end of the string, and \0 is not the
      // character we are searching for, then return null.
      *bytes_read = i + 1;
      match_pos = s[i] == 0 && c != 0 ? nullptr : const_cast<char *>(s + i);
      break;
    }
  }
  if (flags().strict_data_dependencies)
    *ret_label = s_label;
  else
    *ret_label = dfsan_union(dfsan_read_label(s, *bytes_read),
                             dfsan_union(s_label, c_label));
  return match_pos;
}

SANITIZER_INTERFACE_ATTRIBUTE char *__dfsw_strchr(const char *s, int c,
                                                  dfsan_label s_label,
                                                  dfsan_label c_label,
                                                  dfsan_label *ret_label) {
  size_t bytes_read;
  return dfsan_strchr_with_label(s, c, &bytes_read, s_label, c_label,
                                 ret_label);
}

SANITIZER_INTERFACE_ATTRIBUTE char *__dfso_strchr(
    const char *s, int c, dfsan_label s_label, dfsan_label c_label,
    dfsan_label *ret_label, dfsan_origin s_origin, dfsan_origin c_origin,
    dfsan_origin *ret_origin) {
  size_t bytes_read;
  char *r =
      dfsan_strchr_with_label(s, c, &bytes_read, s_label, c_label, ret_label);
  if (flags().strict_data_dependencies) {
    *ret_origin = s_origin;
  } else if (*ret_label) {
    dfsan_origin o = dfsan_read_origin_of_first_taint(s, bytes_read);
    *ret_origin = o ? o : (s_label ? s_origin : c_origin);
  }
  return r;
}

SANITIZER_INTERFACE_ATTRIBUTE char *__dfsw_strpbrk(const char *s,
                                                   const char *accept,
                                                   dfsan_label s_label,
                                                   dfsan_label accept_label,
                                                   dfsan_label *ret_label) {
  const char *ret = strpbrk(s, accept);
  if (flags().strict_data_dependencies) {
    *ret_label = ret ? s_label : 0;
  } else {
    size_t s_bytes_read = (ret ? ret - s : strlen(s)) + 1;
    *ret_label =
        dfsan_union(dfsan_read_label(s, s_bytes_read),
                    dfsan_union(dfsan_read_label(accept, strlen(accept) + 1),
                                dfsan_union(s_label, accept_label)));
  }
  return const_cast<char *>(ret);
}

SANITIZER_INTERFACE_ATTRIBUTE char *__dfso_strpbrk(
    const char *s, const char *accept, dfsan_label s_label,
    dfsan_label accept_label, dfsan_label *ret_label, dfsan_origin s_origin,
    dfsan_origin accept_origin, dfsan_origin *ret_origin) {
  const char *ret = __dfsw_strpbrk(s, accept, s_label, accept_label, ret_label);
  if (flags().strict_data_dependencies) {
    if (ret)
      *ret_origin = s_origin;
  } else {
    if (*ret_label) {
      size_t s_bytes_read = (ret ? ret - s : strlen(s)) + 1;
      dfsan_origin o = dfsan_read_origin_of_first_taint(s, s_bytes_read);
      if (o) {
        *ret_origin = o;
      } else {
        o = dfsan_read_origin_of_first_taint(accept, strlen(accept) + 1);
        *ret_origin = o ? o : (s_label ? s_origin : accept_origin);
      }
    }
  }
  return const_cast<char *>(ret);
}

static int dfsan_memcmp_bcmp(const void *s1, const void *s2, size_t n,
                             size_t *bytes_read) {
  const char *cs1 = (const char *) s1, *cs2 = (const char *) s2;
  for (size_t i = 0; i != n; ++i) {
    if (cs1[i] != cs2[i]) {
      *bytes_read = i + 1;
      return cs1[i] - cs2[i];
    }
  }
  *bytes_read = n;
  return 0;
}

static dfsan_label dfsan_get_memcmp_label(const void *s1, const void *s2,
                                          size_t pos) {
  if (flags().strict_data_dependencies)
    return 0;
  return dfsan_union(dfsan_read_label(s1, pos), dfsan_read_label(s2, pos));
}

static void dfsan_get_memcmp_origin(const void *s1, const void *s2, size_t pos,
                                    dfsan_label *ret_label,
                                    dfsan_origin *ret_origin) {
  *ret_label = dfsan_get_memcmp_label(s1, s2, pos);
  if (*ret_label == 0)
    return;
  dfsan_origin o = dfsan_read_origin_of_first_taint(s1, pos);
  *ret_origin = o ? o : dfsan_read_origin_of_first_taint(s2, pos);
}

static int dfsan_memcmp_bcmp_label(const void *s1, const void *s2, size_t n,
                                   dfsan_label *ret_label) {
  size_t bytes_read;
  int r = dfsan_memcmp_bcmp(s1, s2, n, &bytes_read);
  *ret_label = dfsan_get_memcmp_label(s1, s2, bytes_read);
  return r;
}

static int dfsan_memcmp_bcmp_origin(const void *s1, const void *s2, size_t n,
                                    dfsan_label *ret_label,
                                    dfsan_origin *ret_origin) {
  size_t bytes_read;
  int r = dfsan_memcmp_bcmp(s1, s2, n, &bytes_read);
  dfsan_get_memcmp_origin(s1, s2, bytes_read, ret_label, ret_origin);
  return r;
}

DECLARE_WEAK_INTERCEPTOR_HOOK(dfsan_weak_hook_memcmp, uptr caller_pc,
                              const void *s1, const void *s2, size_t n,
                              dfsan_label s1_label, dfsan_label s2_label,
                              dfsan_label n_label)

DECLARE_WEAK_INTERCEPTOR_HOOK(dfsan_weak_hook_origin_memcmp, uptr caller_pc,
                              const void *s1, const void *s2, size_t n,
                              dfsan_label s1_label, dfsan_label s2_label,
                              dfsan_label n_label, dfsan_origin s1_origin,
                              dfsan_origin s2_origin, dfsan_origin n_origin)

SANITIZER_INTERFACE_ATTRIBUTE int __dfsw_memcmp(const void *s1, const void *s2,
                                                size_t n, dfsan_label s1_label,
                                                dfsan_label s2_label,
                                                dfsan_label n_label,
                                                dfsan_label *ret_label) {
  CALL_WEAK_INTERCEPTOR_HOOK(dfsan_weak_hook_memcmp, GET_CALLER_PC(), s1, s2, n,
                             s1_label, s2_label, n_label);
  return dfsan_memcmp_bcmp_label(s1, s2, n, ret_label);
}

SANITIZER_INTERFACE_ATTRIBUTE int __dfso_memcmp(
    const void *s1, const void *s2, size_t n, dfsan_label s1_label,
    dfsan_label s2_label, dfsan_label n_label, dfsan_label *ret_label,
    dfsan_origin s1_origin, dfsan_origin s2_origin, dfsan_origin n_origin,
    dfsan_origin *ret_origin) {
  CALL_WEAK_INTERCEPTOR_HOOK(dfsan_weak_hook_origin_memcmp, GET_CALLER_PC(), s1,
                             s2, n, s1_label, s2_label, n_label, s1_origin,
                             s2_origin, n_origin);
  return dfsan_memcmp_bcmp_origin(s1, s2, n, ret_label, ret_origin);
}

SANITIZER_INTERFACE_ATTRIBUTE int __dfsw_bcmp(const void *s1, const void *s2,
                                              size_t n, dfsan_label s1_label,
                                              dfsan_label s2_label,
                                              dfsan_label n_label,
                                              dfsan_label *ret_label) {
  return dfsan_memcmp_bcmp_label(s1, s2, n, ret_label);
}

SANITIZER_INTERFACE_ATTRIBUTE int __dfso_bcmp(
    const void *s1, const void *s2, size_t n, dfsan_label s1_label,
    dfsan_label s2_label, dfsan_label n_label, dfsan_label *ret_label,
    dfsan_origin s1_origin, dfsan_origin s2_origin, dfsan_origin n_origin,
    dfsan_origin *ret_origin) {
  return dfsan_memcmp_bcmp_origin(s1, s2, n, ret_label, ret_origin);
}

// When n == 0, compare strings without byte limit.
// When n > 0, compare the first (at most) n bytes of s1 and s2.
static int dfsan_strncmp(const char *s1, const char *s2, size_t n,
                         size_t *bytes_read) {
  for (size_t i = 0;; ++i) {
    if (s1[i] != s2[i] || s1[i] == 0 || s2[i] == 0 || (n > 0 && i == n - 1)) {
      *bytes_read = i + 1;
      return s1[i] - s2[i];
    }
  }
}

DECLARE_WEAK_INTERCEPTOR_HOOK(dfsan_weak_hook_strcmp, uptr caller_pc,
                              const char *s1, const char *s2,
                              dfsan_label s1_label, dfsan_label s2_label)

DECLARE_WEAK_INTERCEPTOR_HOOK(dfsan_weak_hook_origin_strcmp, uptr caller_pc,
                              const char *s1, const char *s2,
                              dfsan_label s1_label, dfsan_label s2_label,
                              dfsan_origin s1_origin, dfsan_origin s2_origin)

SANITIZER_INTERFACE_ATTRIBUTE int __dfsw_strcmp(const char *s1, const char *s2,
                                                dfsan_label s1_label,
                                                dfsan_label s2_label,
                                                dfsan_label *ret_label) {
  CALL_WEAK_INTERCEPTOR_HOOK(dfsan_weak_hook_strcmp, GET_CALLER_PC(), s1, s2,
                             s1_label, s2_label);
  size_t bytes_read;
  int r = dfsan_strncmp(s1, s2, 0, &bytes_read);
  *ret_label = dfsan_get_memcmp_label(s1, s2, bytes_read);
  return r;
}

SANITIZER_INTERFACE_ATTRIBUTE int __dfso_strcmp(
    const char *s1, const char *s2, dfsan_label s1_label, dfsan_label s2_label,
    dfsan_label *ret_label, dfsan_origin s1_origin, dfsan_origin s2_origin,
    dfsan_origin *ret_origin) {
  CALL_WEAK_INTERCEPTOR_HOOK(dfsan_weak_hook_origin_strcmp, GET_CALLER_PC(), s1,
                             s2, s1_label, s2_label, s1_origin, s2_origin);
  size_t bytes_read;
  int r = dfsan_strncmp(s1, s2, 0, &bytes_read);
  dfsan_get_memcmp_origin(s1, s2, bytes_read, ret_label, ret_origin);
  return r;
}

// When n == 0, compare strings without byte limit.
// When n > 0, compare the first (at most) n bytes of s1 and s2.
static int dfsan_strncasecmp(const char *s1, const char *s2, size_t n,
                             size_t *bytes_read) {
  for (size_t i = 0;; ++i) {
    char s1_lower = tolower(s1[i]);
    char s2_lower = tolower(s2[i]);

    if (s1_lower != s2_lower || s1[i] == 0 || s2[i] == 0 ||
        (n > 0 && i == n - 1)) {
      *bytes_read = i + 1;
      return s1_lower - s2_lower;
    }
  }
}

SANITIZER_INTERFACE_ATTRIBUTE int __dfsw_strcasecmp(const char *s1,
                                                    const char *s2,
                                                    dfsan_label s1_label,
                                                    dfsan_label s2_label,
                                                    dfsan_label *ret_label) {
  size_t bytes_read;
  int r = dfsan_strncasecmp(s1, s2, 0, &bytes_read);
  *ret_label = dfsan_get_memcmp_label(s1, s2, bytes_read);
  return r;
}

SANITIZER_INTERFACE_ATTRIBUTE int __dfso_strcasecmp(
    const char *s1, const char *s2, dfsan_label s1_label, dfsan_label s2_label,
    dfsan_label *ret_label, dfsan_origin s1_origin, dfsan_origin s2_origin,
    dfsan_origin *ret_origin) {
  size_t bytes_read;
  int r = dfsan_strncasecmp(s1, s2, 0, &bytes_read);
  dfsan_get_memcmp_origin(s1, s2, bytes_read, ret_label, ret_origin);
  return r;
}

DECLARE_WEAK_INTERCEPTOR_HOOK(dfsan_weak_hook_strncmp, uptr caller_pc,
                              const char *s1, const char *s2, size_t n,
                              dfsan_label s1_label, dfsan_label s2_label,
                              dfsan_label n_label)

DECLARE_WEAK_INTERCEPTOR_HOOK(dfsan_weak_hook_origin_strncmp, uptr caller_pc,
                              const char *s1, const char *s2, size_t n,
                              dfsan_label s1_label, dfsan_label s2_label,
                              dfsan_label n_label, dfsan_origin s1_origin,
                              dfsan_origin s2_origin, dfsan_origin n_origin)

SANITIZER_INTERFACE_ATTRIBUTE int __dfsw_strncmp(const char *s1, const char *s2,
                                                 size_t n, dfsan_label s1_label,
                                                 dfsan_label s2_label,
                                                 dfsan_label n_label,
                                                 dfsan_label *ret_label) {
  if (n == 0) {
    *ret_label = 0;
    return 0;
  }

  CALL_WEAK_INTERCEPTOR_HOOK(dfsan_weak_hook_strncmp, GET_CALLER_PC(), s1, s2,
                             n, s1_label, s2_label, n_label);

  size_t bytes_read;
  int r = dfsan_strncmp(s1, s2, n, &bytes_read);
  *ret_label = dfsan_get_memcmp_label(s1, s2, bytes_read);
  return r;
}

SANITIZER_INTERFACE_ATTRIBUTE int __dfso_strncmp(
    const char *s1, const char *s2, size_t n, dfsan_label s1_label,
    dfsan_label s2_label, dfsan_label n_label, dfsan_label *ret_label,
    dfsan_origin s1_origin, dfsan_origin s2_origin, dfsan_origin n_origin,
    dfsan_origin *ret_origin) {
  if (n == 0) {
    *ret_label = 0;
    return 0;
  }

  CALL_WEAK_INTERCEPTOR_HOOK(dfsan_weak_hook_origin_strncmp, GET_CALLER_PC(),
                             s1, s2, n, s1_label, s2_label, n_label, s1_origin,
                             s2_origin, n_origin);

  size_t bytes_read;
  int r = dfsan_strncmp(s1, s2, n, &bytes_read);
  dfsan_get_memcmp_origin(s1, s2, bytes_read, ret_label, ret_origin);
  return r;
}

SANITIZER_INTERFACE_ATTRIBUTE int __dfsw_strncasecmp(
    const char *s1, const char *s2, size_t n, dfsan_label s1_label,
    dfsan_label s2_label, dfsan_label n_label, dfsan_label *ret_label) {
  if (n == 0) {
    *ret_label = 0;
    return 0;
  }

  size_t bytes_read;
  int r = dfsan_strncasecmp(s1, s2, n, &bytes_read);
  *ret_label = dfsan_get_memcmp_label(s1, s2, bytes_read);
  return r;
}

SANITIZER_INTERFACE_ATTRIBUTE int __dfso_strncasecmp(
    const char *s1, const char *s2, size_t n, dfsan_label s1_label,
    dfsan_label s2_label, dfsan_label n_label, dfsan_label *ret_label,
    dfsan_origin s1_origin, dfsan_origin s2_origin, dfsan_origin n_origin,
    dfsan_origin *ret_origin) {
  if (n == 0) {
    *ret_label = 0;
    return 0;
  }

  size_t bytes_read;
  int r = dfsan_strncasecmp(s1, s2, n, &bytes_read);
  dfsan_get_memcmp_origin(s1, s2, bytes_read, ret_label, ret_origin);
  return r;
}


SANITIZER_INTERFACE_ATTRIBUTE size_t
__dfsw_strlen(const char *s, dfsan_label s_label, dfsan_label *ret_label) {
  size_t ret = strlen(s);
  if (flags().strict_data_dependencies) {
    *ret_label = 0;
  } else {
    *ret_label = dfsan_read_label(s, ret + 1);
  }
  return ret;
}

SANITIZER_INTERFACE_ATTRIBUTE size_t __dfso_strlen(const char *s,
                                                   dfsan_label s_label,
                                                   dfsan_label *ret_label,
                                                   dfsan_origin s_origin,
                                                   dfsan_origin *ret_origin) {
  size_t ret = __dfsw_strlen(s, s_label, ret_label);
  if (!flags().strict_data_dependencies)
    *ret_origin = dfsan_read_origin_of_first_taint(s, ret + 1);
  return ret;
}

static void *dfsan_memmove(void *dest, const void *src, size_t n) {
  dfsan_label *sdest = shadow_for(dest);
  const dfsan_label *ssrc = shadow_for(src);
  internal_memmove((void *)sdest, (const void *)ssrc, n * sizeof(dfsan_label));
  return internal_memmove(dest, src, n);
}

static void *dfsan_memmove_with_origin(void *dest, const void *src, size_t n) {
  dfsan_mem_origin_transfer(dest, src, n);
  return dfsan_memmove(dest, src, n);
}

static void *dfsan_memcpy(void *dest, const void *src, size_t n) {
  dfsan_label *sdest = shadow_for(dest);
  const dfsan_label *ssrc = shadow_for(src);
  internal_memcpy((void *)sdest, (const void *)ssrc, n * sizeof(dfsan_label));
  return internal_memcpy(dest, src, n);
}

static void *dfsan_memcpy_with_origin(void *dest, const void *src, size_t n) {
  dfsan_mem_origin_transfer(dest, src, n);
  return dfsan_memcpy(dest, src, n);
}

static void dfsan_memset(void *s, int c, dfsan_label c_label, size_t n) {
  internal_memset(s, c, n);
  dfsan_set_label(c_label, s, n);
}

static void dfsan_memset_with_origin(void *s, int c, dfsan_label c_label,
                                     dfsan_origin c_origin, size_t n) {
  internal_memset(s, c, n);
  dfsan_set_label_origin(c_label, c_origin, s, n);
}

SANITIZER_INTERFACE_ATTRIBUTE
void *__dfsw_memcpy(void *dest, const void *src, size_t n,
                    dfsan_label dest_label, dfsan_label src_label,
                    dfsan_label n_label, dfsan_label *ret_label) {
  *ret_label = dest_label;
  return dfsan_memcpy(dest, src, n);
}

SANITIZER_INTERFACE_ATTRIBUTE
void *__dfso_memcpy(void *dest, const void *src, size_t n,
                    dfsan_label dest_label, dfsan_label src_label,
                    dfsan_label n_label, dfsan_label *ret_label,
                    dfsan_origin dest_origin, dfsan_origin src_origin,
                    dfsan_origin n_origin, dfsan_origin *ret_origin) {
  *ret_label = dest_label;
  *ret_origin = dest_origin;
  return dfsan_memcpy_with_origin(dest, src, n);
}

SANITIZER_INTERFACE_ATTRIBUTE
void *__dfsw_memmove(void *dest, const void *src, size_t n,
                     dfsan_label dest_label, dfsan_label src_label,
                     dfsan_label n_label, dfsan_label *ret_label) {
  *ret_label = dest_label;
  return dfsan_memmove(dest, src, n);
}

SANITIZER_INTERFACE_ATTRIBUTE
void *__dfso_memmove(void *dest, const void *src, size_t n,
                     dfsan_label dest_label, dfsan_label src_label,
                     dfsan_label n_label, dfsan_label *ret_label,
                     dfsan_origin dest_origin, dfsan_origin src_origin,
                     dfsan_origin n_origin, dfsan_origin *ret_origin) {
  *ret_label = dest_label;
  *ret_origin = dest_origin;
  return dfsan_memmove_with_origin(dest, src, n);
}

SANITIZER_INTERFACE_ATTRIBUTE
void *__dfsw_memset(void *s, int c, size_t n,
                    dfsan_label s_label, dfsan_label c_label,
                    dfsan_label n_label, dfsan_label *ret_label) {
  dfsan_memset(s, c, c_label, n);
  *ret_label = s_label;
  return s;
}

SANITIZER_INTERFACE_ATTRIBUTE
void *__dfso_memset(void *s, int c, size_t n, dfsan_label s_label,
                    dfsan_label c_label, dfsan_label n_label,
                    dfsan_label *ret_label, dfsan_origin s_origin,
                    dfsan_origin c_origin, dfsan_origin n_origin,
                    dfsan_origin *ret_origin) {
  dfsan_memset_with_origin(s, c, c_label, c_origin, n);
  *ret_label = s_label;
  *ret_origin = s_origin;
  return s;
}

SANITIZER_INTERFACE_ATTRIBUTE char *__dfsw_strcat(char *dest, const char *src,
                                                  dfsan_label dest_label,
                                                  dfsan_label src_label,
                                                  dfsan_label *ret_label) {
  size_t dest_len = strlen(dest);
  char *ret = strcat(dest, src);
  dfsan_label *sdest = shadow_for(dest + dest_len);
  const dfsan_label *ssrc = shadow_for(src);
  internal_memcpy((void *)sdest, (const void *)ssrc,
                  strlen(src) * sizeof(dfsan_label));
  *ret_label = dest_label;
  return ret;
}

SANITIZER_INTERFACE_ATTRIBUTE char *__dfso_strcat(
    char *dest, const char *src, dfsan_label dest_label, dfsan_label src_label,
    dfsan_label *ret_label, dfsan_origin dest_origin, dfsan_origin src_origin,
    dfsan_origin *ret_origin) {
  size_t dest_len = strlen(dest);
  char *ret = strcat(dest, src);
  dfsan_label *sdest = shadow_for(dest + dest_len);
  const dfsan_label *ssrc = shadow_for(src);
  size_t src_len = strlen(src);
  dfsan_mem_origin_transfer(dest + dest_len, src, src_len);
  internal_memcpy((void *)sdest, (const void *)ssrc,
                  src_len * sizeof(dfsan_label));
  *ret_label = dest_label;
  *ret_origin = dest_origin;
  return ret;
}

SANITIZER_INTERFACE_ATTRIBUTE char *
__dfsw_strdup(const char *s, dfsan_label s_label, dfsan_label *ret_label) {
  size_t len = strlen(s);
  void *p = malloc(len+1);
  dfsan_memcpy(p, s, len+1);
  *ret_label = 0;
  return static_cast<char *>(p);
}

SANITIZER_INTERFACE_ATTRIBUTE char *__dfso_strdup(const char *s,
                                                  dfsan_label s_label,
                                                  dfsan_label *ret_label,
                                                  dfsan_origin s_origin,
                                                  dfsan_origin *ret_origin) {
  size_t len = strlen(s);
  void *p = malloc(len + 1);
  dfsan_memcpy_with_origin(p, s, len + 1);
  *ret_label = 0;
  return static_cast<char *>(p);
}

SANITIZER_INTERFACE_ATTRIBUTE char *
__dfsw_strncpy(char *s1, const char *s2, size_t n, dfsan_label s1_label,
               dfsan_label s2_label, dfsan_label n_label,
               dfsan_label *ret_label) {
  size_t len = strlen(s2);
  if (len < n) {
    dfsan_memcpy(s1, s2, len+1);
    dfsan_memset(s1+len+1, 0, 0, n-len-1);
  } else {
    dfsan_memcpy(s1, s2, n);
  }

  *ret_label = s1_label;
  return s1;
}

SANITIZER_INTERFACE_ATTRIBUTE char *__dfso_strncpy(
    char *s1, const char *s2, size_t n, dfsan_label s1_label,
    dfsan_label s2_label, dfsan_label n_label, dfsan_label *ret_label,
    dfsan_origin s1_origin, dfsan_origin s2_origin, dfsan_origin n_origin,
    dfsan_origin *ret_origin) {
  size_t len = strlen(s2);
  if (len < n) {
    dfsan_memcpy_with_origin(s1, s2, len + 1);
    dfsan_memset_with_origin(s1 + len + 1, 0, 0, 0, n - len - 1);
  } else {
    dfsan_memcpy_with_origin(s1, s2, n);
  }

  *ret_label = s1_label;
  *ret_origin = s1_origin;
  return s1;
}

SANITIZER_INTERFACE_ATTRIBUTE ssize_t
__dfsw_pread(int fd, void *buf, size_t count, off_t offset,
             dfsan_label fd_label, dfsan_label buf_label,
             dfsan_label count_label, dfsan_label offset_label,
             dfsan_label *ret_label) {
  ssize_t ret = pread(fd, buf, count, offset);
  if (ret > 0)
    dfsan_set_label(0, buf, ret);
  *ret_label = 0;
  return ret;
}

SANITIZER_INTERFACE_ATTRIBUTE ssize_t __dfso_pread(
    int fd, void *buf, size_t count, off_t offset, dfsan_label fd_label,
    dfsan_label buf_label, dfsan_label count_label, dfsan_label offset_label,
    dfsan_label *ret_label, dfsan_origin fd_origin, dfsan_origin buf_origin,
    dfsan_origin count_origin, dfsan_label offset_origin,
    dfsan_origin *ret_origin) {
  return __dfsw_pread(fd, buf, count, offset, fd_label, buf_label, count_label,
                      offset_label, ret_label);
}

SANITIZER_INTERFACE_ATTRIBUTE ssize_t
__dfsw_read(int fd, void *buf, size_t count,
             dfsan_label fd_label, dfsan_label buf_label,
             dfsan_label count_label,
             dfsan_label *ret_label) {
  ssize_t ret = read(fd, buf, count);
  if (ret > 0)
    dfsan_set_label(0, buf, ret);
  *ret_label = 0;
  return ret;
}

SANITIZER_INTERFACE_ATTRIBUTE ssize_t __dfso_read(
    int fd, void *buf, size_t count, dfsan_label fd_label,
    dfsan_label buf_label, dfsan_label count_label, dfsan_label *ret_label,
    dfsan_origin fd_origin, dfsan_origin buf_origin, dfsan_origin count_origin,
    dfsan_origin *ret_origin) {
  return __dfsw_read(fd, buf, count, fd_label, buf_label, count_label,
                     ret_label);
}

SANITIZER_INTERFACE_ATTRIBUTE int __dfsw_clock_gettime(clockid_t clk_id,
                                                       struct timespec *tp,
                                                       dfsan_label clk_id_label,
                                                       dfsan_label tp_label,
                                                       dfsan_label *ret_label) {
  int ret = clock_gettime(clk_id, tp);
  if (ret == 0)
    dfsan_set_label(0, tp, sizeof(struct timespec));
  *ret_label = 0;
  return ret;
}

SANITIZER_INTERFACE_ATTRIBUTE int __dfso_clock_gettime(
    clockid_t clk_id, struct timespec *tp, dfsan_label clk_id_label,
    dfsan_label tp_label, dfsan_label *ret_label, dfsan_origin clk_id_origin,
    dfsan_origin tp_origin, dfsan_origin *ret_origin) {
  return __dfsw_clock_gettime(clk_id, tp, clk_id_label, tp_label, ret_label);
}

static void dfsan_set_zero_label(const void *ptr, uptr size) {
  dfsan_set_label(0, const_cast<void *>(ptr), size);
}

// dlopen() ultimately calls mmap() down inside the loader, which generally
// doesn't participate in dynamic symbol resolution.  Therefore we won't
// intercept its calls to mmap, and we have to hook it here.
SANITIZER_INTERFACE_ATTRIBUTE void *
__dfsw_dlopen(const char *filename, int flag, dfsan_label filename_label,
              dfsan_label flag_label, dfsan_label *ret_label) {
  void *handle = dlopen(filename, flag);
  link_map *map = GET_LINK_MAP_BY_DLOPEN_HANDLE(handle);
  if (map)
    ForEachMappedRegion(map, dfsan_set_zero_label);
  *ret_label = 0;
  return handle;
}

SANITIZER_INTERFACE_ATTRIBUTE void *__dfso_dlopen(
    const char *filename, int flag, dfsan_label filename_label,
    dfsan_label flag_label, dfsan_label *ret_label,
    dfsan_origin filename_origin, dfsan_origin flag_origin,
    dfsan_origin *ret_origin) {
  return __dfsw_dlopen(filename, flag, filename_label, flag_label, ret_label);
}

static void *DFsanThreadStartFunc(void *arg) {
  DFsanThread *t = (DFsanThread *)arg;
  SetCurrentThread(t);
  t->Init();
<<<<<<< HEAD
=======
  SetSigProcMask(&t->starting_sigset_, nullptr);
>>>>>>> f7105d88
  return t->ThreadStart();
}

static int dfsan_pthread_create(pthread_t *thread, const pthread_attr_t *attr,
                                void *start_routine_trampoline,
                                void *start_routine, void *arg,
                                dfsan_label *ret_label,
                                bool track_origins = false) {
  pthread_attr_t myattr;
  if (!attr) {
    pthread_attr_init(&myattr);
    attr = &myattr;
  }

  // Ensure that the thread stack is large enough to hold all TLS data.
  AdjustStackSize((void *)(const_cast<pthread_attr_t *>(attr)));

  DFsanThread *t =
      DFsanThread::Create(start_routine_trampoline,
                          (thread_callback_t)start_routine, arg, track_origins);
  ScopedBlockSignals block(&t->starting_sigset_);
  int res = pthread_create(thread, attr, DFsanThreadStartFunc, t);

  if (attr == &myattr)
    pthread_attr_destroy(&myattr);
  *ret_label = 0;
  return res;
}

SANITIZER_INTERFACE_ATTRIBUTE int __dfsw_pthread_create(
    pthread_t *thread, const pthread_attr_t *attr,
    void *(*start_routine_trampoline)(void *, void *, dfsan_label,
                                      dfsan_label *),
    void *start_routine, void *arg, dfsan_label thread_label,
    dfsan_label attr_label, dfsan_label start_routine_label,
    dfsan_label arg_label, dfsan_label *ret_label) {
  return dfsan_pthread_create(thread, attr, (void *)start_routine_trampoline,
                              start_routine, arg, ret_label);
}

SANITIZER_INTERFACE_ATTRIBUTE int __dfso_pthread_create(
    pthread_t *thread, const pthread_attr_t *attr,
    void *(*start_routine_trampoline)(void *, void *, dfsan_label,
                                      dfsan_label *, dfsan_origin,
                                      dfsan_origin *),
    void *start_routine, void *arg, dfsan_label thread_label,
    dfsan_label attr_label, dfsan_label start_routine_label,
    dfsan_label arg_label, dfsan_label *ret_label, dfsan_origin thread_origin,
    dfsan_origin attr_origin, dfsan_origin start_routine_origin,
    dfsan_origin arg_origin, dfsan_origin *ret_origin) {
  return dfsan_pthread_create(thread, attr, (void *)start_routine_trampoline,
                              start_routine, arg, ret_label, true);
}

SANITIZER_INTERFACE_ATTRIBUTE int __dfsw_pthread_join(pthread_t thread,
                                                      void **retval,
                                                      dfsan_label thread_label,
                                                      dfsan_label retval_label,
                                                      dfsan_label *ret_label) {
  int ret = pthread_join(thread, retval);
  if (ret == 0 && retval)
    dfsan_set_label(0, retval, sizeof(*retval));
  *ret_label = 0;
  return ret;
}

SANITIZER_INTERFACE_ATTRIBUTE int __dfso_pthread_join(
    pthread_t thread, void **retval, dfsan_label thread_label,
    dfsan_label retval_label, dfsan_label *ret_label,
    dfsan_origin thread_origin, dfsan_origin retval_origin,
    dfsan_origin *ret_origin) {
  return __dfsw_pthread_join(thread, retval, thread_label, retval_label,
                             ret_label);
}

struct dl_iterate_phdr_info {
  int (*callback_trampoline)(void *callback, struct dl_phdr_info *info,
                             size_t size, void *data, dfsan_label info_label,
                             dfsan_label size_label, dfsan_label data_label,
                             dfsan_label *ret_label);
  void *callback;
  void *data;
};

struct dl_iterate_phdr_origin_info {
  int (*callback_trampoline)(void *callback, struct dl_phdr_info *info,
                             size_t size, void *data, dfsan_label info_label,
                             dfsan_label size_label, dfsan_label data_label,
                             dfsan_label *ret_label, dfsan_origin info_origin,
                             dfsan_origin size_origin, dfsan_origin data_origin,
                             dfsan_origin *ret_origin);
  void *callback;
  void *data;
};

int dl_iterate_phdr_cb(struct dl_phdr_info *info, size_t size, void *data) {
  dl_iterate_phdr_info *dipi = (dl_iterate_phdr_info *)data;
  dfsan_set_label(0, *info);
  dfsan_set_label(0, const_cast<char *>(info->dlpi_name),
                  strlen(info->dlpi_name) + 1);
  dfsan_set_label(
      0, const_cast<char *>(reinterpret_cast<const char *>(info->dlpi_phdr)),
      sizeof(*info->dlpi_phdr) * info->dlpi_phnum);
  dfsan_label ret_label;
  return dipi->callback_trampoline(dipi->callback, info, size, dipi->data, 0, 0,
                                   0, &ret_label);
}

int dl_iterate_phdr_origin_cb(struct dl_phdr_info *info, size_t size,
                              void *data) {
  dl_iterate_phdr_origin_info *dipi = (dl_iterate_phdr_origin_info *)data;
  dfsan_set_label(0, *info);
  dfsan_set_label(0, const_cast<char *>(info->dlpi_name),
                  strlen(info->dlpi_name) + 1);
  dfsan_set_label(
      0, const_cast<char *>(reinterpret_cast<const char *>(info->dlpi_phdr)),
      sizeof(*info->dlpi_phdr) * info->dlpi_phnum);
  dfsan_label ret_label;
  dfsan_origin ret_origin;
  return dipi->callback_trampoline(dipi->callback, info, size, dipi->data, 0, 0,
                                   0, &ret_label, 0, 0, 0, &ret_origin);
}

SANITIZER_INTERFACE_ATTRIBUTE int __dfsw_dl_iterate_phdr(
    int (*callback_trampoline)(void *callback, struct dl_phdr_info *info,
                               size_t size, void *data, dfsan_label info_label,
                               dfsan_label size_label, dfsan_label data_label,
                               dfsan_label *ret_label),
    void *callback, void *data, dfsan_label callback_label,
    dfsan_label data_label, dfsan_label *ret_label) {
  dl_iterate_phdr_info dipi = { callback_trampoline, callback, data };
  *ret_label = 0;
  return dl_iterate_phdr(dl_iterate_phdr_cb, &dipi);
}

SANITIZER_INTERFACE_ATTRIBUTE int __dfso_dl_iterate_phdr(
    int (*callback_trampoline)(void *callback, struct dl_phdr_info *info,
                               size_t size, void *data, dfsan_label info_label,
                               dfsan_label size_label, dfsan_label data_label,
                               dfsan_label *ret_label, dfsan_origin info_origin,
                               dfsan_origin size_origin,
                               dfsan_origin data_origin,
                               dfsan_origin *ret_origin),
    void *callback, void *data, dfsan_label callback_label,
    dfsan_label data_label, dfsan_label *ret_label,
    dfsan_origin callback_origin, dfsan_origin data_origin,
    dfsan_origin *ret_origin) {
  dl_iterate_phdr_origin_info dipi = {callback_trampoline, callback, data};
  *ret_label = 0;
  return dl_iterate_phdr(dl_iterate_phdr_origin_cb, &dipi);
}

// This function is only available for glibc 2.27 or newer.  Mark it weak so
// linking succeeds with older glibcs.
SANITIZER_WEAK_ATTRIBUTE void _dl_get_tls_static_info(size_t *sizep,
                                                      size_t *alignp);

SANITIZER_INTERFACE_ATTRIBUTE void __dfsw__dl_get_tls_static_info(
    size_t *sizep, size_t *alignp, dfsan_label sizep_label,
    dfsan_label alignp_label) {
  assert(_dl_get_tls_static_info);
  _dl_get_tls_static_info(sizep, alignp);
  dfsan_set_label(0, sizep, sizeof(*sizep));
  dfsan_set_label(0, alignp, sizeof(*alignp));
}

SANITIZER_INTERFACE_ATTRIBUTE void __dfso__dl_get_tls_static_info(
    size_t *sizep, size_t *alignp, dfsan_label sizep_label,
    dfsan_label alignp_label, dfsan_origin sizep_origin,
    dfsan_origin alignp_origin) {
  __dfsw__dl_get_tls_static_info(sizep, alignp, sizep_label, alignp_label);
}

SANITIZER_INTERFACE_ATTRIBUTE
char *__dfsw_ctime_r(const time_t *timep, char *buf, dfsan_label timep_label,
                     dfsan_label buf_label, dfsan_label *ret_label) {
  char *ret = ctime_r(timep, buf);
  if (ret) {
    dfsan_set_label(dfsan_read_label(timep, sizeof(time_t)), buf,
                    strlen(buf) + 1);
    *ret_label = buf_label;
  } else {
    *ret_label = 0;
  }
  return ret;
}

SANITIZER_INTERFACE_ATTRIBUTE
char *__dfso_ctime_r(const time_t *timep, char *buf, dfsan_label timep_label,
                     dfsan_label buf_label, dfsan_label *ret_label,
                     dfsan_origin timep_origin, dfsan_origin buf_origin,
                     dfsan_origin *ret_origin) {
  char *ret = ctime_r(timep, buf);
  if (ret) {
    dfsan_set_label_origin(
        dfsan_read_label(timep, sizeof(time_t)),
        dfsan_read_origin_of_first_taint(timep, sizeof(time_t)), buf,
        strlen(buf) + 1);
    *ret_label = buf_label;
    *ret_origin = buf_origin;
  } else {
    *ret_label = 0;
  }
  return ret;
}

SANITIZER_INTERFACE_ATTRIBUTE
char *__dfsw_fgets(char *s, int size, FILE *stream, dfsan_label s_label,
                   dfsan_label size_label, dfsan_label stream_label,
                   dfsan_label *ret_label) {
  char *ret = fgets(s, size, stream);
  if (ret) {
    dfsan_set_label(0, ret, strlen(ret) + 1);
    *ret_label = s_label;
  } else {
    *ret_label = 0;
  }
  return ret;
}

SANITIZER_INTERFACE_ATTRIBUTE
char *__dfso_fgets(char *s, int size, FILE *stream, dfsan_label s_label,
                   dfsan_label size_label, dfsan_label stream_label,
                   dfsan_label *ret_label, dfsan_origin s_origin,
                   dfsan_origin size_origin, dfsan_origin stream_origin,
                   dfsan_origin *ret_origin) {
  char *ret = __dfsw_fgets(s, size, stream, s_label, size_label, stream_label,
                           ret_label);
  if (ret)
    *ret_origin = s_origin;
  return ret;
}

SANITIZER_INTERFACE_ATTRIBUTE
char *__dfsw_getcwd(char *buf, size_t size, dfsan_label buf_label,
                    dfsan_label size_label, dfsan_label *ret_label) {
  char *ret = getcwd(buf, size);
  if (ret) {
    dfsan_set_label(0, ret, strlen(ret) + 1);
    *ret_label = buf_label;
  } else {
    *ret_label = 0;
  }
  return ret;
}

SANITIZER_INTERFACE_ATTRIBUTE
char *__dfso_getcwd(char *buf, size_t size, dfsan_label buf_label,
                    dfsan_label size_label, dfsan_label *ret_label,
                    dfsan_origin buf_origin, dfsan_origin size_origin,
                    dfsan_origin *ret_origin) {
  char *ret = __dfsw_getcwd(buf, size, buf_label, size_label, ret_label);
  if (ret)
    *ret_origin = buf_origin;
  return ret;
}

SANITIZER_INTERFACE_ATTRIBUTE
char *__dfsw_get_current_dir_name(dfsan_label *ret_label) {
  char *ret = get_current_dir_name();
  if (ret)
    dfsan_set_label(0, ret, strlen(ret) + 1);
  *ret_label = 0;
  return ret;
}

SANITIZER_INTERFACE_ATTRIBUTE
char *__dfso_get_current_dir_name(dfsan_label *ret_label,
                                  dfsan_origin *ret_origin) {
  return __dfsw_get_current_dir_name(ret_label);
}

// This function is only available for glibc 2.25 or newer.  Mark it weak so
// linking succeeds with older glibcs.
SANITIZER_WEAK_ATTRIBUTE int getentropy(void *buffer, size_t length);

SANITIZER_INTERFACE_ATTRIBUTE int __dfsw_getentropy(void *buffer, size_t length,
                                                    dfsan_label buffer_label,
                                                    dfsan_label length_label,
                                                    dfsan_label *ret_label) {
  int ret = getentropy(buffer, length);
  if (ret == 0) {
    dfsan_set_label(0, buffer, length);
  }
  *ret_label = 0;
  return ret;
}

SANITIZER_INTERFACE_ATTRIBUTE int __dfso_getentropy(void *buffer, size_t length,
                                                    dfsan_label buffer_label,
                                                    dfsan_label length_label,
                                                    dfsan_label *ret_label,
                                                    dfsan_origin buffer_origin,
                                                    dfsan_origin length_origin,
                                                    dfsan_origin *ret_origin) {
  return __dfsw_getentropy(buffer, length, buffer_label, length_label,
                           ret_label);
}

SANITIZER_INTERFACE_ATTRIBUTE
int __dfsw_gethostname(char *name, size_t len, dfsan_label name_label,
                       dfsan_label len_label, dfsan_label *ret_label) {
  int ret = gethostname(name, len);
  if (ret == 0) {
    dfsan_set_label(0, name, strlen(name) + 1);
  }
  *ret_label = 0;
  return ret;
}

SANITIZER_INTERFACE_ATTRIBUTE
int __dfso_gethostname(char *name, size_t len, dfsan_label name_label,
                       dfsan_label len_label, dfsan_label *ret_label,
                       dfsan_origin name_origin, dfsan_origin len_origin,
                       dfsan_label *ret_origin) {
  return __dfsw_gethostname(name, len, name_label, len_label, ret_label);
}

SANITIZER_INTERFACE_ATTRIBUTE
int __dfsw_getrlimit(int resource, struct rlimit *rlim,
                     dfsan_label resource_label, dfsan_label rlim_label,
                     dfsan_label *ret_label) {
  int ret = getrlimit(resource, rlim);
  if (ret == 0) {
    dfsan_set_label(0, rlim, sizeof(struct rlimit));
  }
  *ret_label = 0;
  return ret;
}

SANITIZER_INTERFACE_ATTRIBUTE
int __dfso_getrlimit(int resource, struct rlimit *rlim,
                     dfsan_label resource_label, dfsan_label rlim_label,
                     dfsan_label *ret_label, dfsan_origin resource_origin,
                     dfsan_origin rlim_origin, dfsan_origin *ret_origin) {
  return __dfsw_getrlimit(resource, rlim, resource_label, rlim_label,
                          ret_label);
}

SANITIZER_INTERFACE_ATTRIBUTE
int __dfsw_getrusage(int who, struct rusage *usage, dfsan_label who_label,
                     dfsan_label usage_label, dfsan_label *ret_label) {
  int ret = getrusage(who, usage);
  if (ret == 0) {
    dfsan_set_label(0, usage, sizeof(struct rusage));
  }
  *ret_label = 0;
  return ret;
}

SANITIZER_INTERFACE_ATTRIBUTE
int __dfso_getrusage(int who, struct rusage *usage, dfsan_label who_label,
                     dfsan_label usage_label, dfsan_label *ret_label,
                     dfsan_origin who_origin, dfsan_origin usage_origin,
                     dfsan_label *ret_origin) {
  return __dfsw_getrusage(who, usage, who_label, usage_label, ret_label);
}

SANITIZER_INTERFACE_ATTRIBUTE
char *__dfsw_strcpy(char *dest, const char *src, dfsan_label dst_label,
                    dfsan_label src_label, dfsan_label *ret_label) {
  char *ret = strcpy(dest, src);
  if (ret) {
    internal_memcpy(shadow_for(dest), shadow_for(src),
                    sizeof(dfsan_label) * (strlen(src) + 1));
  }
  *ret_label = dst_label;
  return ret;
}

SANITIZER_INTERFACE_ATTRIBUTE
char *__dfso_strcpy(char *dest, const char *src, dfsan_label dst_label,
                    dfsan_label src_label, dfsan_label *ret_label,
                    dfsan_origin dst_origin, dfsan_origin src_origin,
                    dfsan_origin *ret_origin) {
  char *ret = strcpy(dest, src);
  if (ret) {
    size_t str_len = strlen(src) + 1;
    dfsan_mem_origin_transfer(dest, src, str_len);
    internal_memcpy(shadow_for(dest), shadow_for(src),
                    sizeof(dfsan_label) * str_len);
  }
  *ret_label = dst_label;
  *ret_origin = dst_origin;
  return ret;
}

static long int dfsan_strtol(const char *nptr, char **endptr, int base,
                             char **tmp_endptr) {
  assert(tmp_endptr);
  long int ret = strtol(nptr, tmp_endptr, base);
  if (endptr)
    *endptr = *tmp_endptr;
  return ret;
}

static void dfsan_strtolong_label(const char *nptr, const char *tmp_endptr,
                                  dfsan_label base_label,
                                  dfsan_label *ret_label) {
  if (tmp_endptr > nptr) {
    // If *tmp_endptr is '\0' include its label as well.
    *ret_label = dfsan_union(
        base_label,
        dfsan_read_label(nptr, tmp_endptr - nptr + (*tmp_endptr ? 0 : 1)));
  } else {
    *ret_label = 0;
  }
}

static void dfsan_strtolong_origin(const char *nptr, const char *tmp_endptr,
                                   dfsan_label base_label,
                                   dfsan_label *ret_label,
                                   dfsan_origin base_origin,
                                   dfsan_origin *ret_origin) {
  if (tmp_endptr > nptr) {
    // When multiple inputs are tainted, we propagate one of its origins.
    // Because checking if base_label is tainted does not need additional
    // computation, we prefer to propagating base_origin.
    *ret_origin = base_label
                      ? base_origin
                      : dfsan_read_origin_of_first_taint(
                            nptr, tmp_endptr - nptr + (*tmp_endptr ? 0 : 1));
  }
}

SANITIZER_INTERFACE_ATTRIBUTE
long int __dfsw_strtol(const char *nptr, char **endptr, int base,
                       dfsan_label nptr_label, dfsan_label endptr_label,
                       dfsan_label base_label, dfsan_label *ret_label) {
  char *tmp_endptr;
  long int ret = dfsan_strtol(nptr, endptr, base, &tmp_endptr);
  dfsan_strtolong_label(nptr, tmp_endptr, base_label, ret_label);
  return ret;
}

SANITIZER_INTERFACE_ATTRIBUTE
long int __dfso_strtol(const char *nptr, char **endptr, int base,
                       dfsan_label nptr_label, dfsan_label endptr_label,
                       dfsan_label base_label, dfsan_label *ret_label,
                       dfsan_origin nptr_origin, dfsan_origin endptr_origin,
                       dfsan_origin base_origin, dfsan_origin *ret_origin) {
  char *tmp_endptr;
  long int ret = dfsan_strtol(nptr, endptr, base, &tmp_endptr);
  dfsan_strtolong_label(nptr, tmp_endptr, base_label, ret_label);
  dfsan_strtolong_origin(nptr, tmp_endptr, base_label, ret_label, base_origin,
                         ret_origin);
  return ret;
}

static double dfsan_strtod(const char *nptr, char **endptr, char **tmp_endptr) {
  assert(tmp_endptr);
  double ret = strtod(nptr, tmp_endptr);
  if (endptr)
    *endptr = *tmp_endptr;
  return ret;
}

static void dfsan_strtod_label(const char *nptr, const char *tmp_endptr,
                               dfsan_label *ret_label) {
  if (tmp_endptr > nptr) {
    // If *tmp_endptr is '\0' include its label as well.
    *ret_label = dfsan_read_label(
        nptr,
        tmp_endptr - nptr + (*tmp_endptr ? 0 : 1));
  } else {
    *ret_label = 0;
  }
}

SANITIZER_INTERFACE_ATTRIBUTE
double __dfsw_strtod(const char *nptr, char **endptr, dfsan_label nptr_label,
                     dfsan_label endptr_label, dfsan_label *ret_label) {
  char *tmp_endptr;
  double ret = dfsan_strtod(nptr, endptr, &tmp_endptr);
  dfsan_strtod_label(nptr, tmp_endptr, ret_label);
  return ret;
}

SANITIZER_INTERFACE_ATTRIBUTE
double __dfso_strtod(const char *nptr, char **endptr, dfsan_label nptr_label,
                     dfsan_label endptr_label, dfsan_label *ret_label,
                     dfsan_origin nptr_origin, dfsan_origin endptr_origin,
                     dfsan_origin *ret_origin) {
  char *tmp_endptr;
  double ret = dfsan_strtod(nptr, endptr, &tmp_endptr);
  dfsan_strtod_label(nptr, tmp_endptr, ret_label);
  if (tmp_endptr > nptr) {
    // If *tmp_endptr is '\0' include its label as well.
    *ret_origin = dfsan_read_origin_of_first_taint(
        nptr, tmp_endptr - nptr + (*tmp_endptr ? 0 : 1));
  } else {
    *ret_origin = 0;
  }
  return ret;
}

static long long int dfsan_strtoll(const char *nptr, char **endptr, int base,
                                   char **tmp_endptr) {
  assert(tmp_endptr);
  long long int ret = strtoll(nptr, tmp_endptr, base);
  if (endptr)
    *endptr = *tmp_endptr;
  return ret;
}

SANITIZER_INTERFACE_ATTRIBUTE
long long int __dfsw_strtoll(const char *nptr, char **endptr, int base,
                             dfsan_label nptr_label, dfsan_label endptr_label,
                             dfsan_label base_label, dfsan_label *ret_label) {
  char *tmp_endptr;
  long long int ret = dfsan_strtoll(nptr, endptr, base, &tmp_endptr);
  dfsan_strtolong_label(nptr, tmp_endptr, base_label, ret_label);
  return ret;
}

SANITIZER_INTERFACE_ATTRIBUTE
long long int __dfso_strtoll(const char *nptr, char **endptr, int base,
                             dfsan_label nptr_label, dfsan_label endptr_label,
                             dfsan_label base_label, dfsan_label *ret_label,
                             dfsan_origin nptr_origin,
                             dfsan_origin endptr_origin,
                             dfsan_origin base_origin,
                             dfsan_origin *ret_origin) {
  char *tmp_endptr;
  long long int ret = dfsan_strtoll(nptr, endptr, base, &tmp_endptr);
  dfsan_strtolong_label(nptr, tmp_endptr, base_label, ret_label);
  dfsan_strtolong_origin(nptr, tmp_endptr, base_label, ret_label, base_origin,
                         ret_origin);
  return ret;
}

static unsigned long int dfsan_strtoul(const char *nptr, char **endptr,
                                       int base, char **tmp_endptr) {
  assert(tmp_endptr);
  unsigned long int ret = strtoul(nptr, tmp_endptr, base);
  if (endptr)
    *endptr = *tmp_endptr;
  return ret;
}

SANITIZER_INTERFACE_ATTRIBUTE
unsigned long int __dfsw_strtoul(const char *nptr, char **endptr, int base,
                       dfsan_label nptr_label, dfsan_label endptr_label,
                       dfsan_label base_label, dfsan_label *ret_label) {
  char *tmp_endptr;
  unsigned long int ret = dfsan_strtoul(nptr, endptr, base, &tmp_endptr);
  dfsan_strtolong_label(nptr, tmp_endptr, base_label, ret_label);
  return ret;
}

SANITIZER_INTERFACE_ATTRIBUTE
unsigned long int __dfso_strtoul(
    const char *nptr, char **endptr, int base, dfsan_label nptr_label,
    dfsan_label endptr_label, dfsan_label base_label, dfsan_label *ret_label,
    dfsan_origin nptr_origin, dfsan_origin endptr_origin,
    dfsan_origin base_origin, dfsan_origin *ret_origin) {
  char *tmp_endptr;
  unsigned long int ret = dfsan_strtoul(nptr, endptr, base, &tmp_endptr);
  dfsan_strtolong_label(nptr, tmp_endptr, base_label, ret_label);
  dfsan_strtolong_origin(nptr, tmp_endptr, base_label, ret_label, base_origin,
                         ret_origin);
  return ret;
}

static long long unsigned int dfsan_strtoull(const char *nptr, char **endptr,
                                             int base, char **tmp_endptr) {
  assert(tmp_endptr);
  long long unsigned int ret = strtoull(nptr, tmp_endptr, base);
  if (endptr)
    *endptr = *tmp_endptr;
  return ret;
}

SANITIZER_INTERFACE_ATTRIBUTE
long long unsigned int __dfsw_strtoull(const char *nptr, char **endptr,
                                       int base, dfsan_label nptr_label,
                                       dfsan_label endptr_label,
                                       dfsan_label base_label,
                                       dfsan_label *ret_label) {
  char *tmp_endptr;
  long long unsigned int ret = dfsan_strtoull(nptr, endptr, base, &tmp_endptr);
  dfsan_strtolong_label(nptr, tmp_endptr, base_label, ret_label);
  return ret;
}

SANITIZER_INTERFACE_ATTRIBUTE
long long unsigned int __dfso_strtoull(
    const char *nptr, char **endptr, int base, dfsan_label nptr_label,
    dfsan_label endptr_label, dfsan_label base_label, dfsan_label *ret_label,
    dfsan_origin nptr_origin, dfsan_origin endptr_origin,
    dfsan_origin base_origin, dfsan_origin *ret_origin) {
  char *tmp_endptr;
  long long unsigned int ret = dfsan_strtoull(nptr, endptr, base, &tmp_endptr);
  dfsan_strtolong_label(nptr, tmp_endptr, base_label, ret_label);
  dfsan_strtolong_origin(nptr, tmp_endptr, base_label, ret_label, base_origin,
                         ret_origin);
  return ret;
}

SANITIZER_INTERFACE_ATTRIBUTE
time_t __dfsw_time(time_t *t, dfsan_label t_label, dfsan_label *ret_label) {
  time_t ret = time(t);
  if (ret != (time_t) -1 && t) {
    dfsan_set_label(0, t, sizeof(time_t));
  }
  *ret_label = 0;
  return ret;
}

SANITIZER_INTERFACE_ATTRIBUTE
time_t __dfso_time(time_t *t, dfsan_label t_label, dfsan_label *ret_label,
                   dfsan_origin t_origin, dfsan_origin *ret_origin) {
  return __dfsw_time(t, t_label, ret_label);
}

SANITIZER_INTERFACE_ATTRIBUTE
int __dfsw_inet_pton(int af, const char *src, void *dst, dfsan_label af_label,
                     dfsan_label src_label, dfsan_label dst_label,
                     dfsan_label *ret_label) {
  int ret = inet_pton(af, src, dst);
  if (ret == 1) {
    dfsan_set_label(dfsan_read_label(src, strlen(src) + 1), dst,
                    af == AF_INET ? sizeof(struct in_addr) : sizeof(in6_addr));
  }
  *ret_label = 0;
  return ret;
}

SANITIZER_INTERFACE_ATTRIBUTE
int __dfso_inet_pton(int af, const char *src, void *dst, dfsan_label af_label,
                     dfsan_label src_label, dfsan_label dst_label,
                     dfsan_label *ret_label, dfsan_origin af_origin,
                     dfsan_origin src_origin, dfsan_origin dst_origin,
                     dfsan_origin *ret_origin) {
  int ret = inet_pton(af, src, dst);
  if (ret == 1) {
    int src_len = strlen(src) + 1;
    dfsan_set_label_origin(
        dfsan_read_label(src, src_len),
        dfsan_read_origin_of_first_taint(src, src_len), dst,
        af == AF_INET ? sizeof(struct in_addr) : sizeof(in6_addr));
  }
  *ret_label = 0;
  return ret;
}

SANITIZER_INTERFACE_ATTRIBUTE
struct tm *__dfsw_localtime_r(const time_t *timep, struct tm *result,
                              dfsan_label timep_label, dfsan_label result_label,
                              dfsan_label *ret_label) {
  struct tm *ret = localtime_r(timep, result);
  if (ret) {
    dfsan_set_label(dfsan_read_label(timep, sizeof(time_t)), result,
                    sizeof(struct tm));
    *ret_label = result_label;
  } else {
    *ret_label = 0;
  }
  return ret;
}

SANITIZER_INTERFACE_ATTRIBUTE
struct tm *__dfso_localtime_r(const time_t *timep, struct tm *result,
                              dfsan_label timep_label, dfsan_label result_label,
                              dfsan_label *ret_label, dfsan_origin timep_origin,
                              dfsan_origin result_origin,
                              dfsan_origin *ret_origin) {
  struct tm *ret = localtime_r(timep, result);
  if (ret) {
    dfsan_set_label_origin(
        dfsan_read_label(timep, sizeof(time_t)),
        dfsan_read_origin_of_first_taint(timep, sizeof(time_t)), result,
        sizeof(struct tm));
    *ret_label = result_label;
    *ret_origin = result_origin;
  } else {
    *ret_label = 0;
  }
  return ret;
}

SANITIZER_INTERFACE_ATTRIBUTE
int __dfsw_getpwuid_r(id_t uid, struct passwd *pwd,
                      char *buf, size_t buflen, struct passwd **result,
                      dfsan_label uid_label, dfsan_label pwd_label,
                      dfsan_label buf_label, dfsan_label buflen_label,
                      dfsan_label result_label, dfsan_label *ret_label) {
  // Store the data in pwd, the strings referenced from pwd in buf, and the
  // address of pwd in *result.  On failure, NULL is stored in *result.
  int ret = getpwuid_r(uid, pwd, buf, buflen, result);
  if (ret == 0) {
    dfsan_set_label(0, pwd, sizeof(struct passwd));
    dfsan_set_label(0, buf, strlen(buf) + 1);
  }
  *ret_label = 0;
  dfsan_set_label(0, result, sizeof(struct passwd*));
  return ret;
}

SANITIZER_INTERFACE_ATTRIBUTE
int __dfso_getpwuid_r(id_t uid, struct passwd *pwd, char *buf, size_t buflen,
                      struct passwd **result, dfsan_label uid_label,
                      dfsan_label pwd_label, dfsan_label buf_label,
                      dfsan_label buflen_label, dfsan_label result_label,
                      dfsan_label *ret_label, dfsan_origin uid_origin,
                      dfsan_origin pwd_origin, dfsan_origin buf_origin,
                      dfsan_origin buflen_origin, dfsan_origin result_origin,
                      dfsan_origin *ret_origin) {
  return __dfsw_getpwuid_r(uid, pwd, buf, buflen, result, uid_label, pwd_label,
                           buf_label, buflen_label, result_label, ret_label);
}

SANITIZER_INTERFACE_ATTRIBUTE
int __dfsw_epoll_wait(int epfd, struct epoll_event *events, int maxevents,
                      int timeout, dfsan_label epfd_label,
                      dfsan_label events_label, dfsan_label maxevents_label,
                      dfsan_label timeout_label, dfsan_label *ret_label) {
  int ret = epoll_wait(epfd, events, maxevents, timeout);
  if (ret > 0)
    dfsan_set_label(0, events, ret * sizeof(*events));
  *ret_label = 0;
  return ret;
}

SANITIZER_INTERFACE_ATTRIBUTE
int __dfso_epoll_wait(int epfd, struct epoll_event *events, int maxevents,
                      int timeout, dfsan_label epfd_label,
                      dfsan_label events_label, dfsan_label maxevents_label,
                      dfsan_label timeout_label, dfsan_label *ret_label,
                      dfsan_origin epfd_origin, dfsan_origin events_origin,
                      dfsan_origin maxevents_origin,
                      dfsan_origin timeout_origin, dfsan_origin *ret_origin) {
  return __dfsw_epoll_wait(epfd, events, maxevents, timeout, epfd_label,
                           events_label, maxevents_label, timeout_label,
                           ret_label);
}

SANITIZER_INTERFACE_ATTRIBUTE
int __dfsw_poll(struct pollfd *fds, nfds_t nfds, int timeout,
                dfsan_label dfs_label, dfsan_label nfds_label,
                dfsan_label timeout_label, dfsan_label *ret_label) {
  int ret = poll(fds, nfds, timeout);
  if (ret >= 0) {
    for (; nfds > 0; --nfds) {
      dfsan_set_label(0, &fds[nfds - 1].revents, sizeof(fds[nfds - 1].revents));
    }
  }
  *ret_label = 0;
  return ret;
}

SANITIZER_INTERFACE_ATTRIBUTE
int __dfso_poll(struct pollfd *fds, nfds_t nfds, int timeout,
                dfsan_label dfs_label, dfsan_label nfds_label,
                dfsan_label timeout_label, dfsan_label *ret_label,
                dfsan_origin dfs_origin, dfsan_origin nfds_origin,
                dfsan_origin timeout_origin, dfsan_origin *ret_origin) {
  return __dfsw_poll(fds, nfds, timeout, dfs_label, nfds_label, timeout_label,
                     ret_label);
}

SANITIZER_INTERFACE_ATTRIBUTE
int __dfsw_select(int nfds, fd_set *readfds, fd_set *writefds,
                  fd_set *exceptfds, struct timeval *timeout,
                  dfsan_label nfds_label, dfsan_label readfds_label,
                  dfsan_label writefds_label, dfsan_label exceptfds_label,
                  dfsan_label timeout_label, dfsan_label *ret_label) {
  int ret = select(nfds, readfds, writefds, exceptfds, timeout);
  // Clear everything (also on error) since their content is either set or
  // undefined.
  if (readfds) {
    dfsan_set_label(0, readfds, sizeof(fd_set));
  }
  if (writefds) {
    dfsan_set_label(0, writefds, sizeof(fd_set));
  }
  if (exceptfds) {
    dfsan_set_label(0, exceptfds, sizeof(fd_set));
  }
  dfsan_set_label(0, timeout, sizeof(struct timeval));
  *ret_label = 0;
  return ret;
}

SANITIZER_INTERFACE_ATTRIBUTE
int __dfso_select(int nfds, fd_set *readfds, fd_set *writefds,
                  fd_set *exceptfds, struct timeval *timeout,
                  dfsan_label nfds_label, dfsan_label readfds_label,
                  dfsan_label writefds_label, dfsan_label exceptfds_label,
                  dfsan_label timeout_label, dfsan_label *ret_label,
                  dfsan_origin nfds_origin, dfsan_origin readfds_origin,
                  dfsan_origin writefds_origin, dfsan_origin exceptfds_origin,
                  dfsan_origin timeout_origin, dfsan_origin *ret_origin) {
  return __dfsw_select(nfds, readfds, writefds, exceptfds, timeout, nfds_label,
                       readfds_label, writefds_label, exceptfds_label,
                       timeout_label, ret_label);
}

SANITIZER_INTERFACE_ATTRIBUTE
int __dfsw_sched_getaffinity(pid_t pid, size_t cpusetsize, cpu_set_t *mask,
                             dfsan_label pid_label,
                             dfsan_label cpusetsize_label,
                             dfsan_label mask_label, dfsan_label *ret_label) {
  int ret = sched_getaffinity(pid, cpusetsize, mask);
  if (ret == 0) {
    dfsan_set_label(0, mask, cpusetsize);
  }
  *ret_label = 0;
  return ret;
}

SANITIZER_INTERFACE_ATTRIBUTE
int __dfso_sched_getaffinity(pid_t pid, size_t cpusetsize, cpu_set_t *mask,
                             dfsan_label pid_label,
                             dfsan_label cpusetsize_label,
                             dfsan_label mask_label, dfsan_label *ret_label,
                             dfsan_origin pid_origin,
                             dfsan_origin cpusetsize_origin,
                             dfsan_origin mask_origin,
                             dfsan_origin *ret_origin) {
  return __dfsw_sched_getaffinity(pid, cpusetsize, mask, pid_label,
                                  cpusetsize_label, mask_label, ret_label);
}

SANITIZER_INTERFACE_ATTRIBUTE
int __dfsw_sigemptyset(sigset_t *set, dfsan_label set_label,
                       dfsan_label *ret_label) {
  int ret = sigemptyset(set);
  dfsan_set_label(0, set, sizeof(sigset_t));
  *ret_label = 0;
  return ret;
}

SANITIZER_INTERFACE_ATTRIBUTE
int __dfso_sigemptyset(sigset_t *set, dfsan_label set_label,
                       dfsan_label *ret_label, dfsan_origin set_origin,
                       dfsan_origin *ret_origin) {
  return __dfsw_sigemptyset(set, set_label, ret_label);
}

class SignalHandlerScope {
 public:
  SignalHandlerScope() {
    if (DFsanThread *t = GetCurrentThread())
      t->EnterSignalHandler();
  }
  ~SignalHandlerScope() {
    if (DFsanThread *t = GetCurrentThread())
      t->LeaveSignalHandler();
  }
};

// Clear DFSan runtime TLS state at the end of a scope.
//
// Implementation must be async-signal-safe and use small data size, because
// instances of this class may live on the signal handler stack.
//
// DFSan uses TLS to pass metadata of arguments and return values. When an
// instrumented function accesses the TLS, if a signal callback happens, and the
// callback calls other instrumented functions with updating the same TLS, the
// TLS is in an inconsistent state after the callback ends. This may cause
// either under-tainting or over-tainting.
//
// The current implementation simply resets TLS at restore. This prevents from
// over-tainting. Although under-tainting may still happen, a taint flow can be
// found eventually if we run a DFSan-instrumented program multiple times. The
// alternative option is saving the entire TLS. However the TLS storage takes
// 2k bytes, and signal calls could be nested. So it does not seem worth.
class ScopedClearThreadLocalState {
 public:
  ScopedClearThreadLocalState() {}
  ~ScopedClearThreadLocalState() { dfsan_clear_thread_local_state(); }
};

// SignalSpinLocker::sigactions_mu guarantees atomicity of sigaction() calls.
const int kMaxSignals = 1024;
static atomic_uintptr_t sigactions[kMaxSignals];

static void SignalHandler(int signo) {
  SignalHandlerScope signal_handler_scope;
  ScopedClearThreadLocalState scoped_clear_tls;

  // Clear shadows for all inputs provided by system. This is why DFSan
  // instrumentation generates a trampoline function to each function pointer,
  // and uses the trampoline to clear shadows. However sigaction does not use
  // a function pointer directly, so we have to do this manually.
  dfsan_clear_arg_tls(0, sizeof(dfsan_label));

  typedef void (*signal_cb)(int x);
  signal_cb cb =
      (signal_cb)atomic_load(&sigactions[signo], memory_order_relaxed);
  cb(signo);
}

static void SignalAction(int signo, siginfo_t *si, void *uc) {
  SignalHandlerScope signal_handler_scope;
  ScopedClearThreadLocalState scoped_clear_tls;

  // Clear shadows for all inputs provided by system. Similar to SignalHandler.
  dfsan_clear_arg_tls(0, 3 * sizeof(dfsan_label));
  dfsan_set_label(0, si, sizeof(*si));
  dfsan_set_label(0, uc, sizeof(ucontext_t));

  typedef void (*sigaction_cb)(int, siginfo_t *, void *);
  sigaction_cb cb =
      (sigaction_cb)atomic_load(&sigactions[signo], memory_order_relaxed);
  cb(signo, si, uc);
}

SANITIZER_INTERFACE_ATTRIBUTE
int __dfsw_sigaction(int signum, const struct sigaction *act,
                     struct sigaction *oldact, dfsan_label signum_label,
                     dfsan_label act_label, dfsan_label oldact_label,
                     dfsan_label *ret_label) {
  CHECK_LT(signum, kMaxSignals);
  SignalSpinLocker lock;
  uptr old_cb = atomic_load(&sigactions[signum], memory_order_relaxed);
  struct sigaction new_act;
  struct sigaction *pnew_act = act ? &new_act : nullptr;
  if (act) {
    internal_memcpy(pnew_act, act, sizeof(struct sigaction));
    if (pnew_act->sa_flags & SA_SIGINFO) {
      uptr cb = (uptr)(pnew_act->sa_sigaction);
      if (cb != (uptr)SIG_IGN && cb != (uptr)SIG_DFL) {
        atomic_store(&sigactions[signum], cb, memory_order_relaxed);
        pnew_act->sa_sigaction = SignalAction;
      }
    } else {
      uptr cb = (uptr)(pnew_act->sa_handler);
      if (cb != (uptr)SIG_IGN && cb != (uptr)SIG_DFL) {
        atomic_store(&sigactions[signum], cb, memory_order_relaxed);
        pnew_act->sa_handler = SignalHandler;
      }
    }
  }

  int ret = sigaction(signum, pnew_act, oldact);

  if (ret == 0 && oldact) {
    if (oldact->sa_flags & SA_SIGINFO) {
      if (oldact->sa_sigaction == SignalAction)
        oldact->sa_sigaction = (decltype(oldact->sa_sigaction))old_cb;
    } else {
      if (oldact->sa_handler == SignalHandler)
        oldact->sa_handler = (decltype(oldact->sa_handler))old_cb;
    }
  }

  if (oldact) {
    dfsan_set_label(0, oldact, sizeof(struct sigaction));
  }
  *ret_label = 0;
  return ret;
}

SANITIZER_INTERFACE_ATTRIBUTE
int __dfso_sigaction(int signum, const struct sigaction *act,
                     struct sigaction *oldact, dfsan_label signum_label,
                     dfsan_label act_label, dfsan_label oldact_label,
                     dfsan_label *ret_label, dfsan_origin signum_origin,
                     dfsan_origin act_origin, dfsan_origin oldact_origin,
                     dfsan_origin *ret_origin) {
  return __dfsw_sigaction(signum, act, oldact, signum_label, act_label,
                          oldact_label, ret_label);
}

static sighandler_t dfsan_signal(int signum, sighandler_t handler,
                                 dfsan_label *ret_label) {
  CHECK_LT(signum, kMaxSignals);
  SignalSpinLocker lock;
  uptr old_cb = atomic_load(&sigactions[signum], memory_order_relaxed);
  if (handler != SIG_IGN && handler != SIG_DFL) {
    atomic_store(&sigactions[signum], (uptr)handler, memory_order_relaxed);
    handler = &SignalHandler;
  }

  sighandler_t ret = signal(signum, handler);

  if (ret == SignalHandler)
    ret = (sighandler_t)old_cb;

  *ret_label = 0;
  return ret;
}

SANITIZER_INTERFACE_ATTRIBUTE
sighandler_t __dfsw_signal(int signum,
                           void *(*handler_trampoline)(void *, int, dfsan_label,
                                                       dfsan_label *),
                           sighandler_t handler, dfsan_label signum_label,
                           dfsan_label handler_label, dfsan_label *ret_label) {
  return dfsan_signal(signum, handler, ret_label);
}

SANITIZER_INTERFACE_ATTRIBUTE
sighandler_t __dfso_signal(
    int signum,
    void *(*handler_trampoline)(void *, int, dfsan_label, dfsan_label *,
                                dfsan_origin, dfsan_origin *),
    sighandler_t handler, dfsan_label signum_label, dfsan_label handler_label,
    dfsan_label *ret_label, dfsan_origin signum_origin,
    dfsan_origin handler_origin, dfsan_origin *ret_origin) {
  return dfsan_signal(signum, handler, ret_label);
}

SANITIZER_INTERFACE_ATTRIBUTE
int __dfsw_sigaltstack(const stack_t *ss, stack_t *old_ss, dfsan_label ss_label,
                       dfsan_label old_ss_label, dfsan_label *ret_label) {
  int ret = sigaltstack(ss, old_ss);
  if (ret != -1 && old_ss)
    dfsan_set_label(0, old_ss, sizeof(*old_ss));
  *ret_label = 0;
  return ret;
}

SANITIZER_INTERFACE_ATTRIBUTE
int __dfso_sigaltstack(const stack_t *ss, stack_t *old_ss, dfsan_label ss_label,
                       dfsan_label old_ss_label, dfsan_label *ret_label,
                       dfsan_origin ss_origin, dfsan_origin old_ss_origin,
                       dfsan_origin *ret_origin) {
  return __dfsw_sigaltstack(ss, old_ss, ss_label, old_ss_label, ret_label);
}

SANITIZER_INTERFACE_ATTRIBUTE
int __dfsw_gettimeofday(struct timeval *tv, struct timezone *tz,
                        dfsan_label tv_label, dfsan_label tz_label,
                        dfsan_label *ret_label) {
  int ret = gettimeofday(tv, tz);
  if (tv) {
    dfsan_set_label(0, tv, sizeof(struct timeval));
  }
  if (tz) {
    dfsan_set_label(0, tz, sizeof(struct timezone));
  }
  *ret_label = 0;
  return ret;
}

SANITIZER_INTERFACE_ATTRIBUTE
int __dfso_gettimeofday(struct timeval *tv, struct timezone *tz,
                        dfsan_label tv_label, dfsan_label tz_label,
                        dfsan_label *ret_label, dfsan_origin tv_origin,
                        dfsan_origin tz_origin, dfsan_origin *ret_origin) {
  return __dfsw_gettimeofday(tv, tz, tv_label, tz_label, ret_label);
}

SANITIZER_INTERFACE_ATTRIBUTE void *__dfsw_memchr(void *s, int c, size_t n,
                                                  dfsan_label s_label,
                                                  dfsan_label c_label,
                                                  dfsan_label n_label,
                                                  dfsan_label *ret_label) {
  void *ret = memchr(s, c, n);
  if (flags().strict_data_dependencies) {
    *ret_label = ret ? s_label : 0;
  } else {
    size_t len =
        ret ? reinterpret_cast<char *>(ret) - reinterpret_cast<char *>(s) + 1
            : n;
    *ret_label =
        dfsan_union(dfsan_read_label(s, len), dfsan_union(s_label, c_label));
  }
  return ret;
}

SANITIZER_INTERFACE_ATTRIBUTE void *__dfso_memchr(
    void *s, int c, size_t n, dfsan_label s_label, dfsan_label c_label,
    dfsan_label n_label, dfsan_label *ret_label, dfsan_origin s_origin,
    dfsan_origin c_origin, dfsan_origin n_origin, dfsan_origin *ret_origin) {
  void *ret = __dfsw_memchr(s, c, n, s_label, c_label, n_label, ret_label);
  if (flags().strict_data_dependencies) {
    if (ret)
      *ret_origin = s_origin;
  } else {
    size_t len =
        ret ? reinterpret_cast<char *>(ret) - reinterpret_cast<char *>(s) + 1
            : n;
    dfsan_origin o = dfsan_read_origin_of_first_taint(s, len);
    *ret_origin = o ? o : (s_label ? s_origin : c_origin);
  }
  return ret;
}

SANITIZER_INTERFACE_ATTRIBUTE char *__dfsw_strrchr(char *s, int c,
                                                   dfsan_label s_label,
                                                   dfsan_label c_label,
                                                   dfsan_label *ret_label) {
  char *ret = strrchr(s, c);
  if (flags().strict_data_dependencies) {
    *ret_label = ret ? s_label : 0;
  } else {
    *ret_label =
        dfsan_union(dfsan_read_label(s, strlen(s) + 1),
                    dfsan_union(s_label, c_label));
  }

  return ret;
}

SANITIZER_INTERFACE_ATTRIBUTE char *__dfso_strrchr(
    char *s, int c, dfsan_label s_label, dfsan_label c_label,
    dfsan_label *ret_label, dfsan_origin s_origin, dfsan_origin c_origin,
    dfsan_origin *ret_origin) {
  char *ret = __dfsw_strrchr(s, c, s_label, c_label, ret_label);
  if (flags().strict_data_dependencies) {
    if (ret)
      *ret_origin = s_origin;
  } else {
    size_t s_len = strlen(s) + 1;
    dfsan_origin o = dfsan_read_origin_of_first_taint(s, s_len);
    *ret_origin = o ? o : (s_label ? s_origin : c_origin);
  }

  return ret;
}

SANITIZER_INTERFACE_ATTRIBUTE char *__dfsw_strstr(char *haystack, char *needle,
                                                  dfsan_label haystack_label,
                                                  dfsan_label needle_label,
                                                  dfsan_label *ret_label) {
  char *ret = strstr(haystack, needle);
  if (flags().strict_data_dependencies) {
    *ret_label = ret ? haystack_label : 0;
  } else {
    size_t len = ret ? ret + strlen(needle) - haystack : strlen(haystack) + 1;
    *ret_label =
        dfsan_union(dfsan_read_label(haystack, len),
                    dfsan_union(dfsan_read_label(needle, strlen(needle) + 1),
                                dfsan_union(haystack_label, needle_label)));
  }

  return ret;
}

SANITIZER_INTERFACE_ATTRIBUTE char *__dfso_strstr(char *haystack, char *needle,
                                                  dfsan_label haystack_label,
                                                  dfsan_label needle_label,
                                                  dfsan_label *ret_label,
                                                  dfsan_origin haystack_origin,
                                                  dfsan_origin needle_origin,
                                                  dfsan_origin *ret_origin) {
  char *ret =
      __dfsw_strstr(haystack, needle, haystack_label, needle_label, ret_label);
  if (flags().strict_data_dependencies) {
    if (ret)
      *ret_origin = haystack_origin;
  } else {
    size_t needle_len = strlen(needle);
    size_t len = ret ? ret + needle_len - haystack : strlen(haystack) + 1;
    dfsan_origin o = dfsan_read_origin_of_first_taint(haystack, len);
    if (o) {
      *ret_origin = o;
    } else {
      o = dfsan_read_origin_of_first_taint(needle, needle_len + 1);
      *ret_origin = o ? o : (haystack_label ? haystack_origin : needle_origin);
    }
  }

  return ret;
}

SANITIZER_INTERFACE_ATTRIBUTE int __dfsw_nanosleep(const struct timespec *req,
                                                   struct timespec *rem,
                                                   dfsan_label req_label,
                                                   dfsan_label rem_label,
                                                   dfsan_label *ret_label) {
  int ret = nanosleep(req, rem);
  *ret_label = 0;
  if (ret == -1) {
    // Interrupted by a signal, rem is filled with the remaining time.
    dfsan_set_label(0, rem, sizeof(struct timespec));
  }
  return ret;
}

SANITIZER_INTERFACE_ATTRIBUTE int __dfso_nanosleep(
    const struct timespec *req, struct timespec *rem, dfsan_label req_label,
    dfsan_label rem_label, dfsan_label *ret_label, dfsan_origin req_origin,
    dfsan_origin rem_origin, dfsan_origin *ret_origin) {
  return __dfsw_nanosleep(req, rem, req_label, rem_label, ret_label);
}

static void clear_msghdr_labels(size_t bytes_written, struct msghdr *msg) {
  dfsan_set_label(0, msg, sizeof(*msg));
  dfsan_set_label(0, msg->msg_name, msg->msg_namelen);
  dfsan_set_label(0, msg->msg_control, msg->msg_controllen);
  for (size_t i = 0; bytes_written > 0; ++i) {
    assert(i < msg->msg_iovlen);
    struct iovec *iov = &msg->msg_iov[i];
    size_t iov_written =
        bytes_written < iov->iov_len ? bytes_written : iov->iov_len;
    dfsan_set_label(0, iov->iov_base, iov_written);
    bytes_written -= iov_written;
  }
}

SANITIZER_INTERFACE_ATTRIBUTE int __dfsw_recvmmsg(
    int sockfd, struct mmsghdr *msgvec, unsigned int vlen, int flags,
    struct timespec *timeout, dfsan_label sockfd_label,
    dfsan_label msgvec_label, dfsan_label vlen_label, dfsan_label flags_label,
    dfsan_label timeout_label, dfsan_label *ret_label) {
  int ret = recvmmsg(sockfd, msgvec, vlen, flags, timeout);
  for (int i = 0; i < ret; ++i) {
    dfsan_set_label(0, &msgvec[i].msg_len, sizeof(msgvec[i].msg_len));
    clear_msghdr_labels(msgvec[i].msg_len, &msgvec[i].msg_hdr);
  }
  *ret_label = 0;
  return ret;
}

SANITIZER_INTERFACE_ATTRIBUTE int __dfso_recvmmsg(
    int sockfd, struct mmsghdr *msgvec, unsigned int vlen, int flags,
    struct timespec *timeout, dfsan_label sockfd_label,
    dfsan_label msgvec_label, dfsan_label vlen_label, dfsan_label flags_label,
    dfsan_label timeout_label, dfsan_label *ret_label,
    dfsan_origin sockfd_origin, dfsan_origin msgvec_origin,
    dfsan_origin vlen_origin, dfsan_origin flags_origin,
    dfsan_origin timeout_origin, dfsan_origin *ret_origin) {
  return __dfsw_recvmmsg(sockfd, msgvec, vlen, flags, timeout, sockfd_label,
                         msgvec_label, vlen_label, flags_label, timeout_label,
                         ret_label);
}

SANITIZER_INTERFACE_ATTRIBUTE ssize_t __dfsw_recvmsg(
    int sockfd, struct msghdr *msg, int flags, dfsan_label sockfd_label,
    dfsan_label msg_label, dfsan_label flags_label, dfsan_label *ret_label) {
  ssize_t ret = recvmsg(sockfd, msg, flags);
  if (ret >= 0)
    clear_msghdr_labels(ret, msg);
  *ret_label = 0;
  return ret;
}

SANITIZER_INTERFACE_ATTRIBUTE ssize_t __dfso_recvmsg(
    int sockfd, struct msghdr *msg, int flags, dfsan_label sockfd_label,
    dfsan_label msg_label, dfsan_label flags_label, dfsan_label *ret_label,
    dfsan_origin sockfd_origin, dfsan_origin msg_origin,
    dfsan_origin flags_origin, dfsan_origin *ret_origin) {
  return __dfsw_recvmsg(sockfd, msg, flags, sockfd_label, msg_label,
                        flags_label, ret_label);
}

SANITIZER_INTERFACE_ATTRIBUTE int
__dfsw_socketpair(int domain, int type, int protocol, int sv[2],
                  dfsan_label domain_label, dfsan_label type_label,
                  dfsan_label protocol_label, dfsan_label sv_label,
                  dfsan_label *ret_label) {
  int ret = socketpair(domain, type, protocol, sv);
  *ret_label = 0;
  if (ret == 0) {
    dfsan_set_label(0, sv, sizeof(*sv) * 2);
  }
  return ret;
}

SANITIZER_INTERFACE_ATTRIBUTE int __dfso_socketpair(
    int domain, int type, int protocol, int sv[2], dfsan_label domain_label,
    dfsan_label type_label, dfsan_label protocol_label, dfsan_label sv_label,
    dfsan_label *ret_label, dfsan_origin domain_origin,
    dfsan_origin type_origin, dfsan_origin protocol_origin,
    dfsan_origin sv_origin, dfsan_origin *ret_origin) {
  return __dfsw_socketpair(domain, type, protocol, sv, domain_label, type_label,
                           protocol_label, sv_label, ret_label);
}

SANITIZER_INTERFACE_ATTRIBUTE int __dfsw_getsockopt(
    int sockfd, int level, int optname, void *optval, socklen_t *optlen,
    dfsan_label sockfd_label, dfsan_label level_label,
    dfsan_label optname_label, dfsan_label optval_label,
    dfsan_label optlen_label, dfsan_label *ret_label) {
  int ret = getsockopt(sockfd, level, optname, optval, optlen);
  if (ret != -1 && optval && optlen) {
    dfsan_set_label(0, optlen, sizeof(*optlen));
    dfsan_set_label(0, optval, *optlen);
  }
  *ret_label = 0;
  return ret;
}

SANITIZER_INTERFACE_ATTRIBUTE int __dfso_getsockopt(
    int sockfd, int level, int optname, void *optval, socklen_t *optlen,
    dfsan_label sockfd_label, dfsan_label level_label,
    dfsan_label optname_label, dfsan_label optval_label,
    dfsan_label optlen_label, dfsan_label *ret_label,
    dfsan_origin sockfd_origin, dfsan_origin level_origin,
    dfsan_origin optname_origin, dfsan_origin optval_origin,
    dfsan_origin optlen_origin, dfsan_origin *ret_origin) {
  return __dfsw_getsockopt(sockfd, level, optname, optval, optlen, sockfd_label,
                           level_label, optname_label, optval_label,
                           optlen_label, ret_label);
}

SANITIZER_INTERFACE_ATTRIBUTE int __dfsw_getsockname(
    int sockfd, struct sockaddr *addr, socklen_t *addrlen,
    dfsan_label sockfd_label, dfsan_label addr_label, dfsan_label addrlen_label,
    dfsan_label *ret_label) {
  socklen_t origlen = addrlen ? *addrlen : 0;
  int ret = getsockname(sockfd, addr, addrlen);
  if (ret != -1 && addr && addrlen) {
    socklen_t written_bytes = origlen < *addrlen ? origlen : *addrlen;
    dfsan_set_label(0, addrlen, sizeof(*addrlen));
    dfsan_set_label(0, addr, written_bytes);
  }
  *ret_label = 0;
  return ret;
}

SANITIZER_INTERFACE_ATTRIBUTE int __dfso_getsockname(
    int sockfd, struct sockaddr *addr, socklen_t *addrlen,
    dfsan_label sockfd_label, dfsan_label addr_label, dfsan_label addrlen_label,
    dfsan_label *ret_label, dfsan_origin sockfd_origin,
    dfsan_origin addr_origin, dfsan_origin addrlen_origin,
    dfsan_origin *ret_origin) {
  return __dfsw_getsockname(sockfd, addr, addrlen, sockfd_label, addr_label,
                            addrlen_label, ret_label);
}

SANITIZER_INTERFACE_ATTRIBUTE int __dfsw_getpeername(
    int sockfd, struct sockaddr *addr, socklen_t *addrlen,
    dfsan_label sockfd_label, dfsan_label addr_label, dfsan_label addrlen_label,
    dfsan_label *ret_label) {
  socklen_t origlen = addrlen ? *addrlen : 0;
  int ret = getpeername(sockfd, addr, addrlen);
  if (ret != -1 && addr && addrlen) {
    socklen_t written_bytes = origlen < *addrlen ? origlen : *addrlen;
    dfsan_set_label(0, addrlen, sizeof(*addrlen));
    dfsan_set_label(0, addr, written_bytes);
  }
  *ret_label = 0;
  return ret;
}

SANITIZER_INTERFACE_ATTRIBUTE int __dfso_getpeername(
    int sockfd, struct sockaddr *addr, socklen_t *addrlen,
    dfsan_label sockfd_label, dfsan_label addr_label, dfsan_label addrlen_label,
    dfsan_label *ret_label, dfsan_origin sockfd_origin,
    dfsan_origin addr_origin, dfsan_origin addrlen_origin,
    dfsan_origin *ret_origin) {
  return __dfsw_getpeername(sockfd, addr, addrlen, sockfd_label, addr_label,
                            addrlen_label, ret_label);
}

// Type of the trampoline function passed to the custom version of
// dfsan_set_write_callback.
typedef void (*write_trampoline_t)(
    void *callback,
    int fd, const void *buf, ssize_t count,
    dfsan_label fd_label, dfsan_label buf_label, dfsan_label count_label);

typedef void (*write_origin_trampoline_t)(
    void *callback, int fd, const void *buf, ssize_t count,
    dfsan_label fd_label, dfsan_label buf_label, dfsan_label count_label,
    dfsan_origin fd_origin, dfsan_origin buf_origin, dfsan_origin count_origin);

// Calls to dfsan_set_write_callback() set the values in this struct.
// Calls to the custom version of write() read (and invoke) them.
static struct {
  write_trampoline_t write_callback_trampoline = nullptr;
  void *write_callback = nullptr;
} write_callback_info;

static struct {
  write_origin_trampoline_t write_callback_trampoline = nullptr;
  void *write_callback = nullptr;
} write_origin_callback_info;

SANITIZER_INTERFACE_ATTRIBUTE void
__dfsw_dfsan_set_write_callback(
    write_trampoline_t write_callback_trampoline,
    void *write_callback,
    dfsan_label write_callback_label,
    dfsan_label *ret_label) {
  write_callback_info.write_callback_trampoline = write_callback_trampoline;
  write_callback_info.write_callback = write_callback;
}

SANITIZER_INTERFACE_ATTRIBUTE void __dfso_dfsan_set_write_callback(
    write_origin_trampoline_t write_callback_trampoline, void *write_callback,
    dfsan_label write_callback_label, dfsan_label *ret_label,
    dfsan_origin write_callback_origin, dfsan_origin *ret_origin) {
  write_origin_callback_info.write_callback_trampoline =
      write_callback_trampoline;
  write_origin_callback_info.write_callback = write_callback;
}

SANITIZER_INTERFACE_ATTRIBUTE int
__dfsw_write(int fd, const void *buf, size_t count,
             dfsan_label fd_label, dfsan_label buf_label,
             dfsan_label count_label, dfsan_label *ret_label) {
  if (write_callback_info.write_callback) {
    write_callback_info.write_callback_trampoline(
        write_callback_info.write_callback,
        fd, buf, count,
        fd_label, buf_label, count_label);
  }

  *ret_label = 0;
  return write(fd, buf, count);
}

SANITIZER_INTERFACE_ATTRIBUTE int __dfso_write(
    int fd, const void *buf, size_t count, dfsan_label fd_label,
    dfsan_label buf_label, dfsan_label count_label, dfsan_label *ret_label,
    dfsan_origin fd_origin, dfsan_origin buf_origin, dfsan_origin count_origin,
    dfsan_origin *ret_origin) {
  if (write_origin_callback_info.write_callback) {
    write_origin_callback_info.write_callback_trampoline(
        write_origin_callback_info.write_callback, fd, buf, count, fd_label,
        buf_label, count_label, fd_origin, buf_origin, count_origin);
  }

  *ret_label = 0;
  return write(fd, buf, count);
}
} // namespace __dfsan

// Type used to extract a dfsan_label with va_arg()
typedef int dfsan_label_va;

// Formats a chunk either a constant string or a single format directive (e.g.,
// '%.3f').
struct Formatter {
  Formatter(char *str_, const char *fmt_, size_t size_)
      : str(str_), str_off(0), size(size_), fmt_start(fmt_), fmt_cur(fmt_),
        width(-1) {}

  int format() {
    char *tmp_fmt = build_format_string();
    int retval =
        snprintf(str + str_off, str_off < size ? size - str_off : 0, tmp_fmt,
                 0 /* used only to avoid warnings */);
    free(tmp_fmt);
    return retval;
  }

  template <typename T> int format(T arg) {
    char *tmp_fmt = build_format_string();
    int retval;
    if (width >= 0) {
      retval = snprintf(str + str_off, str_off < size ? size - str_off : 0,
                        tmp_fmt, width, arg);
    } else {
      retval = snprintf(str + str_off, str_off < size ? size - str_off : 0,
                        tmp_fmt, arg);
    }
    free(tmp_fmt);
    return retval;
  }

  char *build_format_string() {
    size_t fmt_size = fmt_cur - fmt_start + 1;
    char *new_fmt = (char *)malloc(fmt_size + 1);
    assert(new_fmt);
    internal_memcpy(new_fmt, fmt_start, fmt_size);
    new_fmt[fmt_size] = '\0';
    return new_fmt;
  }

  char *str_cur() { return str + str_off; }

  size_t num_written_bytes(int retval) {
    if (retval < 0) {
      return 0;
    }

    size_t num_avail = str_off < size ? size - str_off : 0;
    if (num_avail == 0) {
      return 0;
    }

    size_t num_written = retval;
    // A return value of {v,}snprintf of size or more means that the output was
    // truncated.
    if (num_written >= num_avail) {
      num_written -= num_avail;
    }

    return num_written;
  }

  char *str;
  size_t str_off;
  size_t size;
  const char *fmt_start;
  const char *fmt_cur;
  int width;
};

// Formats the input and propagates the input labels to the output. The output
// is stored in 'str'. 'size' bounds the number of output bytes. 'format' and
// 'ap' are the format string and the list of arguments for formatting. Returns
// the return value vsnprintf would return.
//
// The function tokenizes the format string in chunks representing either a
// constant string or a single format directive (e.g., '%.3f') and formats each
// chunk independently into the output string. This approach allows to figure
// out which bytes of the output string depends on which argument and thus to
// propagate labels more precisely.
//
// WARNING: This implementation does not support conversion specifiers with
// positional arguments.
static int format_buffer(char *str, size_t size, const char *fmt,
                         dfsan_label *va_labels, dfsan_label *ret_label,
                         dfsan_origin *va_origins, dfsan_origin *ret_origin,
                         va_list ap) {
  Formatter formatter(str, fmt, size);

  while (*formatter.fmt_cur) {
    formatter.fmt_start = formatter.fmt_cur;
    formatter.width = -1;
    int retval = 0;

    if (*formatter.fmt_cur != '%') {
      // Ordinary character. Consume all the characters until a '%' or the end
      // of the string.
      for (; *(formatter.fmt_cur + 1) && *(formatter.fmt_cur + 1) != '%';
           ++formatter.fmt_cur) {}
      retval = formatter.format();
      dfsan_set_label(0, formatter.str_cur(),
                      formatter.num_written_bytes(retval));
    } else {
      // Conversion directive. Consume all the characters until a conversion
      // specifier or the end of the string.
      bool end_fmt = false;
      for (; *formatter.fmt_cur && !end_fmt; ) {
        switch (*++formatter.fmt_cur) {
        case 'd':
        case 'i':
        case 'o':
        case 'u':
        case 'x':
        case 'X':
          switch (*(formatter.fmt_cur - 1)) {
          case 'h':
            // Also covers the 'hh' case (since the size of the arg is still
            // an int).
            retval = formatter.format(va_arg(ap, int));
            break;
          case 'l':
            if (formatter.fmt_cur - formatter.fmt_start >= 2 &&
                *(formatter.fmt_cur - 2) == 'l') {
              retval = formatter.format(va_arg(ap, long long int));
            } else {
              retval = formatter.format(va_arg(ap, long int));
            }
            break;
          case 'q':
            retval = formatter.format(va_arg(ap, long long int));
            break;
          case 'j':
            retval = formatter.format(va_arg(ap, intmax_t));
            break;
          case 'z':
          case 't':
            retval = formatter.format(va_arg(ap, size_t));
            break;
          default:
            retval = formatter.format(va_arg(ap, int));
          }
          if (va_origins == nullptr)
            dfsan_set_label(*va_labels++, formatter.str_cur(),
                            formatter.num_written_bytes(retval));
          else
            dfsan_set_label_origin(*va_labels++, *va_origins++,
                                   formatter.str_cur(),
                                   formatter.num_written_bytes(retval));
          end_fmt = true;
          break;

        case 'a':
        case 'A':
        case 'e':
        case 'E':
        case 'f':
        case 'F':
        case 'g':
        case 'G':
          if (*(formatter.fmt_cur - 1) == 'L') {
            retval = formatter.format(va_arg(ap, long double));
          } else {
            retval = formatter.format(va_arg(ap, double));
          }
          if (va_origins == nullptr)
            dfsan_set_label(*va_labels++, formatter.str_cur(),
                            formatter.num_written_bytes(retval));
          else
            dfsan_set_label_origin(*va_labels++, *va_origins++,
                                   formatter.str_cur(),
                                   formatter.num_written_bytes(retval));
          end_fmt = true;
          break;

        case 'c':
          retval = formatter.format(va_arg(ap, int));
          if (va_origins == nullptr)
            dfsan_set_label(*va_labels++, formatter.str_cur(),
                            formatter.num_written_bytes(retval));
          else
            dfsan_set_label_origin(*va_labels++, *va_origins++,
                                   formatter.str_cur(),
                                   formatter.num_written_bytes(retval));
          end_fmt = true;
          break;

        case 's': {
          char *arg = va_arg(ap, char *);
          retval = formatter.format(arg);
          if (va_origins) {
            va_origins++;
            dfsan_mem_origin_transfer(formatter.str_cur(), arg,
                                      formatter.num_written_bytes(retval));
          }
          va_labels++;
          internal_memcpy(shadow_for(formatter.str_cur()), shadow_for(arg),
                          sizeof(dfsan_label) *
                              formatter.num_written_bytes(retval));
          end_fmt = true;
          break;
        }

        case 'p':
          retval = formatter.format(va_arg(ap, void *));
          if (va_origins == nullptr)
            dfsan_set_label(*va_labels++, formatter.str_cur(),
                            formatter.num_written_bytes(retval));
          else
            dfsan_set_label_origin(*va_labels++, *va_origins++,
                                   formatter.str_cur(),
                                   formatter.num_written_bytes(retval));
          end_fmt = true;
          break;

        case 'n': {
          int *ptr = va_arg(ap, int *);
          *ptr = (int)formatter.str_off;
          va_labels++;
          if (va_origins)
            va_origins++;
          dfsan_set_label(0, ptr, sizeof(ptr));
          end_fmt = true;
          break;
        }

        case '%':
          retval = formatter.format();
          dfsan_set_label(0, formatter.str_cur(),
                          formatter.num_written_bytes(retval));
          end_fmt = true;
          break;

        case '*':
          formatter.width = va_arg(ap, int);
          va_labels++;
          if (va_origins)
            va_origins++;
          break;

        default:
          break;
        }
      }
    }

    if (retval < 0) {
      return retval;
    }

    formatter.fmt_cur++;
    formatter.str_off += retval;
  }

  *ret_label = 0;
  if (ret_origin)
    *ret_origin = 0;

  // Number of bytes written in total.
  return formatter.str_off;
}

extern "C" {
SANITIZER_INTERFACE_ATTRIBUTE
int __dfsw_sprintf(char *str, const char *format, dfsan_label str_label,
                   dfsan_label format_label, dfsan_label *va_labels,
                   dfsan_label *ret_label, ...) {
  va_list ap;
  va_start(ap, ret_label);
  int ret = format_buffer(str, ~0ul, format, va_labels, ret_label, nullptr,
                          nullptr, ap);
  va_end(ap);
  return ret;
}

SANITIZER_INTERFACE_ATTRIBUTE
int __dfso_sprintf(char *str, const char *format, dfsan_label str_label,
                   dfsan_label format_label, dfsan_label *va_labels,
                   dfsan_label *ret_label, dfsan_origin str_origin,
                   dfsan_origin format_origin, dfsan_origin *va_origins,
                   dfsan_origin *ret_origin, ...) {
  va_list ap;
  va_start(ap, ret_origin);
  int ret = format_buffer(str, ~0ul, format, va_labels, ret_label, va_origins,
                          ret_origin, ap);
  va_end(ap);
  return ret;
}

SANITIZER_INTERFACE_ATTRIBUTE
int __dfsw_snprintf(char *str, size_t size, const char *format,
                    dfsan_label str_label, dfsan_label size_label,
                    dfsan_label format_label, dfsan_label *va_labels,
                    dfsan_label *ret_label, ...) {
  va_list ap;
  va_start(ap, ret_label);
  int ret = format_buffer(str, size, format, va_labels, ret_label, nullptr,
                          nullptr, ap);
  va_end(ap);
  return ret;
}

SANITIZER_INTERFACE_ATTRIBUTE
int __dfso_snprintf(char *str, size_t size, const char *format,
                    dfsan_label str_label, dfsan_label size_label,
                    dfsan_label format_label, dfsan_label *va_labels,
                    dfsan_label *ret_label, dfsan_origin str_origin,
                    dfsan_origin size_origin, dfsan_origin format_origin,
                    dfsan_origin *va_origins, dfsan_origin *ret_origin, ...) {
  va_list ap;
  va_start(ap, ret_origin);
  int ret = format_buffer(str, size, format, va_labels, ret_label, va_origins,
                          ret_origin, ap);
  va_end(ap);
  return ret;
}

static void BeforeFork() {
  StackDepotLockAll();
  GetChainedOriginDepot()->LockAll();
}

static void AfterFork() {
  GetChainedOriginDepot()->UnlockAll();
  StackDepotUnlockAll();
}

SANITIZER_INTERFACE_ATTRIBUTE
pid_t __dfsw_fork(dfsan_label *ret_label) {
  pid_t pid = fork();
  *ret_label = 0;
  return pid;
}

SANITIZER_INTERFACE_ATTRIBUTE
pid_t __dfso_fork(dfsan_label *ret_label, dfsan_origin *ret_origin) {
  BeforeFork();
  pid_t pid = __dfsw_fork(ret_label);
  AfterFork();
  return pid;
}

// Default empty implementations (weak). Users should redefine them.
SANITIZER_INTERFACE_WEAK_DEF(void, __sanitizer_cov_trace_pc_guard, u32 *) {}
SANITIZER_INTERFACE_WEAK_DEF(void, __sanitizer_cov_trace_pc_guard_init, u32 *,
                             u32 *) {}
SANITIZER_INTERFACE_WEAK_DEF(void, __sanitizer_cov_pcs_init, const uptr *beg,
                             const uptr *end) {}
SANITIZER_INTERFACE_WEAK_DEF(void, __sanitizer_cov_trace_pc_indir, void) {}

SANITIZER_INTERFACE_WEAK_DEF(void, __dfsw___sanitizer_cov_trace_cmp, void) {}
SANITIZER_INTERFACE_WEAK_DEF(void, __dfsw___sanitizer_cov_trace_cmp1, void) {}
SANITIZER_INTERFACE_WEAK_DEF(void, __dfsw___sanitizer_cov_trace_cmp2, void) {}
SANITIZER_INTERFACE_WEAK_DEF(void, __dfsw___sanitizer_cov_trace_cmp4, void) {}
SANITIZER_INTERFACE_WEAK_DEF(void, __dfsw___sanitizer_cov_trace_cmp8, void) {}
SANITIZER_INTERFACE_WEAK_DEF(void, __dfsw___sanitizer_cov_trace_const_cmp1,
                             void) {}
SANITIZER_INTERFACE_WEAK_DEF(void, __dfsw___sanitizer_cov_trace_const_cmp2,
                             void) {}
SANITIZER_INTERFACE_WEAK_DEF(void, __dfsw___sanitizer_cov_trace_const_cmp4,
                             void) {}
SANITIZER_INTERFACE_WEAK_DEF(void, __dfsw___sanitizer_cov_trace_const_cmp8,
                             void) {}
SANITIZER_INTERFACE_WEAK_DEF(void, __dfsw___sanitizer_cov_trace_switch, void) {}
}  // extern "C"<|MERGE_RESOLUTION|>--- conflicted
+++ resolved
@@ -756,10 +756,7 @@
   DFsanThread *t = (DFsanThread *)arg;
   SetCurrentThread(t);
   t->Init();
-<<<<<<< HEAD
-=======
   SetSigProcMask(&t->starting_sigset_, nullptr);
->>>>>>> f7105d88
   return t->ThreadStart();
 }
 
