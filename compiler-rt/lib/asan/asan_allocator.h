//===-- asan_allocator.h ----------------------------------------*- C++ -*-===//
//
// Part of the LLVM Project, under the Apache License v2.0 with LLVM Exceptions.
// See https://llvm.org/LICENSE.txt for license information.
// SPDX-License-Identifier: Apache-2.0 WITH LLVM-exception
//
//===----------------------------------------------------------------------===//
//
// This file is a part of AddressSanitizer, an address sanity checker.
//
// ASan-private header for asan_allocator.cpp.
//===----------------------------------------------------------------------===//

#ifndef ASAN_ALLOCATOR_H
#define ASAN_ALLOCATOR_H

#include "asan_flags.h"
#include "asan_interceptors.h"
#include "asan_internal.h"
#include "sanitizer_common/sanitizer_allocator.h"
#include "sanitizer_common/sanitizer_list.h"
#include "sanitizer_common/sanitizer_platform.h"

namespace __asan {

enum AllocType {
  FROM_MALLOC = 1,  // Memory block came from malloc, calloc, realloc, etc.
  FROM_NEW = 2,     // Memory block came from operator new.
  FROM_NEW_BR = 3   // Memory block came from operator new [ ]
};

class AsanChunk;

struct AllocatorOptions {
  u32 quarantine_size_mb;
  u32 thread_local_quarantine_size_kb;
  u16 min_redzone;
  u16 max_redzone;
  u8 may_return_null;
  u8 alloc_dealloc_mismatch;
  s32 release_to_os_interval_ms;

  void SetFrom(const Flags *f, const CommonFlags *cf);
  void CopyTo(Flags *f, CommonFlags *cf);
};

void InitializeAllocator(const AllocatorOptions &options);
void ReInitializeAllocator(const AllocatorOptions &options);
void GetAllocatorOptions(AllocatorOptions *options);

class AsanChunkView {
 public:
  explicit AsanChunkView(AsanChunk *chunk) : chunk_(chunk) {}
  bool IsValid() const;        // Checks if AsanChunkView points to a valid
                               // allocated or quarantined chunk.
  bool IsAllocated() const;    // Checks if the memory is currently allocated.
  bool IsQuarantined() const;  // Checks if the memory is currently quarantined.
  uptr Beg() const;            // First byte of user memory.
  uptr End() const;            // Last byte of user memory.
  uptr UsedSize() const;       // Size requested by the user.
  u32 UserRequestedAlignment() const;  // Originally requested alignment.
  uptr AllocTid() const;
  uptr FreeTid() const;
  bool Eq(const AsanChunkView &c) const { return chunk_ == c.chunk_; }
  u32 GetAllocStackId() const;
  u32 GetFreeStackId() const;
  AllocType GetAllocType() const;
  bool AddrIsInside(uptr addr, uptr access_size, sptr *offset) const {
    if (addr >= Beg() && (addr + access_size) <= End()) {
      *offset = addr - Beg();
      return true;
    }
    return false;
  }
  bool AddrIsAtLeft(uptr addr, uptr access_size, sptr *offset) const {
    (void)access_size;
    if (addr < Beg()) {
      *offset = Beg() - addr;
      return true;
    }
    return false;
  }
  bool AddrIsAtRight(uptr addr, uptr access_size, sptr *offset) const {
    if (addr + access_size > End()) {
      *offset = addr - End();
      return true;
    }
    return false;
  }

 private:
  AsanChunk *const chunk_;
};

AsanChunkView FindHeapChunkByAddress(uptr address);
AsanChunkView FindHeapChunkByAllocBeg(uptr address);

// List of AsanChunks with total size.
class AsanChunkFifoList: public IntrusiveList<AsanChunk> {
 public:
  explicit AsanChunkFifoList(LinkerInitialized) { }
  AsanChunkFifoList() { clear(); }
  void Push(AsanChunk *n);
  void PushList(AsanChunkFifoList *q);
  AsanChunk *Pop();
  uptr size() { return size_; }
  void clear() {
    IntrusiveList<AsanChunk>::clear();
    size_ = 0;
  }
 private:
  uptr size_;
};

struct AsanMapUnmapCallback {
  void OnMap(uptr p, uptr size) const;
  void OnMapSecondary(uptr p, uptr size, uptr user_begin, uptr user_size) const;
  void OnUnmap(uptr p, uptr size) const;
};

#if SANITIZER_CAN_USE_ALLOCATOR64
# if SANITIZER_FUCHSIA
// This is a sentinel indicating we do not want the primary allocator arena to
// be placed at a fixed address. It will be anonymously mmap'd.
const uptr kAllocatorSpace = ~(uptr)0;
#    if SANITIZER_RISCV64

// These are sanitizer tunings that allow all bringup tests for RISCV-64 Sv39 +
// Fuchsia to run with asan-instrumented. That is, we can run bringup, e2e,
// libc, and scudo tests with this configuration.
//
// TODO: This is specifically tuned for Sv39. 48/57 will likely require other
// tunings, or possibly use the same tunings Fuchsia uses for other archs. The
// VMA size isn't technically tied to the Fuchsia System ABI, so once 48/57 is
// supported, we'd need a way of dynamically checking what the VMA size is and
// determining optimal configuration.

// This indicates the total amount of space dedicated for the primary allocator
// during initialization. This is roughly proportional to the size set by the
// FuchsiaConfig for scudo (~11.25GB == ~2^33.49). Requesting any more could
// lead to some failures in sanitized bringup tests where we can't allocate new
// vmars because there wouldn't be enough contiguous space. We could try 2^34 if
// we re-evaluate the SizeClassMap settings.
const uptr kAllocatorSize = UINT64_C(1) << 33;  // 8GB

// This is roughly equivalent to the configuration for the VeryDenseSizeClassMap
// but has fewer size classes (ideally at most 32). Fewer class sizes means the
// region size for each class is larger, thus less chances of running out of
// space for each region. The main differences are the MidSizeLog (which is
// smaller) and the MaxSizeLog (which is larger).
//
// - The MaxSizeLog is higher to allow some of the largest allocations I've
//   observed to be placed in the primary allocator's arena as opposed to being
//   mmap'd by the secondary allocator. This helps reduce fragmentation from
//   large classes. A huge example of this the scudo allocator tests (and its
//   testing infrastructure) which malloc's/new's objects on the order of
//   hundreds of kilobytes which normally would not be in the primary allocator
//   arena with the default VeryDenseSizeClassMap.
// - The MidSizeLog is reduced to help shrink the number of size classes and
//   increase region size. Without this, we'd see ASan complain many times about
//   a region running out of available space.
//
// This differs a bit from the fuchsia config in scudo, mainly from the NumBits,
// MaxSizeLog, and NumCachedHintT. This should place the number of size classes
// for scudo at 45 and some large objects allocated by this config would be
// placed in the arena whereas scudo would mmap them. The asan allocator needs
// to have a number of classes that are a power of 2 for various internal things
// to work, so we can't match the scudo settings to a tee. The sanitizer
// allocator is slightly slower than scudo's but this is enough to get
// memory-intensive scudo tests to run with asan instrumentation.
typedef SizeClassMap</*kNumBits=*/2,
                     /*kMinSizeLog=*/5,
                     /*kMidSizeLog=*/8,
                     /*kMaxSizeLog=*/18,
                     /*kNumCachedHintT=*/8,
                     /*kMaxBytesCachedLog=*/10>
    SizeClassMap;
static_assert(SizeClassMap::kNumClassesRounded <= 32,
              "The above tunings were specifically selected to ensure there "
              "would be at most 32 size classes. This restriction could be "
              "loosened to 64 size classes if we can find a configuration of "
              "allocator size and SizeClassMap tunings that allows us to "
              "reliably run all bringup tests in a sanitized environment.");

#    else   // SANITIZER_RISCV64
// These are the default allocator tunings for non-RISCV environments where the
// VMA is usually 48 bits and we have lots of space.
const uptr kAllocatorSize = 0x40000000000ULL;  // 4T.
typedef DefaultSizeClassMap SizeClassMap;
#    endif  // SANITIZER_RISCV64
#  else     // SANITIZER_FUCHSIA
<<<<<<< HEAD
const uptr kAllocatorSpace = ~(uptr)0;
=======

#    if SANITIZER_APPLE
const uptr kAllocatorSpace = 0x600000000000ULL;
#    else   // SANITIZER_APPLE
const uptr kAllocatorSpace = ~(uptr)0;
#    endif  // SANITIZER_APPLE

>>>>>>> 1d22c955
#    if defined(__powerpc64__)
const uptr kAllocatorSize  =  0x20000000000ULL;  // 2T.
typedef DefaultSizeClassMap SizeClassMap;
#    elif defined(__aarch64__) && SANITIZER_ANDROID
// Android needs to support 39, 42 and 48 bit VMA.
const uptr kAllocatorSize  =  0x2000000000ULL;  // 128G.
typedef VeryCompactSizeClassMap SizeClassMap;
#    elif SANITIZER_RISCV64
const uptr kAllocatorSize = 0x2000000000ULL;  // 128G.
typedef VeryDenseSizeClassMap SizeClassMap;
#    elif defined(__sparc__)
const uptr kAllocatorSize = 0x20000000000ULL;  // 2T.
typedef DefaultSizeClassMap SizeClassMap;
#    elif SANITIZER_WINDOWS
const uptr kAllocatorSize  =  0x8000000000ULL;  // 500G
typedef DefaultSizeClassMap SizeClassMap;
#    elif SANITIZER_APPLE
const uptr kAllocatorSize  =  0x40000000000ULL;  // 4T.
typedef DefaultSizeClassMap SizeClassMap;
#    else
const uptr kAllocatorSize = 0x40000000000ULL;  // 4T.
typedef DefaultSizeClassMap SizeClassMap;
#    endif  // defined(__powerpc64__) etc.
#  endif    // SANITIZER_FUCHSIA
template <typename AddressSpaceViewTy>
struct AP64 {  // Allocator64 parameters. Deliberately using a short name.
  static const uptr kSpaceBeg = kAllocatorSpace;
  static const uptr kSpaceSize = kAllocatorSize;
  static const uptr kMetadataSize = 0;
  typedef __asan::SizeClassMap SizeClassMap;
  typedef AsanMapUnmapCallback MapUnmapCallback;
  static const uptr kFlags = 0;
  using AddressSpaceView = AddressSpaceViewTy;
};

template <typename AddressSpaceView>
using PrimaryAllocatorASVT = SizeClassAllocator64<AP64<AddressSpaceView>>;
using PrimaryAllocator = PrimaryAllocatorASVT<LocalAddressSpaceView>;
#else   // SANITIZER_CAN_USE_ALLOCATOR64. Fallback to SizeClassAllocator32.
typedef CompactSizeClassMap SizeClassMap;
template <typename AddressSpaceViewTy>
struct AP32 {
  static const uptr kSpaceBeg = 0;
  static const u64 kSpaceSize = SANITIZER_MMAP_RANGE_SIZE;
  static const uptr kMetadataSize = 0;
  typedef __asan::SizeClassMap SizeClassMap;
  static const uptr kRegionSizeLog = 20;
  using AddressSpaceView = AddressSpaceViewTy;
  typedef AsanMapUnmapCallback MapUnmapCallback;
  static const uptr kFlags = 0;
};
template <typename AddressSpaceView>
using PrimaryAllocatorASVT = SizeClassAllocator32<AP32<AddressSpaceView> >;
using PrimaryAllocator = PrimaryAllocatorASVT<LocalAddressSpaceView>;
#endif  // SANITIZER_CAN_USE_ALLOCATOR64

static const uptr kNumberOfSizeClasses = SizeClassMap::kNumClasses;

template <typename AddressSpaceView>
using AsanAllocatorASVT =
    CombinedAllocator<PrimaryAllocatorASVT<AddressSpaceView>>;
using AsanAllocator = AsanAllocatorASVT<LocalAddressSpaceView>;
using AllocatorCache = AsanAllocator::AllocatorCache;

struct AsanThreadLocalMallocStorage {
  uptr quarantine_cache[16];
  AllocatorCache allocator_cache;
  void CommitBack();
 private:
  // These objects are allocated via mmap() and are zero-initialized.
  AsanThreadLocalMallocStorage() {}
};

void *asan_memalign(uptr alignment, uptr size, BufferedStackTrace *stack,
                    AllocType alloc_type);
void asan_free(void *ptr, BufferedStackTrace *stack, AllocType alloc_type);
void asan_delete(void *ptr, uptr size, uptr alignment,
                 BufferedStackTrace *stack, AllocType alloc_type);

void *asan_malloc(uptr size, BufferedStackTrace *stack);
void *asan_calloc(uptr nmemb, uptr size, BufferedStackTrace *stack);
void *asan_realloc(void *p, uptr size, BufferedStackTrace *stack);
void *asan_reallocarray(void *p, uptr nmemb, uptr size,
                        BufferedStackTrace *stack);
void *asan_valloc(uptr size, BufferedStackTrace *stack);
void *asan_pvalloc(uptr size, BufferedStackTrace *stack);

void *asan_aligned_alloc(uptr alignment, uptr size, BufferedStackTrace *stack);
int asan_posix_memalign(void **memptr, uptr alignment, uptr size,
                        BufferedStackTrace *stack);
uptr asan_malloc_usable_size(const void *ptr, uptr pc, uptr bp);

uptr asan_mz_size(const void *ptr);
void asan_mz_force_lock();
void asan_mz_force_unlock();

void PrintInternalAllocatorStats();
void AsanSoftRssLimitExceededCallback(bool exceeded);

}  // namespace __asan
#endif  // ASAN_ALLOCATOR_H<|MERGE_RESOLUTION|>--- conflicted
+++ resolved
@@ -189,9 +189,6 @@
 typedef DefaultSizeClassMap SizeClassMap;
 #    endif  // SANITIZER_RISCV64
 #  else     // SANITIZER_FUCHSIA
-<<<<<<< HEAD
-const uptr kAllocatorSpace = ~(uptr)0;
-=======
 
 #    if SANITIZER_APPLE
 const uptr kAllocatorSpace = 0x600000000000ULL;
@@ -199,7 +196,6 @@
 const uptr kAllocatorSpace = ~(uptr)0;
 #    endif  // SANITIZER_APPLE
 
->>>>>>> 1d22c955
 #    if defined(__powerpc64__)
 const uptr kAllocatorSize  =  0x20000000000ULL;  // 2T.
 typedef DefaultSizeClassMap SizeClassMap;
