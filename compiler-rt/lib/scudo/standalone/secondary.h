//===-- secondary.h ---------------------------------------------*- C++ -*-===//
//
// Part of the LLVM Project, under the Apache License v2.0 with LLVM Exceptions.
// See https://llvm.org/LICENSE.txt for license information.
// SPDX-License-Identifier: Apache-2.0 WITH LLVM-exception
//
//===----------------------------------------------------------------------===//

#ifndef SCUDO_SECONDARY_H_
#define SCUDO_SECONDARY_H_

#include "chunk.h"
#include "common.h"
#include "list.h"
#include "mem_map.h"
#include "memtag.h"
#include "mutex.h"
#include "options.h"
#include "stats.h"
#include "string_utils.h"
#include "thread_annotations.h"
#include "vector.h"

namespace scudo {

// This allocator wraps the platform allocation primitives, and as such is on
// the slower side and should preferably be used for larger sized allocations.
// Blocks allocated will be preceded and followed by a guard page, and hold
// their own header that is not checksummed: the guard pages and the Combined
// header should be enough for our purpose.

namespace LargeBlock {

struct alignas(Max<uptr>(archSupportsMemoryTagging()
                             ? archMemoryTagGranuleSize()
                             : 1,
                         1U << SCUDO_MIN_ALIGNMENT_LOG)) Header {
  LargeBlock::Header *Prev;
  LargeBlock::Header *Next;
  uptr CommitBase;
  uptr CommitSize;
  MemMapT MemMap;
};

static_assert(sizeof(Header) % (1U << SCUDO_MIN_ALIGNMENT_LOG) == 0, "");
static_assert(!archSupportsMemoryTagging() ||
                  sizeof(Header) % archMemoryTagGranuleSize() == 0,
              "");

constexpr uptr getHeaderSize() { return sizeof(Header); }

template <typename Config> static uptr addHeaderTag(uptr Ptr) {
  if (allocatorSupportsMemoryTagging<Config>())
    return addFixedTag(Ptr, 1);
  return Ptr;
}

template <typename Config> static Header *getHeader(uptr Ptr) {
  return reinterpret_cast<Header *>(addHeaderTag<Config>(Ptr)) - 1;
}

template <typename Config> static Header *getHeader(const void *Ptr) {
  return getHeader<Config>(reinterpret_cast<uptr>(Ptr));
}

} // namespace LargeBlock

static inline void unmap(MemMapT &MemMap) { MemMap.unmap(); }

namespace {

struct CachedBlock {
  static constexpr u16 CacheIndexMax = UINT16_MAX;
  static constexpr u16 InvalidEntry = CacheIndexMax;
<<<<<<< HEAD
  //   * MaxReleasedCachePages default is currently 4
  //        - We arrived at this value after noticing that mapping
  //        in larger memory regions performs better than releasing
  //        memory and forcing a cache hit. According to the data,
  //        it suggests that beyond 4 pages, the release execution time is
  //        longer than the map execution time. In this way, the default
  //        is dependent on the platform.
  //    TODO: set MaxReleasedCachePages back to 4U
  static constexpr uptr MaxReleasedCachePages = 0U;
=======
  // We allow a certain amount of fragmentation and part of the fragmented bytes
  // will be released by `releaseAndZeroPagesToOS()`. This increases the chance
  // of cache hit rate and reduces the overhead to the RSS at the same time. See
  // more details in the `MapAllocatorCache::retrieve()` section.
  //
  // We arrived at this default value after noticing that mapping in larger
  // memory regions performs better than releasing memory and forcing a cache
  // hit. According to the data, it suggests that beyond 4 pages, the release
  // execution time is longer than the map execution time. In this way,
  // the default is dependent on the platform.
  static constexpr uptr MaxReleasedCachePages = 4U;
>>>>>>> 4b409fa5

  uptr CommitBase = 0;
  uptr CommitSize = 0;
  uptr BlockBegin = 0;
  MemMapT MemMap = {};
  u64 Time = 0;
  u16 Next = 0;
  u16 Prev = 0;

  bool isValid() { return CommitBase != 0; }

  void invalidate() { CommitBase = 0; }
};
} // namespace

template <typename Config> class MapAllocatorNoCache {
public:
  void init(UNUSED s32 ReleaseToOsInterval) {}
  CachedBlock retrieve(UNUSED uptr MaxAllowedFragmentedBytes, UNUSED uptr Size,
                       UNUSED uptr Alignment, UNUSED uptr HeadersSize,
                       UNUSED uptr &EntryHeaderPos) {
    return {};
  }
  void store(UNUSED Options Options, UNUSED uptr CommitBase,
             UNUSED uptr CommitSize, UNUSED uptr BlockBegin,
             UNUSED MemMapT MemMap) {
    // This should never be called since canCache always returns false.
    UNREACHABLE(
        "It is not valid to call store on MapAllocatorNoCache objects.");
  }

  bool canCache(UNUSED uptr Size) { return false; }
  void disable() {}
  void enable() {}
  void releaseToOS() {}
  void disableMemoryTagging() {}
  void unmapTestOnly() {}
  bool setOption(Option O, UNUSED sptr Value) {
    if (O == Option::ReleaseInterval || O == Option::MaxCacheEntriesCount ||
        O == Option::MaxCacheEntrySize)
      return false;
    // Not supported by the Secondary Cache, but not an error either.
    return true;
  }

  void getStats(UNUSED ScopedString *Str) {
    Str->append("Secondary Cache Disabled\n");
  }
};

static const uptr MaxUnreleasedCachePages = 4U;

template <typename Config>
bool mapSecondary(const Options &Options, uptr CommitBase, uptr CommitSize,
                  uptr AllocPos, uptr Flags, MemMapT &MemMap) {
  Flags |= MAP_RESIZABLE;
  Flags |= MAP_ALLOWNOMEM;

  const uptr PageSize = getPageSizeCached();
  if (SCUDO_TRUSTY) {
    /*
     * On Trusty we need AllocPos to be usable for shared memory, which cannot
     * cross multiple mappings. This means we need to split around AllocPos
     * and not over it. We can only do this if the address is page-aligned.
     */
    const uptr TaggedSize = AllocPos - CommitBase;
    if (useMemoryTagging<Config>(Options) && isAligned(TaggedSize, PageSize)) {
      DCHECK_GT(TaggedSize, 0);
      return MemMap.remap(CommitBase, TaggedSize, "scudo:secondary",
                          MAP_MEMTAG | Flags) &&
             MemMap.remap(AllocPos, CommitSize - TaggedSize, "scudo:secondary",
                          Flags);
    } else {
      const uptr RemapFlags =
          (useMemoryTagging<Config>(Options) ? MAP_MEMTAG : 0) | Flags;
      return MemMap.remap(CommitBase, CommitSize, "scudo:secondary",
                          RemapFlags);
    }
  }

  const uptr MaxUnreleasedCacheBytes = MaxUnreleasedCachePages * PageSize;
  if (useMemoryTagging<Config>(Options) &&
      CommitSize > MaxUnreleasedCacheBytes) {
    const uptr UntaggedPos =
        Max(AllocPos, CommitBase + MaxUnreleasedCacheBytes);
    return MemMap.remap(CommitBase, UntaggedPos - CommitBase, "scudo:secondary",
                        MAP_MEMTAG | Flags) &&
           MemMap.remap(UntaggedPos, CommitBase + CommitSize - UntaggedPos,
                        "scudo:secondary", Flags);
  } else {
    const uptr RemapFlags =
        (useMemoryTagging<Config>(Options) ? MAP_MEMTAG : 0) | Flags;
    return MemMap.remap(CommitBase, CommitSize, "scudo:secondary", RemapFlags);
  }
}

// Template specialization to avoid producing zero-length array
template <typename T, size_t Size> class NonZeroLengthArray {
public:
  T &operator[](uptr Idx) { return values[Idx]; }

private:
  T values[Size];
};
template <typename T> class NonZeroLengthArray<T, 0> {
public:
  T &operator[](uptr UNUSED Idx) { UNREACHABLE("Unsupported!"); }
};

// The default unmap callback is simply scudo::unmap.
// In testing, a different unmap callback is used to
// record information about unmaps in the cache
template <typename Config, void (*unmapCallBack)(MemMapT &) = unmap>
class MapAllocatorCache {
public:
  void getStats(ScopedString *Str) {
    ScopedLock L(Mutex);
    uptr Integral;
    uptr Fractional;
    computePercentage(SuccessfulRetrieves, CallsToRetrieve, &Integral,
                      &Fractional);
    const s32 Interval = atomic_load_relaxed(&ReleaseToOsIntervalMs);
    Str->append(
        "Stats: MapAllocatorCache: EntriesCount: %d, "
        "MaxEntriesCount: %u, MaxEntrySize: %zu, ReleaseToOsIntervalMs = %d\n",
        EntriesCount, atomic_load_relaxed(&MaxEntriesCount),
        atomic_load_relaxed(&MaxEntrySize), Interval >= 0 ? Interval : -1);
    Str->append("Stats: CacheRetrievalStats: SuccessRate: %u/%u "
                "(%zu.%02zu%%)\n",
                SuccessfulRetrieves, CallsToRetrieve, Integral, Fractional);
    Str->append("Cache Entry Info (Most Recent -> Least Recent):\n");

    for (u32 I = LRUHead; I != CachedBlock::InvalidEntry; I = Entries[I].Next) {
      CachedBlock &Entry = Entries[I];
      Str->append("  StartBlockAddress: 0x%zx, EndBlockAddress: 0x%zx, "
                  "BlockSize: %zu %s\n",
                  Entry.CommitBase, Entry.CommitBase + Entry.CommitSize,
                  Entry.CommitSize, Entry.Time == 0 ? "[R]" : "");
    }
  }

  // Ensure the default maximum specified fits the array.
  static_assert(Config::getDefaultMaxEntriesCount() <=
                    Config::getEntriesArraySize(),
                "");
  // Ensure the cache entry array size fits in the LRU list Next and Prev
  // index fields
  static_assert(Config::getEntriesArraySize() <= CachedBlock::CacheIndexMax,
                "Cache entry array is too large to be indexed.");

  void init(s32 ReleaseToOsInterval) NO_THREAD_SAFETY_ANALYSIS {
    DCHECK_EQ(EntriesCount, 0U);
    setOption(Option::MaxCacheEntriesCount,
              static_cast<sptr>(Config::getDefaultMaxEntriesCount()));
    setOption(Option::MaxCacheEntrySize,
              static_cast<sptr>(Config::getDefaultMaxEntrySize()));
    // The default value in the cache config has the higher priority.
    if (Config::getDefaultReleaseToOsIntervalMs() != INT32_MIN)
      ReleaseToOsInterval = Config::getDefaultReleaseToOsIntervalMs();
    setOption(Option::ReleaseInterval, static_cast<sptr>(ReleaseToOsInterval));

    // The cache is initially empty
    LRUHead = CachedBlock::InvalidEntry;
    LRUTail = CachedBlock::InvalidEntry;

    // Available entries will be retrieved starting from the beginning of the
    // Entries array
    AvailableHead = 0;
    for (u32 I = 0; I < Config::getEntriesArraySize() - 1; I++)
      Entries[I].Next = static_cast<u16>(I + 1);

    Entries[Config::getEntriesArraySize() - 1].Next = CachedBlock::InvalidEntry;
  }

  void store(const Options &Options, uptr CommitBase, uptr CommitSize,
             uptr BlockBegin, MemMapT MemMap) EXCLUDES(Mutex) {
    DCHECK(canCache(CommitSize));

    const s32 Interval = atomic_load_relaxed(&ReleaseToOsIntervalMs);
    u64 Time;
    CachedBlock Entry;

    Entry.CommitBase = CommitBase;
    Entry.CommitSize = CommitSize;
    Entry.BlockBegin = BlockBegin;
    Entry.MemMap = MemMap;
    Entry.Time = UINT64_MAX;

    if (useMemoryTagging<Config>(Options)) {
      if (Interval == 0 && !SCUDO_FUCHSIA) {
        // Release the memory and make it inaccessible at the same time by
        // creating a new MAP_NOACCESS mapping on top of the existing mapping.
        // Fuchsia does not support replacing mappings by creating a new mapping
        // on top so we just do the two syscalls there.
        Entry.Time = 0;
        mapSecondary<Config>(Options, Entry.CommitBase, Entry.CommitSize,
                             Entry.CommitBase, MAP_NOACCESS, Entry.MemMap);
      } else {
        Entry.MemMap.setMemoryPermission(Entry.CommitBase, Entry.CommitSize,
                                         MAP_NOACCESS);
      }
    }

    // Usually only one entry will be evicted from the cache.
    // Only in the rare event that the cache shrinks in real-time
    // due to a decrease in the configurable value MaxEntriesCount
    // will more than one cache entry be evicted.
    // The vector is used to save the MemMaps of evicted entries so
    // that the unmap call can be performed outside the lock
    Vector<MemMapT, 1U> EvictionMemMaps;

    do {
      ScopedLock L(Mutex);

      // Time must be computed under the lock to ensure
      // that the LRU cache remains sorted with respect to
      // time in a multithreaded environment
      Time = getMonotonicTimeFast();
      if (Entry.Time != 0)
        Entry.Time = Time;

      if (useMemoryTagging<Config>(Options) && QuarantinePos == -1U) {
        // If we get here then memory tagging was disabled in between when we
        // read Options and when we locked Mutex. We can't insert our entry into
        // the quarantine or the cache because the permissions would be wrong so
        // just unmap it.
        unmapCallBack(Entry.MemMap);
        break;
      }
      if (Config::getQuarantineSize() && useMemoryTagging<Config>(Options)) {
        QuarantinePos =
            (QuarantinePos + 1) % Max(Config::getQuarantineSize(), 1u);
        if (!Quarantine[QuarantinePos].isValid()) {
          Quarantine[QuarantinePos] = Entry;
          return;
        }
        CachedBlock PrevEntry = Quarantine[QuarantinePos];
        Quarantine[QuarantinePos] = Entry;
        if (OldestTime == 0)
          OldestTime = Entry.Time;
        Entry = PrevEntry;
      }

      // All excess entries are evicted from the cache
      while (needToEvict()) {
        // Save MemMaps of evicted entries to perform unmap outside of lock
        EvictionMemMaps.push_back(Entries[LRUTail].MemMap);
        remove(LRUTail);
      }

      insert(Entry);

      if (OldestTime == 0)
        OldestTime = Entry.Time;
    } while (0);

    for (MemMapT &EvictMemMap : EvictionMemMaps)
      unmapCallBack(EvictMemMap);

    if (Interval >= 0) {
      // TODO: Add ReleaseToOS logic to LRU algorithm
      releaseOlderThan(Time - static_cast<u64>(Interval) * 1000000);
    }
  }

  CachedBlock retrieve(uptr MaxAllowedFragmentedPages, uptr Size,
                       uptr Alignment, uptr HeadersSize, uptr &EntryHeaderPos)
      EXCLUDES(Mutex) {
    const uptr PageSize = getPageSizeCached();
    // 10% of the requested size proved to be the optimal choice for
    // retrieving cached blocks after testing several options.
    constexpr u32 FragmentedBytesDivisor = 10;
    CachedBlock Entry;
    EntryHeaderPos = 0;
    {
      ScopedLock L(Mutex);
      CallsToRetrieve++;
      if (EntriesCount == 0)
        return {};
      u16 RetrievedIndex = CachedBlock::InvalidEntry;
      uptr MinDiff = UINTPTR_MAX;

      //  Since allocation sizes don't always match cached memory chunk sizes
      //  we allow some memory to be unused (called fragmented bytes). The
      //  amount of unused bytes is exactly EntryHeaderPos - CommitBase.
      //
      //        CommitBase                CommitBase + CommitSize
      //          V                              V
      //      +---+------------+-----------------+---+
      //      |   |            |                 |   |
      //      +---+------------+-----------------+---+
      //      ^                ^                     ^
      //    Guard         EntryHeaderPos          Guard-page-end
      //    page-begin
      //
      //  [EntryHeaderPos, CommitBase + CommitSize) contains the user data as
      //  well as the header metadata. If EntryHeaderPos - CommitBase exceeds
      //  MaxAllowedFragmentedPages * PageSize, the cached memory chunk is
      //  not considered valid for retrieval.
      for (u16 I = LRUHead; I != CachedBlock::InvalidEntry;
           I = Entries[I].Next) {
        const uptr CommitBase = Entries[I].CommitBase;
        const uptr CommitSize = Entries[I].CommitSize;
        const uptr AllocPos =
            roundDown(CommitBase + CommitSize - Size, Alignment);
        const uptr HeaderPos = AllocPos - HeadersSize;
        const uptr MaxAllowedFragmentedBytes =
            MaxAllowedFragmentedPages * PageSize;
        if (HeaderPos > CommitBase + CommitSize)
          continue;
        // TODO: Remove AllocPos > CommitBase + MaxAllowedFragmentedBytes
        // and replace with Diff > MaxAllowedFragmentedBytes
        if (HeaderPos < CommitBase ||
            AllocPos > CommitBase + MaxAllowedFragmentedBytes) {
          continue;
        }

        const uptr Diff = roundDown(HeaderPos, PageSize) - CommitBase;

        // Keep track of the smallest cached block
        // that is greater than (AllocSize + HeaderSize)
        if (Diff >= MinDiff)
          continue;

        MinDiff = Diff;
        RetrievedIndex = I;
        EntryHeaderPos = HeaderPos;

        // Immediately use a cached block if its size is close enough to the
        // requested size
        const uptr OptimalFitThesholdBytes =
            (CommitBase + CommitSize - HeaderPos) / FragmentedBytesDivisor;
        if (Diff <= OptimalFitThesholdBytes)
          break;
      }
      if (RetrievedIndex != CachedBlock::InvalidEntry) {
        Entry = Entries[RetrievedIndex];
        remove(RetrievedIndex);
        SuccessfulRetrieves++;
      }
    }

    //  The difference between the retrieved memory chunk and the request
    //  size is at most MaxAllowedFragmentedPages
    //
    // +- MaxAllowedFragmentedPages * PageSize -+
    // +--------------------------+-------------+
    // |                          |             |
    // +--------------------------+-------------+
    //  \ Bytes to be released   /        ^
    //                                    |
    //                           (may or may not be committed)
    //
    //   The maximum number of bytes released to the OS is capped by
    //   MaxReleasedCachePages
    //
    //   TODO : Consider making MaxReleasedCachePages configurable since
    //   the release to OS API can vary across systems.
    if (Entry.Time != 0) {
      const uptr FragmentedBytes =
          roundDown(EntryHeaderPos, PageSize) - Entry.CommitBase;
      const uptr MaxUnreleasedCacheBytes = MaxUnreleasedCachePages * PageSize;
      if (FragmentedBytes > MaxUnreleasedCacheBytes) {
        const uptr MaxReleasedCacheBytes =
            CachedBlock::MaxReleasedCachePages * PageSize;
        uptr BytesToRelease =
            roundUp(Min<uptr>(MaxReleasedCacheBytes,
                              FragmentedBytes - MaxUnreleasedCacheBytes),
                    PageSize);
        Entry.MemMap.releaseAndZeroPagesToOS(Entry.CommitBase, BytesToRelease);
      }
    }

    return Entry;
  }

  bool canCache(uptr Size) {
    return atomic_load_relaxed(&MaxEntriesCount) != 0U &&
           Size <= atomic_load_relaxed(&MaxEntrySize);
  }

  bool setOption(Option O, sptr Value) {
    if (O == Option::ReleaseInterval) {
      const s32 Interval = Max(
          Min(static_cast<s32>(Value), Config::getMaxReleaseToOsIntervalMs()),
          Config::getMinReleaseToOsIntervalMs());
      atomic_store_relaxed(&ReleaseToOsIntervalMs, Interval);
      return true;
    }
    if (O == Option::MaxCacheEntriesCount) {
      if (Value < 0)
        return false;
      atomic_store_relaxed(
          &MaxEntriesCount,
          Min<u32>(static_cast<u32>(Value), Config::getEntriesArraySize()));
      return true;
    }
    if (O == Option::MaxCacheEntrySize) {
      atomic_store_relaxed(&MaxEntrySize, static_cast<uptr>(Value));
      return true;
    }
    // Not supported by the Secondary Cache, but not an error either.
    return true;
  }

  void releaseToOS() { releaseOlderThan(UINT64_MAX); }

  void disableMemoryTagging() EXCLUDES(Mutex) {
    ScopedLock L(Mutex);
    for (u32 I = 0; I != Config::getQuarantineSize(); ++I) {
      if (Quarantine[I].isValid()) {
        MemMapT &MemMap = Quarantine[I].MemMap;
        unmapCallBack(MemMap);
        Quarantine[I].invalidate();
      }
    }
    for (u32 I = LRUHead; I != CachedBlock::InvalidEntry; I = Entries[I].Next) {
      Entries[I].MemMap.setMemoryPermission(Entries[I].CommitBase,
                                            Entries[I].CommitSize, 0);
    }
    QuarantinePos = -1U;
  }

  void disable() NO_THREAD_SAFETY_ANALYSIS { Mutex.lock(); }

  void enable() NO_THREAD_SAFETY_ANALYSIS { Mutex.unlock(); }

  void unmapTestOnly() { empty(); }

private:
  bool needToEvict() REQUIRES(Mutex) {
    return (EntriesCount >= atomic_load_relaxed(&MaxEntriesCount));
  }

  void insert(const CachedBlock &Entry) REQUIRES(Mutex) {
    DCHECK_LT(EntriesCount, atomic_load_relaxed(&MaxEntriesCount));

    // Cache should be populated with valid entries when not empty
    DCHECK_NE(AvailableHead, CachedBlock::InvalidEntry);

    u32 FreeIndex = AvailableHead;
    AvailableHead = Entries[AvailableHead].Next;

    if (EntriesCount == 0) {
      LRUTail = static_cast<u16>(FreeIndex);
    } else {
      // Check list order
      if (EntriesCount > 1)
        DCHECK_GE(Entries[LRUHead].Time, Entries[Entries[LRUHead].Next].Time);
      Entries[LRUHead].Prev = static_cast<u16>(FreeIndex);
    }

    Entries[FreeIndex] = Entry;
    Entries[FreeIndex].Next = LRUHead;
    Entries[FreeIndex].Prev = CachedBlock::InvalidEntry;
    LRUHead = static_cast<u16>(FreeIndex);
    EntriesCount++;

    // Availability stack should not have available entries when all entries
    // are in use
    if (EntriesCount == Config::getEntriesArraySize())
      DCHECK_EQ(AvailableHead, CachedBlock::InvalidEntry);
  }

  void remove(uptr I) REQUIRES(Mutex) {
    DCHECK(Entries[I].isValid());

    Entries[I].invalidate();

    if (I == LRUHead)
      LRUHead = Entries[I].Next;
    else
      Entries[Entries[I].Prev].Next = Entries[I].Next;

    if (I == LRUTail)
      LRUTail = Entries[I].Prev;
    else
      Entries[Entries[I].Next].Prev = Entries[I].Prev;

    Entries[I].Next = AvailableHead;
    AvailableHead = static_cast<u16>(I);
    EntriesCount--;

    // Cache should not have valid entries when not empty
    if (EntriesCount == 0) {
      DCHECK_EQ(LRUHead, CachedBlock::InvalidEntry);
      DCHECK_EQ(LRUTail, CachedBlock::InvalidEntry);
    }
  }

  void empty() {
    MemMapT MapInfo[Config::getEntriesArraySize()];
    uptr N = 0;
    {
      ScopedLock L(Mutex);
      for (uptr I = 0; I < Config::getEntriesArraySize(); I++) {
        if (!Entries[I].isValid())
          continue;
        MapInfo[N] = Entries[I].MemMap;
        remove(I);
        N++;
      }
      EntriesCount = 0;
    }
    for (uptr I = 0; I < N; I++) {
      MemMapT &MemMap = MapInfo[I];
      unmapCallBack(MemMap);
    }
  }

  void releaseIfOlderThan(CachedBlock &Entry, u64 Time) REQUIRES(Mutex) {
    if (!Entry.isValid() || !Entry.Time)
      return;
    if (Entry.Time > Time) {
      if (OldestTime == 0 || Entry.Time < OldestTime)
        OldestTime = Entry.Time;
      return;
    }
    Entry.MemMap.releaseAndZeroPagesToOS(Entry.CommitBase, Entry.CommitSize);
    Entry.Time = 0;
  }

  void releaseOlderThan(u64 Time) EXCLUDES(Mutex) {
    ScopedLock L(Mutex);
    if (!EntriesCount || OldestTime == 0 || OldestTime > Time)
      return;
    OldestTime = 0;
    for (uptr I = 0; I < Config::getQuarantineSize(); I++)
      releaseIfOlderThan(Quarantine[I], Time);
    for (uptr I = 0; I < Config::getEntriesArraySize(); I++)
      releaseIfOlderThan(Entries[I], Time);
  }

  HybridMutex Mutex;
  u32 EntriesCount GUARDED_BY(Mutex) = 0;
  u32 QuarantinePos GUARDED_BY(Mutex) = 0;
  atomic_u32 MaxEntriesCount = {};
  atomic_uptr MaxEntrySize = {};
  u64 OldestTime GUARDED_BY(Mutex) = 0;
  atomic_s32 ReleaseToOsIntervalMs = {};
  u32 CallsToRetrieve GUARDED_BY(Mutex) = 0;
  u32 SuccessfulRetrieves GUARDED_BY(Mutex) = 0;

  CachedBlock Entries[Config::getEntriesArraySize()] GUARDED_BY(Mutex) = {};
  NonZeroLengthArray<CachedBlock, Config::getQuarantineSize()>
      Quarantine GUARDED_BY(Mutex) = {};

  // The LRUHead of the cache is the most recently used cache entry
  u16 LRUHead GUARDED_BY(Mutex) = 0;
  // The LRUTail of the cache is the least recently used cache entry
  u16 LRUTail GUARDED_BY(Mutex) = 0;
  // The AvailableHead is the top of the stack of available entries
  u16 AvailableHead GUARDED_BY(Mutex) = 0;
};

template <typename Config> class MapAllocator {
public:
  void init(GlobalStats *S,
            s32 ReleaseToOsInterval = -1) NO_THREAD_SAFETY_ANALYSIS {
    DCHECK_EQ(AllocatedBytes, 0U);
    DCHECK_EQ(FreedBytes, 0U);
    Cache.init(ReleaseToOsInterval);
    Stats.init();
    if (LIKELY(S))
      S->link(&Stats);
  }

  void *allocate(const Options &Options, uptr Size, uptr AlignmentHint = 0,
                 uptr *BlockEnd = nullptr,
                 FillContentsMode FillContents = NoFill);

  void deallocate(const Options &Options, void *Ptr);

  void *tryAllocateFromCache(const Options &Options, uptr Size, uptr Alignment,
                             uptr *BlockEndPtr, FillContentsMode FillContents);

  static uptr getBlockEnd(void *Ptr) {
    auto *B = LargeBlock::getHeader<Config>(Ptr);
    return B->CommitBase + B->CommitSize;
  }

  static uptr getBlockSize(void *Ptr) {
    return getBlockEnd(Ptr) - reinterpret_cast<uptr>(Ptr);
  }

  static constexpr uptr getHeadersSize() {
    return Chunk::getHeaderSize() + LargeBlock::getHeaderSize();
  }

  void disable() NO_THREAD_SAFETY_ANALYSIS {
    Mutex.lock();
    Cache.disable();
  }

  void enable() NO_THREAD_SAFETY_ANALYSIS {
    Cache.enable();
    Mutex.unlock();
  }

  template <typename F> void iterateOverBlocks(F Callback) const {
    Mutex.assertHeld();

    for (const auto &H : InUseBlocks) {
      uptr Ptr = reinterpret_cast<uptr>(&H) + LargeBlock::getHeaderSize();
      if (allocatorSupportsMemoryTagging<Config>())
        Ptr = untagPointer(Ptr);
      Callback(Ptr);
    }
  }

  bool canCache(uptr Size) { return Cache.canCache(Size); }

  bool setOption(Option O, sptr Value) { return Cache.setOption(O, Value); }

  void releaseToOS() { Cache.releaseToOS(); }

  void disableMemoryTagging() { Cache.disableMemoryTagging(); }

  void unmapTestOnly() { Cache.unmapTestOnly(); }

  void getStats(ScopedString *Str);

private:
  typename Config::template CacheT<typename Config::CacheConfig> Cache;

  mutable HybridMutex Mutex;
  DoublyLinkedList<LargeBlock::Header> InUseBlocks GUARDED_BY(Mutex);
  uptr AllocatedBytes GUARDED_BY(Mutex) = 0;
  uptr FreedBytes GUARDED_BY(Mutex) = 0;
  uptr FragmentedBytes GUARDED_BY(Mutex) = 0;
  uptr LargestSize GUARDED_BY(Mutex) = 0;
  u32 NumberOfAllocs GUARDED_BY(Mutex) = 0;
  u32 NumberOfFrees GUARDED_BY(Mutex) = 0;
  LocalStats Stats GUARDED_BY(Mutex);
};

template <typename Config>
void *
MapAllocator<Config>::tryAllocateFromCache(const Options &Options, uptr Size,
                                           uptr Alignment, uptr *BlockEndPtr,
                                           FillContentsMode FillContents) {
  CachedBlock Entry;
  uptr EntryHeaderPos;
  uptr MaxAllowedFragmentedPages = MaxUnreleasedCachePages;

<<<<<<< HEAD
  if (UNLIKELY(useMemoryTagging<Config>(Options)))
    MaxAllowedFragmentedPages += CachedBlock::MaxReleasedCachePages;
=======
  if (LIKELY(!useMemoryTagging<Config>(Options))) {
    MaxAllowedFragmentedPages += CachedBlock::MaxReleasedCachePages;
  } else {
    // TODO: Enable MaxReleasedCachePages may result in pages for an entry being
    // partially released and it erases the tag of those pages as well. To
    // support this feature for MTE, we need to tag those pages again.
    DCHECK_EQ(MaxAllowedFragmentedPages, MaxUnreleasedCachePages);
  }
>>>>>>> 4b409fa5

  Entry = Cache.retrieve(MaxAllowedFragmentedPages, Size, Alignment,
                         getHeadersSize(), EntryHeaderPos);
  if (!Entry.isValid())
    return nullptr;

  LargeBlock::Header *H = reinterpret_cast<LargeBlock::Header *>(
      LargeBlock::addHeaderTag<Config>(EntryHeaderPos));
  bool Zeroed = Entry.Time == 0;
  if (useMemoryTagging<Config>(Options)) {
    uptr NewBlockBegin = reinterpret_cast<uptr>(H + 1);
    Entry.MemMap.setMemoryPermission(Entry.CommitBase, Entry.CommitSize, 0);
    if (Zeroed) {
      storeTags(LargeBlock::addHeaderTag<Config>(Entry.CommitBase),
                NewBlockBegin);
    } else if (Entry.BlockBegin < NewBlockBegin) {
      storeTags(Entry.BlockBegin, NewBlockBegin);
    } else {
      storeTags(untagPointer(NewBlockBegin), untagPointer(Entry.BlockBegin));
    }
  }

  H->CommitBase = Entry.CommitBase;
  H->CommitSize = Entry.CommitSize;
  H->MemMap = Entry.MemMap;

  const uptr BlockEnd = H->CommitBase + H->CommitSize;
  if (BlockEndPtr)
    *BlockEndPtr = BlockEnd;
  uptr HInt = reinterpret_cast<uptr>(H);
  if (allocatorSupportsMemoryTagging<Config>())
    HInt = untagPointer(HInt);
  const uptr PtrInt = HInt + LargeBlock::getHeaderSize();
  void *Ptr = reinterpret_cast<void *>(PtrInt);
  if (FillContents && !Zeroed)
    memset(Ptr, FillContents == ZeroFill ? 0 : PatternFillByte,
           BlockEnd - PtrInt);
  {
    ScopedLock L(Mutex);
    InUseBlocks.push_back(H);
    AllocatedBytes += H->CommitSize;
    FragmentedBytes += H->MemMap.getCapacity() - H->CommitSize;
    NumberOfAllocs++;
    Stats.add(StatAllocated, H->CommitSize);
    Stats.add(StatMapped, H->MemMap.getCapacity());
  }
  return Ptr;
}
// As with the Primary, the size passed to this function includes any desired
// alignment, so that the frontend can align the user allocation. The hint
// parameter allows us to unmap spurious memory when dealing with larger
// (greater than a page) alignments on 32-bit platforms.
// Due to the sparsity of address space available on those platforms, requesting
// an allocation from the Secondary with a large alignment would end up wasting
// VA space (even though we are not committing the whole thing), hence the need
// to trim off some of the reserved space.
// For allocations requested with an alignment greater than or equal to a page,
// the committed memory will amount to something close to Size - AlignmentHint
// (pending rounding and headers).
template <typename Config>
void *MapAllocator<Config>::allocate(const Options &Options, uptr Size,
                                     uptr Alignment, uptr *BlockEndPtr,
                                     FillContentsMode FillContents) {
  if (Options.get(OptionBit::AddLargeAllocationSlack))
    Size += 1UL << SCUDO_MIN_ALIGNMENT_LOG;
  Alignment = Max(Alignment, uptr(1U) << SCUDO_MIN_ALIGNMENT_LOG);
  const uptr PageSize = getPageSizeCached();

  // Note that cached blocks may have aligned address already. Thus we simply
  // pass the required size (`Size` + `getHeadersSize()`) to do cache look up.
  const uptr MinNeededSizeForCache = roundUp(Size + getHeadersSize(), PageSize);

  if (Alignment < PageSize && Cache.canCache(MinNeededSizeForCache)) {
    void *Ptr = tryAllocateFromCache(Options, Size, Alignment, BlockEndPtr,
                                     FillContents);
    if (Ptr != nullptr)
      return Ptr;
  }

  uptr RoundedSize =
      roundUp(roundUp(Size, Alignment) + getHeadersSize(), PageSize);
  if (Alignment > PageSize)
    RoundedSize += Alignment - PageSize;

  ReservedMemoryT ReservedMemory;
  const uptr MapSize = RoundedSize + 2 * PageSize;
  if (UNLIKELY(!ReservedMemory.create(/*Addr=*/0U, MapSize, nullptr,
                                      MAP_ALLOWNOMEM))) {
    return nullptr;
  }

  // Take the entire ownership of reserved region.
  MemMapT MemMap = ReservedMemory.dispatch(ReservedMemory.getBase(),
                                           ReservedMemory.getCapacity());
  uptr MapBase = MemMap.getBase();
  uptr CommitBase = MapBase + PageSize;
  uptr MapEnd = MapBase + MapSize;

  // In the unlikely event of alignments larger than a page, adjust the amount
  // of memory we want to commit, and trim the extra memory.
  if (UNLIKELY(Alignment >= PageSize)) {
    // For alignments greater than or equal to a page, the user pointer (eg:
    // the pointer that is returned by the C or C++ allocation APIs) ends up
    // on a page boundary , and our headers will live in the preceding page.
    CommitBase = roundUp(MapBase + PageSize + 1, Alignment) - PageSize;
    const uptr NewMapBase = CommitBase - PageSize;
    DCHECK_GE(NewMapBase, MapBase);
    // We only trim the extra memory on 32-bit platforms: 64-bit platforms
    // are less constrained memory wise, and that saves us two syscalls.
    if (SCUDO_WORDSIZE == 32U && NewMapBase != MapBase) {
      MemMap.unmap(MapBase, NewMapBase - MapBase);
      MapBase = NewMapBase;
    }
    const uptr NewMapEnd =
        CommitBase + PageSize + roundUp(Size, PageSize) + PageSize;
    DCHECK_LE(NewMapEnd, MapEnd);
    if (SCUDO_WORDSIZE == 32U && NewMapEnd != MapEnd) {
      MemMap.unmap(NewMapEnd, MapEnd - NewMapEnd);
      MapEnd = NewMapEnd;
    }
  }

  const uptr CommitSize = MapEnd - PageSize - CommitBase;
  const uptr AllocPos = roundDown(CommitBase + CommitSize - Size, Alignment);
  if (!mapSecondary<Config>(Options, CommitBase, CommitSize, AllocPos, 0,
                            MemMap)) {
    unmap(MemMap);
    return nullptr;
  }
  const uptr HeaderPos = AllocPos - getHeadersSize();
  LargeBlock::Header *H = reinterpret_cast<LargeBlock::Header *>(
      LargeBlock::addHeaderTag<Config>(HeaderPos));
  if (useMemoryTagging<Config>(Options))
    storeTags(LargeBlock::addHeaderTag<Config>(CommitBase),
              reinterpret_cast<uptr>(H + 1));
  H->CommitBase = CommitBase;
  H->CommitSize = CommitSize;
  H->MemMap = MemMap;
  if (BlockEndPtr)
    *BlockEndPtr = CommitBase + CommitSize;
  {
    ScopedLock L(Mutex);
    InUseBlocks.push_back(H);
    AllocatedBytes += CommitSize;
    FragmentedBytes += H->MemMap.getCapacity() - CommitSize;
    if (LargestSize < CommitSize)
      LargestSize = CommitSize;
    NumberOfAllocs++;
    Stats.add(StatAllocated, CommitSize);
    Stats.add(StatMapped, H->MemMap.getCapacity());
  }
  return reinterpret_cast<void *>(HeaderPos + LargeBlock::getHeaderSize());
}

template <typename Config>
void MapAllocator<Config>::deallocate(const Options &Options, void *Ptr)
    EXCLUDES(Mutex) {
  LargeBlock::Header *H = LargeBlock::getHeader<Config>(Ptr);
  const uptr CommitSize = H->CommitSize;
  {
    ScopedLock L(Mutex);
    InUseBlocks.remove(H);
    FreedBytes += CommitSize;
    FragmentedBytes -= H->MemMap.getCapacity() - CommitSize;
    NumberOfFrees++;
    Stats.sub(StatAllocated, CommitSize);
    Stats.sub(StatMapped, H->MemMap.getCapacity());
  }

  if (Cache.canCache(H->CommitSize)) {
    Cache.store(Options, H->CommitBase, H->CommitSize,
                reinterpret_cast<uptr>(H + 1), H->MemMap);
  } else {
    // Note that the `H->MemMap` is stored on the pages managed by itself. Take
    // over the ownership before unmap() so that any operation along with
    // unmap() won't touch inaccessible pages.
    MemMapT MemMap = H->MemMap;
    unmap(MemMap);
  }
}

template <typename Config>
void MapAllocator<Config>::getStats(ScopedString *Str) EXCLUDES(Mutex) {
  ScopedLock L(Mutex);
  Str->append("Stats: MapAllocator: allocated %u times (%zuK), freed %u times "
              "(%zuK), remains %u (%zuK) max %zuM, Fragmented %zuK\n",
              NumberOfAllocs, AllocatedBytes >> 10, NumberOfFrees,
              FreedBytes >> 10, NumberOfAllocs - NumberOfFrees,
              (AllocatedBytes - FreedBytes) >> 10, LargestSize >> 20,
              FragmentedBytes >> 10);
  Cache.getStats(Str);
}

} // namespace scudo

#endif // SCUDO_SECONDARY_H_<|MERGE_RESOLUTION|>--- conflicted
+++ resolved
@@ -72,17 +72,6 @@
 struct CachedBlock {
   static constexpr u16 CacheIndexMax = UINT16_MAX;
   static constexpr u16 InvalidEntry = CacheIndexMax;
-<<<<<<< HEAD
-  //   * MaxReleasedCachePages default is currently 4
-  //        - We arrived at this value after noticing that mapping
-  //        in larger memory regions performs better than releasing
-  //        memory and forcing a cache hit. According to the data,
-  //        it suggests that beyond 4 pages, the release execution time is
-  //        longer than the map execution time. In this way, the default
-  //        is dependent on the platform.
-  //    TODO: set MaxReleasedCachePages back to 4U
-  static constexpr uptr MaxReleasedCachePages = 0U;
-=======
   // We allow a certain amount of fragmentation and part of the fragmented bytes
   // will be released by `releaseAndZeroPagesToOS()`. This increases the chance
   // of cache hit rate and reduces the overhead to the RSS at the same time. See
@@ -94,7 +83,6 @@
   // execution time is longer than the map execution time. In this way,
   // the default is dependent on the platform.
   static constexpr uptr MaxReleasedCachePages = 4U;
->>>>>>> 4b409fa5
 
   uptr CommitBase = 0;
   uptr CommitSize = 0;
@@ -740,10 +728,6 @@
   uptr EntryHeaderPos;
   uptr MaxAllowedFragmentedPages = MaxUnreleasedCachePages;
 
-<<<<<<< HEAD
-  if (UNLIKELY(useMemoryTagging<Config>(Options)))
-    MaxAllowedFragmentedPages += CachedBlock::MaxReleasedCachePages;
-=======
   if (LIKELY(!useMemoryTagging<Config>(Options))) {
     MaxAllowedFragmentedPages += CachedBlock::MaxReleasedCachePages;
   } else {
@@ -752,7 +736,6 @@
     // support this feature for MTE, we need to tag those pages again.
     DCHECK_EQ(MaxAllowedFragmentedPages, MaxUnreleasedCachePages);
   }
->>>>>>> 4b409fa5
 
   Entry = Cache.retrieve(MaxAllowedFragmentedPages, Size, Alignment,
                          getHeadersSize(), EntryHeaderPos);
