//=== cpu_model/riscv.c - Update RISC-V Feature Bits Structure -*- C -*-======//
//
// Part of the LLVM Project, under the Apache License v2.0 with LLVM Exceptions.
// See https://llvm.org/LICENSE.txt for license information.
// SPDX-License-Identifier: Apache-2.0 WITH LLVM-exception
//
//===----------------------------------------------------------------------===//

#include "cpu_model.h"

#define RISCV_FEATURE_BITS_LENGTH 2
struct {
  unsigned length;
  unsigned long long features[RISCV_FEATURE_BITS_LENGTH];
} __riscv_feature_bits __attribute__((visibility("hidden"), nocommon));

#define RISCV_VENDOR_FEATURE_BITS_LENGTH 1
struct {
  unsigned length;
  unsigned long long features[RISCV_VENDOR_FEATURE_BITS_LENGTH];
} __riscv_vendor_feature_bits __attribute__((visibility("hidden"), nocommon));

struct {
<<<<<<< HEAD
  unsigned mVendorID;
  unsigned mArchID;
  unsigned mImplID;
=======
  unsigned mvendorid;
  unsigned marchid;
  unsigned mimpid;
>>>>>>> 1d22c955
} __riscv_cpu_model __attribute__((visibility("hidden"), nocommon));

// NOTE: Should sync-up with RISCVFeatures.td
// TODO: Maybe generate a header from tablegen then include it.
#define A_GROUPID 0
#define A_BITMASK (1ULL << 0)
#define C_GROUPID 0
#define C_BITMASK (1ULL << 2)
#define D_GROUPID 0
#define D_BITMASK (1ULL << 3)
#define F_GROUPID 0
#define F_BITMASK (1ULL << 5)
#define I_GROUPID 0
#define I_BITMASK (1ULL << 8)
#define M_GROUPID 0
#define M_BITMASK (1ULL << 12)
#define V_GROUPID 0
#define V_BITMASK (1ULL << 21)
#define ZACAS_GROUPID 0
#define ZACAS_BITMASK (1ULL << 26)
#define ZBA_GROUPID 0
#define ZBA_BITMASK (1ULL << 27)
#define ZBB_GROUPID 0
#define ZBB_BITMASK (1ULL << 28)
#define ZBC_GROUPID 0
#define ZBC_BITMASK (1ULL << 29)
#define ZBKB_GROUPID 0
#define ZBKB_BITMASK (1ULL << 30)
#define ZBKC_GROUPID 0
#define ZBKC_BITMASK (1ULL << 31)
#define ZBKX_GROUPID 0
#define ZBKX_BITMASK (1ULL << 32)
#define ZBS_GROUPID 0
#define ZBS_BITMASK (1ULL << 33)
#define ZFA_GROUPID 0
#define ZFA_BITMASK (1ULL << 34)
#define ZFH_GROUPID 0
#define ZFH_BITMASK (1ULL << 35)
#define ZFHMIN_GROUPID 0
#define ZFHMIN_BITMASK (1ULL << 36)
#define ZICBOZ_GROUPID 0
#define ZICBOZ_BITMASK (1ULL << 37)
#define ZICOND_GROUPID 0
#define ZICOND_BITMASK (1ULL << 38)
#define ZIHINTNTL_GROUPID 0
#define ZIHINTNTL_BITMASK (1ULL << 39)
#define ZIHINTPAUSE_GROUPID 0
#define ZIHINTPAUSE_BITMASK (1ULL << 40)
#define ZKND_GROUPID 0
#define ZKND_BITMASK (1ULL << 41)
#define ZKNE_GROUPID 0
#define ZKNE_BITMASK (1ULL << 42)
#define ZKNH_GROUPID 0
#define ZKNH_BITMASK (1ULL << 43)
#define ZKSED_GROUPID 0
#define ZKSED_BITMASK (1ULL << 44)
#define ZKSH_GROUPID 0
#define ZKSH_BITMASK (1ULL << 45)
#define ZKT_GROUPID 0
#define ZKT_BITMASK (1ULL << 46)
#define ZTSO_GROUPID 0
#define ZTSO_BITMASK (1ULL << 47)
#define ZVBB_GROUPID 0
#define ZVBB_BITMASK (1ULL << 48)
#define ZVBC_GROUPID 0
#define ZVBC_BITMASK (1ULL << 49)
#define ZVFH_GROUPID 0
#define ZVFH_BITMASK (1ULL << 50)
#define ZVFHMIN_GROUPID 0
#define ZVFHMIN_BITMASK (1ULL << 51)
#define ZVKB_GROUPID 0
#define ZVKB_BITMASK (1ULL << 52)
#define ZVKG_GROUPID 0
#define ZVKG_BITMASK (1ULL << 53)
#define ZVKNED_GROUPID 0
#define ZVKNED_BITMASK (1ULL << 54)
#define ZVKNHA_GROUPID 0
#define ZVKNHA_BITMASK (1ULL << 55)
#define ZVKNHB_GROUPID 0
#define ZVKNHB_BITMASK (1ULL << 56)
#define ZVKSED_GROUPID 0
#define ZVKSED_BITMASK (1ULL << 57)
#define ZVKSH_GROUPID 0
#define ZVKSH_BITMASK (1ULL << 58)
#define ZVKT_GROUPID 0
#define ZVKT_BITMASK (1ULL << 59)
#define ZVE32X_GROUPID 0
#define ZVE32X_BITMASK (1ULL << 60)
#define ZVE32F_GROUPID 0
#define ZVE32F_BITMASK (1ULL << 61)
#define ZVE64X_GROUPID 0
#define ZVE64X_BITMASK (1ULL << 62)
#define ZVE64F_GROUPID 0
#define ZVE64F_BITMASK (1ULL << 63)
#define ZVE64D_GROUPID 1
#define ZVE64D_BITMASK (1ULL << 0)
#define ZIMOP_GROUPID 1
#define ZIMOP_BITMASK (1ULL << 1)
#define ZCA_GROUPID 1
#define ZCA_BITMASK (1ULL << 2)
#define ZCB_GROUPID 1
#define ZCB_BITMASK (1ULL << 3)
#define ZCD_GROUPID 1
#define ZCD_BITMASK (1ULL << 4)
#define ZCF_GROUPID 1
#define ZCF_BITMASK (1ULL << 5)
#define ZCMOP_GROUPID 1
#define ZCMOP_BITMASK (1ULL << 6)
#define ZAWRS_GROUPID 1
#define ZAWRS_BITMASK (1ULL << 7)

#if defined(__linux__)

// The RISC-V hwprobe interface is documented here:
// <https://docs.kernel.org/arch/riscv/hwprobe.html>.

static long syscall_impl_5_args(long number, long arg1, long arg2, long arg3,
                                long arg4, long arg5) {
  register long a7 __asm__("a7") = number;
  register long a0 __asm__("a0") = arg1;
  register long a1 __asm__("a1") = arg2;
  register long a2 __asm__("a2") = arg3;
  register long a3 __asm__("a3") = arg4;
  register long a4 __asm__("a4") = arg5;
  __asm__ __volatile__("ecall\n\t"
                       : "=r"(a0)
                       : "r"(a7), "r"(a0), "r"(a1), "r"(a2), "r"(a3), "r"(a4)
                       : "memory");
  return a0;
}

#define RISCV_HWPROBE_KEY_MVENDORID 0
#define RISCV_HWPROBE_KEY_MARCHID 1
#define RISCV_HWPROBE_KEY_MIMPID 2
#define RISCV_HWPROBE_KEY_BASE_BEHAVIOR 3
#define RISCV_HWPROBE_BASE_BEHAVIOR_IMA (1ULL << 0)
#define RISCV_HWPROBE_KEY_IMA_EXT_0 4
#define RISCV_HWPROBE_IMA_FD (1ULL << 0)
#define RISCV_HWPROBE_IMA_C (1ULL << 1)
#define RISCV_HWPROBE_IMA_V (1ULL << 2)
#define RISCV_HWPROBE_EXT_ZBA (1ULL << 3)
#define RISCV_HWPROBE_EXT_ZBB (1ULL << 4)
#define RISCV_HWPROBE_EXT_ZBS (1ULL << 5)
#define RISCV_HWPROBE_EXT_ZICBOZ (1ULL << 6)
#define RISCV_HWPROBE_EXT_ZBC (1ULL << 7)
#define RISCV_HWPROBE_EXT_ZBKB (1ULL << 8)
#define RISCV_HWPROBE_EXT_ZBKC (1ULL << 9)
#define RISCV_HWPROBE_EXT_ZBKX (1ULL << 10)
#define RISCV_HWPROBE_EXT_ZKND (1ULL << 11)
#define RISCV_HWPROBE_EXT_ZKNE (1ULL << 12)
#define RISCV_HWPROBE_EXT_ZKNH (1ULL << 13)
#define RISCV_HWPROBE_EXT_ZKSED (1ULL << 14)
#define RISCV_HWPROBE_EXT_ZKSH (1ULL << 15)
#define RISCV_HWPROBE_EXT_ZKT (1ULL << 16)
#define RISCV_HWPROBE_EXT_ZVBB (1ULL << 17)
#define RISCV_HWPROBE_EXT_ZVBC (1ULL << 18)
#define RISCV_HWPROBE_EXT_ZVKB (1ULL << 19)
#define RISCV_HWPROBE_EXT_ZVKG (1ULL << 20)
#define RISCV_HWPROBE_EXT_ZVKNED (1ULL << 21)
#define RISCV_HWPROBE_EXT_ZVKNHA (1ULL << 22)
#define RISCV_HWPROBE_EXT_ZVKNHB (1ULL << 23)
#define RISCV_HWPROBE_EXT_ZVKSED (1ULL << 24)
#define RISCV_HWPROBE_EXT_ZVKSH (1ULL << 25)
#define RISCV_HWPROBE_EXT_ZVKT (1ULL << 26)
#define RISCV_HWPROBE_EXT_ZFH (1ULL << 27)
#define RISCV_HWPROBE_EXT_ZFHMIN (1ULL << 28)
#define RISCV_HWPROBE_EXT_ZIHINTNTL (1ULL << 29)
#define RISCV_HWPROBE_EXT_ZVFH (1ULL << 30)
#define RISCV_HWPROBE_EXT_ZVFHMIN (1ULL << 31)
#define RISCV_HWPROBE_EXT_ZFA (1ULL << 32)
#define RISCV_HWPROBE_EXT_ZTSO (1ULL << 33)
#define RISCV_HWPROBE_EXT_ZACAS (1ULL << 34)
#define RISCV_HWPROBE_EXT_ZICOND (1ULL << 35)
#define RISCV_HWPROBE_EXT_ZIHINTPAUSE (1ULL << 36)
#define RISCV_HWPROBE_EXT_ZVE32X (1ULL << 37)
#define RISCV_HWPROBE_EXT_ZVE32F (1ULL << 38)
#define RISCV_HWPROBE_EXT_ZVE64X (1ULL << 39)
#define RISCV_HWPROBE_EXT_ZVE64F (1ULL << 40)
#define RISCV_HWPROBE_EXT_ZVE64D (1ULL << 41)
#define RISCV_HWPROBE_EXT_ZIMOP (1ULL << 42)
#define RISCV_HWPROBE_EXT_ZCA (1ULL << 43)
#define RISCV_HWPROBE_EXT_ZCB (1ULL << 44)
#define RISCV_HWPROBE_EXT_ZCD (1ULL << 45)
#define RISCV_HWPROBE_EXT_ZCF (1ULL << 46)
#define RISCV_HWPROBE_EXT_ZCMOP (1ULL << 47)
#define RISCV_HWPROBE_EXT_ZAWRS (1ULL << 48)
#define RISCV_HWPROBE_KEY_CPUPERF_0 5
#define RISCV_HWPROBE_MISALIGNED_UNKNOWN (0 << 0)
#define RISCV_HWPROBE_MISALIGNED_EMULATED (1ULL << 0)
#define RISCV_HWPROBE_MISALIGNED_SLOW (2 << 0)
#define RISCV_HWPROBE_MISALIGNED_FAST (3 << 0)
#define RISCV_HWPROBE_MISALIGNED_UNSUPPORTED (4 << 0)
#define RISCV_HWPROBE_MISALIGNED_MASK (7 << 0)
#define RISCV_HWPROBE_KEY_ZICBOZ_BLOCK_SIZE 6
/* Increase RISCV_HWPROBE_MAX_KEY when adding items. */

struct riscv_hwprobe {
  long long key;
  unsigned long long value;
};

#define __NR_riscv_hwprobe 258
static long initHwProbe(struct riscv_hwprobe *Hwprobes, int len) {
  return syscall_impl_5_args(__NR_riscv_hwprobe, (long)Hwprobes, len, 0, 0, 0);
}

#define SET_RISCV_HWPROBE_EXT_SINGLE_RISCV_FEATURE(EXTNAME)                    \
  SET_SINGLE_IMAEXT_RISCV_FEATURE(RISCV_HWPROBE_EXT_##EXTNAME, EXTNAME)

#define SET_SINGLE_IMAEXT_RISCV_FEATURE(HWPROBE_BITMASK, EXT)                  \
  SET_SINGLE_RISCV_FEATURE(IMAEXT0Value &HWPROBE_BITMASK, EXT)

#define SET_SINGLE_RISCV_FEATURE(COND, EXT)                                    \
  if (COND) {                                                                  \
    SET_RISCV_FEATURE(EXT);                                                    \
  }

#define SET_RISCV_FEATURE(EXT) features[EXT##_GROUPID] |= EXT##_BITMASK

static void initRISCVFeature(struct riscv_hwprobe Hwprobes[]) {

  // Note: If a hwprobe key is unknown to the kernel, its key field
  // will be cleared to -1, and its value set to 0.
  // This unsets all extension bitmask bits.

  // Init VendorID, ArchID, ImplID
<<<<<<< HEAD
  __riscv_cpu_model.mVendorID = Hwprobes[2].value;
  __riscv_cpu_model.mArchID = Hwprobes[3].value;
  __riscv_cpu_model.mImplID = Hwprobes[4].value;
=======
  __riscv_cpu_model.mvendorid = Hwprobes[2].value;
  __riscv_cpu_model.marchid = Hwprobes[3].value;
  __riscv_cpu_model.mimpid = Hwprobes[4].value;
>>>>>>> 1d22c955

  // Init standard extension
  // TODO: Maybe Extension implied generate from tablegen?

  unsigned long long features[RISCV_FEATURE_BITS_LENGTH];
  int i;

  for (i = 0; i < RISCV_FEATURE_BITS_LENGTH; i++)
    features[i] = 0;

  // Check RISCV_HWPROBE_KEY_BASE_BEHAVIOR
  unsigned long long BaseValue = Hwprobes[0].value;
  if (BaseValue & RISCV_HWPROBE_BASE_BEHAVIOR_IMA) {
    SET_RISCV_FEATURE(I);
    SET_RISCV_FEATURE(M);
    SET_RISCV_FEATURE(A);
  }

  // Check RISCV_HWPROBE_KEY_IMA_EXT_0
  unsigned long long IMAEXT0Value = Hwprobes[1].value;
  if (IMAEXT0Value & RISCV_HWPROBE_IMA_FD) {
    SET_RISCV_FEATURE(F);
    SET_RISCV_FEATURE(D);
  }

  SET_SINGLE_IMAEXT_RISCV_FEATURE(RISCV_HWPROBE_IMA_C, C);
  SET_SINGLE_IMAEXT_RISCV_FEATURE(RISCV_HWPROBE_IMA_V, V);
  SET_RISCV_HWPROBE_EXT_SINGLE_RISCV_FEATURE(ZBA);
  SET_RISCV_HWPROBE_EXT_SINGLE_RISCV_FEATURE(ZBB);
  SET_RISCV_HWPROBE_EXT_SINGLE_RISCV_FEATURE(ZBS);
  SET_RISCV_HWPROBE_EXT_SINGLE_RISCV_FEATURE(ZICBOZ);
  SET_RISCV_HWPROBE_EXT_SINGLE_RISCV_FEATURE(ZBC);
  SET_RISCV_HWPROBE_EXT_SINGLE_RISCV_FEATURE(ZBKB);
  SET_RISCV_HWPROBE_EXT_SINGLE_RISCV_FEATURE(ZBKC);
  SET_RISCV_HWPROBE_EXT_SINGLE_RISCV_FEATURE(ZBKX);
  SET_RISCV_HWPROBE_EXT_SINGLE_RISCV_FEATURE(ZKND);
  SET_RISCV_HWPROBE_EXT_SINGLE_RISCV_FEATURE(ZKNE);
  SET_RISCV_HWPROBE_EXT_SINGLE_RISCV_FEATURE(ZKNH);
  SET_RISCV_HWPROBE_EXT_SINGLE_RISCV_FEATURE(ZKSED);
  SET_RISCV_HWPROBE_EXT_SINGLE_RISCV_FEATURE(ZKSH);
  SET_RISCV_HWPROBE_EXT_SINGLE_RISCV_FEATURE(ZKT);
  SET_RISCV_HWPROBE_EXT_SINGLE_RISCV_FEATURE(ZVBB);
  SET_RISCV_HWPROBE_EXT_SINGLE_RISCV_FEATURE(ZVBC);
  SET_RISCV_HWPROBE_EXT_SINGLE_RISCV_FEATURE(ZVKB);
  SET_RISCV_HWPROBE_EXT_SINGLE_RISCV_FEATURE(ZVKG);
  SET_RISCV_HWPROBE_EXT_SINGLE_RISCV_FEATURE(ZVKNED);
  SET_RISCV_HWPROBE_EXT_SINGLE_RISCV_FEATURE(ZVKNHA);
  SET_RISCV_HWPROBE_EXT_SINGLE_RISCV_FEATURE(ZVKNHB);
  SET_RISCV_HWPROBE_EXT_SINGLE_RISCV_FEATURE(ZVKSED);
  SET_RISCV_HWPROBE_EXT_SINGLE_RISCV_FEATURE(ZVKSH);
  SET_RISCV_HWPROBE_EXT_SINGLE_RISCV_FEATURE(ZVKT);
  SET_RISCV_HWPROBE_EXT_SINGLE_RISCV_FEATURE(ZFH);
  SET_RISCV_HWPROBE_EXT_SINGLE_RISCV_FEATURE(ZFHMIN);
  SET_RISCV_HWPROBE_EXT_SINGLE_RISCV_FEATURE(ZIHINTNTL);
  SET_RISCV_HWPROBE_EXT_SINGLE_RISCV_FEATURE(ZIHINTPAUSE);
  SET_RISCV_HWPROBE_EXT_SINGLE_RISCV_FEATURE(ZVFH);
  SET_RISCV_HWPROBE_EXT_SINGLE_RISCV_FEATURE(ZVFHMIN);
  SET_RISCV_HWPROBE_EXT_SINGLE_RISCV_FEATURE(ZFA);
  SET_RISCV_HWPROBE_EXT_SINGLE_RISCV_FEATURE(ZTSO);
  SET_RISCV_HWPROBE_EXT_SINGLE_RISCV_FEATURE(ZACAS);
  SET_RISCV_HWPROBE_EXT_SINGLE_RISCV_FEATURE(ZICOND);
  SET_RISCV_HWPROBE_EXT_SINGLE_RISCV_FEATURE(ZVE32X);
  SET_RISCV_HWPROBE_EXT_SINGLE_RISCV_FEATURE(ZVE32F);
  SET_RISCV_HWPROBE_EXT_SINGLE_RISCV_FEATURE(ZVE64X);
  SET_RISCV_HWPROBE_EXT_SINGLE_RISCV_FEATURE(ZVE64F);
  SET_RISCV_HWPROBE_EXT_SINGLE_RISCV_FEATURE(ZVE64D);
  SET_RISCV_HWPROBE_EXT_SINGLE_RISCV_FEATURE(ZIMOP);
  SET_RISCV_HWPROBE_EXT_SINGLE_RISCV_FEATURE(ZCA);
  SET_RISCV_HWPROBE_EXT_SINGLE_RISCV_FEATURE(ZCB);
  SET_RISCV_HWPROBE_EXT_SINGLE_RISCV_FEATURE(ZCD);
  SET_RISCV_HWPROBE_EXT_SINGLE_RISCV_FEATURE(ZCF);
  SET_RISCV_HWPROBE_EXT_SINGLE_RISCV_FEATURE(ZCMOP);
  SET_RISCV_HWPROBE_EXT_SINGLE_RISCV_FEATURE(ZAWRS);

  for (i = 0; i < RISCV_FEATURE_BITS_LENGTH; i++)
    __riscv_feature_bits.features[i] = features[i];
}

#endif // defined(__linux__)

static int FeaturesBitCached = 0;

void __init_riscv_feature_bits(void *) CONSTRUCTOR_ATTRIBUTE;

// A constructor function that sets __riscv_feature_bits, and
// __riscv_vendor_feature_bits to the right values.  This needs to run
// only once.  This constructor is given the highest priority and it should
// run before constructors without the priority set.  However, it still runs
// after ifunc initializers and needs to be called explicitly there.

// PlatformArgs allows the platform to provide pre-computed data and access it
// without extra effort. For example, Linux could pass the vDSO object to avoid
// an extra system call.
void CONSTRUCTOR_ATTRIBUTE __init_riscv_feature_bits(void *PlatformArgs) {

  if (FeaturesBitCached)
    return;

  __riscv_feature_bits.length = RISCV_FEATURE_BITS_LENGTH;
  __riscv_vendor_feature_bits.length = RISCV_VENDOR_FEATURE_BITS_LENGTH;

#if defined(__linux__)
  struct riscv_hwprobe Hwprobes[] = {
      {RISCV_HWPROBE_KEY_BASE_BEHAVIOR, 0}, {RISCV_HWPROBE_KEY_IMA_EXT_0, 0},
      {RISCV_HWPROBE_KEY_MVENDORID, 0},     {RISCV_HWPROBE_KEY_MARCHID, 0},
      {RISCV_HWPROBE_KEY_MIMPID, 0},
  };
  if (initHwProbe(Hwprobes, sizeof(Hwprobes) / sizeof(Hwprobes[0])))
    return;

  initRISCVFeature(Hwprobes);
#endif // defined(__linux__)

  FeaturesBitCached = 1;
}<|MERGE_RESOLUTION|>--- conflicted
+++ resolved
@@ -21,15 +21,9 @@
 } __riscv_vendor_feature_bits __attribute__((visibility("hidden"), nocommon));
 
 struct {
-<<<<<<< HEAD
-  unsigned mVendorID;
-  unsigned mArchID;
-  unsigned mImplID;
-=======
   unsigned mvendorid;
   unsigned marchid;
   unsigned mimpid;
->>>>>>> 1d22c955
 } __riscv_cpu_model __attribute__((visibility("hidden"), nocommon));
 
 // NOTE: Should sync-up with RISCVFeatures.td
@@ -256,15 +250,9 @@
   // This unsets all extension bitmask bits.
 
   // Init VendorID, ArchID, ImplID
-<<<<<<< HEAD
-  __riscv_cpu_model.mVendorID = Hwprobes[2].value;
-  __riscv_cpu_model.mArchID = Hwprobes[3].value;
-  __riscv_cpu_model.mImplID = Hwprobes[4].value;
-=======
   __riscv_cpu_model.mvendorid = Hwprobes[2].value;
   __riscv_cpu_model.marchid = Hwprobes[3].value;
   __riscv_cpu_model.mimpid = Hwprobes[4].value;
->>>>>>> 1d22c955
 
   // Init standard extension
   // TODO: Maybe Extension implied generate from tablegen?
