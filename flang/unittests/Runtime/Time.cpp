//===-- flang/unittests/RuntimeGTest/Time.cpp -----------------------===//
//
// Part of the LLVM Project, under the Apache License v2.0 with LLVM Exceptions.
// See https://llvm.org/LICENSE.txt for license information.
// SPDX-License-Identifier: Apache-2.0 WITH LLVM-exception
//
//===----------------------------------------------------------------------===//

#include "gtest/gtest.h"
#include "../../runtime/time-intrinsic.h"
#include <algorithm>
#include <cctype>
#include <charconv>
#include <string>

using namespace Fortran::runtime;

TEST(TimeIntrinsics, CpuTime) {
  // We can't really test that we get the "right" result for CPU_TIME, but we
  // can have a smoke test to see that we get something reasonable on the
  // platforms where we expect to support it.
  double start{RTNAME(CpuTime)()};
  ASSERT_GE(start, 0.0);

  // Loop until we get a different value from CpuTime. If we don't get one
  // before we time out, then we should probably look into an implementation
  // for CpuTime with a better timer resolution.
  for (double end = start; end == start; end = RTNAME(CpuTime)()) {
    ASSERT_GE(end, 0.0);
    ASSERT_GE(end, start);
  }
}

using count_t = CppTypeFor<TypeCategory::Integer, 8>;

TEST(TimeIntrinsics, SystemClock) {
  // We can't really test that we get the "right" result for SYSTEM_CLOCK, but
  // we can have a smoke test to see that we get something reasonable on the
  // platforms where we expect to support it.

  // The value of the count rate and max will vary by platform, but they should
  // always be strictly positive if we have a working implementation of
  // SYSTEM_CLOCK.
  EXPECT_GT(RTNAME(SystemClockCountRate)(), 0);

  count_t max{RTNAME(SystemClockCountMax)()};
  EXPECT_GT(max, 0);

  count_t start{RTNAME(SystemClockCount)()};
  EXPECT_GE(start, 0);
  EXPECT_LE(start, max);

  // Loop until we get a different value from SystemClockCount. If we don't get
  // one before we time out, then we should probably look into an implementation
  // for SystemClokcCount with a better timer resolution on this platform.
  for (count_t end = start; end == start; end = RTNAME(SystemClockCount)()) {
    EXPECT_GE(end, 0);
    EXPECT_LE(end, max);

    EXPECT_GE(end, start);
  }
<<<<<<< HEAD
=======
}

TEST(TimeIntrinsics, DateAndTime) {
  constexpr std::size_t bufferSize{16};
  std::string date(bufferSize, 'Z'), time(bufferSize, 'Z'),
      zone(bufferSize, 'Z');
  RTNAME(DateAndTime)
  (date.data(), date.size(), time.data(), time.size(), zone.data(), zone.size(),
      /*source=*/nullptr, /*line=*/0, /*values=*/nullptr);
  auto isBlank = [](const std::string &s) -> bool {
    return std::all_of(
        s.begin(), s.end(), [](char c) { return std::isblank(c); });
  };
  // Validate date is blank or YYYYMMDD.
  if (isBlank(date)) {
    EXPECT_TRUE(true);
  } else {
    count_t number{-1};
    auto [_, ec]{
        std::from_chars(date.data(), date.data() + date.size(), number)};
    ASSERT_TRUE(ec != std::errc::invalid_argument &&
        ec != std::errc::result_out_of_range);
    EXPECT_GE(number, 0);
    auto year = number / 10000;
    auto month = (number - year * 10000) / 100;
    auto day = number % 100;
    // Do not assume anything about the year, the test could be
    // run on system with fake/outdated dates.
    EXPECT_LE(month, 12);
    EXPECT_GT(month, 0);
    EXPECT_LE(day, 31);
    EXPECT_GT(day, 0);
  }

  // Validate time is hhmmss.sss or blank.
  if (isBlank(time)) {
    EXPECT_TRUE(true);
  } else {
    count_t number{-1};
    auto [next, ec]{
        std::from_chars(time.data(), time.data() + date.size(), number)};
    ASSERT_TRUE(ec != std::errc::invalid_argument &&
        ec != std::errc::result_out_of_range);
    ASSERT_GE(number, 0);
    auto hours = number / 10000;
    auto minutes = (number - hours * 10000) / 100;
    auto seconds = number % 100;
    EXPECT_LE(hours, 23);
    EXPECT_LE(minutes, 59);
    // Accept 60 for leap seconds.
    EXPECT_LE(seconds, 60);
    ASSERT_TRUE(next != time.data() + time.size());
    EXPECT_EQ(*next, '.');

    count_t milliseconds{-1};
    ASSERT_TRUE(next + 1 != time.data() + time.size());
    auto [_, ec2]{
        std::from_chars(next + 1, time.data() + date.size(), milliseconds)};
    ASSERT_TRUE(ec2 != std::errc::invalid_argument &&
        ec2 != std::errc::result_out_of_range);
    EXPECT_GE(milliseconds, 0);
    EXPECT_LE(milliseconds, 999);
  }

  // Validate zone is +hhmm or -hhmm or blank.
  if (isBlank(zone)) {
    EXPECT_TRUE(true);
  } else {
    ASSERT_TRUE(zone.size() > 1);
    EXPECT_TRUE(zone[0] == '+' || zone[0] == '-');
    count_t number{-1};
    auto [next, ec]{
        std::from_chars(zone.data() + 1, zone.data() + zone.size(), number)};
    ASSERT_TRUE(ec != std::errc::invalid_argument &&
        ec != std::errc::result_out_of_range);
    ASSERT_GE(number, 0);
    auto hours = number / 100;
    auto minutes = number % 100;
    EXPECT_LE(hours, 23);
    EXPECT_LE(minutes, 59);
  }
>>>>>>> ac168fe6
}<|MERGE_RESOLUTION|>--- conflicted
+++ resolved
@@ -59,8 +59,6 @@
 
     EXPECT_GE(end, start);
   }
-<<<<<<< HEAD
-=======
 }
 
 TEST(TimeIntrinsics, DateAndTime) {
@@ -142,5 +140,4 @@
     EXPECT_LE(hours, 23);
     EXPECT_LE(minutes, 59);
   }
->>>>>>> ac168fe6
 }