//===-- include/flang/Parser/parse-tree.h -----------------------*- C++ -*-===//
//
// Part of the LLVM Project, under the Apache License v2.0 with LLVM Exceptions.
// See https://llvm.org/LICENSE.txt for license information.
// SPDX-License-Identifier: Apache-2.0 WITH LLVM-exception
//
//===----------------------------------------------------------------------===//

#ifndef FORTRAN_PARSER_PARSE_TREE_H_
#define FORTRAN_PARSER_PARSE_TREE_H_

// Defines the classes used to represent successful reductions of productions
// in the Fortran grammar.  The names and content of these definitions
// adhere closely to the syntax specifications in the language standard (q.v.)
// that are transcribed here and referenced via their requirement numbers.
// The representations of some productions that may also be of use in the
// run-time I/O support library have been isolated into a distinct header file
// (viz., format-specification.h).

#include "char-block.h"
#include "characters.h"
#include "format-specification.h"
#include "message.h"
#include "provenance.h"
#include "flang/Common/Fortran.h"
#include "flang/Common/idioms.h"
#include "flang/Common/indirection.h"
#include "llvm/Frontend/OpenACC/ACC.h.inc"
#include "llvm/Frontend/OpenMP/OMPConstants.h"
#include <cinttypes>
#include <list>
#include <memory>
#include <optional>
#include <string>
#include <tuple>
#include <type_traits>
#include <utility>
#include <variant>

// Parse tree node class types do not have default constructors.  They
// explicitly declare "T() {} = delete;" to make this clear.  This restriction
// prevents the introduction of what would be a viral requirement to include
// std::monostate among most std::variant<> discriminated union members.

// Parse tree node class types do not have copy constructors or copy assignment
// operators.  They are explicitly declared "= delete;" to make this clear,
// although a C++ compiler wouldn't default them anyway due to the presence
// of explicitly defaulted move constructors and move assignments.

CLASS_TRAIT(EmptyTrait)
CLASS_TRAIT(WrapperTrait)
CLASS_TRAIT(UnionTrait)
CLASS_TRAIT(TupleTrait)
CLASS_TRAIT(ConstraintTrait)

// Some parse tree nodes have fields in them to cache the results of a
// successful semantic analysis later.  Their types are forward declared
// here.
namespace Fortran::semantics {
class Symbol;
class DeclTypeSpec;
class DerivedTypeSpec;
} // namespace Fortran::semantics

// Expressions in the parse tree have owning pointers that can be set to
// type-checked generic expression representations by semantic analysis.
namespace Fortran::evaluate {
struct GenericExprWrapper; // forward definition, wraps Expr<SomeType>
struct GenericAssignmentWrapper; // forward definition, represent assignment
class ProcedureRef; // forward definition, represents a CALL statement
} // namespace Fortran::evaluate

// Most non-template classes in this file use these default definitions
// for their move constructor and move assignment operator=, and disable
// their copy constructor and copy assignment operator=.
#define COPY_AND_ASSIGN_BOILERPLATE(classname) \
  classname(classname &&) = default; \
  classname &operator=(classname &&) = default; \
  classname(const classname &) = delete; \
  classname &operator=(const classname &) = delete

// Almost all classes in this file have no default constructor.
#define BOILERPLATE(classname) \
  COPY_AND_ASSIGN_BOILERPLATE(classname); \
  classname() = delete

// Empty classes are often used below as alternatives in std::variant<>
// discriminated unions.
#define EMPTY_CLASS(classname) \
  struct classname { \
    classname() {} \
    classname(const classname &) {} \
    classname(classname &&) {} \
    classname &operator=(const classname &) { return *this; }; \
    classname &operator=(classname &&) { return *this; }; \
    using EmptyTrait = std::true_type; \
  }

// Many classes below simply wrap a std::variant<> discriminated union,
// which is conventionally named "u".
#define UNION_CLASS_BOILERPLATE(classname) \
  template <typename A, typename = common::NoLvalue<A>> \
  classname(A &&x) : u(std::move(x)) {} \
  using UnionTrait = std::true_type; \
  BOILERPLATE(classname)

// Many other classes below simply wrap a std::tuple<> structure, which
// is conventionally named "t".
#define TUPLE_CLASS_BOILERPLATE(classname) \
  template <typename... Ts, typename = common::NoLvalue<Ts...>> \
  classname(Ts &&...args) : t(std::move(args)...) {} \
  using TupleTrait = std::true_type; \
  BOILERPLATE(classname)

// Many other classes below simply wrap a single data member, which is
// conventionally named "v".
#define WRAPPER_CLASS_BOILERPLATE(classname, type) \
  BOILERPLATE(classname); \
  classname(type &&x) : v(std::move(x)) {} \
  using WrapperTrait = std::true_type; \
  type v

#define WRAPPER_CLASS(classname, type) \
  struct classname { \
    WRAPPER_CLASS_BOILERPLATE(classname, type); \
  }

namespace Fortran::parser {

// These are the unavoidable recursively-defined productions of Fortran.
// Some references to the representations of their parses require
// indirection.  The Indirect<> pointer wrapper class is used to
// enforce ownership semantics and non-nullability.
struct SpecificationPart; // R504
struct ExecutableConstruct; // R514
struct ActionStmt; // R515
struct AcImpliedDo; // R774
struct DataImpliedDo; // R840
struct Designator; // R901
struct Variable; // R902
struct Expr; // R1001
struct WhereConstruct; // R1042
struct ForallConstruct; // R1050
struct InputImpliedDo; // R1218
struct OutputImpliedDo; // R1218
struct FunctionReference; // R1520
struct FunctionSubprogram; // R1529
struct SubroutineSubprogram; // R1534

// These additional forward references are declared so that the order of
// class definitions in this header file can remain reasonably consistent
// with order of the the requirement productions in the grammar.
struct DerivedTypeDef; // R726
struct EnumDef; // R759
struct TypeDeclarationStmt; // R801
struct AccessStmt; // R827
struct AllocatableStmt; // R829
struct AsynchronousStmt; // R831
struct BindStmt; // R832
struct CodimensionStmt; // R834
struct ContiguousStmt; // R836
struct DataStmt; // R837
struct DataStmtValue; // R843
struct DimensionStmt; // R848
struct IntentStmt; // R849
struct OptionalStmt; // R850
struct ParameterStmt; // R851
struct OldParameterStmt;
struct PointerStmt; // R853
struct ProtectedStmt; // R855
struct SaveStmt; // R856
struct TargetStmt; // R859
struct ValueStmt; // R861
struct VolatileStmt; // R862
struct ImplicitStmt; // R863
struct ImportStmt; // R867
struct NamelistStmt; // R868
struct EquivalenceStmt; // R870
struct CommonStmt; // R873
struct Substring; // R908
struct CharLiteralConstantSubstring;
struct DataRef; // R911
struct StructureComponent; // R913
struct CoindexedNamedObject; // R914
struct ArrayElement; // R917
struct AllocateStmt; // R927
struct NullifyStmt; // R939
struct DeallocateStmt; // R941
struct AssignmentStmt; // R1032
struct PointerAssignmentStmt; // R1033
struct WhereStmt; // R1041, R1045, R1046
struct ForallStmt; // R1055
struct AssociateConstruct; // R1102
struct BlockConstruct; // R1107
struct ChangeTeamConstruct; // R1111
struct CriticalConstruct; // R1116
struct DoConstruct; // R1119
struct LabelDoStmt; // R1121
struct ConcurrentHeader; // R1125
struct EndDoStmt; // R1132
struct CycleStmt; // R1133
struct IfConstruct; // R1134
struct IfStmt; // R1139
struct CaseConstruct; // R1140
struct SelectRankConstruct; // R1148
struct SelectTypeConstruct; // R1152
struct ExitStmt; // R1156
struct GotoStmt; // R1157
struct ComputedGotoStmt; // R1158
struct StopStmt; // R1160, R1161
struct SyncAllStmt; // R1164
struct SyncImagesStmt; // R1166
struct SyncMemoryStmt; // R1168
struct SyncTeamStmt; // R1169
struct EventPostStmt; // R1170, R1171
struct EventWaitStmt; // R1172, R1173, R1174
struct FormTeamStmt; // R1175, R1176, R1177
struct LockStmt; // R1178
struct UnlockStmt; // R1180
struct OpenStmt; // R1204
struct CloseStmt; // R1208
struct ReadStmt; // R1210
struct WriteStmt; // R1211
struct PrintStmt; // R1212
struct WaitStmt; // R1222
struct BackspaceStmt; // R1224
struct EndfileStmt; // R1225
struct RewindStmt; // R1226
struct FlushStmt; // R1228
struct InquireStmt; // R1230
struct FormatStmt; // R1301
struct MainProgram; // R1401
struct Module; // R1404
struct UseStmt; // R1409
struct Submodule; // R1416
struct BlockData; // R1420
struct InterfaceBlock; // R1501
struct GenericSpec; // R1508
struct GenericStmt; // R1510
struct ExternalStmt; // R1511
struct ProcedureDeclarationStmt; // R1512
struct IntrinsicStmt; // R1519
struct Call; // R1520 & R1521
struct CallStmt; // R1521
struct ProcedureDesignator; // R1522
struct ActualArg; // R1524
struct SeparateModuleSubprogram; // R1538
struct EntryStmt; // R1541
struct ReturnStmt; // R1542
struct StmtFunctionStmt; // R1544

// Directives, extensions, and deprecated statements
struct CompilerDirective;
struct BasedPointerStmt;
struct StructureDef;
struct ArithmeticIfStmt;
struct AssignStmt;
struct AssignedGotoStmt;
struct PauseStmt;
struct OpenACCConstruct;
struct AccEndCombinedDirective;
struct OpenACCDeclarativeConstruct;
struct OpenMPConstruct;
struct OpenMPDeclarativeConstruct;
struct OmpEndLoopDirective;

// Cooked character stream locations
using Location = const char *;

// A parse tree node with provenance only
struct Verbatim {
  BOILERPLATE(Verbatim);
  using EmptyTrait = std::true_type;
  CharBlock source;
};

// Implicit definitions of the Standard

// R403 scalar-xyz -> xyz
// These template class wrappers correspond to the Standard's modifiers
// scalar-xyz, constant-xzy, int-xzy, default-char-xyz, & logical-xyz.
template <typename A> struct Scalar {
  using ConstraintTrait = std::true_type;
  Scalar(Scalar &&that) = default;
  Scalar(A &&that) : thing(std::move(that)) {}
  Scalar &operator=(Scalar &&) = default;
  A thing;
};

template <typename A> struct Constant {
  using ConstraintTrait = std::true_type;
  Constant(Constant &&that) = default;
  Constant(A &&that) : thing(std::move(that)) {}
  Constant &operator=(Constant &&) = default;
  A thing;
};

template <typename A> struct Integer {
  using ConstraintTrait = std::true_type;
  Integer(Integer &&that) = default;
  Integer(A &&that) : thing(std::move(that)) {}
  Integer &operator=(Integer &&) = default;
  A thing;
};

template <typename A> struct Logical {
  using ConstraintTrait = std::true_type;
  Logical(Logical &&that) = default;
  Logical(A &&that) : thing(std::move(that)) {}
  Logical &operator=(Logical &&) = default;
  A thing;
};

template <typename A> struct DefaultChar {
  using ConstraintTrait = std::true_type;
  DefaultChar(DefaultChar &&that) = default;
  DefaultChar(A &&that) : thing(std::move(that)) {}
  DefaultChar &operator=(DefaultChar &&) = default;
  A thing;
};

using LogicalExpr = Logical<common::Indirection<Expr>>; // R1024
using DefaultCharExpr = DefaultChar<common::Indirection<Expr>>; // R1025
using IntExpr = Integer<common::Indirection<Expr>>; // R1026
using ConstantExpr = Constant<common::Indirection<Expr>>; // R1029
using IntConstantExpr = Integer<ConstantExpr>; // R1031
using ScalarLogicalExpr = Scalar<LogicalExpr>;
using ScalarIntExpr = Scalar<IntExpr>;
using ScalarIntConstantExpr = Scalar<IntConstantExpr>;
using ScalarDefaultCharExpr = Scalar<DefaultCharExpr>;
// R1030 default-char-constant-expr is used in the Standard only as part of
// scalar-default-char-constant-expr.
using ScalarDefaultCharConstantExpr = Scalar<DefaultChar<ConstantExpr>>;

// R611 label -> digit [digit]...
using Label = std::uint64_t; // validated later, must be in [1..99999]

// A wrapper for xzy-stmt productions that are statements, so that
// source provenances and labels have a uniform representation.
template <typename A> struct UnlabeledStatement {
  explicit UnlabeledStatement(A &&s) : statement(std::move(s)) {}
  CharBlock source;
  A statement;
};
template <typename A> struct Statement : public UnlabeledStatement<A> {
  Statement(std::optional<long> &&lab, A &&s)
      : UnlabeledStatement<A>{std::move(s)}, label(std::move(lab)) {}
  std::optional<Label> label;
};

// Error recovery marker
EMPTY_CLASS(ErrorRecovery);

// R513 other-specification-stmt ->
//        access-stmt | allocatable-stmt | asynchronous-stmt | bind-stmt |
//        codimension-stmt | contiguous-stmt | dimension-stmt | external-stmt |
//        intent-stmt | intrinsic-stmt | namelist-stmt | optional-stmt |
//        pointer-stmt | protected-stmt | save-stmt | target-stmt |
//        volatile-stmt | value-stmt | common-stmt | equivalence-stmt
// Extension: (Cray) based POINTER statement
struct OtherSpecificationStmt {
  UNION_CLASS_BOILERPLATE(OtherSpecificationStmt);
  std::variant<common::Indirection<AccessStmt>,
      common::Indirection<AllocatableStmt>,
      common::Indirection<AsynchronousStmt>, common::Indirection<BindStmt>,
      common::Indirection<CodimensionStmt>, common::Indirection<ContiguousStmt>,
      common::Indirection<DimensionStmt>, common::Indirection<ExternalStmt>,
      common::Indirection<IntentStmt>, common::Indirection<IntrinsicStmt>,
      common::Indirection<NamelistStmt>, common::Indirection<OptionalStmt>,
      common::Indirection<PointerStmt>, common::Indirection<ProtectedStmt>,
      common::Indirection<SaveStmt>, common::Indirection<TargetStmt>,
      common::Indirection<ValueStmt>, common::Indirection<VolatileStmt>,
      common::Indirection<CommonStmt>, common::Indirection<EquivalenceStmt>,
      common::Indirection<BasedPointerStmt>>
      u;
};

// R508 specification-construct ->
//        derived-type-def | enum-def | generic-stmt | interface-block |
//        parameter-stmt | procedure-declaration-stmt |
//        other-specification-stmt | type-declaration-stmt
struct SpecificationConstruct {
  UNION_CLASS_BOILERPLATE(SpecificationConstruct);
  std::variant<common::Indirection<DerivedTypeDef>,
      common::Indirection<EnumDef>, Statement<common::Indirection<GenericStmt>>,
      common::Indirection<InterfaceBlock>,
      Statement<common::Indirection<ParameterStmt>>,
      Statement<common::Indirection<OldParameterStmt>>,
      Statement<common::Indirection<ProcedureDeclarationStmt>>,
      Statement<OtherSpecificationStmt>,
      Statement<common::Indirection<TypeDeclarationStmt>>,
      common::Indirection<StructureDef>,
      common::Indirection<OpenACCDeclarativeConstruct>,
      common::Indirection<OpenMPDeclarativeConstruct>,
      common::Indirection<CompilerDirective>>
      u;
};

// R506 implicit-part-stmt ->
//         implicit-stmt | parameter-stmt | format-stmt | entry-stmt
struct ImplicitPartStmt {
  UNION_CLASS_BOILERPLATE(ImplicitPartStmt);
  std::variant<Statement<common::Indirection<ImplicitStmt>>,
      Statement<common::Indirection<ParameterStmt>>,
      Statement<common::Indirection<OldParameterStmt>>,
      Statement<common::Indirection<FormatStmt>>,
      Statement<common::Indirection<EntryStmt>>,
      common::Indirection<CompilerDirective>>
      u;
};

// R505 implicit-part -> [implicit-part-stmt]... implicit-stmt
WRAPPER_CLASS(ImplicitPart, std::list<ImplicitPartStmt>);

// R507 declaration-construct ->
//        specification-construct | data-stmt | format-stmt |
//        entry-stmt | stmt-function-stmt
struct DeclarationConstruct {
  UNION_CLASS_BOILERPLATE(DeclarationConstruct);
  std::variant<SpecificationConstruct, Statement<common::Indirection<DataStmt>>,
      Statement<common::Indirection<FormatStmt>>,
      Statement<common::Indirection<EntryStmt>>,
      Statement<common::Indirection<StmtFunctionStmt>>, ErrorRecovery>
      u;
};

// R504 specification-part -> [use-stmt]... [import-stmt]... [implicit-part]
//                            [declaration-construct]...
// PARAMETER, FORMAT, and ENTRY statements that appear before any other
// kind of declaration-construct will be parsed into the implicit-part,
// even if there are no IMPLICIT statements.
struct SpecificationPart {
  TUPLE_CLASS_BOILERPLATE(SpecificationPart);
  std::tuple<std::list<OpenACCDeclarativeConstruct>,
      std::list<OpenMPDeclarativeConstruct>,
      std::list<common::Indirection<CompilerDirective>>,
      std::list<Statement<common::Indirection<UseStmt>>>,
      std::list<Statement<common::Indirection<ImportStmt>>>, ImplicitPart,
      std::list<DeclarationConstruct>>
      t;
};

// R512 internal-subprogram -> function-subprogram | subroutine-subprogram
struct InternalSubprogram {
  UNION_CLASS_BOILERPLATE(InternalSubprogram);
  std::variant<common::Indirection<FunctionSubprogram>,
      common::Indirection<SubroutineSubprogram>>
      u;
};

// R1543 contains-stmt -> CONTAINS
EMPTY_CLASS(ContainsStmt);

// R511 internal-subprogram-part -> contains-stmt [internal-subprogram]...
struct InternalSubprogramPart {
  TUPLE_CLASS_BOILERPLATE(InternalSubprogramPart);
  std::tuple<Statement<ContainsStmt>, std::list<InternalSubprogram>> t;
};

// R1159 continue-stmt -> CONTINUE
EMPTY_CLASS(ContinueStmt);

// R1163 fail-image-stmt -> FAIL IMAGE
EMPTY_CLASS(FailImageStmt);

// R515 action-stmt ->
//        allocate-stmt | assignment-stmt | backspace-stmt | call-stmt |
//        close-stmt | continue-stmt | cycle-stmt | deallocate-stmt |
//        endfile-stmt | error-stop-stmt | event-post-stmt | event-wait-stmt |
//        exit-stmt | fail-image-stmt | flush-stmt | form-team-stmt |
//        goto-stmt | if-stmt | inquire-stmt | lock-stmt | nullify-stmt |
//        open-stmt | pointer-assignment-stmt | print-stmt | read-stmt |
//        return-stmt | rewind-stmt | stop-stmt | sync-all-stmt |
//        sync-images-stmt | sync-memory-stmt | sync-team-stmt | unlock-stmt |
//        wait-stmt | where-stmt | write-stmt | computed-goto-stmt | forall-stmt
struct ActionStmt {
  UNION_CLASS_BOILERPLATE(ActionStmt);
  std::variant<common::Indirection<AllocateStmt>,
      common::Indirection<AssignmentStmt>, common::Indirection<BackspaceStmt>,
      common::Indirection<CallStmt>, common::Indirection<CloseStmt>,
      ContinueStmt, common::Indirection<CycleStmt>,
      common::Indirection<DeallocateStmt>, common::Indirection<EndfileStmt>,
      common::Indirection<EventPostStmt>, common::Indirection<EventWaitStmt>,
      common::Indirection<ExitStmt>, FailImageStmt,
      common::Indirection<FlushStmt>, common::Indirection<FormTeamStmt>,
      common::Indirection<GotoStmt>, common::Indirection<IfStmt>,
      common::Indirection<InquireStmt>, common::Indirection<LockStmt>,
      common::Indirection<NullifyStmt>, common::Indirection<OpenStmt>,
      common::Indirection<PointerAssignmentStmt>,
      common::Indirection<PrintStmt>, common::Indirection<ReadStmt>,
      common::Indirection<ReturnStmt>, common::Indirection<RewindStmt>,
      common::Indirection<StopStmt>, common::Indirection<SyncAllStmt>,
      common::Indirection<SyncImagesStmt>, common::Indirection<SyncMemoryStmt>,
      common::Indirection<SyncTeamStmt>, common::Indirection<UnlockStmt>,
      common::Indirection<WaitStmt>, common::Indirection<WhereStmt>,
      common::Indirection<WriteStmt>, common::Indirection<ComputedGotoStmt>,
      common::Indirection<ForallStmt>, common::Indirection<ArithmeticIfStmt>,
      common::Indirection<AssignStmt>, common::Indirection<AssignedGotoStmt>,
      common::Indirection<PauseStmt>>
      u;
};

// R514 executable-construct ->
//        action-stmt | associate-construct | block-construct |
//        case-construct | change-team-construct | critical-construct |
//        do-construct | if-construct | select-rank-construct |
//        select-type-construct | where-construct | forall-construct
struct ExecutableConstruct {
  UNION_CLASS_BOILERPLATE(ExecutableConstruct);
  std::variant<Statement<ActionStmt>, common::Indirection<AssociateConstruct>,
      common::Indirection<BlockConstruct>, common::Indirection<CaseConstruct>,
      common::Indirection<ChangeTeamConstruct>,
      common::Indirection<CriticalConstruct>,
      Statement<common::Indirection<LabelDoStmt>>,
      Statement<common::Indirection<EndDoStmt>>,
      common::Indirection<DoConstruct>, common::Indirection<IfConstruct>,
      common::Indirection<SelectRankConstruct>,
      common::Indirection<SelectTypeConstruct>,
      common::Indirection<WhereConstruct>, common::Indirection<ForallConstruct>,
      common::Indirection<CompilerDirective>,
      common::Indirection<OpenACCConstruct>,
      common::Indirection<AccEndCombinedDirective>,
      common::Indirection<OpenMPConstruct>,
      common::Indirection<OmpEndLoopDirective>>
      u;
};

// R510 execution-part-construct ->
//        executable-construct | format-stmt | entry-stmt | data-stmt
// Extension (PGI/Intel): also accept NAMELIST in execution part
struct ExecutionPartConstruct {
  UNION_CLASS_BOILERPLATE(ExecutionPartConstruct);
  std::variant<ExecutableConstruct, Statement<common::Indirection<FormatStmt>>,
      Statement<common::Indirection<EntryStmt>>,
      Statement<common::Indirection<DataStmt>>,
      Statement<common::Indirection<NamelistStmt>>, ErrorRecovery>
      u;
};

// R509 execution-part -> executable-construct [execution-part-construct]...
WRAPPER_CLASS(ExecutionPart, std::list<ExecutionPartConstruct>);

// R502 program-unit ->
//        main-program | external-subprogram | module | submodule | block-data
// R503 external-subprogram -> function-subprogram | subroutine-subprogram
struct ProgramUnit {
  UNION_CLASS_BOILERPLATE(ProgramUnit);
  std::variant<common::Indirection<MainProgram>,
      common::Indirection<FunctionSubprogram>,
      common::Indirection<SubroutineSubprogram>, common::Indirection<Module>,
      common::Indirection<Submodule>, common::Indirection<BlockData>,
      common::Indirection<CompilerDirective>>
      u;
};

// R501 program -> program-unit [program-unit]...
// This is the top-level production.
WRAPPER_CLASS(Program, std::list<ProgramUnit>);

// R603 name -> letter [alphanumeric-character]...
struct Name {
  std::string ToString() const { return source.ToString(); }
  CharBlock source;
  mutable semantics::Symbol *symbol{nullptr}; // filled in during semantics
};

// R516 keyword -> name
WRAPPER_CLASS(Keyword, Name);

// R606 named-constant -> name
WRAPPER_CLASS(NamedConstant, Name);

// R1003 defined-unary-op -> . letter [letter]... .
// R1023 defined-binary-op -> . letter [letter]... .
// R1414 local-defined-operator -> defined-unary-op | defined-binary-op
// R1415 use-defined-operator -> defined-unary-op | defined-binary-op
// The Name here is stored with the dots; e.g., .FOO.
WRAPPER_CLASS(DefinedOpName, Name);

// R608 intrinsic-operator ->
//        ** | * | / | + | - | // | .LT. | .LE. | .EQ. | .NE. | .GE. | .GT. |
//        .NOT. | .AND. | .OR. | .EQV. | .NEQV.
// R609 defined-operator ->
//        defined-unary-op | defined-binary-op | extended-intrinsic-op
// R610 extended-intrinsic-op -> intrinsic-operator
struct DefinedOperator {
  UNION_CLASS_BOILERPLATE(DefinedOperator);
  ENUM_CLASS(IntrinsicOperator, Power, Multiply, Divide, Add, Subtract, Concat,
      LT, LE, EQ, NE, GE, GT, NOT, AND, OR, EQV, NEQV)
  std::variant<DefinedOpName, IntrinsicOperator> u;
};

// R804 object-name -> name
using ObjectName = Name;

// R867 import-stmt ->
//        IMPORT [[::] import-name-list] |
//        IMPORT , ONLY : import-name-list | IMPORT , NONE | IMPORT , ALL
struct ImportStmt {
  BOILERPLATE(ImportStmt);
  ImportStmt(common::ImportKind &&k) : kind{k} {}
  ImportStmt(std::list<Name> &&n) : names(std::move(n)) {}
  ImportStmt(common::ImportKind &&, std::list<Name> &&);
  common::ImportKind kind{common::ImportKind::Default};
  std::list<Name> names;
};

// R868 namelist-stmt ->
//        NAMELIST / namelist-group-name / namelist-group-object-list
//        [[,] / namelist-group-name / namelist-group-object-list]...
// R869 namelist-group-object -> variable-name
struct NamelistStmt {
  struct Group {
    TUPLE_CLASS_BOILERPLATE(Group);
    std::tuple<Name, std::list<Name>> t;
  };
  WRAPPER_CLASS_BOILERPLATE(NamelistStmt, std::list<Group>);
};

// R701 type-param-value -> scalar-int-expr | * | :
EMPTY_CLASS(Star);

struct TypeParamValue {
  UNION_CLASS_BOILERPLATE(TypeParamValue);
  EMPTY_CLASS(Deferred); // :
  std::variant<ScalarIntExpr, Star, Deferred> u;
};

// R706 kind-selector -> ( [KIND =] scalar-int-constant-expr )
// Legacy extension: kind-selector -> * digit-string
// N.B. These are not semantically identical in the case of COMPLEX.
struct KindSelector {
  UNION_CLASS_BOILERPLATE(KindSelector);
  WRAPPER_CLASS(StarSize, std::uint64_t);
  std::variant<ScalarIntConstantExpr, StarSize> u;
};

// R705 integer-type-spec -> INTEGER [kind-selector]
WRAPPER_CLASS(IntegerTypeSpec, std::optional<KindSelector>);

// R723 char-length -> ( type-param-value ) | digit-string
struct CharLength {
  UNION_CLASS_BOILERPLATE(CharLength);
  std::variant<TypeParamValue, std::uint64_t> u;
};

// R722 length-selector -> ( [LEN =] type-param-value ) | * char-length [,]
struct LengthSelector {
  UNION_CLASS_BOILERPLATE(LengthSelector);
  std::variant<TypeParamValue, CharLength> u;
};

// R721 char-selector ->
//        length-selector |
//        ( LEN = type-param-value , KIND = scalar-int-constant-expr ) |
//        ( type-param-value , [KIND =] scalar-int-constant-expr ) |
//        ( KIND = scalar-int-constant-expr [, LEN = type-param-value] )
struct CharSelector {
  UNION_CLASS_BOILERPLATE(CharSelector);
  struct LengthAndKind {
    BOILERPLATE(LengthAndKind);
    LengthAndKind(std::optional<TypeParamValue> &&l, ScalarIntConstantExpr &&k)
        : length(std::move(l)), kind(std::move(k)) {}
    std::optional<TypeParamValue> length;
    ScalarIntConstantExpr kind;
  };
  CharSelector(TypeParamValue &&l, ScalarIntConstantExpr &&k)
      : u{LengthAndKind{std::make_optional(std::move(l)), std::move(k)}} {}
  CharSelector(ScalarIntConstantExpr &&k, std::optional<TypeParamValue> &&l)
      : u{LengthAndKind{std::move(l), std::move(k)}} {}
  std::variant<LengthSelector, LengthAndKind> u;
};

// R704 intrinsic-type-spec ->
//        integer-type-spec | REAL [kind-selector] | DOUBLE PRECISION |
//        COMPLEX [kind-selector] | CHARACTER [char-selector] |
//        LOGICAL [kind-selector]
// Extensions: DOUBLE COMPLEX
struct IntrinsicTypeSpec {
  UNION_CLASS_BOILERPLATE(IntrinsicTypeSpec);
  struct Real {
    BOILERPLATE(Real);
    Real(std::optional<KindSelector> &&k) : kind{std::move(k)} {}
    std::optional<KindSelector> kind;
  };
  EMPTY_CLASS(DoublePrecision);
  struct Complex {
    BOILERPLATE(Complex);
    Complex(std::optional<KindSelector> &&k) : kind{std::move(k)} {}
    std::optional<KindSelector> kind;
  };
  struct Character {
    BOILERPLATE(Character);
    Character(std::optional<CharSelector> &&s) : selector{std::move(s)} {}
    std::optional<CharSelector> selector;
  };
  struct Logical {
    BOILERPLATE(Logical);
    Logical(std::optional<KindSelector> &&k) : kind{std::move(k)} {}
    std::optional<KindSelector> kind;
  };
  EMPTY_CLASS(DoubleComplex);
  std::variant<IntegerTypeSpec, Real, DoublePrecision, Complex, Character,
      Logical, DoubleComplex>
      u;
};

// R755 type-param-spec -> [keyword =] type-param-value
struct TypeParamSpec {
  TUPLE_CLASS_BOILERPLATE(TypeParamSpec);
  std::tuple<std::optional<Keyword>, TypeParamValue> t;
};

// R754 derived-type-spec -> type-name [(type-param-spec-list)]
struct DerivedTypeSpec {
  TUPLE_CLASS_BOILERPLATE(DerivedTypeSpec);
  mutable const semantics::DerivedTypeSpec *derivedTypeSpec{nullptr};
  std::tuple<Name, std::list<TypeParamSpec>> t;
};

// R702 type-spec -> intrinsic-type-spec | derived-type-spec
struct TypeSpec {
  UNION_CLASS_BOILERPLATE(TypeSpec);
  mutable const semantics::DeclTypeSpec *declTypeSpec{nullptr};
  std::variant<IntrinsicTypeSpec, DerivedTypeSpec> u;
};

// R703 declaration-type-spec ->
//        intrinsic-type-spec | TYPE ( intrinsic-type-spec ) |
//        TYPE ( derived-type-spec ) | CLASS ( derived-type-spec ) |
//        CLASS ( * ) | TYPE ( * )
// Legacy extension: RECORD /struct/
struct DeclarationTypeSpec {
  UNION_CLASS_BOILERPLATE(DeclarationTypeSpec);
  struct Type {
    BOILERPLATE(Type);
    Type(DerivedTypeSpec &&dt) : derived(std::move(dt)) {}
    DerivedTypeSpec derived;
  };
  struct Class {
    BOILERPLATE(Class);
    Class(DerivedTypeSpec &&dt) : derived(std::move(dt)) {}
    DerivedTypeSpec derived;
  };
  EMPTY_CLASS(ClassStar);
  EMPTY_CLASS(TypeStar);
  WRAPPER_CLASS(Record, Name);
  std::variant<IntrinsicTypeSpec, Type, Class, ClassStar, TypeStar, Record> u;
};

// R709 kind-param -> digit-string | scalar-int-constant-name
struct KindParam {
  UNION_CLASS_BOILERPLATE(KindParam);
  std::variant<std::uint64_t, Scalar<Integer<Constant<Name>>>> u;
};

// R707 signed-int-literal-constant -> [sign] int-literal-constant
struct SignedIntLiteralConstant {
  TUPLE_CLASS_BOILERPLATE(SignedIntLiteralConstant);
  CharBlock source;
  std::tuple<CharBlock, std::optional<KindParam>> t;
};

// R708 int-literal-constant -> digit-string [_ kind-param]
struct IntLiteralConstant {
  TUPLE_CLASS_BOILERPLATE(IntLiteralConstant);
  std::tuple<CharBlock, std::optional<KindParam>> t;
};

// R712 sign -> + | -
enum class Sign { Positive, Negative };

// R714 real-literal-constant ->
//        significand [exponent-letter exponent] [_ kind-param] |
//        digit-string exponent-letter exponent [_ kind-param]
// R715 significand -> digit-string . [digit-string] | . digit-string
// R717 exponent -> signed-digit-string
struct RealLiteralConstant {
  BOILERPLATE(RealLiteralConstant);
  struct Real {
    COPY_AND_ASSIGN_BOILERPLATE(Real);
    Real() {}
    CharBlock source;
  };
  RealLiteralConstant(Real &&r, std::optional<KindParam> &&k)
      : real{std::move(r)}, kind{std::move(k)} {}
  Real real;
  std::optional<KindParam> kind;
};

// R713 signed-real-literal-constant -> [sign] real-literal-constant
struct SignedRealLiteralConstant {
  TUPLE_CLASS_BOILERPLATE(SignedRealLiteralConstant);
  std::tuple<std::optional<Sign>, RealLiteralConstant> t;
};

// R719 real-part ->
//        signed-int-literal-constant | signed-real-literal-constant |
//        named-constant
// R720 imag-part ->
//        signed-int-literal-constant | signed-real-literal-constant |
//        named-constant
struct ComplexPart {
  UNION_CLASS_BOILERPLATE(ComplexPart);
  std::variant<SignedIntLiteralConstant, SignedRealLiteralConstant,
      NamedConstant>
      u;
};

// R718 complex-literal-constant -> ( real-part , imag-part )
struct ComplexLiteralConstant {
  TUPLE_CLASS_BOILERPLATE(ComplexLiteralConstant);
  std::tuple<ComplexPart, ComplexPart> t; // real, imaginary
};

// Extension: signed COMPLEX constant
struct SignedComplexLiteralConstant {
  TUPLE_CLASS_BOILERPLATE(SignedComplexLiteralConstant);
  std::tuple<Sign, ComplexLiteralConstant> t;
};

// R724 char-literal-constant ->
//        [kind-param _] ' [rep-char]... ' |
//        [kind-param _] " [rep-char]... "
struct CharLiteralConstant {
  TUPLE_CLASS_BOILERPLATE(CharLiteralConstant);
  std::tuple<std::optional<KindParam>, std::string> t;
  std::string GetString() const { return std::get<std::string>(t); }
};

// legacy extension
struct HollerithLiteralConstant {
  WRAPPER_CLASS_BOILERPLATE(HollerithLiteralConstant, std::string);
  std::string GetString() const { return v; }
};

// R725 logical-literal-constant ->
//        .TRUE. [_ kind-param] | .FALSE. [_ kind-param]
struct LogicalLiteralConstant {
  TUPLE_CLASS_BOILERPLATE(LogicalLiteralConstant);
  std::tuple<bool, std::optional<KindParam>> t;
};

// R764 boz-literal-constant -> binary-constant | octal-constant | hex-constant
// R765 binary-constant -> B ' digit [digit]... ' | B " digit [digit]... "
// R766 octal-constant -> O ' digit [digit]... ' | O " digit [digit]... "
// R767 hex-constant ->
//        Z ' hex-digit [hex-digit]... ' | Z " hex-digit [hex-digit]... "
// The constant must be large enough to hold any real or integer scalar
// of any supported kind (F'2018 7.7).
WRAPPER_CLASS(BOZLiteralConstant, std::string);

// R605 literal-constant ->
//        int-literal-constant | real-literal-constant |
//        complex-literal-constant | logical-literal-constant |
//        char-literal-constant | boz-literal-constant
struct LiteralConstant {
  UNION_CLASS_BOILERPLATE(LiteralConstant);
  std::variant<HollerithLiteralConstant, IntLiteralConstant,
      RealLiteralConstant, ComplexLiteralConstant, BOZLiteralConstant,
      CharLiteralConstant, LogicalLiteralConstant>
      u;
};

// R807 access-spec -> PUBLIC | PRIVATE
struct AccessSpec {
  ENUM_CLASS(Kind, Public, Private)
  WRAPPER_CLASS_BOILERPLATE(AccessSpec, Kind);
};

// R728 type-attr-spec ->
//        ABSTRACT | access-spec | BIND(C) | EXTENDS ( parent-type-name )
EMPTY_CLASS(Abstract);
struct TypeAttrSpec {
  UNION_CLASS_BOILERPLATE(TypeAttrSpec);
  EMPTY_CLASS(BindC);
  WRAPPER_CLASS(Extends, Name);
  std::variant<Abstract, AccessSpec, BindC, Extends> u;
};

// R727 derived-type-stmt ->
//        TYPE [[, type-attr-spec-list] ::] type-name [( type-param-name-list )]
struct DerivedTypeStmt {
  TUPLE_CLASS_BOILERPLATE(DerivedTypeStmt);
  std::tuple<std::list<TypeAttrSpec>, Name, std::list<Name>> t;
};

// R731 sequence-stmt -> SEQUENCE
EMPTY_CLASS(SequenceStmt);

// R745 private-components-stmt -> PRIVATE
// R747 binding-private-stmt -> PRIVATE
EMPTY_CLASS(PrivateStmt);

// R729 private-or-sequence -> private-components-stmt | sequence-stmt
struct PrivateOrSequence {
  UNION_CLASS_BOILERPLATE(PrivateOrSequence);
  std::variant<PrivateStmt, SequenceStmt> u;
};

// R733 type-param-decl -> type-param-name [= scalar-int-constant-expr]
struct TypeParamDecl {
  TUPLE_CLASS_BOILERPLATE(TypeParamDecl);
  std::tuple<Name, std::optional<ScalarIntConstantExpr>> t;
};

// R732 type-param-def-stmt ->
//        integer-type-spec , type-param-attr-spec :: type-param-decl-list
// R734 type-param-attr-spec -> KIND | LEN
struct TypeParamDefStmt {
  TUPLE_CLASS_BOILERPLATE(TypeParamDefStmt);
  std::tuple<IntegerTypeSpec, common::TypeParamAttr, std::list<TypeParamDecl>>
      t;
};

// R1028 specification-expr -> scalar-int-expr
WRAPPER_CLASS(SpecificationExpr, ScalarIntExpr);

// R816 explicit-shape-spec -> [lower-bound :] upper-bound
// R817 lower-bound -> specification-expr
// R818 upper-bound -> specification-expr
struct ExplicitShapeSpec {
  TUPLE_CLASS_BOILERPLATE(ExplicitShapeSpec);
  std::tuple<std::optional<SpecificationExpr>, SpecificationExpr> t;
};

// R810 deferred-coshape-spec -> :
// deferred-coshape-spec-list is just a count of the colons (i.e., the rank).
WRAPPER_CLASS(DeferredCoshapeSpecList, int);

// R811 explicit-coshape-spec ->
//        [[lower-cobound :] upper-cobound ,]... [lower-cobound :] *
// R812 lower-cobound -> specification-expr
// R813 upper-cobound -> specification-expr
struct ExplicitCoshapeSpec {
  TUPLE_CLASS_BOILERPLATE(ExplicitCoshapeSpec);
  std::tuple<std::list<ExplicitShapeSpec>, std::optional<SpecificationExpr>> t;
};

// R809 coarray-spec -> deferred-coshape-spec-list | explicit-coshape-spec
struct CoarraySpec {
  UNION_CLASS_BOILERPLATE(CoarraySpec);
  std::variant<DeferredCoshapeSpecList, ExplicitCoshapeSpec> u;
};

// R820 deferred-shape-spec -> :
// deferred-shape-spec-list is just a count of the colons (i.e., the rank).
WRAPPER_CLASS(DeferredShapeSpecList, int);

// R740 component-array-spec ->
//        explicit-shape-spec-list | deferred-shape-spec-list
struct ComponentArraySpec {
  UNION_CLASS_BOILERPLATE(ComponentArraySpec);
  std::variant<std::list<ExplicitShapeSpec>, DeferredShapeSpecList> u;
};

// R738 component-attr-spec ->
//        access-spec | ALLOCATABLE |
//        CODIMENSION lbracket coarray-spec rbracket |
//        CONTIGUOUS | DIMENSION ( component-array-spec ) | POINTER
EMPTY_CLASS(Allocatable);
EMPTY_CLASS(Pointer);
EMPTY_CLASS(Contiguous);
struct ComponentAttrSpec {
  UNION_CLASS_BOILERPLATE(ComponentAttrSpec);
  std::variant<AccessSpec, Allocatable, CoarraySpec, Contiguous,
      ComponentArraySpec, Pointer, ErrorRecovery>
      u;
};

// R806 null-init -> function-reference   ... which must be NULL()
WRAPPER_CLASS(NullInit, common::Indirection<Expr>);

// R744 initial-data-target -> designator
using InitialDataTarget = common::Indirection<Designator>;

// R743 component-initialization ->
//        = constant-expr | => null-init | => initial-data-target
// R805 initialization ->
//        = constant-expr | => null-init | => initial-data-target
// Universal extension: initialization -> / data-stmt-value-list /
struct Initialization {
  UNION_CLASS_BOILERPLATE(Initialization);
  std::variant<ConstantExpr, NullInit, InitialDataTarget,
      std::list<common::Indirection<DataStmtValue>>>
      u;
};

// R739 component-decl ->
//        component-name [( component-array-spec )]
//        [lbracket coarray-spec rbracket] [* char-length]
//        [component-initialization]
struct ComponentDecl {
  TUPLE_CLASS_BOILERPLATE(ComponentDecl);
  std::tuple<Name, std::optional<ComponentArraySpec>,
      std::optional<CoarraySpec>, std::optional<CharLength>,
      std::optional<Initialization>>
      t;
};

// R737 data-component-def-stmt ->
//        declaration-type-spec [[, component-attr-spec-list] ::]
//        component-decl-list
struct DataComponentDefStmt {
  TUPLE_CLASS_BOILERPLATE(DataComponentDefStmt);
  std::tuple<DeclarationTypeSpec, std::list<ComponentAttrSpec>,
      std::list<ComponentDecl>>
      t;
};

// R742 proc-component-attr-spec ->
//        access-spec | NOPASS | PASS [(arg-name)] | POINTER
EMPTY_CLASS(NoPass);
WRAPPER_CLASS(Pass, std::optional<Name>);
struct ProcComponentAttrSpec {
  UNION_CLASS_BOILERPLATE(ProcComponentAttrSpec);
  std::variant<AccessSpec, NoPass, Pass, Pointer> u;
};

// R1517 proc-pointer-init -> null-init | initial-proc-target
// R1518 initial-proc-target -> procedure-name
struct ProcPointerInit {
  UNION_CLASS_BOILERPLATE(ProcPointerInit);
  std::variant<NullInit, Name> u;
};

// R1513 proc-interface -> interface-name | declaration-type-spec
// R1516 interface-name -> name
struct ProcInterface {
  UNION_CLASS_BOILERPLATE(ProcInterface);
  std::variant<Name, DeclarationTypeSpec> u;
};

// R1515 proc-decl -> procedure-entity-name [=> proc-pointer-init]
struct ProcDecl {
  TUPLE_CLASS_BOILERPLATE(ProcDecl);
  std::tuple<Name, std::optional<ProcPointerInit>> t;
};

// R741 proc-component-def-stmt ->
//        PROCEDURE ( [proc-interface] ) , proc-component-attr-spec-list
//          :: proc-decl-list
struct ProcComponentDefStmt {
  TUPLE_CLASS_BOILERPLATE(ProcComponentDefStmt);
  std::tuple<std::optional<ProcInterface>, std::list<ProcComponentAttrSpec>,
      std::list<ProcDecl>>
      t;
};

// R736 component-def-stmt -> data-component-def-stmt | proc-component-def-stmt
struct ComponentDefStmt {
  UNION_CLASS_BOILERPLATE(ComponentDefStmt);
  std::variant<DataComponentDefStmt, ProcComponentDefStmt, ErrorRecovery
      // , TypeParamDefStmt -- PGI accidental extension, not enabled
      >
      u;
};

// R752 bind-attr ->
//        access-spec | DEFERRED | NON_OVERRIDABLE | NOPASS | PASS [(arg-name)]
struct BindAttr {
  UNION_CLASS_BOILERPLATE(BindAttr);
  EMPTY_CLASS(Deferred);
  EMPTY_CLASS(Non_Overridable);
  std::variant<AccessSpec, Deferred, Non_Overridable, NoPass, Pass> u;
};

// R750 type-bound-proc-decl -> binding-name [=> procedure-name]
struct TypeBoundProcDecl {
  TUPLE_CLASS_BOILERPLATE(TypeBoundProcDecl);
  std::tuple<Name, std::optional<Name>> t;
};

// R749 type-bound-procedure-stmt ->
//        PROCEDURE [[, bind-attr-list] ::] type-bound-proc-decl-list |
//        PROCEDURE ( interface-name ) , bind-attr-list :: binding-name-list
// The second form, with interface-name, requires DEFERRED in bind-attr-list,
// and thus can appear only in an abstract type.
struct TypeBoundProcedureStmt {
  UNION_CLASS_BOILERPLATE(TypeBoundProcedureStmt);
  struct WithoutInterface {
    BOILERPLATE(WithoutInterface);
    WithoutInterface(
        std::list<BindAttr> &&as, std::list<TypeBoundProcDecl> &&ds)
        : attributes(std::move(as)), declarations(std::move(ds)) {}
    std::list<BindAttr> attributes;
    std::list<TypeBoundProcDecl> declarations;
  };
  struct WithInterface {
    BOILERPLATE(WithInterface);
    WithInterface(Name &&n, std::list<BindAttr> &&as, std::list<Name> &&bs)
        : interfaceName(std::move(n)), attributes(std::move(as)),
          bindingNames(std::move(bs)) {}
    Name interfaceName;
    std::list<BindAttr> attributes;
    std::list<Name> bindingNames;
  };
  std::variant<WithoutInterface, WithInterface> u;
};

// R751 type-bound-generic-stmt ->
//        GENERIC [, access-spec] :: generic-spec => binding-name-list
struct TypeBoundGenericStmt {
  TUPLE_CLASS_BOILERPLATE(TypeBoundGenericStmt);
  std::tuple<std::optional<AccessSpec>, common::Indirection<GenericSpec>,
      std::list<Name>>
      t;
};

// R753 final-procedure-stmt -> FINAL [::] final-subroutine-name-list
WRAPPER_CLASS(FinalProcedureStmt, std::list<Name>);

// R748 type-bound-proc-binding ->
//        type-bound-procedure-stmt | type-bound-generic-stmt |
//        final-procedure-stmt
struct TypeBoundProcBinding {
  UNION_CLASS_BOILERPLATE(TypeBoundProcBinding);
  std::variant<TypeBoundProcedureStmt, TypeBoundGenericStmt, FinalProcedureStmt,
      ErrorRecovery>
      u;
};

// R746 type-bound-procedure-part ->
//        contains-stmt [binding-private-stmt] [type-bound-proc-binding]...
struct TypeBoundProcedurePart {
  TUPLE_CLASS_BOILERPLATE(TypeBoundProcedurePart);
  std::tuple<Statement<ContainsStmt>, std::optional<Statement<PrivateStmt>>,
      std::list<Statement<TypeBoundProcBinding>>>
      t;
};

// R730 end-type-stmt -> END TYPE [type-name]
WRAPPER_CLASS(EndTypeStmt, std::optional<Name>);

// R726 derived-type-def ->
//        derived-type-stmt [type-param-def-stmt]... [private-or-sequence]...
//        [component-part] [type-bound-procedure-part] end-type-stmt
// R735 component-part -> [component-def-stmt]...
struct DerivedTypeDef {
  TUPLE_CLASS_BOILERPLATE(DerivedTypeDef);
  std::tuple<Statement<DerivedTypeStmt>, std::list<Statement<TypeParamDefStmt>>,
      std::list<Statement<PrivateOrSequence>>,
      std::list<Statement<ComponentDefStmt>>,
      std::optional<TypeBoundProcedurePart>, Statement<EndTypeStmt>>
      t;
};

// R758 component-data-source -> expr | data-target | proc-target
// R1037 data-target -> expr
// R1040 proc-target -> expr | procedure-name | proc-component-ref
WRAPPER_CLASS(ComponentDataSource, common::Indirection<Expr>);

// R757 component-spec -> [keyword =] component-data-source
struct ComponentSpec {
  TUPLE_CLASS_BOILERPLATE(ComponentSpec);
  std::tuple<std::optional<Keyword>, ComponentDataSource> t;
};

// R756 structure-constructor -> derived-type-spec ( [component-spec-list] )
struct StructureConstructor {
  TUPLE_CLASS_BOILERPLATE(StructureConstructor);
  std::tuple<DerivedTypeSpec, std::list<ComponentSpec>> t;
};

// R760 enum-def-stmt -> ENUM, BIND(C)
EMPTY_CLASS(EnumDefStmt);

// R762 enumerator -> named-constant [= scalar-int-constant-expr]
struct Enumerator {
  TUPLE_CLASS_BOILERPLATE(Enumerator);
  std::tuple<NamedConstant, std::optional<ScalarIntConstantExpr>> t;
};

// R761 enumerator-def-stmt -> ENUMERATOR [::] enumerator-list
WRAPPER_CLASS(EnumeratorDefStmt, std::list<Enumerator>);

// R763 end-enum-stmt -> END ENUM
EMPTY_CLASS(EndEnumStmt);

// R759 enum-def ->
//        enum-def-stmt enumerator-def-stmt [enumerator-def-stmt]...
//        end-enum-stmt
struct EnumDef {
  TUPLE_CLASS_BOILERPLATE(EnumDef);
  std::tuple<Statement<EnumDefStmt>, std::list<Statement<EnumeratorDefStmt>>,
      Statement<EndEnumStmt>>
      t;
};

// R773 ac-value -> expr | ac-implied-do
struct AcValue {
  struct Triplet { // PGI/Intel extension
    TUPLE_CLASS_BOILERPLATE(Triplet);
    std::tuple<ScalarIntExpr, ScalarIntExpr, std::optional<ScalarIntExpr>> t;
  };
  UNION_CLASS_BOILERPLATE(AcValue);
  std::variant<Triplet, common::Indirection<Expr>,
      common::Indirection<AcImpliedDo>>
      u;
};

// R770 ac-spec -> type-spec :: | [type-spec ::] ac-value-list
struct AcSpec {
  BOILERPLATE(AcSpec);
  AcSpec(std::optional<TypeSpec> &&ts, std::list<AcValue> &&xs)
      : type(std::move(ts)), values(std::move(xs)) {}
  explicit AcSpec(TypeSpec &&ts) : type{std::move(ts)} {}
  std::optional<TypeSpec> type;
  std::list<AcValue> values;
};

// R769 array-constructor -> (/ ac-spec /) | lbracket ac-spec rbracket
WRAPPER_CLASS(ArrayConstructor, AcSpec);

// R1124 do-variable -> scalar-int-variable-name
using DoVariable = Scalar<Integer<Name>>;

template <typename VAR, typename BOUND> struct LoopBounds {
  LoopBounds(LoopBounds &&that) = default;
  LoopBounds(
      VAR &&name, BOUND &&lower, BOUND &&upper, std::optional<BOUND> &&step)
      : name{std::move(name)}, lower{std::move(lower)}, upper{std::move(upper)},
        step{std::move(step)} {}
  LoopBounds &operator=(LoopBounds &&) = default;
  VAR name;
  BOUND lower, upper;
  std::optional<BOUND> step;
};

using ScalarName = Scalar<Name>;
using ScalarExpr = Scalar<common::Indirection<Expr>>;

// R775 ac-implied-do-control ->
//        [integer-type-spec ::] ac-do-variable = scalar-int-expr ,
//        scalar-int-expr [, scalar-int-expr]
// R776 ac-do-variable -> do-variable
struct AcImpliedDoControl {
  TUPLE_CLASS_BOILERPLATE(AcImpliedDoControl);
  using Bounds = LoopBounds<DoVariable, ScalarIntExpr>;
  std::tuple<std::optional<IntegerTypeSpec>, Bounds> t;
};

// R774 ac-implied-do -> ( ac-value-list , ac-implied-do-control )
struct AcImpliedDo {
  TUPLE_CLASS_BOILERPLATE(AcImpliedDo);
  std::tuple<std::list<AcValue>, AcImpliedDoControl> t;
};

// R808 language-binding-spec ->
//        BIND ( C [, NAME = scalar-default-char-constant-expr] )
// R1528 proc-language-binding-spec -> language-binding-spec
WRAPPER_CLASS(
    LanguageBindingSpec, std::optional<ScalarDefaultCharConstantExpr>);

// R852 named-constant-def -> named-constant = constant-expr
struct NamedConstantDef {
  TUPLE_CLASS_BOILERPLATE(NamedConstantDef);
  std::tuple<NamedConstant, ConstantExpr> t;
};

// R851 parameter-stmt -> PARAMETER ( named-constant-def-list )
WRAPPER_CLASS(ParameterStmt, std::list<NamedConstantDef>);

// R819 assumed-shape-spec -> [lower-bound] :
WRAPPER_CLASS(AssumedShapeSpec, std::optional<SpecificationExpr>);

// R821 assumed-implied-spec -> [lower-bound :] *
WRAPPER_CLASS(AssumedImpliedSpec, std::optional<SpecificationExpr>);

// R822 assumed-size-spec -> explicit-shape-spec-list , assumed-implied-spec
struct AssumedSizeSpec {
  TUPLE_CLASS_BOILERPLATE(AssumedSizeSpec);
  std::tuple<std::list<ExplicitShapeSpec>, AssumedImpliedSpec> t;
};

// R823 implied-shape-or-assumed-size-spec -> assumed-implied-spec
// R824 implied-shape-spec -> assumed-implied-spec , assumed-implied-spec-list
// I.e., when the assumed-implied-spec-list has a single item, it constitutes an
// implied-shape-or-assumed-size-spec; otherwise, an implied-shape-spec.
WRAPPER_CLASS(ImpliedShapeSpec, std::list<AssumedImpliedSpec>);

// R825 assumed-rank-spec -> ..
EMPTY_CLASS(AssumedRankSpec);

// R815 array-spec ->
//        explicit-shape-spec-list | assumed-shape-spec-list |
//        deferred-shape-spec-list | assumed-size-spec | implied-shape-spec |
//        implied-shape-or-assumed-size-spec | assumed-rank-spec
struct ArraySpec {
  UNION_CLASS_BOILERPLATE(ArraySpec);
  std::variant<std::list<ExplicitShapeSpec>, std::list<AssumedShapeSpec>,
      DeferredShapeSpecList, AssumedSizeSpec, ImpliedShapeSpec, AssumedRankSpec>
      u;
};

// R826 intent-spec -> IN | OUT | INOUT
struct IntentSpec {
  ENUM_CLASS(Intent, In, Out, InOut)
  WRAPPER_CLASS_BOILERPLATE(IntentSpec, Intent);
};

// R802 attr-spec ->
//        access-spec | ALLOCATABLE | ASYNCHRONOUS |
//        CODIMENSION lbracket coarray-spec rbracket | CONTIGUOUS |
//        DIMENSION ( array-spec ) | EXTERNAL | INTENT ( intent-spec ) |
//        INTRINSIC | language-binding-spec | OPTIONAL | PARAMETER | POINTER |
//        PROTECTED | SAVE | TARGET | VALUE | VOLATILE
EMPTY_CLASS(Asynchronous);
EMPTY_CLASS(External);
EMPTY_CLASS(Intrinsic);
EMPTY_CLASS(Optional);
EMPTY_CLASS(Parameter);
EMPTY_CLASS(Protected);
EMPTY_CLASS(Save);
EMPTY_CLASS(Target);
EMPTY_CLASS(Value);
EMPTY_CLASS(Volatile);
struct AttrSpec {
  UNION_CLASS_BOILERPLATE(AttrSpec);
  std::variant<AccessSpec, Allocatable, Asynchronous, CoarraySpec, Contiguous,
      ArraySpec, External, IntentSpec, Intrinsic, LanguageBindingSpec, Optional,
      Parameter, Pointer, Protected, Save, Target, Value, Volatile>
      u;
};

// R803 entity-decl ->
//        object-name [( array-spec )] [lbracket coarray-spec rbracket]
//          [* char-length] [initialization] |
//        function-name [* char-length]
struct EntityDecl {
  TUPLE_CLASS_BOILERPLATE(EntityDecl);
  std::tuple<ObjectName, std::optional<ArraySpec>, std::optional<CoarraySpec>,
      std::optional<CharLength>, std::optional<Initialization>>
      t;
};

// R801 type-declaration-stmt ->
//        declaration-type-spec [[, attr-spec]... ::] entity-decl-list
struct TypeDeclarationStmt {
  TUPLE_CLASS_BOILERPLATE(TypeDeclarationStmt);
  std::tuple<DeclarationTypeSpec, std::list<AttrSpec>, std::list<EntityDecl>> t;
};

// R828 access-id -> access-name | generic-spec
struct AccessId {
  UNION_CLASS_BOILERPLATE(AccessId);
  std::variant<Name, common::Indirection<GenericSpec>> u;
};

// R827 access-stmt -> access-spec [[::] access-id-list]
struct AccessStmt {
  TUPLE_CLASS_BOILERPLATE(AccessStmt);
  std::tuple<AccessSpec, std::list<AccessId>> t;
};

// R830 allocatable-decl ->
//        object-name [( array-spec )] [lbracket coarray-spec rbracket]
// R860 target-decl ->
//        object-name [( array-spec )] [lbracket coarray-spec rbracket]
struct ObjectDecl {
  TUPLE_CLASS_BOILERPLATE(ObjectDecl);
  std::tuple<ObjectName, std::optional<ArraySpec>, std::optional<CoarraySpec>>
      t;
};

// R829 allocatable-stmt -> ALLOCATABLE [::] allocatable-decl-list
WRAPPER_CLASS(AllocatableStmt, std::list<ObjectDecl>);

// R831 asynchronous-stmt -> ASYNCHRONOUS [::] object-name-list
WRAPPER_CLASS(AsynchronousStmt, std::list<ObjectName>);

// R833 bind-entity -> entity-name | / common-block-name /
struct BindEntity {
  TUPLE_CLASS_BOILERPLATE(BindEntity);
  ENUM_CLASS(Kind, Object, Common)
  std::tuple<Kind, Name> t;
};

// R832 bind-stmt -> language-binding-spec [::] bind-entity-list
struct BindStmt {
  TUPLE_CLASS_BOILERPLATE(BindStmt);
  std::tuple<LanguageBindingSpec, std::list<BindEntity>> t;
};

// R835 codimension-decl -> coarray-name lbracket coarray-spec rbracket
struct CodimensionDecl {
  TUPLE_CLASS_BOILERPLATE(CodimensionDecl);
  std::tuple<Name, CoarraySpec> t;
};

// R834 codimension-stmt -> CODIMENSION [::] codimension-decl-list
WRAPPER_CLASS(CodimensionStmt, std::list<CodimensionDecl>);

// R836 contiguous-stmt -> CONTIGUOUS [::] object-name-list
WRAPPER_CLASS(ContiguousStmt, std::list<ObjectName>);

// R847 constant-subobject -> designator
// R846 int-constant-subobject -> constant-subobject
using ConstantSubobject = Constant<common::Indirection<Designator>>;

// Represents an analyzed expression
using TypedExpr = common::ForwardOwningPointer<evaluate::GenericExprWrapper>;

// R845 data-stmt-constant ->
//        scalar-constant | scalar-constant-subobject |
//        signed-int-literal-constant | signed-real-literal-constant |
//        null-init | initial-data-target |
//        structure-constructor
// N.B. Parsing ambiguities abound here without recourse to symbols
// (see comments on R845's parser).
struct DataStmtConstant {
  UNION_CLASS_BOILERPLATE(DataStmtConstant);
  CharBlock source;
  mutable TypedExpr typedExpr;
  std::variant<LiteralConstant, SignedIntLiteralConstant,
      SignedRealLiteralConstant, SignedComplexLiteralConstant, NullInit,
      common::Indirection<Designator>, StructureConstructor>
      u;
};

// R844 data-stmt-repeat -> scalar-int-constant | scalar-int-constant-subobject
// R607 int-constant -> constant
// R604 constant -> literal-constant | named-constant
// (only literal-constant -> int-literal-constant applies)
struct DataStmtRepeat {
  UNION_CLASS_BOILERPLATE(DataStmtRepeat);
  std::variant<IntLiteralConstant, Scalar<Integer<ConstantSubobject>>> u;
};

// R843 data-stmt-value -> [data-stmt-repeat *] data-stmt-constant
struct DataStmtValue {
  TUPLE_CLASS_BOILERPLATE(DataStmtValue);
  mutable std::int64_t repetitions{1}; // replaced during semantics
  std::tuple<std::optional<DataStmtRepeat>, DataStmtConstant> t;
};

// R841 data-i-do-object ->
//        array-element | scalar-structure-component | data-implied-do
struct DataIDoObject {
  UNION_CLASS_BOILERPLATE(DataIDoObject);
  std::variant<Scalar<common::Indirection<Designator>>,
      common::Indirection<DataImpliedDo>>
      u;
};

// R840 data-implied-do ->
//        ( data-i-do-object-list , [integer-type-spec ::] data-i-do-variable
//        = scalar-int-constant-expr , scalar-int-constant-expr
//        [, scalar-int-constant-expr] )
// R842 data-i-do-variable -> do-variable
struct DataImpliedDo {
  TUPLE_CLASS_BOILERPLATE(DataImpliedDo);
  using Bounds = LoopBounds<DoVariable, ScalarIntConstantExpr>;
  std::tuple<std::list<DataIDoObject>, std::optional<IntegerTypeSpec>, Bounds>
      t;
};

// R839 data-stmt-object -> variable | data-implied-do
struct DataStmtObject {
  UNION_CLASS_BOILERPLATE(DataStmtObject);
  std::variant<common::Indirection<Variable>, DataImpliedDo> u;
};

// R838 data-stmt-set -> data-stmt-object-list / data-stmt-value-list /
struct DataStmtSet {
  TUPLE_CLASS_BOILERPLATE(DataStmtSet);
  std::tuple<std::list<DataStmtObject>, std::list<DataStmtValue>> t;
};

// R837 data-stmt -> DATA data-stmt-set [[,] data-stmt-set]...
WRAPPER_CLASS(DataStmt, std::list<DataStmtSet>);

// R848 dimension-stmt ->
//        DIMENSION [::] array-name ( array-spec )
//        [, array-name ( array-spec )]...
struct DimensionStmt {
  struct Declaration {
    TUPLE_CLASS_BOILERPLATE(Declaration);
    std::tuple<Name, ArraySpec> t;
  };
  WRAPPER_CLASS_BOILERPLATE(DimensionStmt, std::list<Declaration>);
};

// R849 intent-stmt -> INTENT ( intent-spec ) [::] dummy-arg-name-list
struct IntentStmt {
  TUPLE_CLASS_BOILERPLATE(IntentStmt);
  std::tuple<IntentSpec, std::list<Name>> t;
};

// R850 optional-stmt -> OPTIONAL [::] dummy-arg-name-list
WRAPPER_CLASS(OptionalStmt, std::list<Name>);

// R854 pointer-decl ->
//        object-name [( deferred-shape-spec-list )] | proc-entity-name
struct PointerDecl {
  TUPLE_CLASS_BOILERPLATE(PointerDecl);
  std::tuple<Name, std::optional<DeferredShapeSpecList>> t;
};

// R853 pointer-stmt -> POINTER [::] pointer-decl-list
WRAPPER_CLASS(PointerStmt, std::list<PointerDecl>);

// R855 protected-stmt -> PROTECTED [::] entity-name-list
WRAPPER_CLASS(ProtectedStmt, std::list<Name>);

// R857 saved-entity -> object-name | proc-pointer-name | / common-block-name /
// R858 proc-pointer-name -> name
struct SavedEntity {
  TUPLE_CLASS_BOILERPLATE(SavedEntity);
  ENUM_CLASS(Kind, Entity, Common)
  std::tuple<Kind, Name> t;
};

// R856 save-stmt -> SAVE [[::] saved-entity-list]
WRAPPER_CLASS(SaveStmt, std::list<SavedEntity>);

// R859 target-stmt -> TARGET [::] target-decl-list
WRAPPER_CLASS(TargetStmt, std::list<ObjectDecl>);

// R861 value-stmt -> VALUE [::] dummy-arg-name-list
WRAPPER_CLASS(ValueStmt, std::list<Name>);

// R862 volatile-stmt -> VOLATILE [::] object-name-list
WRAPPER_CLASS(VolatileStmt, std::list<ObjectName>);

// R865 letter-spec -> letter [- letter]
struct LetterSpec {
  TUPLE_CLASS_BOILERPLATE(LetterSpec);
  std::tuple<Location, std::optional<Location>> t;
};

// R864 implicit-spec -> declaration-type-spec ( letter-spec-list )
struct ImplicitSpec {
  TUPLE_CLASS_BOILERPLATE(ImplicitSpec);
  std::tuple<DeclarationTypeSpec, std::list<LetterSpec>> t;
};

// R863 implicit-stmt ->
//        IMPLICIT implicit-spec-list |
//        IMPLICIT NONE [( [implicit-name-spec-list] )]
// R866 implicit-name-spec -> EXTERNAL | TYPE
struct ImplicitStmt {
  UNION_CLASS_BOILERPLATE(ImplicitStmt);
  ENUM_CLASS(ImplicitNoneNameSpec, External, Type) // R866
  std::variant<std::list<ImplicitSpec>, std::list<ImplicitNoneNameSpec>> u;
};

// R874 common-block-object -> variable-name [( array-spec )]
struct CommonBlockObject {
  TUPLE_CLASS_BOILERPLATE(CommonBlockObject);
  std::tuple<Name, std::optional<ArraySpec>> t;
};

// R873 common-stmt ->
//        COMMON [/ [common-block-name] /] common-block-object-list
//        [[,] / [common-block-name] / common-block-object-list]...
struct CommonStmt {
  struct Block {
    TUPLE_CLASS_BOILERPLATE(Block);
    std::tuple<std::optional<Name>, std::list<CommonBlockObject>> t;
  };
  BOILERPLATE(CommonStmt);
  CommonStmt(std::optional<Name> &&, std::list<CommonBlockObject> &&,
      std::list<Block> &&);
  std::list<Block> blocks;
};

// R872 equivalence-object -> variable-name | array-element | substring
WRAPPER_CLASS(EquivalenceObject, common::Indirection<Designator>);

// R870 equivalence-stmt -> EQUIVALENCE equivalence-set-list
// R871 equivalence-set -> ( equivalence-object , equivalence-object-list )
WRAPPER_CLASS(EquivalenceStmt, std::list<std::list<EquivalenceObject>>);

// R910 substring-range -> [scalar-int-expr] : [scalar-int-expr]
struct SubstringRange {
  TUPLE_CLASS_BOILERPLATE(SubstringRange);
  std::tuple<std::optional<ScalarIntExpr>, std::optional<ScalarIntExpr>> t;
};

// R919 subscript -> scalar-int-expr
using Subscript = ScalarIntExpr;

// R921 subscript-triplet -> [subscript] : [subscript] [: stride]
struct SubscriptTriplet {
  TUPLE_CLASS_BOILERPLATE(SubscriptTriplet);
  std::tuple<std::optional<Subscript>, std::optional<Subscript>,
      std::optional<Subscript>>
      t;
};

// R920 section-subscript -> subscript | subscript-triplet | vector-subscript
// R923 vector-subscript -> int-expr
struct SectionSubscript {
  UNION_CLASS_BOILERPLATE(SectionSubscript);
  std::variant<IntExpr, SubscriptTriplet> u;
};

// R925 cosubscript -> scalar-int-expr
using Cosubscript = ScalarIntExpr;

// R1115 team-value -> scalar-expr
WRAPPER_CLASS(TeamValue, Scalar<common::Indirection<Expr>>);

// R926 image-selector-spec ->
//        STAT = stat-variable | TEAM = team-value |
//        TEAM_NUMBER = scalar-int-expr
struct ImageSelectorSpec {
  WRAPPER_CLASS(Stat, Scalar<Integer<common::Indirection<Variable>>>);
  WRAPPER_CLASS(Team_Number, ScalarIntExpr);
  UNION_CLASS_BOILERPLATE(ImageSelectorSpec);
  std::variant<Stat, TeamValue, Team_Number> u;
};

// R924 image-selector ->
//        lbracket cosubscript-list [, image-selector-spec-list] rbracket
struct ImageSelector {
  TUPLE_CLASS_BOILERPLATE(ImageSelector);
  std::tuple<std::list<Cosubscript>, std::list<ImageSelectorSpec>> t;
};

// R1001 - R1022 expressions
struct Expr {
  UNION_CLASS_BOILERPLATE(Expr);

  WRAPPER_CLASS(IntrinsicUnary, common::Indirection<Expr>);
  struct Parentheses : public IntrinsicUnary {
    using IntrinsicUnary::IntrinsicUnary;
  };
  struct UnaryPlus : public IntrinsicUnary {
    using IntrinsicUnary::IntrinsicUnary;
  };
  struct Negate : public IntrinsicUnary {
    using IntrinsicUnary::IntrinsicUnary;
  };
  struct NOT : public IntrinsicUnary {
    using IntrinsicUnary::IntrinsicUnary;
  };

  WRAPPER_CLASS(PercentLoc, common::Indirection<Variable>); // %LOC(v) extension

  struct DefinedUnary {
    TUPLE_CLASS_BOILERPLATE(DefinedUnary);
    std::tuple<DefinedOpName, common::Indirection<Expr>> t;
  };

  struct IntrinsicBinary {
    TUPLE_CLASS_BOILERPLATE(IntrinsicBinary);
    std::tuple<common::Indirection<Expr>, common::Indirection<Expr>> t;
  };
  struct Power : public IntrinsicBinary {
    using IntrinsicBinary::IntrinsicBinary;
  };
  struct Multiply : public IntrinsicBinary {
    using IntrinsicBinary::IntrinsicBinary;
  };
  struct Divide : public IntrinsicBinary {
    using IntrinsicBinary::IntrinsicBinary;
  };
  struct Add : public IntrinsicBinary {
    using IntrinsicBinary::IntrinsicBinary;
  };
  struct Subtract : public IntrinsicBinary {
    using IntrinsicBinary::IntrinsicBinary;
  };
  struct Concat : public IntrinsicBinary {
    using IntrinsicBinary::IntrinsicBinary;
  };
  struct LT : public IntrinsicBinary {
    using IntrinsicBinary::IntrinsicBinary;
  };
  struct LE : public IntrinsicBinary {
    using IntrinsicBinary::IntrinsicBinary;
  };
  struct EQ : public IntrinsicBinary {
    using IntrinsicBinary::IntrinsicBinary;
  };
  struct NE : public IntrinsicBinary {
    using IntrinsicBinary::IntrinsicBinary;
  };
  struct GE : public IntrinsicBinary {
    using IntrinsicBinary::IntrinsicBinary;
  };
  struct GT : public IntrinsicBinary {
    using IntrinsicBinary::IntrinsicBinary;
  };
  struct AND : public IntrinsicBinary {
    using IntrinsicBinary::IntrinsicBinary;
  };
  struct OR : public IntrinsicBinary {
    using IntrinsicBinary::IntrinsicBinary;
  };
  struct EQV : public IntrinsicBinary {
    using IntrinsicBinary::IntrinsicBinary;
  };
  struct NEQV : public IntrinsicBinary {
    using IntrinsicBinary::IntrinsicBinary;
  };

  // PGI/XLF extension: (x,y), not both constant
  struct ComplexConstructor : public IntrinsicBinary {
    using IntrinsicBinary::IntrinsicBinary;
  };

  struct DefinedBinary {
    TUPLE_CLASS_BOILERPLATE(DefinedBinary);
    std::tuple<DefinedOpName, common::Indirection<Expr>,
        common::Indirection<Expr>>
        t;
  };

  explicit Expr(Designator &&);
  explicit Expr(FunctionReference &&);

  mutable TypedExpr typedExpr;

  CharBlock source;

  std::variant<common::Indirection<CharLiteralConstantSubstring>,
      LiteralConstant, common::Indirection<Designator>, ArrayConstructor,
      StructureConstructor, common::Indirection<FunctionReference>, Parentheses,
      UnaryPlus, Negate, NOT, PercentLoc, DefinedUnary, Power, Multiply, Divide,
      Add, Subtract, Concat, LT, LE, EQ, NE, GE, GT, AND, OR, EQV, NEQV,
      DefinedBinary, ComplexConstructor>
      u;
};

// R912 part-ref -> part-name [( section-subscript-list )] [image-selector]
struct PartRef {
  BOILERPLATE(PartRef);
  PartRef(Name &&n, std::list<SectionSubscript> &&ss,
      std::optional<ImageSelector> &&is)
      : name{std::move(n)},
        subscripts(std::move(ss)), imageSelector{std::move(is)} {}
  Name name;
  std::list<SectionSubscript> subscripts;
  std::optional<ImageSelector> imageSelector;
};

// R911 data-ref -> part-ref [% part-ref]...
struct DataRef {
  UNION_CLASS_BOILERPLATE(DataRef);
  explicit DataRef(std::list<PartRef> &&);
  std::variant<Name, common::Indirection<StructureComponent>,
      common::Indirection<ArrayElement>,
      common::Indirection<CoindexedNamedObject>>
      u;
};

// R908 substring -> parent-string ( substring-range )
// R909 parent-string ->
//        scalar-variable-name | array-element | coindexed-named-object |
//        scalar-structure-component | scalar-char-literal-constant |
//        scalar-named-constant
// Substrings of character literals have been factored out into their
// own productions so that they can't appear as designators in any context
// other than a primary expression.
struct Substring {
  TUPLE_CLASS_BOILERPLATE(Substring);
  std::tuple<DataRef, SubstringRange> t;
};

struct CharLiteralConstantSubstring {
  TUPLE_CLASS_BOILERPLATE(CharLiteralConstantSubstring);
  std::tuple<CharLiteralConstant, SubstringRange> t;
};

// R901 designator -> object-name | array-element | array-section |
//                    coindexed-named-object | complex-part-designator |
//                    structure-component | substring
struct Designator {
  UNION_CLASS_BOILERPLATE(Designator);
  bool EndsInBareName() const;
  CharBlock source;
  std::variant<DataRef, Substring> u;
};

// R902 variable -> designator | function-reference
struct Variable {
  UNION_CLASS_BOILERPLATE(Variable);
  mutable TypedExpr typedExpr;
  parser::CharBlock GetSource() const;
  std::variant<common::Indirection<Designator>,
      common::Indirection<FunctionReference>>
      u;
};

// R904 logical-variable -> variable
// Appears only as part of scalar-logical-variable.
using ScalarLogicalVariable = Scalar<Logical<Variable>>;

// R906 default-char-variable -> variable
// Appears only as part of scalar-default-char-variable.
using ScalarDefaultCharVariable = Scalar<DefaultChar<Variable>>;

// R907 int-variable -> variable
// Appears only as part of scalar-int-variable.
using ScalarIntVariable = Scalar<Integer<Variable>>;

// R913 structure-component -> data-ref
struct StructureComponent {
  BOILERPLATE(StructureComponent);
  StructureComponent(DataRef &&dr, Name &&n)
      : base{std::move(dr)}, component(std::move(n)) {}
  DataRef base;
  Name component;
};

// R1039 proc-component-ref -> scalar-variable % procedure-component-name
// C1027 constrains the scalar-variable to be a data-ref without coindices.
struct ProcComponentRef {
  WRAPPER_CLASS_BOILERPLATE(ProcComponentRef, Scalar<StructureComponent>);
};

// R914 coindexed-named-object -> data-ref
struct CoindexedNamedObject {
  BOILERPLATE(CoindexedNamedObject);
  CoindexedNamedObject(DataRef &&dr, ImageSelector &&is)
      : base{std::move(dr)}, imageSelector{std::move(is)} {}
  DataRef base;
  ImageSelector imageSelector;
};

// R917 array-element -> data-ref
struct ArrayElement {
  BOILERPLATE(ArrayElement);
  ArrayElement(DataRef &&dr, std::list<SectionSubscript> &&ss)
      : base{std::move(dr)}, subscripts(std::move(ss)) {}
  Substring ConvertToSubstring();
  StructureConstructor ConvertToStructureConstructor(
      const semantics::DerivedTypeSpec &);
  DataRef base;
  std::list<SectionSubscript> subscripts;
};

// R933 allocate-object -> variable-name | structure-component
struct AllocateObject {
  UNION_CLASS_BOILERPLATE(AllocateObject);
  std::variant<Name, StructureComponent> u;
};

// R935 lower-bound-expr -> scalar-int-expr
// R936 upper-bound-expr -> scalar-int-expr
using BoundExpr = ScalarIntExpr;

// R934 allocate-shape-spec -> [lower-bound-expr :] upper-bound-expr
// R938 allocate-coshape-spec -> [lower-bound-expr :] upper-bound-expr
struct AllocateShapeSpec {
  TUPLE_CLASS_BOILERPLATE(AllocateShapeSpec);
  std::tuple<std::optional<BoundExpr>, BoundExpr> t;
};

using AllocateCoshapeSpec = AllocateShapeSpec;

// R937 allocate-coarray-spec ->
//      [allocate-coshape-spec-list ,] [lower-bound-expr :] *
struct AllocateCoarraySpec {
  TUPLE_CLASS_BOILERPLATE(AllocateCoarraySpec);
  std::tuple<std::list<AllocateCoshapeSpec>, std::optional<BoundExpr>> t;
};

// R932 allocation ->
//        allocate-object [( allocate-shape-spec-list )]
//        [lbracket allocate-coarray-spec rbracket]
struct Allocation {
  TUPLE_CLASS_BOILERPLATE(Allocation);
  std::tuple<AllocateObject, std::list<AllocateShapeSpec>,
      std::optional<AllocateCoarraySpec>>
      t;
};

// R929 stat-variable -> scalar-int-variable
WRAPPER_CLASS(StatVariable, ScalarIntVariable);

// R930 errmsg-variable -> scalar-default-char-variable
// R1207 iomsg-variable -> scalar-default-char-variable
WRAPPER_CLASS(MsgVariable, ScalarDefaultCharVariable);

// R942 dealloc-opt -> STAT = stat-variable | ERRMSG = errmsg-variable
// R1165 sync-stat -> STAT = stat-variable | ERRMSG = errmsg-variable
struct StatOrErrmsg {
  UNION_CLASS_BOILERPLATE(StatOrErrmsg);
  std::variant<StatVariable, MsgVariable> u;
};

// R928 alloc-opt ->
//        ERRMSG = errmsg-variable | MOLD = source-expr |
//        SOURCE = source-expr | STAT = stat-variable
// R931 source-expr -> expr
struct AllocOpt {
  UNION_CLASS_BOILERPLATE(AllocOpt);
  WRAPPER_CLASS(Mold, common::Indirection<Expr>);
  WRAPPER_CLASS(Source, common::Indirection<Expr>);
  std::variant<Mold, Source, StatOrErrmsg> u;
};

// R927 allocate-stmt ->
//        ALLOCATE ( [type-spec ::] allocation-list [, alloc-opt-list] )
struct AllocateStmt {
  TUPLE_CLASS_BOILERPLATE(AllocateStmt);
  std::tuple<std::optional<TypeSpec>, std::list<Allocation>,
      std::list<AllocOpt>>
      t;
};

// R940 pointer-object ->
//        variable-name | structure-component | proc-pointer-name
struct PointerObject {
  UNION_CLASS_BOILERPLATE(PointerObject);
  std::variant<Name, StructureComponent> u;
};

// R939 nullify-stmt -> NULLIFY ( pointer-object-list )
WRAPPER_CLASS(NullifyStmt, std::list<PointerObject>);

// R941 deallocate-stmt ->
//        DEALLOCATE ( allocate-object-list [, dealloc-opt-list] )
struct DeallocateStmt {
  TUPLE_CLASS_BOILERPLATE(DeallocateStmt);
  std::tuple<std::list<AllocateObject>, std::list<StatOrErrmsg>> t;
};

// R1032 assignment-stmt -> variable = expr
struct AssignmentStmt {
  TUPLE_CLASS_BOILERPLATE(AssignmentStmt);
  using TypedAssignment =
      common::ForwardOwningPointer<evaluate::GenericAssignmentWrapper>;
  mutable TypedAssignment typedAssignment;
  std::tuple<Variable, Expr> t;
};

// R1035 bounds-spec -> lower-bound-expr :
WRAPPER_CLASS(BoundsSpec, BoundExpr);

// R1036 bounds-remapping -> lower-bound-expr : upper-bound-expr
struct BoundsRemapping {
  TUPLE_CLASS_BOILERPLATE(BoundsRemapping);
  std::tuple<BoundExpr, BoundExpr> t;
};

// R1033 pointer-assignment-stmt ->
//         data-pointer-object [( bounds-spec-list )] => data-target |
//         data-pointer-object ( bounds-remapping-list ) => data-target |
//         proc-pointer-object => proc-target
// R1034 data-pointer-object ->
//         variable-name | scalar-variable % data-pointer-component-name
// R1038 proc-pointer-object -> proc-pointer-name | proc-component-ref
struct PointerAssignmentStmt {
  struct Bounds {
    UNION_CLASS_BOILERPLATE(Bounds);
    std::variant<std::list<BoundsRemapping>, std::list<BoundsSpec>> u;
  };
  TUPLE_CLASS_BOILERPLATE(PointerAssignmentStmt);
  mutable AssignmentStmt::TypedAssignment typedAssignment;
  std::tuple<DataRef, Bounds, Expr> t;
};

// R1041 where-stmt -> WHERE ( mask-expr ) where-assignment-stmt
// R1045 where-assignment-stmt -> assignment-stmt
// R1046 mask-expr -> logical-expr
struct WhereStmt {
  TUPLE_CLASS_BOILERPLATE(WhereStmt);
  std::tuple<LogicalExpr, AssignmentStmt> t;
};

// R1043 where-construct-stmt -> [where-construct-name :] WHERE ( mask-expr )
struct WhereConstructStmt {
  TUPLE_CLASS_BOILERPLATE(WhereConstructStmt);
  std::tuple<std::optional<Name>, LogicalExpr> t;
};

// R1044 where-body-construct ->
//         where-assignment-stmt | where-stmt | where-construct
struct WhereBodyConstruct {
  UNION_CLASS_BOILERPLATE(WhereBodyConstruct);
  std::variant<Statement<AssignmentStmt>, Statement<WhereStmt>,
      common::Indirection<WhereConstruct>>
      u;
};

// R1047 masked-elsewhere-stmt ->
//         ELSEWHERE ( mask-expr ) [where-construct-name]
struct MaskedElsewhereStmt {
  TUPLE_CLASS_BOILERPLATE(MaskedElsewhereStmt);
  std::tuple<LogicalExpr, std::optional<Name>> t;
};

// R1048 elsewhere-stmt -> ELSEWHERE [where-construct-name]
WRAPPER_CLASS(ElsewhereStmt, std::optional<Name>);

// R1049 end-where-stmt -> END WHERE [where-construct-name]
WRAPPER_CLASS(EndWhereStmt, std::optional<Name>);

// R1042 where-construct ->
//         where-construct-stmt [where-body-construct]...
//         [masked-elsewhere-stmt [where-body-construct]...]...
//         [elsewhere-stmt [where-body-construct]...] end-where-stmt
struct WhereConstruct {
  struct MaskedElsewhere {
    TUPLE_CLASS_BOILERPLATE(MaskedElsewhere);
    std::tuple<Statement<MaskedElsewhereStmt>, std::list<WhereBodyConstruct>> t;
  };
  struct Elsewhere {
    TUPLE_CLASS_BOILERPLATE(Elsewhere);
    std::tuple<Statement<ElsewhereStmt>, std::list<WhereBodyConstruct>> t;
  };
  TUPLE_CLASS_BOILERPLATE(WhereConstruct);
  std::tuple<Statement<WhereConstructStmt>, std::list<WhereBodyConstruct>,
      std::list<MaskedElsewhere>, std::optional<Elsewhere>,
      Statement<EndWhereStmt>>
      t;
};

// R1051 forall-construct-stmt ->
//         [forall-construct-name :] FORALL concurrent-header
struct ForallConstructStmt {
  TUPLE_CLASS_BOILERPLATE(ForallConstructStmt);
  std::tuple<std::optional<Name>, common::Indirection<ConcurrentHeader>> t;
};

// R1053 forall-assignment-stmt -> assignment-stmt | pointer-assignment-stmt
struct ForallAssignmentStmt {
  UNION_CLASS_BOILERPLATE(ForallAssignmentStmt);
  std::variant<AssignmentStmt, PointerAssignmentStmt> u;
};

// R1055 forall-stmt -> FORALL concurrent-header forall-assignment-stmt
struct ForallStmt {
  TUPLE_CLASS_BOILERPLATE(ForallStmt);
  std::tuple<common::Indirection<ConcurrentHeader>,
      UnlabeledStatement<ForallAssignmentStmt>>
      t;
};

// R1052 forall-body-construct ->
//         forall-assignment-stmt | where-stmt | where-construct |
//         forall-construct | forall-stmt
struct ForallBodyConstruct {
  UNION_CLASS_BOILERPLATE(ForallBodyConstruct);
  std::variant<Statement<ForallAssignmentStmt>, Statement<WhereStmt>,
      WhereConstruct, common::Indirection<ForallConstruct>,
      Statement<ForallStmt>>
      u;
};

// R1054 end-forall-stmt -> END FORALL [forall-construct-name]
WRAPPER_CLASS(EndForallStmt, std::optional<Name>);

// R1050 forall-construct ->
//         forall-construct-stmt [forall-body-construct]... end-forall-stmt
struct ForallConstruct {
  TUPLE_CLASS_BOILERPLATE(ForallConstruct);
  std::tuple<Statement<ForallConstructStmt>, std::list<ForallBodyConstruct>,
      Statement<EndForallStmt>>
      t;
};

// R1101 block -> [execution-part-construct]...
using Block = std::list<ExecutionPartConstruct>;

// R1105 selector -> expr | variable
struct Selector {
  UNION_CLASS_BOILERPLATE(Selector);
  std::variant<Expr, Variable> u;
};

// R1104 association -> associate-name => selector
struct Association {
  TUPLE_CLASS_BOILERPLATE(Association);
  std::tuple<Name, Selector> t;
};

// R1103 associate-stmt ->
//        [associate-construct-name :] ASSOCIATE ( association-list )
struct AssociateStmt {
  TUPLE_CLASS_BOILERPLATE(AssociateStmt);
  std::tuple<std::optional<Name>, std::list<Association>> t;
};

// R1106 end-associate-stmt -> END ASSOCIATE [associate-construct-name]
WRAPPER_CLASS(EndAssociateStmt, std::optional<Name>);

// R1102 associate-construct -> associate-stmt block end-associate-stmt
struct AssociateConstruct {
  TUPLE_CLASS_BOILERPLATE(AssociateConstruct);
  std::tuple<Statement<AssociateStmt>, Block, Statement<EndAssociateStmt>> t;
};

// R1108 block-stmt -> [block-construct-name :] BLOCK
WRAPPER_CLASS(BlockStmt, std::optional<Name>);

// R1110 end-block-stmt -> END BLOCK [block-construct-name]
WRAPPER_CLASS(EndBlockStmt, std::optional<Name>);

// R1109 block-specification-part ->
//         [use-stmt]... [import-stmt]...
//         [[declaration-construct]... specification-construct]
// N.B. Because BlockSpecificationPart just wraps the more general
// SpecificationPart, it can misrecognize an ImplicitPart as part of
// the BlockSpecificationPart during parsing, and we have to detect and
// flag such usage in semantics.
WRAPPER_CLASS(BlockSpecificationPart, SpecificationPart);

// R1107 block-construct ->
//         block-stmt [block-specification-part] block end-block-stmt
struct BlockConstruct {
  TUPLE_CLASS_BOILERPLATE(BlockConstruct);
  std::tuple<Statement<BlockStmt>, BlockSpecificationPart, Block,
      Statement<EndBlockStmt>>
      t;
};

// R1113 coarray-association -> codimension-decl => selector
struct CoarrayAssociation {
  TUPLE_CLASS_BOILERPLATE(CoarrayAssociation);
  std::tuple<CodimensionDecl, Selector> t;
};

// R1112 change-team-stmt ->
//         [team-construct-name :] CHANGE TEAM
//         ( team-value [, coarray-association-list] [, sync-stat-list] )
struct ChangeTeamStmt {
  TUPLE_CLASS_BOILERPLATE(ChangeTeamStmt);
  std::tuple<std::optional<Name>, TeamValue, std::list<CoarrayAssociation>,
      std::list<StatOrErrmsg>>
      t;
};

// R1114 end-change-team-stmt ->
//         END TEAM [( [sync-stat-list] )] [team-construct-name]
struct EndChangeTeamStmt {
  TUPLE_CLASS_BOILERPLATE(EndChangeTeamStmt);
  std::tuple<std::list<StatOrErrmsg>, std::optional<Name>> t;
};

// R1111 change-team-construct -> change-team-stmt block end-change-team-stmt
struct ChangeTeamConstruct {
  TUPLE_CLASS_BOILERPLATE(ChangeTeamConstruct);
  std::tuple<Statement<ChangeTeamStmt>, Block, Statement<EndChangeTeamStmt>> t;
};

// R1117 critical-stmt ->
//         [critical-construct-name :] CRITICAL [( [sync-stat-list] )]
struct CriticalStmt {
  TUPLE_CLASS_BOILERPLATE(CriticalStmt);
  std::tuple<std::optional<Name>, std::list<StatOrErrmsg>> t;
};

// R1118 end-critical-stmt -> END CRITICAL [critical-construct-name]
WRAPPER_CLASS(EndCriticalStmt, std::optional<Name>);

// R1116 critical-construct -> critical-stmt block end-critical-stmt
struct CriticalConstruct {
  TUPLE_CLASS_BOILERPLATE(CriticalConstruct);
  std::tuple<Statement<CriticalStmt>, Block, Statement<EndCriticalStmt>> t;
};

// R1126 concurrent-control ->
//         index-name = concurrent-limit : concurrent-limit [: concurrent-step]
// R1127 concurrent-limit -> scalar-int-expr
// R1128 concurrent-step -> scalar-int-expr
struct ConcurrentControl {
  TUPLE_CLASS_BOILERPLATE(ConcurrentControl);
  std::tuple<Name, ScalarIntExpr, ScalarIntExpr, std::optional<ScalarIntExpr>>
      t;
};

// R1125 concurrent-header ->
//         ( [integer-type-spec ::] concurrent-control-list
//         [, scalar-mask-expr] )
struct ConcurrentHeader {
  TUPLE_CLASS_BOILERPLATE(ConcurrentHeader);
  std::tuple<std::optional<IntegerTypeSpec>, std::list<ConcurrentControl>,
      std::optional<ScalarLogicalExpr>>
      t;
};

// R1130 locality-spec ->
//         LOCAL ( variable-name-list ) | LOCAL_INIT ( variable-name-list ) |
//         SHARED ( variable-name-list ) | DEFAULT ( NONE )
struct LocalitySpec {
  UNION_CLASS_BOILERPLATE(LocalitySpec);
  WRAPPER_CLASS(Local, std::list<Name>);
  WRAPPER_CLASS(LocalInit, std::list<Name>);
  WRAPPER_CLASS(Shared, std::list<Name>);
  EMPTY_CLASS(DefaultNone);
  std::variant<Local, LocalInit, Shared, DefaultNone> u;
};

// R1123 loop-control ->
//         [,] do-variable = scalar-int-expr , scalar-int-expr
//           [, scalar-int-expr] |
//         [,] WHILE ( scalar-logical-expr ) |
//         [,] CONCURRENT concurrent-header concurrent-locality
// R1129 concurrent-locality -> [locality-spec]...
struct LoopControl {
  UNION_CLASS_BOILERPLATE(LoopControl);
  struct Concurrent {
    TUPLE_CLASS_BOILERPLATE(Concurrent);
    std::tuple<ConcurrentHeader, std::list<LocalitySpec>> t;
  };
  using Bounds = LoopBounds<ScalarName, ScalarExpr>;
  std::variant<Bounds, ScalarLogicalExpr, Concurrent> u;
};

// R1121 label-do-stmt -> [do-construct-name :] DO label [loop-control]
struct LabelDoStmt {
  TUPLE_CLASS_BOILERPLATE(LabelDoStmt);
  std::tuple<std::optional<Name>, Label, std::optional<LoopControl>> t;
};

// R1122 nonlabel-do-stmt -> [do-construct-name :] DO [loop-control]
struct NonLabelDoStmt {
  TUPLE_CLASS_BOILERPLATE(NonLabelDoStmt);
  std::tuple<std::optional<Name>, std::optional<LoopControl>> t;
};

// R1132 end-do-stmt -> END DO [do-construct-name]
WRAPPER_CLASS(EndDoStmt, std::optional<Name>);

// R1131 end-do -> end-do-stmt | continue-stmt

// R1119 do-construct -> do-stmt block end-do
// R1120 do-stmt -> nonlabel-do-stmt | label-do-stmt
// Deprecated, but supported: "label DO" loops ending on statements other
// than END DO and CONTINUE, and multiple "label DO" loops ending on the
// same label.
struct DoConstruct {
  TUPLE_CLASS_BOILERPLATE(DoConstruct);
  const std::optional<LoopControl> &GetLoopControl() const;
  bool IsDoNormal() const;
  bool IsDoWhile() const;
  bool IsDoConcurrent() const;
  std::tuple<Statement<NonLabelDoStmt>, Block, Statement<EndDoStmt>> t;
};

// R1133 cycle-stmt -> CYCLE [do-construct-name]
WRAPPER_CLASS(CycleStmt, std::optional<Name>);

// R1135 if-then-stmt -> [if-construct-name :] IF ( scalar-logical-expr ) THEN
struct IfThenStmt {
  TUPLE_CLASS_BOILERPLATE(IfThenStmt);
  std::tuple<std::optional<Name>, ScalarLogicalExpr> t;
};

// R1136 else-if-stmt ->
//         ELSE IF ( scalar-logical-expr ) THEN [if-construct-name]
struct ElseIfStmt {
  TUPLE_CLASS_BOILERPLATE(ElseIfStmt);
  std::tuple<ScalarLogicalExpr, std::optional<Name>> t;
};

// R1137 else-stmt -> ELSE [if-construct-name]
WRAPPER_CLASS(ElseStmt, std::optional<Name>);

// R1138 end-if-stmt -> END IF [if-construct-name]
WRAPPER_CLASS(EndIfStmt, std::optional<Name>);

// R1134 if-construct ->
//         if-then-stmt block [else-if-stmt block]...
//         [else-stmt block] end-if-stmt
struct IfConstruct {
  struct ElseIfBlock {
    TUPLE_CLASS_BOILERPLATE(ElseIfBlock);
    std::tuple<Statement<ElseIfStmt>, Block> t;
  };
  struct ElseBlock {
    TUPLE_CLASS_BOILERPLATE(ElseBlock);
    std::tuple<Statement<ElseStmt>, Block> t;
  };
  TUPLE_CLASS_BOILERPLATE(IfConstruct);
  std::tuple<Statement<IfThenStmt>, Block, std::list<ElseIfBlock>,
      std::optional<ElseBlock>, Statement<EndIfStmt>>
      t;
};

// R1139 if-stmt -> IF ( scalar-logical-expr ) action-stmt
struct IfStmt {
  TUPLE_CLASS_BOILERPLATE(IfStmt);
  std::tuple<ScalarLogicalExpr, UnlabeledStatement<ActionStmt>> t;
};

// R1141 select-case-stmt -> [case-construct-name :] SELECT CASE ( case-expr )
// R1144 case-expr -> scalar-expr
struct SelectCaseStmt {
  TUPLE_CLASS_BOILERPLATE(SelectCaseStmt);
  std::tuple<std::optional<Name>, Scalar<Expr>> t;
};

// R1147 case-value -> scalar-constant-expr
using CaseValue = Scalar<ConstantExpr>;

// R1146 case-value-range ->
//         case-value | case-value : | : case-value | case-value : case-value
struct CaseValueRange {
  UNION_CLASS_BOILERPLATE(CaseValueRange);
  struct Range {
    BOILERPLATE(Range);
    Range(std::optional<CaseValue> &&l, std::optional<CaseValue> &&u)
        : lower{std::move(l)}, upper{std::move(u)} {}
    std::optional<CaseValue> lower, upper; // not both missing
  };
  std::variant<CaseValue, Range> u;
};

// R1145 case-selector -> ( case-value-range-list ) | DEFAULT
EMPTY_CLASS(Default);

struct CaseSelector {
  UNION_CLASS_BOILERPLATE(CaseSelector);
  std::variant<std::list<CaseValueRange>, Default> u;
};

// R1142 case-stmt -> CASE case-selector [case-construct-name]
struct CaseStmt {
  TUPLE_CLASS_BOILERPLATE(CaseStmt);
  std::tuple<CaseSelector, std::optional<Name>> t;
};

// R1143 end-select-stmt -> END SELECT [case-construct-name]
// R1151 end-select-rank-stmt -> END SELECT [select-construct-name]
// R1155 end-select-type-stmt -> END SELECT [select-construct-name]
WRAPPER_CLASS(EndSelectStmt, std::optional<Name>);

// R1140 case-construct ->
//         select-case-stmt [case-stmt block]... end-select-stmt
struct CaseConstruct {
  struct Case {
    TUPLE_CLASS_BOILERPLATE(Case);
    std::tuple<Statement<CaseStmt>, Block> t;
  };
  TUPLE_CLASS_BOILERPLATE(CaseConstruct);
  std::tuple<Statement<SelectCaseStmt>, std::list<Case>,
      Statement<EndSelectStmt>>
      t;
};

// R1149 select-rank-stmt ->
//         [select-construct-name :] SELECT RANK
//         ( [associate-name =>] selector )
struct SelectRankStmt {
  TUPLE_CLASS_BOILERPLATE(SelectRankStmt);
  std::tuple<std::optional<Name>, std::optional<Name>, Selector> t;
};

// R1150 select-rank-case-stmt ->
//         RANK ( scalar-int-constant-expr ) [select-construct-name] |
//         RANK ( * ) [select-construct-name] |
//         RANK DEFAULT [select-construct-name]
struct SelectRankCaseStmt {
  struct Rank {
    UNION_CLASS_BOILERPLATE(Rank);
    std::variant<ScalarIntConstantExpr, Star, Default> u;
  };
  TUPLE_CLASS_BOILERPLATE(SelectRankCaseStmt);
  std::tuple<Rank, std::optional<Name>> t;
};

// R1148 select-rank-construct ->
//         select-rank-stmt [select-rank-case-stmt block]...
//         end-select-rank-stmt
struct SelectRankConstruct {
  TUPLE_CLASS_BOILERPLATE(SelectRankConstruct);
  struct RankCase {
    TUPLE_CLASS_BOILERPLATE(RankCase);
    std::tuple<Statement<SelectRankCaseStmt>, Block> t;
  };
  std::tuple<Statement<SelectRankStmt>, std::list<RankCase>,
      Statement<EndSelectStmt>>
      t;
};

// R1153 select-type-stmt ->
//         [select-construct-name :] SELECT TYPE
//         ( [associate-name =>] selector )
struct SelectTypeStmt {
  TUPLE_CLASS_BOILERPLATE(SelectTypeStmt);
  std::tuple<std::optional<Name>, std::optional<Name>, Selector> t;
};

// R1154 type-guard-stmt ->
//         TYPE IS ( type-spec ) [select-construct-name] |
//         CLASS IS ( derived-type-spec ) [select-construct-name] |
//         CLASS DEFAULT [select-construct-name]
struct TypeGuardStmt {
  struct Guard {
    UNION_CLASS_BOILERPLATE(Guard);
    std::variant<TypeSpec, DerivedTypeSpec, Default> u;
  };
  TUPLE_CLASS_BOILERPLATE(TypeGuardStmt);
  std::tuple<Guard, std::optional<Name>> t;
};

// R1152 select-type-construct ->
//         select-type-stmt [type-guard-stmt block]... end-select-type-stmt
struct SelectTypeConstruct {
  TUPLE_CLASS_BOILERPLATE(SelectTypeConstruct);
  struct TypeCase {
    TUPLE_CLASS_BOILERPLATE(TypeCase);
    std::tuple<Statement<TypeGuardStmt>, Block> t;
  };
  std::tuple<Statement<SelectTypeStmt>, std::list<TypeCase>,
      Statement<EndSelectStmt>>
      t;
};

// R1156 exit-stmt -> EXIT [construct-name]
WRAPPER_CLASS(ExitStmt, std::optional<Name>);

// R1157 goto-stmt -> GO TO label
WRAPPER_CLASS(GotoStmt, Label);

// R1158 computed-goto-stmt -> GO TO ( label-list ) [,] scalar-int-expr
struct ComputedGotoStmt {
  TUPLE_CLASS_BOILERPLATE(ComputedGotoStmt);
  std::tuple<std::list<Label>, ScalarIntExpr> t;
};

// R1162 stop-code -> scalar-default-char-expr | scalar-int-expr
// We can't distinguish character expressions from integer
// expressions during parsing, so we just parse an expr and
// check its type later.
WRAPPER_CLASS(StopCode, Scalar<Expr>);

// R1160 stop-stmt -> STOP [stop-code] [, QUIET = scalar-logical-expr]
// R1161 error-stop-stmt ->
//         ERROR STOP [stop-code] [, QUIET = scalar-logical-expr]
struct StopStmt {
  ENUM_CLASS(Kind, Stop, ErrorStop)
  TUPLE_CLASS_BOILERPLATE(StopStmt);
  std::tuple<Kind, std::optional<StopCode>, std::optional<ScalarLogicalExpr>> t;
};

// R1164 sync-all-stmt -> SYNC ALL [( [sync-stat-list] )]
WRAPPER_CLASS(SyncAllStmt, std::list<StatOrErrmsg>);

// R1166 sync-images-stmt -> SYNC IMAGES ( image-set [, sync-stat-list] )
// R1167 image-set -> int-expr | *
struct SyncImagesStmt {
  struct ImageSet {
    UNION_CLASS_BOILERPLATE(ImageSet);
    std::variant<IntExpr, Star> u;
  };
  TUPLE_CLASS_BOILERPLATE(SyncImagesStmt);
  std::tuple<ImageSet, std::list<StatOrErrmsg>> t;
};

// R1168 sync-memory-stmt -> SYNC MEMORY [( [sync-stat-list] )]
WRAPPER_CLASS(SyncMemoryStmt, std::list<StatOrErrmsg>);

// R1169 sync-team-stmt -> SYNC TEAM ( team-value [, sync-stat-list] )
struct SyncTeamStmt {
  TUPLE_CLASS_BOILERPLATE(SyncTeamStmt);
  std::tuple<TeamValue, std::list<StatOrErrmsg>> t;
};

// R1171 event-variable -> scalar-variable
using EventVariable = Scalar<Variable>;

// R1170 event-post-stmt -> EVENT POST ( event-variable [, sync-stat-list] )
struct EventPostStmt {
  TUPLE_CLASS_BOILERPLATE(EventPostStmt);
  std::tuple<EventVariable, std::list<StatOrErrmsg>> t;
};

// R1172 event-wait-stmt ->
//         EVENT WAIT ( event-variable [, event-wait-spec-list] )
// R1173 event-wait-spec -> until-spec | sync-stat
// R1174 until-spec -> UNTIL_COUNT = scalar-int-expr
struct EventWaitStmt {
  struct EventWaitSpec {
    UNION_CLASS_BOILERPLATE(EventWaitSpec);
    std::variant<ScalarIntExpr, StatOrErrmsg> u;
  };
  TUPLE_CLASS_BOILERPLATE(EventWaitStmt);
  std::tuple<EventVariable, std::list<EventWaitSpec>> t;
};

// R1177 team-variable -> scalar-variable
using TeamVariable = Scalar<Variable>;

// R1175 form-team-stmt ->
//         FORM TEAM ( team-number , team-variable [, form-team-spec-list] )
// R1176 team-number -> scalar-int-expr
// R1178 form-team-spec -> NEW_INDEX = scalar-int-expr | sync-stat
struct FormTeamStmt {
  struct FormTeamSpec {
    UNION_CLASS_BOILERPLATE(FormTeamSpec);
    std::variant<ScalarIntExpr, StatOrErrmsg> u;
  };
  TUPLE_CLASS_BOILERPLATE(FormTeamStmt);
  std::tuple<ScalarIntExpr, TeamVariable, std::list<FormTeamSpec>> t;
};

// R1182 lock-variable -> scalar-variable
using LockVariable = Scalar<Variable>;

// R1179 lock-stmt -> LOCK ( lock-variable [, lock-stat-list] )
// R1180 lock-stat -> ACQUIRED_LOCK = scalar-logical-variable | sync-stat
struct LockStmt {
  struct LockStat {
    UNION_CLASS_BOILERPLATE(LockStat);
    std::variant<Scalar<Logical<Variable>>, StatOrErrmsg> u;
  };
  TUPLE_CLASS_BOILERPLATE(LockStmt);
  std::tuple<LockVariable, std::list<LockStat>> t;
};

// R1181 unlock-stmt -> UNLOCK ( lock-variable [, sync-stat-list] )
struct UnlockStmt {
  TUPLE_CLASS_BOILERPLATE(UnlockStmt);
  std::tuple<LockVariable, std::list<StatOrErrmsg>> t;
};

// R1202 file-unit-number -> scalar-int-expr
WRAPPER_CLASS(FileUnitNumber, ScalarIntExpr);

// R1201 io-unit -> file-unit-number | * | internal-file-variable
// R1203 internal-file-variable -> char-variable
// R905 char-variable -> variable
// When Variable appears as an IoUnit, it must be character of a default,
// ASCII, or Unicode kind; this constraint is not automatically checked.
// The parse is ambiguous and is repaired if necessary once the types of
// symbols are known.
struct IoUnit {
  UNION_CLASS_BOILERPLATE(IoUnit);
  std::variant<Variable, FileUnitNumber, Star> u;
};

// R1206 file-name-expr -> scalar-default-char-expr
using FileNameExpr = ScalarDefaultCharExpr;

// R1205 connect-spec ->
//         [UNIT =] file-unit-number | ACCESS = scalar-default-char-expr |
//         ACTION = scalar-default-char-expr |
//         ASYNCHRONOUS = scalar-default-char-expr |
//         BLANK = scalar-default-char-expr |
//         DECIMAL = scalar-default-char-expr |
//         DELIM = scalar-default-char-expr |
//         ENCODING = scalar-default-char-expr | ERR = label |
//         FILE = file-name-expr | FORM = scalar-default-char-expr |
//         IOMSG = iomsg-variable | IOSTAT = scalar-int-variable |
//         NEWUNIT = scalar-int-variable | PAD = scalar-default-char-expr |
//         POSITION = scalar-default-char-expr | RECL = scalar-int-expr |
//         ROUND = scalar-default-char-expr | SIGN = scalar-default-char-expr |
//         STATUS = scalar-default-char-expr
//         @ | CARRIAGECONTROL = scalar-default-char-variable
//           | CONVERT = scalar-default-char-variable
//           | DISPOSE = scalar-default-char-variable
WRAPPER_CLASS(StatusExpr, ScalarDefaultCharExpr);
WRAPPER_CLASS(ErrLabel, Label);

struct ConnectSpec {
  UNION_CLASS_BOILERPLATE(ConnectSpec);
  struct CharExpr {
    ENUM_CLASS(Kind, Access, Action, Asynchronous, Blank, Decimal, Delim,
        Encoding, Form, Pad, Position, Round, Sign,
        /* extensions: */ Carriagecontrol, Convert, Dispose)
    TUPLE_CLASS_BOILERPLATE(CharExpr);
    std::tuple<Kind, ScalarDefaultCharExpr> t;
  };
  WRAPPER_CLASS(Recl, ScalarIntExpr);
  WRAPPER_CLASS(Newunit, ScalarIntVariable);
  std::variant<FileUnitNumber, FileNameExpr, CharExpr, MsgVariable,
      StatVariable, Recl, Newunit, ErrLabel, StatusExpr>
      u;
};

// R1204 open-stmt -> OPEN ( connect-spec-list )
WRAPPER_CLASS(OpenStmt, std::list<ConnectSpec>);

// R1208 close-stmt -> CLOSE ( close-spec-list )
// R1209 close-spec ->
//         [UNIT =] file-unit-number | IOSTAT = scalar-int-variable |
//         IOMSG = iomsg-variable | ERR = label |
//         STATUS = scalar-default-char-expr
struct CloseStmt {
  struct CloseSpec {
    UNION_CLASS_BOILERPLATE(CloseSpec);
    std::variant<FileUnitNumber, StatVariable, MsgVariable, ErrLabel,
        StatusExpr>
        u;
  };
  WRAPPER_CLASS_BOILERPLATE(CloseStmt, std::list<CloseSpec>);
};

// R1215 format -> default-char-expr | label | *
// deprecated(ASSIGN): | scalar-int-name
struct Format {
  UNION_CLASS_BOILERPLATE(Format);
  std::variant<Expr, Label, Star> u;
};

// R1214 id-variable -> scalar-int-variable
WRAPPER_CLASS(IdVariable, ScalarIntVariable);

// R1213 io-control-spec ->
//         [UNIT =] io-unit | [FMT =] format | [NML =] namelist-group-name |
//         ADVANCE = scalar-default-char-expr |
//         ASYNCHRONOUS = scalar-default-char-constant-expr |
//         BLANK = scalar-default-char-expr |
//         DECIMAL = scalar-default-char-expr |
//         DELIM = scalar-default-char-expr | END = label | EOR = label |
//         ERR = label | ID = id-variable | IOMSG = iomsg-variable |
//         IOSTAT = scalar-int-variable | PAD = scalar-default-char-expr |
//         POS = scalar-int-expr | REC = scalar-int-expr |
//         ROUND = scalar-default-char-expr | SIGN = scalar-default-char-expr |
//         SIZE = scalar-int-variable
WRAPPER_CLASS(EndLabel, Label);
WRAPPER_CLASS(EorLabel, Label);
struct IoControlSpec {
  UNION_CLASS_BOILERPLATE(IoControlSpec);
  struct CharExpr {
    ENUM_CLASS(Kind, Advance, Blank, Decimal, Delim, Pad, Round, Sign)
    TUPLE_CLASS_BOILERPLATE(CharExpr);
    std::tuple<Kind, ScalarDefaultCharExpr> t;
  };
  WRAPPER_CLASS(Asynchronous, ScalarDefaultCharConstantExpr);
  WRAPPER_CLASS(Pos, ScalarIntExpr);
  WRAPPER_CLASS(Rec, ScalarIntExpr);
  WRAPPER_CLASS(Size, ScalarIntVariable);
  std::variant<IoUnit, Format, Name, CharExpr, Asynchronous, EndLabel, EorLabel,
      ErrLabel, IdVariable, MsgVariable, StatVariable, Pos, Rec, Size>
      u;
};

// R1216 input-item -> variable | io-implied-do
struct InputItem {
  UNION_CLASS_BOILERPLATE(InputItem);
  std::variant<Variable, common::Indirection<InputImpliedDo>> u;
};

// R1210 read-stmt ->
//         READ ( io-control-spec-list ) [input-item-list] |
//         READ format [, input-item-list]
struct ReadStmt {
  BOILERPLATE(ReadStmt);
  ReadStmt(std::optional<IoUnit> &&i, std::optional<Format> &&f,
      std::list<IoControlSpec> &&cs, std::list<InputItem> &&its)
      : iounit{std::move(i)}, format{std::move(f)}, controls(std::move(cs)),
        items(std::move(its)) {}
  std::optional<IoUnit> iounit; // if first in controls without UNIT= &/or
                                // followed by untagged format/namelist
  std::optional<Format> format; // if second in controls without FMT=/NML=, or
                                // no (io-control-spec-list); might be
                                // an untagged namelist group name
  std::list<IoControlSpec> controls;
  std::list<InputItem> items;
};

// R1217 output-item -> expr | io-implied-do
struct OutputItem {
  UNION_CLASS_BOILERPLATE(OutputItem);
  std::variant<Expr, common::Indirection<OutputImpliedDo>> u;
};

// R1211 write-stmt -> WRITE ( io-control-spec-list ) [output-item-list]
struct WriteStmt {
  BOILERPLATE(WriteStmt);
  WriteStmt(std::optional<IoUnit> &&i, std::optional<Format> &&f,
      std::list<IoControlSpec> &&cs, std::list<OutputItem> &&its)
      : iounit{std::move(i)}, format{std::move(f)}, controls(std::move(cs)),
        items(std::move(its)) {}
  std::optional<IoUnit> iounit; // if first in controls without UNIT= &/or
                                // followed by untagged format/namelist
  std::optional<Format> format; // if second in controls without FMT=/NML=;
                                // might be an untagged namelist group, too
  std::list<IoControlSpec> controls;
  std::list<OutputItem> items;
};

// R1212 print-stmt PRINT format [, output-item-list]
struct PrintStmt {
  TUPLE_CLASS_BOILERPLATE(PrintStmt);
  std::tuple<Format, std::list<OutputItem>> t;
};

// R1220 io-implied-do-control ->
//         do-variable = scalar-int-expr , scalar-int-expr [, scalar-int-expr]
using IoImpliedDoControl = LoopBounds<DoVariable, ScalarIntExpr>;

// R1218 io-implied-do -> ( io-implied-do-object-list , io-implied-do-control )
// R1219 io-implied-do-object -> input-item | output-item
struct InputImpliedDo {
  TUPLE_CLASS_BOILERPLATE(InputImpliedDo);
  std::tuple<std::list<InputItem>, IoImpliedDoControl> t;
};

struct OutputImpliedDo {
  TUPLE_CLASS_BOILERPLATE(OutputImpliedDo);
  std::tuple<std::list<OutputItem>, IoImpliedDoControl> t;
};

// R1223 wait-spec ->
//         [UNIT =] file-unit-number | END = label | EOR = label | ERR = label |
//         ID = scalar-int-expr | IOMSG = iomsg-variable |
//         IOSTAT = scalar-int-variable
WRAPPER_CLASS(IdExpr, ScalarIntExpr);
struct WaitSpec {
  UNION_CLASS_BOILERPLATE(WaitSpec);
  std::variant<FileUnitNumber, EndLabel, EorLabel, ErrLabel, IdExpr,
      MsgVariable, StatVariable>
      u;
};

// R1222 wait-stmt -> WAIT ( wait-spec-list )
WRAPPER_CLASS(WaitStmt, std::list<WaitSpec>);

// R1227 position-spec ->
//         [UNIT =] file-unit-number | IOMSG = iomsg-variable |
//         IOSTAT = scalar-int-variable | ERR = label
// R1229 flush-spec ->
//         [UNIT =] file-unit-number | IOSTAT = scalar-int-variable |
//         IOMSG = iomsg-variable | ERR = label
struct PositionOrFlushSpec {
  UNION_CLASS_BOILERPLATE(PositionOrFlushSpec);
  std::variant<FileUnitNumber, MsgVariable, StatVariable, ErrLabel> u;
};

// R1224 backspace-stmt ->
//         BACKSPACE file-unit-number | BACKSPACE ( position-spec-list )
WRAPPER_CLASS(BackspaceStmt, std::list<PositionOrFlushSpec>);

// R1225 endfile-stmt ->
//         ENDFILE file-unit-number | ENDFILE ( position-spec-list )
WRAPPER_CLASS(EndfileStmt, std::list<PositionOrFlushSpec>);

// R1226 rewind-stmt -> REWIND file-unit-number | REWIND ( position-spec-list )
WRAPPER_CLASS(RewindStmt, std::list<PositionOrFlushSpec>);

// R1228 flush-stmt -> FLUSH file-unit-number | FLUSH ( flush-spec-list )
WRAPPER_CLASS(FlushStmt, std::list<PositionOrFlushSpec>);

// R1231 inquire-spec ->
//         [UNIT =] file-unit-number | FILE = file-name-expr |
//         ACCESS = scalar-default-char-variable |
//         ACTION = scalar-default-char-variable |
//         ASYNCHRONOUS = scalar-default-char-variable |
//         BLANK = scalar-default-char-variable |
//         DECIMAL = scalar-default-char-variable |
//         DELIM = scalar-default-char-variable |
//         DIRECT = scalar-default-char-variable |
//         ENCODING = scalar-default-char-variable |
//         ERR = label | EXIST = scalar-logical-variable |
//         FORM = scalar-default-char-variable |
//         FORMATTED = scalar-default-char-variable |
//         ID = scalar-int-expr | IOMSG = iomsg-variable |
//         IOSTAT = scalar-int-variable |
//         NAME = scalar-default-char-variable |
//         NAMED = scalar-logical-variable |
//         NEXTREC = scalar-int-variable | NUMBER = scalar-int-variable |
//         OPENED = scalar-logical-variable |
//         PAD = scalar-default-char-variable |
//         PENDING = scalar-logical-variable | POS = scalar-int-variable |
//         POSITION = scalar-default-char-variable |
//         READ = scalar-default-char-variable |
//         READWRITE = scalar-default-char-variable |
//         RECL = scalar-int-variable | ROUND = scalar-default-char-variable |
//         SEQUENTIAL = scalar-default-char-variable |
//         SIGN = scalar-default-char-variable |
//         SIZE = scalar-int-variable |
//         STREAM = scalar-default-char-variable |
//         STATUS = scalar-default-char-variable |
//         UNFORMATTED = scalar-default-char-variable |
//         WRITE = scalar-default-char-variable
//         @ | CARRIAGECONTROL = scalar-default-char-variable
//           | CONVERT = scalar-default-char-variable
//           | DISPOSE = scalar-default-char-variable
struct InquireSpec {
  UNION_CLASS_BOILERPLATE(InquireSpec);
  struct CharVar {
    ENUM_CLASS(Kind, Access, Action, Asynchronous, Blank, Decimal, Delim,
        Direct, Encoding, Form, Formatted, Iomsg, Name, Pad, Position, Read,
        Readwrite, Round, Sequential, Sign, Stream, Status, Unformatted, Write,
        /* extensions: */ Carriagecontrol, Convert, Dispose)
    TUPLE_CLASS_BOILERPLATE(CharVar);
    std::tuple<Kind, ScalarDefaultCharVariable> t;
  };
  struct IntVar {
    ENUM_CLASS(Kind, Iostat, Nextrec, Number, Pos, Recl, Size)
    TUPLE_CLASS_BOILERPLATE(IntVar);
    std::tuple<Kind, ScalarIntVariable> t;
  };
  struct LogVar {
    ENUM_CLASS(Kind, Exist, Named, Opened, Pending)
    TUPLE_CLASS_BOILERPLATE(LogVar);
    std::tuple<Kind, Scalar<Logical<Variable>>> t;
  };
  std::variant<FileUnitNumber, FileNameExpr, CharVar, IntVar, LogVar, IdExpr,
      ErrLabel>
      u;
};

// R1230 inquire-stmt ->
//         INQUIRE ( inquire-spec-list ) |
//         INQUIRE ( IOLENGTH = scalar-int-variable ) output-item-list
struct InquireStmt {
  UNION_CLASS_BOILERPLATE(InquireStmt);
  struct Iolength {
    TUPLE_CLASS_BOILERPLATE(Iolength);
    std::tuple<ScalarIntVariable, std::list<OutputItem>> t;
  };
  std::variant<std::list<InquireSpec>, Iolength> u;
};

// R1301 format-stmt -> FORMAT format-specification
WRAPPER_CLASS(FormatStmt, format::FormatSpecification);

// R1402 program-stmt -> PROGRAM program-name
WRAPPER_CLASS(ProgramStmt, Name);

// R1403 end-program-stmt -> END [PROGRAM [program-name]]
WRAPPER_CLASS(EndProgramStmt, std::optional<Name>);

// R1401 main-program ->
//         [program-stmt] [specification-part] [execution-part]
//         [internal-subprogram-part] end-program-stmt
struct MainProgram {
  TUPLE_CLASS_BOILERPLATE(MainProgram);
  std::tuple<std::optional<Statement<ProgramStmt>>, SpecificationPart,
      ExecutionPart, std::optional<InternalSubprogramPart>,
      Statement<EndProgramStmt>>
      t;
};

// R1405 module-stmt -> MODULE module-name
WRAPPER_CLASS(ModuleStmt, Name);

// R1408 module-subprogram ->
//         function-subprogram | subroutine-subprogram |
//         separate-module-subprogram
struct ModuleSubprogram {
  UNION_CLASS_BOILERPLATE(ModuleSubprogram);
  std::variant<common::Indirection<FunctionSubprogram>,
      common::Indirection<SubroutineSubprogram>,
      common::Indirection<SeparateModuleSubprogram>>
      u;
};

// R1407 module-subprogram-part -> contains-stmt [module-subprogram]...
struct ModuleSubprogramPart {
  TUPLE_CLASS_BOILERPLATE(ModuleSubprogramPart);
  std::tuple<Statement<ContainsStmt>, std::list<ModuleSubprogram>> t;
};

// R1406 end-module-stmt -> END [MODULE [module-name]]
WRAPPER_CLASS(EndModuleStmt, std::optional<Name>);

// R1404 module ->
//         module-stmt [specification-part] [module-subprogram-part]
//         end-module-stmt
struct Module {
  TUPLE_CLASS_BOILERPLATE(Module);
  std::tuple<Statement<ModuleStmt>, SpecificationPart,
      std::optional<ModuleSubprogramPart>, Statement<EndModuleStmt>>
      t;
};

// R1411 rename ->
//         local-name => use-name |
//         OPERATOR ( local-defined-operator ) =>
//           OPERATOR ( use-defined-operator )
struct Rename {
  UNION_CLASS_BOILERPLATE(Rename);
  struct Names {
    TUPLE_CLASS_BOILERPLATE(Names);
    std::tuple<Name, Name> t;
  };
  struct Operators {
    TUPLE_CLASS_BOILERPLATE(Operators);
    std::tuple<DefinedOpName, DefinedOpName> t;
  };
  std::variant<Names, Operators> u;
};

// R1418 parent-identifier -> ancestor-module-name [: parent-submodule-name]
struct ParentIdentifier {
  TUPLE_CLASS_BOILERPLATE(ParentIdentifier);
  std::tuple<Name, std::optional<Name>> t;
};

// R1417 submodule-stmt -> SUBMODULE ( parent-identifier ) submodule-name
struct SubmoduleStmt {
  TUPLE_CLASS_BOILERPLATE(SubmoduleStmt);
  std::tuple<ParentIdentifier, Name> t;
};

// R1419 end-submodule-stmt -> END [SUBMODULE [submodule-name]]
WRAPPER_CLASS(EndSubmoduleStmt, std::optional<Name>);

// R1416 submodule ->
//         submodule-stmt [specification-part] [module-subprogram-part]
//         end-submodule-stmt
struct Submodule {
  TUPLE_CLASS_BOILERPLATE(Submodule);
  std::tuple<Statement<SubmoduleStmt>, SpecificationPart,
      std::optional<ModuleSubprogramPart>, Statement<EndSubmoduleStmt>>
      t;
};

// R1421 block-data-stmt -> BLOCK DATA [block-data-name]
WRAPPER_CLASS(BlockDataStmt, std::optional<Name>);

// R1422 end-block-data-stmt -> END [BLOCK DATA [block-data-name]]
WRAPPER_CLASS(EndBlockDataStmt, std::optional<Name>);

// R1420 block-data -> block-data-stmt [specification-part] end-block-data-stmt
struct BlockData {
  TUPLE_CLASS_BOILERPLATE(BlockData);
  std::tuple<Statement<BlockDataStmt>, SpecificationPart,
      Statement<EndBlockDataStmt>>
      t;
};

// R1508 generic-spec ->
//         generic-name | OPERATOR ( defined-operator ) |
//         ASSIGNMENT ( = ) | defined-io-generic-spec
// R1509 defined-io-generic-spec ->
//         READ ( FORMATTED ) | READ ( UNFORMATTED ) |
//         WRITE ( FORMATTED ) | WRITE ( UNFORMATTED )
struct GenericSpec {
  UNION_CLASS_BOILERPLATE(GenericSpec);
  EMPTY_CLASS(Assignment);
  EMPTY_CLASS(ReadFormatted);
  EMPTY_CLASS(ReadUnformatted);
  EMPTY_CLASS(WriteFormatted);
  EMPTY_CLASS(WriteUnformatted);
  CharBlock source;
  std::variant<Name, DefinedOperator, Assignment, ReadFormatted,
      ReadUnformatted, WriteFormatted, WriteUnformatted>
      u;
};

// R1510 generic-stmt ->
//         GENERIC [, access-spec] :: generic-spec => specific-procedure-list
struct GenericStmt {
  TUPLE_CLASS_BOILERPLATE(GenericStmt);
  std::tuple<std::optional<AccessSpec>, GenericSpec, std::list<Name>> t;
};

// R1503 interface-stmt -> INTERFACE [generic-spec] | ABSTRACT INTERFACE
struct InterfaceStmt {
  UNION_CLASS_BOILERPLATE(InterfaceStmt);
  // Workaround for clang with libstc++10 bug
  InterfaceStmt(Abstract x) : u{x} {}

  std::variant<std::optional<GenericSpec>, Abstract> u;
};

// R1412 only -> generic-spec | only-use-name | rename
// R1413 only-use-name -> use-name
struct Only {
  UNION_CLASS_BOILERPLATE(Only);
  std::variant<common::Indirection<GenericSpec>, Name, Rename> u;
};

// R1409 use-stmt ->
//         USE [[, module-nature] ::] module-name [, rename-list] |
//         USE [[, module-nature] ::] module-name , ONLY : [only-list]
// R1410 module-nature -> INTRINSIC | NON_INTRINSIC
struct UseStmt {
  BOILERPLATE(UseStmt);
  ENUM_CLASS(ModuleNature, Intrinsic, Non_Intrinsic) // R1410
  template <typename A>
  UseStmt(std::optional<ModuleNature> &&nat, Name &&n, std::list<A> &&x)
      : nature(std::move(nat)), moduleName(std::move(n)), u(std::move(x)) {}
  std::optional<ModuleNature> nature;
  Name moduleName;
  std::variant<std::list<Rename>, std::list<Only>> u;
};

// R1514 proc-attr-spec ->
//         access-spec | proc-language-binding-spec | INTENT ( intent-spec ) |
//         OPTIONAL | POINTER | PROTECTED | SAVE
struct ProcAttrSpec {
  UNION_CLASS_BOILERPLATE(ProcAttrSpec);
  std::variant<AccessSpec, LanguageBindingSpec, IntentSpec, Optional, Pointer,
      Protected, Save>
      u;
};

// R1512 procedure-declaration-stmt ->
//         PROCEDURE ( [proc-interface] ) [[, proc-attr-spec]... ::]
//         proc-decl-list
struct ProcedureDeclarationStmt {
  TUPLE_CLASS_BOILERPLATE(ProcedureDeclarationStmt);
  std::tuple<std::optional<ProcInterface>, std::list<ProcAttrSpec>,
      std::list<ProcDecl>>
      t;
};

// R1527 prefix-spec ->
//         declaration-type-spec | ELEMENTAL | IMPURE | MODULE |
//         NON_RECURSIVE | PURE | RECURSIVE
struct PrefixSpec {
  UNION_CLASS_BOILERPLATE(PrefixSpec);
  EMPTY_CLASS(Elemental);
  EMPTY_CLASS(Impure);
  EMPTY_CLASS(Module);
  EMPTY_CLASS(Non_Recursive);
  EMPTY_CLASS(Pure);
  EMPTY_CLASS(Recursive);
  std::variant<DeclarationTypeSpec, Elemental, Impure, Module, Non_Recursive,
      Pure, Recursive>
      u;
};

// R1532 suffix ->
//         proc-language-binding-spec [RESULT ( result-name )] |
//         RESULT ( result-name ) [proc-language-binding-spec]
struct Suffix {
  BOILERPLATE(Suffix);
  Suffix(LanguageBindingSpec &&lbs, std::optional<Name> &&rn)
      : binding(std::move(lbs)), resultName(std::move(rn)) {}
  Suffix(Name &&rn, std::optional<LanguageBindingSpec> &&lbs)
      : binding(std::move(lbs)), resultName(std::move(rn)) {}
  std::optional<LanguageBindingSpec> binding;
  std::optional<Name> resultName;
};

// R1530 function-stmt ->
//         [prefix] FUNCTION function-name ( [dummy-arg-name-list] ) [suffix]
// R1526 prefix -> prefix-spec [prefix-spec]...
// R1531 dummy-arg-name -> name
struct FunctionStmt {
  TUPLE_CLASS_BOILERPLATE(FunctionStmt);
  std::tuple<std::list<PrefixSpec>, Name, std::list<Name>,
      std::optional<Suffix>>
      t;
};

// R1533 end-function-stmt -> END [FUNCTION [function-name]]
WRAPPER_CLASS(EndFunctionStmt, std::optional<Name>);

// R1536 dummy-arg -> dummy-arg-name | *
struct DummyArg {
  UNION_CLASS_BOILERPLATE(DummyArg);
  std::variant<Name, Star> u;
};

// R1535 subroutine-stmt ->
//         [prefix] SUBROUTINE subroutine-name [( [dummy-arg-list] )
//         [proc-language-binding-spec]]
struct SubroutineStmt {
  TUPLE_CLASS_BOILERPLATE(SubroutineStmt);
  std::tuple<std::list<PrefixSpec>, Name, std::list<DummyArg>,
      std::optional<LanguageBindingSpec>>
      t;
};

// R1537 end-subroutine-stmt -> END [SUBROUTINE [subroutine-name]]
WRAPPER_CLASS(EndSubroutineStmt, std::optional<Name>);

// R1505 interface-body ->
//         function-stmt [specification-part] end-function-stmt |
//         subroutine-stmt [specification-part] end-subroutine-stmt
struct InterfaceBody {
  UNION_CLASS_BOILERPLATE(InterfaceBody);
  struct Function {
    TUPLE_CLASS_BOILERPLATE(Function);
    std::tuple<Statement<FunctionStmt>, common::Indirection<SpecificationPart>,
        Statement<EndFunctionStmt>>
        t;
  };
  struct Subroutine {
    TUPLE_CLASS_BOILERPLATE(Subroutine);
    std::tuple<Statement<SubroutineStmt>,
        common::Indirection<SpecificationPart>, Statement<EndSubroutineStmt>>
        t;
  };
  std::variant<Function, Subroutine> u;
};

// R1506 procedure-stmt -> [MODULE] PROCEDURE [::] specific-procedure-list
struct ProcedureStmt {
  ENUM_CLASS(Kind, ModuleProcedure, Procedure)
  TUPLE_CLASS_BOILERPLATE(ProcedureStmt);
  std::tuple<Kind, std::list<Name>> t;
};

// R1502 interface-specification -> interface-body | procedure-stmt
struct InterfaceSpecification {
  UNION_CLASS_BOILERPLATE(InterfaceSpecification);
  std::variant<InterfaceBody, Statement<ProcedureStmt>> u;
};

// R1504 end-interface-stmt -> END INTERFACE [generic-spec]
WRAPPER_CLASS(EndInterfaceStmt, std::optional<GenericSpec>);

// R1501 interface-block ->
//         interface-stmt [interface-specification]... end-interface-stmt
struct InterfaceBlock {
  TUPLE_CLASS_BOILERPLATE(InterfaceBlock);
  std::tuple<Statement<InterfaceStmt>, std::list<InterfaceSpecification>,
      Statement<EndInterfaceStmt>>
      t;
};

// R1511 external-stmt -> EXTERNAL [::] external-name-list
WRAPPER_CLASS(ExternalStmt, std::list<Name>);

// R1519 intrinsic-stmt -> INTRINSIC [::] intrinsic-procedure-name-list
WRAPPER_CLASS(IntrinsicStmt, std::list<Name>);

// R1522 procedure-designator ->
//         procedure-name | proc-component-ref | data-ref % binding-name
struct ProcedureDesignator {
  UNION_CLASS_BOILERPLATE(ProcedureDesignator);
  std::variant<Name, ProcComponentRef> u;
};

// R1525 alt-return-spec -> * label
WRAPPER_CLASS(AltReturnSpec, Label);

// R1524 actual-arg ->
//         expr | variable | procedure-name | proc-component-ref |
//         alt-return-spec
struct ActualArg {
  WRAPPER_CLASS(PercentRef, Variable); // %REF(v) extension
  WRAPPER_CLASS(PercentVal, Expr); // %VAL(x) extension
  UNION_CLASS_BOILERPLATE(ActualArg);
  ActualArg(Expr &&x) : u{common::Indirection<Expr>(std::move(x))} {}
  std::variant<common::Indirection<Expr>, AltReturnSpec, PercentRef, PercentVal>
      u;
};

// R1523 actual-arg-spec -> [keyword =] actual-arg
struct ActualArgSpec {
  TUPLE_CLASS_BOILERPLATE(ActualArgSpec);
  std::tuple<std::optional<Keyword>, ActualArg> t;
};

// R1520 function-reference -> procedure-designator ( [actual-arg-spec-list] )
struct Call {
  TUPLE_CLASS_BOILERPLATE(Call);
  CharBlock source;
  std::tuple<ProcedureDesignator, std::list<ActualArgSpec>> t;
};

struct FunctionReference {
  WRAPPER_CLASS_BOILERPLATE(FunctionReference, Call);
  Designator ConvertToArrayElementRef();
  StructureConstructor ConvertToStructureConstructor(
      const semantics::DerivedTypeSpec &);
};

// R1521 call-stmt -> CALL procedure-designator [( [actual-arg-spec-list] )]
struct CallStmt {
  WRAPPER_CLASS_BOILERPLATE(CallStmt, Call);
  mutable common::ForwardOwningPointer<evaluate::ProcedureRef>
      typedCall; // filled by semantics
};

// R1529 function-subprogram ->
//         function-stmt [specification-part] [execution-part]
//         [internal-subprogram-part] end-function-stmt
struct FunctionSubprogram {
  TUPLE_CLASS_BOILERPLATE(FunctionSubprogram);
  std::tuple<Statement<FunctionStmt>, SpecificationPart, ExecutionPart,
      std::optional<InternalSubprogramPart>, Statement<EndFunctionStmt>>
      t;
};

// R1534 subroutine-subprogram ->
//         subroutine-stmt [specification-part] [execution-part]
//         [internal-subprogram-part] end-subroutine-stmt
struct SubroutineSubprogram {
  TUPLE_CLASS_BOILERPLATE(SubroutineSubprogram);
  std::tuple<Statement<SubroutineStmt>, SpecificationPart, ExecutionPart,
      std::optional<InternalSubprogramPart>, Statement<EndSubroutineStmt>>
      t;
};

// R1539 mp-subprogram-stmt -> MODULE PROCEDURE procedure-name
WRAPPER_CLASS(MpSubprogramStmt, Name);

// R1540 end-mp-subprogram-stmt -> END [PROCEDURE [procedure-name]]
WRAPPER_CLASS(EndMpSubprogramStmt, std::optional<Name>);

// R1538 separate-module-subprogram ->
//         mp-subprogram-stmt [specification-part] [execution-part]
//         [internal-subprogram-part] end-mp-subprogram-stmt
struct SeparateModuleSubprogram {
  TUPLE_CLASS_BOILERPLATE(SeparateModuleSubprogram);
  std::tuple<Statement<MpSubprogramStmt>, SpecificationPart, ExecutionPart,
      std::optional<InternalSubprogramPart>, Statement<EndMpSubprogramStmt>>
      t;
};

// R1541 entry-stmt -> ENTRY entry-name [( [dummy-arg-list] ) [suffix]]
struct EntryStmt {
  TUPLE_CLASS_BOILERPLATE(EntryStmt);
  std::tuple<Name, std::list<DummyArg>, std::optional<Suffix>> t;
};

// R1542 return-stmt -> RETURN [scalar-int-expr]
WRAPPER_CLASS(ReturnStmt, std::optional<ScalarIntExpr>);

// R1544 stmt-function-stmt ->
//         function-name ( [dummy-arg-name-list] ) = scalar-expr
struct StmtFunctionStmt {
  TUPLE_CLASS_BOILERPLATE(StmtFunctionStmt);
  std::tuple<Name, std::list<Name>, Scalar<Expr>> t;
  Statement<ActionStmt> ConvertToAssignment();
};

// Compiler directives
// !DIR$ IGNORE_TKR [ [(tkr...)] name ]...
// !DIR$ name...
struct CompilerDirective {
  UNION_CLASS_BOILERPLATE(CompilerDirective);
  struct IgnoreTKR {
    TUPLE_CLASS_BOILERPLATE(IgnoreTKR);
    std::tuple<std::list<const char *>, Name> t;
  };
  struct NameValue {
    TUPLE_CLASS_BOILERPLATE(NameValue);
    std::tuple<Name, std::optional<std::uint64_t>> t;
  };
  CharBlock source;
  std::variant<std::list<IgnoreTKR>, std::list<NameValue>> u;
};

// Legacy extensions
struct BasedPointer {
  TUPLE_CLASS_BOILERPLATE(BasedPointer);
  std::tuple<ObjectName, ObjectName, std::optional<ArraySpec>> t;
};
WRAPPER_CLASS(BasedPointerStmt, std::list<BasedPointer>);

struct Union;
struct StructureDef;

struct StructureField {
  UNION_CLASS_BOILERPLATE(StructureField);
  std::variant<Statement<DataComponentDefStmt>,
      common::Indirection<StructureDef>, common::Indirection<Union>>
      u;
};

struct Map {
  EMPTY_CLASS(MapStmt);
  EMPTY_CLASS(EndMapStmt);
  TUPLE_CLASS_BOILERPLATE(Map);
  std::tuple<Statement<MapStmt>, std::list<StructureField>,
      Statement<EndMapStmt>>
      t;
};

struct Union {
  EMPTY_CLASS(UnionStmt);
  EMPTY_CLASS(EndUnionStmt);
  TUPLE_CLASS_BOILERPLATE(Union);
  std::tuple<Statement<UnionStmt>, std::list<Map>, Statement<EndUnionStmt>> t;
};

struct StructureStmt {
  TUPLE_CLASS_BOILERPLATE(StructureStmt);
  std::tuple<Name, bool /*slashes*/, std::list<EntityDecl>> t;
};

struct StructureDef {
  EMPTY_CLASS(EndStructureStmt);
  TUPLE_CLASS_BOILERPLATE(StructureDef);
  std::tuple<Statement<StructureStmt>, std::list<StructureField>,
      Statement<EndStructureStmt>>
      t;
};

// Old style PARAMETER statement without parentheses.
// Types are determined entirely from the right-hand sides, not the names.
WRAPPER_CLASS(OldParameterStmt, std::list<NamedConstantDef>);

// Deprecations
struct ArithmeticIfStmt {
  TUPLE_CLASS_BOILERPLATE(ArithmeticIfStmt);
  std::tuple<Expr, Label, Label, Label> t;
};

struct AssignStmt {
  TUPLE_CLASS_BOILERPLATE(AssignStmt);
  std::tuple<Label, Name> t;
};

struct AssignedGotoStmt {
  TUPLE_CLASS_BOILERPLATE(AssignedGotoStmt);
  std::tuple<Name, std::list<Label>> t;
};

WRAPPER_CLASS(PauseStmt, std::optional<StopCode>);

// Parse tree nodes for OpenMP 4.5 directives and clauses

// 2.5 proc-bind-clause -> PROC_BIND (MASTER | CLOSE | SPREAD)
struct OmpProcBindClause {
  ENUM_CLASS(Type, Close, Master, Spread)
  WRAPPER_CLASS_BOILERPLATE(OmpProcBindClause, Type);
};

// 2.15.3.1 default-clause -> DEFAULT (PRIVATE | FIRSTPRIVATE | SHARED | NONE)
struct OmpDefaultClause {
  ENUM_CLASS(Type, Private, Firstprivate, Shared, None)
  WRAPPER_CLASS_BOILERPLATE(OmpDefaultClause, Type);
};

// 2.1 Directives or clauses may accept a list or extended-list.
//     A list item is a variable, array section or common block name (enclosed
//     in slashes). An extended list item is a list item or a procedure Name.
// variable-name | / common-block / | array-sections
struct OmpObject {
  UNION_CLASS_BOILERPLATE(OmpObject);
  std::variant<Designator, /*common block*/ Name> u;
};

WRAPPER_CLASS(OmpObjectList, std::list<OmpObject>);

// 2.15.5.1 map-type -> TO | FROM | TOFROM | ALLOC | RELEASE | DELETE
struct OmpMapType {
  TUPLE_CLASS_BOILERPLATE(OmpMapType);
  EMPTY_CLASS(Always);
  ENUM_CLASS(Type, To, From, Tofrom, Alloc, Release, Delete)
  std::tuple<std::optional<Always>, Type> t;
};

// 2.15.5.1 map -> MAP ([ [ALWAYS[,]] map-type : ] variable-name-list)
struct OmpMapClause {
  TUPLE_CLASS_BOILERPLATE(OmpMapClause);
  std::tuple<std::optional<OmpMapType>, OmpObjectList> t;
};

// 2.15.5.2 defaultmap -> DEFAULTMAP (implicit-behavior[:variable-category])
struct OmpDefaultmapClause {
  TUPLE_CLASS_BOILERPLATE(OmpDefaultmapClause);
  ENUM_CLASS(ImplicitBehavior, Tofrom)
  ENUM_CLASS(VariableCategory, Scalar)
  std::tuple<ImplicitBehavior, std::optional<VariableCategory>> t;
};

// 2.7.1 sched-modifier -> MONOTONIC | NONMONOTONIC | SIMD
struct OmpScheduleModifierType {
  ENUM_CLASS(ModType, Monotonic, Nonmonotonic, Simd)
  WRAPPER_CLASS_BOILERPLATE(OmpScheduleModifierType, ModType);
};

struct OmpScheduleModifier {
  TUPLE_CLASS_BOILERPLATE(OmpScheduleModifier);
  WRAPPER_CLASS(Modifier1, OmpScheduleModifierType);
  WRAPPER_CLASS(Modifier2, OmpScheduleModifierType);
  std::tuple<Modifier1, std::optional<Modifier2>> t;
};

// 2.7.1 schedule-clause -> SCHEDULE ([sched-modifier1] [, sched-modifier2]:]
//                                    kind[, chunk_size])
struct OmpScheduleClause {
  TUPLE_CLASS_BOILERPLATE(OmpScheduleClause);
  ENUM_CLASS(ScheduleType, Static, Dynamic, Guided, Auto, Runtime)
  std::tuple<std::optional<OmpScheduleModifier>, ScheduleType,
      std::optional<ScalarIntExpr>>
      t;
};

// 2.12 if-clause -> IF ([ directive-name-modifier :] scalar-logical-expr)
struct OmpIfClause {
  TUPLE_CLASS_BOILERPLATE(OmpIfClause);
  ENUM_CLASS(DirectiveNameModifier, Parallel, Target, TargetEnterData,
      TargetExitData, TargetData, TargetUpdate, Taskloop, Task)
  std::tuple<std::optional<DirectiveNameModifier>, ScalarLogicalExpr> t;
};

// 2.8.1 aligned-clause -> ALIGNED (variable-name-list[ : scalar-constant])
struct OmpAlignedClause {
  TUPLE_CLASS_BOILERPLATE(OmpAlignedClause);
  CharBlock source;
  std::tuple<std::list<Name>, std::optional<ScalarIntConstantExpr>> t;
};

// 2.15.3.7 linear-modifier -> REF | VAL | UVAL
struct OmpLinearModifier {
  ENUM_CLASS(Type, Ref, Val, Uval)
  WRAPPER_CLASS_BOILERPLATE(OmpLinearModifier, Type);
};

// 2.15.3.7 linear-clause -> LINEAR (linear-list[ : linear-step])
//          linear-list -> list | linear-modifier(list)
struct OmpLinearClause {
  UNION_CLASS_BOILERPLATE(OmpLinearClause);
  struct WithModifier {
    BOILERPLATE(WithModifier);
    WithModifier(OmpLinearModifier &&m, std::list<Name> &&n,
        std::optional<ScalarIntConstantExpr> &&s)
        : modifier(std::move(m)), names(std::move(n)), step(std::move(s)) {}
    OmpLinearModifier modifier;
    std::list<Name> names;
    std::optional<ScalarIntConstantExpr> step;
  };
  struct WithoutModifier {
    BOILERPLATE(WithoutModifier);
    WithoutModifier(
        std::list<Name> &&n, std::optional<ScalarIntConstantExpr> &&s)
        : names(std::move(n)), step(std::move(s)) {}
    std::list<Name> names;
    std::optional<ScalarIntConstantExpr> step;
  };
  std::variant<WithModifier, WithoutModifier> u;
};

// 2.15.3.6 reduction-identifier -> + | - | * | .AND. | .OR. | .EQV. | .NEQV. |
//                         MAX | MIN | IAND | IOR | IEOR
struct OmpReductionOperator {
  UNION_CLASS_BOILERPLATE(OmpReductionOperator);
  std::variant<DefinedOperator, ProcedureDesignator> u;
};

// 2.15.3.6 reduction-clause -> REDUCTION (reduction-identifier:
//                                         variable-name-list)
struct OmpReductionClause {
  TUPLE_CLASS_BOILERPLATE(OmpReductionClause);
  std::tuple<OmpReductionOperator, std::list<Designator>> t;
};

// OMP 5.0 2.11.4 allocate-clause -> ALLOCATE ([allocator:] variable-name-list)
struct OmpAllocateClause {
  TUPLE_CLASS_BOILERPLATE(OmpAllocateClause);
  WRAPPER_CLASS(Allocator, ScalarIntExpr);
  std::tuple<std::optional<Allocator>, OmpObjectList> t;
};

// 2.13.9 depend-vec-length -> +/- non-negative-constant
struct OmpDependSinkVecLength {
  TUPLE_CLASS_BOILERPLATE(OmpDependSinkVecLength);
  std::tuple<DefinedOperator, ScalarIntConstantExpr> t;
};

// 2.13.9 depend-vec -> iterator [+/- depend-vec-length],...,iterator[...]
struct OmpDependSinkVec {
  TUPLE_CLASS_BOILERPLATE(OmpDependSinkVec);
  std::tuple<Name, std::optional<OmpDependSinkVecLength>> t;
};

// 2.13.9 depend-type -> IN | OUT | INOUT | SOURCE | SINK
struct OmpDependenceType {
  ENUM_CLASS(Type, In, Out, Inout, Source, Sink)
  WRAPPER_CLASS_BOILERPLATE(OmpDependenceType, Type);
};

// 2.13.9 depend-clause -> DEPEND (((IN | OUT | INOUT) : variable-name-list) |
//                                 SOURCE | SINK : depend-vec)
struct OmpDependClause {
  UNION_CLASS_BOILERPLATE(OmpDependClause);
  EMPTY_CLASS(Source);
  WRAPPER_CLASS(Sink, std::list<OmpDependSinkVec>);
  struct InOut {
    TUPLE_CLASS_BOILERPLATE(InOut);
    std::tuple<OmpDependenceType, std::list<Designator>> t;
  };
  std::variant<Source, Sink, InOut> u;
};

// 2.7.1 nowait-clause -> NOWAIT
EMPTY_CLASS(OmpNowait);

// dist_schedule clause does not fit in generic clause class for tablegen.
// Therefore it is declared separatly here.
WRAPPER_CLASS(OmpDistScheduleClause, std::optional<ScalarIntExpr>);

// OpenMP Clauses
struct OmpClause {
  UNION_CLASS_BOILERPLATE(OmpClause);

#define GEN_FLANG_CLAUSE_PARSER_CLASSES
#include "llvm/Frontend/OpenMP/OMP.inc"

  CharBlock source;

  std::variant<
#define GEN_FLANG_CLAUSE_PARSER_CLASSES_LIST
#include "llvm/Frontend/OpenMP/OMP.inc"
      >
      u;
};

struct OmpClauseList {
  WRAPPER_CLASS_BOILERPLATE(OmpClauseList, std::list<OmpClause>);
  CharBlock source;
};

// 2.7.2 SECTIONS
// 2.11.2 PARALLEL SECTIONS
struct OmpSectionsDirective {
  WRAPPER_CLASS_BOILERPLATE(OmpSectionsDirective, llvm::omp::Directive);
  CharBlock source;
};

struct OmpBeginSectionsDirective {
  TUPLE_CLASS_BOILERPLATE(OmpBeginSectionsDirective);
  std::tuple<OmpSectionsDirective, OmpClauseList> t;
  CharBlock source;
};
struct OmpEndSectionsDirective {
  TUPLE_CLASS_BOILERPLATE(OmpEndSectionsDirective);
  std::tuple<OmpSectionsDirective, OmpClauseList> t;
  CharBlock source;
};

// [!$omp section]
//    structured-block
// [!$omp section
//    structured-block]
// ...
WRAPPER_CLASS(OmpSectionBlocks, std::list<Block>);

struct OpenMPSectionsConstruct {
  TUPLE_CLASS_BOILERPLATE(OpenMPSectionsConstruct);
  std::tuple<OmpBeginSectionsDirective, OmpSectionBlocks,
      OmpEndSectionsDirective>
      t;
};

// OpenMP directive beginning or ending a block
struct OmpBlockDirective {
  WRAPPER_CLASS_BOILERPLATE(OmpBlockDirective, llvm::omp::Directive);
  CharBlock source;
};

// 2.10.6 declare-target -> DECLARE TARGET (extended-list) |
//                          DECLARE TARGET [declare-target-clause[ [,]
//                                          declare-target-clause]...]
struct OmpDeclareTargetWithList {
  WRAPPER_CLASS_BOILERPLATE(OmpDeclareTargetWithList, OmpObjectList);
  CharBlock source;
};

struct OmpDeclareTargetWithClause {
  WRAPPER_CLASS_BOILERPLATE(OmpDeclareTargetWithClause, OmpClauseList);
  CharBlock source;
};

struct OmpDeclareTargetSpecifier {
  UNION_CLASS_BOILERPLATE(OmpDeclareTargetSpecifier);
  std::variant<OmpDeclareTargetWithList, OmpDeclareTargetWithClause> u;
};

struct OpenMPDeclareTargetConstruct {
  TUPLE_CLASS_BOILERPLATE(OpenMPDeclareTargetConstruct);
  CharBlock source;
  std::tuple<Verbatim, OmpDeclareTargetSpecifier> t;
};

// 2.16 declare-reduction -> DECLARE REDUCTION (reduction-identifier : type-list
//                                              : combiner) [initializer-clause]
struct OmpReductionCombiner {
  UNION_CLASS_BOILERPLATE(OmpReductionCombiner);
  WRAPPER_CLASS(FunctionCombiner, Call);
  std::variant<AssignmentStmt, FunctionCombiner> u;
};

WRAPPER_CLASS(OmpReductionInitializerClause, Expr);

struct OpenMPDeclareReductionConstruct {
  TUPLE_CLASS_BOILERPLATE(OpenMPDeclareReductionConstruct);
  CharBlock source;
  std::tuple<Verbatim, OmpReductionOperator, std::list<DeclarationTypeSpec>,
      OmpReductionCombiner, std::optional<OmpReductionInitializerClause>>
      t;
};

// 2.8.2 declare-simd -> DECLARE SIMD [(proc-name)] [declare-simd-clause[ [,]
//                                                   declare-simd-clause]...]
struct OpenMPDeclareSimdConstruct {
  TUPLE_CLASS_BOILERPLATE(OpenMPDeclareSimdConstruct);
  CharBlock source;
  std::tuple<Verbatim, std::optional<Name>, OmpClauseList> t;
};

// 2.15.2 threadprivate -> THREADPRIVATE (variable-name-list)
struct OpenMPThreadprivate {
  TUPLE_CLASS_BOILERPLATE(OpenMPThreadprivate);
  CharBlock source;
  std::tuple<Verbatim, OmpObjectList> t;
};

// 2.11.3 allocate -> ALLOCATE (variable-name-list) [clause]
struct OpenMPDeclarativeAllocate {
  TUPLE_CLASS_BOILERPLATE(OpenMPDeclarativeAllocate);
  CharBlock source;
  std::tuple<Verbatim, OmpObjectList, OmpClauseList> t;
};

struct OpenMPDeclarativeConstruct {
  UNION_CLASS_BOILERPLATE(OpenMPDeclarativeConstruct);
  CharBlock source;
  std::variant<OpenMPDeclarativeAllocate, OpenMPDeclareReductionConstruct,
      OpenMPDeclareSimdConstruct, OpenMPDeclareTargetConstruct,
      OpenMPThreadprivate>
      u;
};

// 2.13.2 CRITICAL [Name] <block> END CRITICAL [Name]
struct OmpCriticalDirective {
  TUPLE_CLASS_BOILERPLATE(OmpCriticalDirective);
  CharBlock source;
  std::tuple<Verbatim, std::optional<Name>, std::optional<OmpClause>> t;
};
struct OmpEndCriticalDirective {
  TUPLE_CLASS_BOILERPLATE(OmpEndCriticalDirective);
  CharBlock source;
  std::tuple<Verbatim, std::optional<Name>> t;
};
struct OpenMPCriticalConstruct {
  TUPLE_CLASS_BOILERPLATE(OpenMPCriticalConstruct);
  std::tuple<OmpCriticalDirective, Block, OmpEndCriticalDirective> t;
};

// 2.11.3 allocate -> ALLOCATE [(variable-name-list)] [clause]
//        [ALLOCATE (variable-name-list) [clause] [...]]
//        allocate-statement
//        clause -> allocator-clause
struct OpenMPExecutableAllocate {
  TUPLE_CLASS_BOILERPLATE(OpenMPExecutableAllocate);
  CharBlock source;
  std::tuple<Verbatim, std::optional<OmpObjectList>, OmpClauseList,
      std::optional<std::list<OpenMPDeclarativeAllocate>>,
      Statement<AllocateStmt>>
      t;
};

<<<<<<< HEAD
// 2.17.7 atomic -> ATOMIC [clause[,]] atomic-clause [[,]clause] |
//                  ATOMIC [clause]
//        clause -> memory-order-clause | HINT(hint-expression)
//        memory-order-clause -> SEQ_CST | ACQ_REL | RELEASE | ACQUIRE | RELAXED
//        atomic-clause -> READ | WRITE | UPDATE | CAPTURE
=======
// 2.17.7 Atomic construct/2.17.8 Flush construct [OpenMP 5.0]
//        memory-order-clause -> acq_rel
//                               release
//                               acquire
//                               seq_cst
//                               relaxed
struct OmpMemoryOrderClause {
  WRAPPER_CLASS_BOILERPLATE(OmpMemoryOrderClause, OmpClause);
  CharBlock source;
};

// 2.17.7 Atomic construct
//        atomic-clause -> memory-order-clause | HINT(hint-expression)
struct OmpAtomicClause {
  UNION_CLASS_BOILERPLATE(OmpAtomicClause);
  CharBlock source;
  std::variant<OmpMemoryOrderClause, OmpClause> u;
};

// atomic-clause-list -> [atomic-clause, [atomic-clause], ...]
struct OmpAtomicClauseList {
  WRAPPER_CLASS_BOILERPLATE(OmpAtomicClauseList, std::list<OmpAtomicClause>);
  CharBlock source;
};
>>>>>>> e1e3308f

// END ATOMIC
EMPTY_CLASS(OmpEndAtomic);

// ATOMIC READ
struct OmpAtomicRead {
  TUPLE_CLASS_BOILERPLATE(OmpAtomicRead);
  CharBlock source;
  std::tuple<OmpAtomicClauseList, Verbatim, OmpAtomicClauseList,
      Statement<AssignmentStmt>, std::optional<OmpEndAtomic>>
      t;
};

// ATOMIC WRITE
struct OmpAtomicWrite {
  TUPLE_CLASS_BOILERPLATE(OmpAtomicWrite);
  CharBlock source;
  std::tuple<OmpAtomicClauseList, Verbatim, OmpAtomicClauseList,
      Statement<AssignmentStmt>, std::optional<OmpEndAtomic>>
      t;
};

// ATOMIC UPDATE
struct OmpAtomicUpdate {
  TUPLE_CLASS_BOILERPLATE(OmpAtomicUpdate);
  CharBlock source;
  std::tuple<OmpAtomicClauseList, Verbatim, OmpAtomicClauseList,
      Statement<AssignmentStmt>, std::optional<OmpEndAtomic>>
      t;
};

// ATOMIC CAPTURE
struct OmpAtomicCapture {
  TUPLE_CLASS_BOILERPLATE(OmpAtomicCapture);
  CharBlock source;
  WRAPPER_CLASS(Stmt1, Statement<AssignmentStmt>);
  WRAPPER_CLASS(Stmt2, Statement<AssignmentStmt>);
  std::tuple<OmpAtomicClauseList, Verbatim, OmpAtomicClauseList, Stmt1, Stmt2,
      OmpEndAtomic>
      t;
};

// ATOMIC
struct OmpAtomic {
  TUPLE_CLASS_BOILERPLATE(OmpAtomic);
  CharBlock source;
  std::tuple<Verbatim, OmpAtomicClauseList, Statement<AssignmentStmt>,
      std::optional<OmpEndAtomic>>
      t;
};

// 2.17.7 atomic ->
//        ATOMIC [atomic-clause-list] atomic-construct [atomic-clause-list] |
//        ATOMIC [atomic-clause-list]
//        atomic-construct -> READ | WRITE | UPDATE | CAPTURE
struct OpenMPAtomicConstruct {
  UNION_CLASS_BOILERPLATE(OpenMPAtomicConstruct);
  std::variant<OmpAtomicRead, OmpAtomicWrite, OmpAtomicCapture, OmpAtomicUpdate,
      OmpAtomic>
      u;
};

// OpenMP directives that associate with loop(s)
struct OmpLoopDirective {
  WRAPPER_CLASS_BOILERPLATE(OmpLoopDirective, llvm::omp::Directive);
  CharBlock source;
};

// 2.14.1 construct-type-clause -> PARALLEL | SECTIONS | DO | TASKGROUP
struct OmpCancelType {
  ENUM_CLASS(Type, Parallel, Sections, Do, Taskgroup)
  WRAPPER_CLASS_BOILERPLATE(OmpCancelType, Type);
  CharBlock source;
};

// 2.14.2 cancellation-point -> CANCELLATION POINT construct-type-clause
struct OpenMPCancellationPointConstruct {
  TUPLE_CLASS_BOILERPLATE(OpenMPCancellationPointConstruct);
  CharBlock source;
  std::tuple<Verbatim, OmpCancelType> t;
};

// 2.14.1 cancel -> CANCEL construct-type-clause [ [,] if-clause]
struct OpenMPCancelConstruct {
  TUPLE_CLASS_BOILERPLATE(OpenMPCancelConstruct);
  WRAPPER_CLASS(If, ScalarLogicalExpr);
  CharBlock source;
  std::tuple<Verbatim, OmpCancelType, std::optional<If>> t;
};


// 2.17.8 flush -> FLUSH [memory-order-clause] [(variable-name-list)]
struct OpenMPFlushConstruct {
  TUPLE_CLASS_BOILERPLATE(OpenMPFlushConstruct);
  CharBlock source;
  std::tuple<Verbatim, std::optional<std::list<OmpMemoryOrderClause>>,
      std::optional<OmpObjectList>>
      t;
};

struct OmpSimpleStandaloneDirective {
  WRAPPER_CLASS_BOILERPLATE(OmpSimpleStandaloneDirective, llvm::omp::Directive);
  CharBlock source;
};

struct OpenMPSimpleStandaloneConstruct {
  TUPLE_CLASS_BOILERPLATE(OpenMPSimpleStandaloneConstruct);
  CharBlock source;
  std::tuple<OmpSimpleStandaloneDirective, OmpClauseList> t;
};

struct OpenMPStandaloneConstruct {
  UNION_CLASS_BOILERPLATE(OpenMPStandaloneConstruct);
  CharBlock source;
  std::variant<OpenMPSimpleStandaloneConstruct, OpenMPFlushConstruct,
      OpenMPCancelConstruct, OpenMPCancellationPointConstruct>
      u;
};

struct OmpBeginLoopDirective {
  TUPLE_CLASS_BOILERPLATE(OmpBeginLoopDirective);
  std::tuple<OmpLoopDirective, OmpClauseList> t;
  CharBlock source;
};

struct OmpEndLoopDirective {
  TUPLE_CLASS_BOILERPLATE(OmpEndLoopDirective);
  std::tuple<OmpLoopDirective, OmpClauseList> t;
  CharBlock source;
};

struct OmpBeginBlockDirective {
  TUPLE_CLASS_BOILERPLATE(OmpBeginBlockDirective);
  std::tuple<OmpBlockDirective, OmpClauseList> t;
  CharBlock source;
};

struct OmpEndBlockDirective {
  TUPLE_CLASS_BOILERPLATE(OmpEndBlockDirective);
  std::tuple<OmpBlockDirective, OmpClauseList> t;
  CharBlock source;
};

struct OpenMPBlockConstruct {
  TUPLE_CLASS_BOILERPLATE(OpenMPBlockConstruct);
  std::tuple<OmpBeginBlockDirective, Block, OmpEndBlockDirective> t;
};

// OpenMP directives enclosing do loop
struct OpenMPLoopConstruct {
  TUPLE_CLASS_BOILERPLATE(OpenMPLoopConstruct);
  OpenMPLoopConstruct(OmpBeginLoopDirective &&a)
      : t({std::move(a), std::nullopt, std::nullopt}) {}
  std::tuple<OmpBeginLoopDirective, std::optional<DoConstruct>,
      std::optional<OmpEndLoopDirective>>
      t;
};

struct OpenMPConstruct {
  UNION_CLASS_BOILERPLATE(OpenMPConstruct);
  std::variant<OpenMPStandaloneConstruct, OpenMPSectionsConstruct,
      OpenMPLoopConstruct, OpenMPBlockConstruct, OpenMPAtomicConstruct,
      OpenMPExecutableAllocate, OpenMPDeclarativeAllocate,
      OpenMPCriticalConstruct>
      u;
};

// Parse tree nodes for OpenACC 3.1 directives and clauses

struct AccObject {
  UNION_CLASS_BOILERPLATE(AccObject);
  std::variant<Designator, /*common block*/ Name> u;
};

WRAPPER_CLASS(AccObjectList, std::list<AccObject>);

// OpenACC directive beginning or ending a block
struct AccBlockDirective {
  WRAPPER_CLASS_BOILERPLATE(AccBlockDirective, llvm::acc::Directive);
  CharBlock source;
};

struct AccLoopDirective {
  WRAPPER_CLASS_BOILERPLATE(AccLoopDirective, llvm::acc::Directive);
  CharBlock source;
};

struct AccStandaloneDirective {
  WRAPPER_CLASS_BOILERPLATE(AccStandaloneDirective, llvm::acc::Directive);
  CharBlock source;
};

// 2.11 Combined constructs
struct AccCombinedDirective {
  WRAPPER_CLASS_BOILERPLATE(AccCombinedDirective, llvm::acc::Directive);
  CharBlock source;
};

struct AccDeclarativeDirective {
  WRAPPER_CLASS_BOILERPLATE(AccDeclarativeDirective, llvm::acc::Directive);
  CharBlock source;
};

// OpenACC Clauses
struct AccBindClause {
  UNION_CLASS_BOILERPLATE(AccBindClause);
  std::variant<Name, ScalarDefaultCharExpr> u;
  CharBlock source;
};

struct AccDefaultClause {
  ENUM_CLASS(Arg, None, Present)
  WRAPPER_CLASS_BOILERPLATE(AccDefaultClause, Arg);
  CharBlock source;
};

struct AccDataModifier {
  ENUM_CLASS(Modifier, ReadOnly, Zero)
  WRAPPER_CLASS_BOILERPLATE(AccDataModifier, Modifier);
  CharBlock source;
};

struct AccObjectListWithModifier {
  TUPLE_CLASS_BOILERPLATE(AccObjectListWithModifier);
  std::tuple<std::optional<AccDataModifier>, AccObjectList> t;
};

// 2.5.13: + | * | max | min | iand | ior | ieor | .and. | .or. | .eqv. | .neqv.
struct AccReductionOperator {
  ENUM_CLASS(
      Operator, Plus, Multiply, Max, Min, Iand, Ior, Ieor, And, Or, Eqv, Neqv)
  WRAPPER_CLASS_BOILERPLATE(AccReductionOperator, Operator);
  CharBlock source;
};

struct AccObjectListWithReduction {
  TUPLE_CLASS_BOILERPLATE(AccObjectListWithReduction);
  std::tuple<AccReductionOperator, AccObjectList> t;
};

struct AccWaitArgument {
  TUPLE_CLASS_BOILERPLATE(AccWaitArgument);
  std::tuple<std::optional<ScalarIntExpr>, std::list<ScalarIntExpr>> t;
};

struct AccTileExpr {
  TUPLE_CLASS_BOILERPLATE(AccTileExpr);
  CharBlock source;
  std::tuple<std::optional<ScalarIntConstantExpr>> t; // if null then *
};

struct AccTileExprList {
  WRAPPER_CLASS_BOILERPLATE(AccTileExprList, std::list<AccTileExpr>);
};

struct AccSizeExpr {
  TUPLE_CLASS_BOILERPLATE(AccSizeExpr);
  CharBlock source;
  std::tuple<std::optional<ScalarIntExpr>> t; // if null then *
};

struct AccSizeExprList {
  WRAPPER_CLASS_BOILERPLATE(AccSizeExprList, std::list<AccSizeExpr>);
};

struct AccSelfClause {
  UNION_CLASS_BOILERPLATE(AccSelfClause);
  std::variant<std::optional<ScalarLogicalExpr>, AccObjectList> u;
  CharBlock source;
};

struct AccGangArgument {
  TUPLE_CLASS_BOILERPLATE(AccGangArgument);
  std::tuple<std::optional<ScalarIntExpr>, std::optional<AccSizeExpr>> t;
};

struct AccClause {
  UNION_CLASS_BOILERPLATE(AccClause);

#define GEN_FLANG_CLAUSE_PARSER_CLASSES
#include "llvm/Frontend/OpenACC/ACC.cpp.inc"

  CharBlock source;

  std::variant<
#define GEN_FLANG_CLAUSE_PARSER_CLASSES_LIST
#include "llvm/Frontend/OpenACC/ACC.cpp.inc"
      >
      u;
};

struct AccClauseList {
  WRAPPER_CLASS_BOILERPLATE(AccClauseList, std::list<AccClause>);
  CharBlock source;
};

struct OpenACCRoutineConstruct {
  TUPLE_CLASS_BOILERPLATE(OpenACCRoutineConstruct);
  CharBlock source;
  std::tuple<Verbatim, std::optional<Name>, AccClauseList> t;
};

struct OpenACCCacheConstruct {
  TUPLE_CLASS_BOILERPLATE(OpenACCCacheConstruct);
  CharBlock source;
  std::tuple<Verbatim, AccObjectListWithModifier> t;
};

struct OpenACCWaitConstruct {
  TUPLE_CLASS_BOILERPLATE(OpenACCWaitConstruct);
  CharBlock source;
  std::tuple<Verbatim, std::optional<AccWaitArgument>, AccClauseList> t;
};

struct AccBeginLoopDirective {
  TUPLE_CLASS_BOILERPLATE(AccBeginLoopDirective);
  std::tuple<AccLoopDirective, AccClauseList> t;
  CharBlock source;
};

struct AccBeginBlockDirective {
  TUPLE_CLASS_BOILERPLATE(AccBeginBlockDirective);
  CharBlock source;
  std::tuple<AccBlockDirective, AccClauseList> t;
};

struct AccEndBlockDirective {
  CharBlock source;
  WRAPPER_CLASS_BOILERPLATE(AccEndBlockDirective, AccBlockDirective);
};

// ACC END ATOMIC
EMPTY_CLASS(AccEndAtomic);

// ACC ATOMIC READ
struct AccAtomicRead {
  TUPLE_CLASS_BOILERPLATE(AccAtomicRead);
  std::tuple<Verbatim, Statement<AssignmentStmt>, std::optional<AccEndAtomic>>
      t;
};

// ACC ATOMIC WRITE
struct AccAtomicWrite {
  TUPLE_CLASS_BOILERPLATE(AccAtomicWrite);
  std::tuple<Verbatim, Statement<AssignmentStmt>, std::optional<AccEndAtomic>>
      t;
};

// ACC ATOMIC UPDATE
struct AccAtomicUpdate {
  TUPLE_CLASS_BOILERPLATE(AccAtomicUpdate);
  std::tuple<std::optional<Verbatim>, Statement<AssignmentStmt>,
      std::optional<AccEndAtomic>>
      t;
};

// ACC ATOMIC CAPTURE
struct AccAtomicCapture {
  TUPLE_CLASS_BOILERPLATE(AccAtomicCapture);
  WRAPPER_CLASS(Stmt1, Statement<AssignmentStmt>);
  WRAPPER_CLASS(Stmt2, Statement<AssignmentStmt>);
  std::tuple<Verbatim, Stmt1, Stmt2, AccEndAtomic> t;
};

struct OpenACCAtomicConstruct {
  UNION_CLASS_BOILERPLATE(OpenACCAtomicConstruct);
  std::variant<AccAtomicRead, AccAtomicWrite, AccAtomicCapture, AccAtomicUpdate>
      u;
  CharBlock source;
};

struct OpenACCBlockConstruct {
  TUPLE_CLASS_BOILERPLATE(OpenACCBlockConstruct);
  std::tuple<AccBeginBlockDirective, Block, AccEndBlockDirective> t;
};

struct OpenACCStandaloneDeclarativeConstruct {
  TUPLE_CLASS_BOILERPLATE(OpenACCStandaloneDeclarativeConstruct);
  CharBlock source;
  std::tuple<AccDeclarativeDirective, AccClauseList> t;
};

struct AccBeginCombinedDirective {
  TUPLE_CLASS_BOILERPLATE(AccBeginCombinedDirective);
  CharBlock source;
  std::tuple<AccCombinedDirective, AccClauseList> t;
};

struct AccEndCombinedDirective {
  WRAPPER_CLASS_BOILERPLATE(AccEndCombinedDirective, AccCombinedDirective);
  CharBlock source;
};

struct OpenACCCombinedConstruct {
  TUPLE_CLASS_BOILERPLATE(OpenACCCombinedConstruct);
  CharBlock source;
  OpenACCCombinedConstruct(AccBeginCombinedDirective &&a)
      : t({std::move(a), std::nullopt, std::nullopt}) {}
  std::tuple<AccBeginCombinedDirective, std::optional<DoConstruct>,
      std::optional<AccEndCombinedDirective>>
      t;
};

struct OpenACCDeclarativeConstruct {
  UNION_CLASS_BOILERPLATE(OpenACCDeclarativeConstruct);
  CharBlock source;
  std::variant<OpenACCStandaloneDeclarativeConstruct, OpenACCRoutineConstruct>
      u;
};

// OpenACC directives enclosing do loop
struct OpenACCLoopConstruct {
  TUPLE_CLASS_BOILERPLATE(OpenACCLoopConstruct);
  OpenACCLoopConstruct(AccBeginLoopDirective &&a)
      : t({std::move(a), std::nullopt}) {}
  std::tuple<AccBeginLoopDirective, std::optional<DoConstruct>> t;
};

struct OpenACCStandaloneConstruct {
  TUPLE_CLASS_BOILERPLATE(OpenACCStandaloneConstruct);
  CharBlock source;
  std::tuple<AccStandaloneDirective, AccClauseList> t;
};

struct OpenACCConstruct {
  UNION_CLASS_BOILERPLATE(OpenACCConstruct);
  std::variant<OpenACCBlockConstruct, OpenACCCombinedConstruct,
      OpenACCLoopConstruct, OpenACCStandaloneConstruct, OpenACCCacheConstruct,
      OpenACCWaitConstruct, OpenACCAtomicConstruct>
      u;
};

} // namespace Fortran::parser
#endif // FORTRAN_PARSER_PARSE_TREE_H_<|MERGE_RESOLUTION|>--- conflicted
+++ resolved
@@ -3624,13 +3624,6 @@
       t;
 };
 
-<<<<<<< HEAD
-// 2.17.7 atomic -> ATOMIC [clause[,]] atomic-clause [[,]clause] |
-//                  ATOMIC [clause]
-//        clause -> memory-order-clause | HINT(hint-expression)
-//        memory-order-clause -> SEQ_CST | ACQ_REL | RELEASE | ACQUIRE | RELAXED
-//        atomic-clause -> READ | WRITE | UPDATE | CAPTURE
-=======
 // 2.17.7 Atomic construct/2.17.8 Flush construct [OpenMP 5.0]
 //        memory-order-clause -> acq_rel
 //                               release
@@ -3655,7 +3648,6 @@
   WRAPPER_CLASS_BOILERPLATE(OmpAtomicClauseList, std::list<OmpAtomicClause>);
   CharBlock source;
 };
->>>>>>> e1e3308f
 
 // END ATOMIC
 EMPTY_CLASS(OmpEndAtomic);
