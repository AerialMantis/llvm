--- conflicted
+++ resolved
@@ -372,28 +372,9 @@
       // reclaim) fir.do_loop will be in charge of emitting any stack
       // save/restore if needed.
       auto *bldr = &converter.getFirOpBuilder();
-<<<<<<< HEAD
-      auto stackSaveFn = fir::factory::getLlvmStackSave(builder);
-      auto stackSaveSymbol = bldr->getSymbolRefAttr(stackSaveFn.getName());
-      mlir::Value sp;
-      fir::CallOp call = bldr->create<fir::CallOp>(
-          loc, stackSaveSymbol, stackSaveFn.getFunctionType().getResults(),
-          mlir::ValueRange{});
-      if (call.getNumResults() != 0)
-        sp = call.getResult(0);
-      stmtCtx.attachCleanup([bldr, loc, sp]() {
-        auto stackRestoreFn = fir::factory::getLlvmStackRestore(*bldr);
-        auto stackRestoreSymbol =
-            bldr->getSymbolRefAttr(stackRestoreFn.getName());
-        bldr->create<fir::CallOp>(loc, stackRestoreSymbol,
-                                  stackRestoreFn.getFunctionType().getResults(),
-                                  mlir::ValueRange{sp});
-      });
-=======
       mlir::Value sp = bldr->genStackSave(loc);
       stmtCtx.attachCleanup(
           [bldr, loc, sp]() { bldr->genStackRestore(loc, sp); });
->>>>>>> 4b409fa5
     }
     mlir::Value temp =
         builder.createTemporary(loc, type, ".result", extents, resultLengths);
