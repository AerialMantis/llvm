//===-- CodeGen.cpp -- bridge to lower to LLVM ----------------------------===//
//
// Part of the LLVM Project, under the Apache License v2.0 with LLVM Exceptions.
// See https://llvm.org/LICENSE.txt for license information.
// SPDX-License-Identifier: Apache-2.0 WITH LLVM-exception
//
//===----------------------------------------------------------------------===//
//
// Coding style: https://mlir.llvm.org/getting_started/DeveloperGuide/
//
//===----------------------------------------------------------------------===//

#include "flang/Optimizer/CodeGen/CodeGen.h"

#include "flang/Optimizer/CodeGen/CGOps.h"
#include "flang/Optimizer/CodeGen/CodeGenOpenMP.h"
#include "flang/Optimizer/CodeGen/FIROpPatterns.h"
#include "flang/Optimizer/CodeGen/TypeConverter.h"
#include "flang/Optimizer/Dialect/FIRAttr.h"
#include "flang/Optimizer/Dialect/FIROps.h"
#include "flang/Optimizer/Dialect/FIRType.h"
#include "flang/Optimizer/Support/DataLayout.h"
#include "flang/Optimizer/Support/InternalNames.h"
#include "flang/Optimizer/Support/TypeCode.h"
#include "flang/Optimizer/Support/Utils.h"
#include "flang/Runtime/allocator-registry.h"
#include "flang/Runtime/descriptor.h"
#include "flang/Semantics/runtime-type-info.h"
#include "mlir/Conversion/ArithCommon/AttrToLLVMConverter.h"
#include "mlir/Conversion/ArithToLLVM/ArithToLLVM.h"
#include "mlir/Conversion/ComplexToLLVM/ComplexToLLVM.h"
#include "mlir/Conversion/ComplexToStandard/ComplexToStandard.h"
#include "mlir/Conversion/ControlFlowToLLVM/ControlFlowToLLVM.h"
#include "mlir/Conversion/FuncToLLVM/ConvertFuncToLLVM.h"
#include "mlir/Conversion/LLVMCommon/Pattern.h"
#include "mlir/Conversion/MathToFuncs/MathToFuncs.h"
#include "mlir/Conversion/MathToLLVM/MathToLLVM.h"
#include "mlir/Conversion/MathToLibm/MathToLibm.h"
#include "mlir/Conversion/OpenMPToLLVM/ConvertOpenMPToLLVM.h"
#include "mlir/Conversion/VectorToLLVM/ConvertVectorToLLVM.h"
#include "mlir/Dialect/Arith/IR/Arith.h"
#include "mlir/Dialect/DLTI/DLTI.h"
#include "mlir/Dialect/LLVMIR/LLVMAttrs.h"
#include "mlir/Dialect/LLVMIR/LLVMDialect.h"
#include "mlir/Dialect/LLVMIR/Transforms/AddComdats.h"
#include "mlir/Dialect/OpenACC/OpenACC.h"
#include "mlir/Dialect/OpenMP/OpenMPDialect.h"
#include "mlir/IR/BuiltinTypes.h"
#include "mlir/IR/Matchers.h"
#include "mlir/Pass/Pass.h"
#include "mlir/Pass/PassManager.h"
#include "mlir/Target/LLVMIR/Import.h"
#include "mlir/Target/LLVMIR/ModuleTranslation.h"
#include "llvm/ADT/ArrayRef.h"
#include "llvm/ADT/TypeSwitch.h"

namespace fir {
#define GEN_PASS_DEF_FIRTOLLVMLOWERING
#include "flang/Optimizer/CodeGen/CGPasses.h.inc"
} // namespace fir

#define DEBUG_TYPE "flang-codegen"

// TODO: This should really be recovered from the specified target.
static constexpr unsigned defaultAlign = 8;

/// `fir.box` attribute values as defined for CFI_attribute_t in
/// flang/ISO_Fortran_binding.h.
static constexpr unsigned kAttrPointer = CFI_attribute_pointer;
static constexpr unsigned kAttrAllocatable = CFI_attribute_allocatable;

static inline mlir::Type getLlvmPtrType(mlir::MLIRContext *context,
                                        unsigned addressSpace = 0) {
  return mlir::LLVM::LLVMPointerType::get(context, addressSpace);
}

static inline mlir::Type getI8Type(mlir::MLIRContext *context) {
  return mlir::IntegerType::get(context, 8);
}

static mlir::LLVM::ConstantOp
genConstantIndex(mlir::Location loc, mlir::Type ity,
                 mlir::ConversionPatternRewriter &rewriter,
                 std::int64_t offset) {
  auto cattr = rewriter.getI64IntegerAttr(offset);
  return rewriter.create<mlir::LLVM::ConstantOp>(loc, ity, cattr);
}

static mlir::Block *createBlock(mlir::ConversionPatternRewriter &rewriter,
                                mlir::Block *insertBefore) {
  assert(insertBefore && "expected valid insertion block");
  return rewriter.createBlock(insertBefore->getParent(),
                              mlir::Region::iterator(insertBefore));
}

/// Extract constant from a value that must be the result of one of the
/// ConstantOp operations.
static int64_t getConstantIntValue(mlir::Value val) {
  if (auto constVal = fir::getIntIfConstant(val))
    return *constVal;
  fir::emitFatalError(val.getLoc(), "must be a constant");
}

static unsigned getTypeDescFieldId(mlir::Type ty) {
  auto isArray = mlir::isa<fir::SequenceType>(fir::dyn_cast_ptrOrBoxEleTy(ty));
  return isArray ? kOptTypePtrPosInBox : kDimsPosInBox;
}
static unsigned getLenParamFieldId(mlir::Type ty) {
  return getTypeDescFieldId(ty) + 1;
}

namespace {
/// Lower `fir.address_of` operation to `llvm.address_of` operation.
struct AddrOfOpConversion : public fir::FIROpConversion<fir::AddrOfOp> {
  using FIROpConversion::FIROpConversion;

  llvm::LogicalResult
  matchAndRewrite(fir::AddrOfOp addr, OpAdaptor adaptor,
                  mlir::ConversionPatternRewriter &rewriter) const override {
    auto ty = convertType(addr.getType());
    rewriter.replaceOpWithNewOp<mlir::LLVM::AddressOfOp>(
        addr, ty, addr.getSymbol().getRootReference().getValue());
    return mlir::success();
  }
};
} // namespace

/// Lookup the function to compute the memory size of this parametric derived
/// type. The size of the object may depend on the LEN type parameters of the
/// derived type.
static mlir::LLVM::LLVMFuncOp
getDependentTypeMemSizeFn(fir::RecordType recTy, fir::AllocaOp op,
                          mlir::ConversionPatternRewriter &rewriter) {
  auto module = op->getParentOfType<mlir::ModuleOp>();
  std::string name = recTy.getName().str() + "P.mem.size";
  if (auto memSizeFunc = module.lookupSymbol<mlir::LLVM::LLVMFuncOp>(name))
    return memSizeFunc;
  TODO(op.getLoc(), "did not find allocation function");
}

// Compute the alloc scale size (constant factors encoded in the array type).
// We do this for arrays without a constant interior or arrays of character with
// dynamic length arrays, since those are the only ones that get decayed to a
// pointer to the element type.
template <typename OP>
static mlir::Value
genAllocationScaleSize(OP op, mlir::Type ity,
                       mlir::ConversionPatternRewriter &rewriter) {
  mlir::Location loc = op.getLoc();
  mlir::Type dataTy = op.getInType();
  auto seqTy = mlir::dyn_cast<fir::SequenceType>(dataTy);
  fir::SequenceType::Extent constSize = 1;
  if (seqTy) {
    int constRows = seqTy.getConstantRows();
    const fir::SequenceType::ShapeRef &shape = seqTy.getShape();
    if (constRows != static_cast<int>(shape.size())) {
      for (auto extent : shape) {
        if (constRows-- > 0)
          continue;
        if (extent != fir::SequenceType::getUnknownExtent())
          constSize *= extent;
      }
    }
  }

  if (constSize != 1) {
    mlir::Value constVal{
        genConstantIndex(loc, ity, rewriter, constSize).getResult()};
    return constVal;
  }
  return nullptr;
}

namespace {
struct DeclareOpConversion : public fir::FIROpConversion<fir::cg::XDeclareOp> {
public:
  using FIROpConversion::FIROpConversion;
  llvm::LogicalResult
  matchAndRewrite(fir::cg::XDeclareOp declareOp, OpAdaptor adaptor,
                  mlir::ConversionPatternRewriter &rewriter) const override {
    auto memRef = adaptor.getOperands()[0];
    if (auto fusedLoc = mlir::dyn_cast<mlir::FusedLoc>(declareOp.getLoc())) {
      if (auto varAttr =
              mlir::dyn_cast_or_null<mlir::LLVM::DILocalVariableAttr>(
                  fusedLoc.getMetadata())) {
        rewriter.create<mlir::LLVM::DbgDeclareOp>(memRef.getLoc(), memRef,
                                                  varAttr, nullptr);
      }
    }
    rewriter.replaceOp(declareOp, memRef);
    return mlir::success();
  }
};
} // namespace

namespace {
/// convert to LLVM IR dialect `alloca`
struct AllocaOpConversion : public fir::FIROpConversion<fir::AllocaOp> {
  using FIROpConversion::FIROpConversion;

  llvm::LogicalResult
  matchAndRewrite(fir::AllocaOp alloc, OpAdaptor adaptor,
                  mlir::ConversionPatternRewriter &rewriter) const override {
    mlir::ValueRange operands = adaptor.getOperands();
    auto loc = alloc.getLoc();
    mlir::Type ity = lowerTy().indexType();
    unsigned i = 0;
    mlir::Value size = genConstantIndex(loc, ity, rewriter, 1).getResult();
    mlir::Type firObjType = fir::unwrapRefType(alloc.getType());
    mlir::Type llvmObjectType = convertObjectType(firObjType);
    if (alloc.hasLenParams()) {
      unsigned end = alloc.numLenParams();
      llvm::SmallVector<mlir::Value> lenParams;
      for (; i < end; ++i)
        lenParams.push_back(operands[i]);
      mlir::Type scalarType = fir::unwrapSequenceType(alloc.getInType());
      if (auto chrTy = mlir::dyn_cast<fir::CharacterType>(scalarType)) {
        fir::CharacterType rawCharTy = fir::CharacterType::getUnknownLen(
            chrTy.getContext(), chrTy.getFKind());
        llvmObjectType = convertType(rawCharTy);
        assert(end == 1);
        size = integerCast(loc, rewriter, ity, lenParams[0], /*fold=*/true);
      } else if (auto recTy = mlir::dyn_cast<fir::RecordType>(scalarType)) {
        mlir::LLVM::LLVMFuncOp memSizeFn =
            getDependentTypeMemSizeFn(recTy, alloc, rewriter);
        if (!memSizeFn)
          emitError(loc, "did not find allocation function");
        mlir::NamedAttribute attr = rewriter.getNamedAttr(
            "callee", mlir::SymbolRefAttr::get(memSizeFn));
        auto call = rewriter.create<mlir::LLVM::CallOp>(
            loc, ity, lenParams, llvm::ArrayRef<mlir::NamedAttribute>{attr});
        size = call.getResult();
        llvmObjectType = ::getI8Type(alloc.getContext());
      } else {
        return emitError(loc, "unexpected type ")
               << scalarType << " with type parameters";
      }
    }
    if (auto scaleSize = genAllocationScaleSize(alloc, ity, rewriter))
      size =
          rewriter.createOrFold<mlir::LLVM::MulOp>(loc, ity, size, scaleSize);
    if (alloc.hasShapeOperands()) {
      unsigned end = operands.size();
      for (; i < end; ++i)
        size = rewriter.createOrFold<mlir::LLVM::MulOp>(
            loc, ity, size,
            integerCast(loc, rewriter, ity, operands[i], /*fold=*/true));
    }

    unsigned allocaAs = getAllocaAddressSpace(rewriter);
    unsigned programAs = getProgramAddressSpace(rewriter);

    if (mlir::isa<mlir::LLVM::ConstantOp>(size.getDefiningOp())) {
      // Set the Block in which the llvm alloca should be inserted.
      mlir::Operation *parentOp = rewriter.getInsertionBlock()->getParentOp();
      mlir::Region *parentRegion = rewriter.getInsertionBlock()->getParent();
      mlir::Block *insertBlock =
          getBlockForAllocaInsert(parentOp, parentRegion);
      size.getDefiningOp()->moveBefore(&insertBlock->front());
      rewriter.setInsertionPointAfter(size.getDefiningOp());
    }

    // NOTE: we used to pass alloc->getAttrs() in the builder for non opaque
    // pointers! Only propagate pinned and bindc_name to help debugging, but
    // this should have no functional purpose (and passing the operand segment
    // attribute like before is certainly bad).
    auto llvmAlloc = rewriter.create<mlir::LLVM::AllocaOp>(
        loc, ::getLlvmPtrType(alloc.getContext(), allocaAs), llvmObjectType,
        size);
    if (alloc.getPinned())
      llvmAlloc->setDiscardableAttr(alloc.getPinnedAttrName(),
                                    alloc.getPinnedAttr());
    if (alloc.getBindcName())
      llvmAlloc->setDiscardableAttr(alloc.getBindcNameAttrName(),
                                    alloc.getBindcNameAttr());
    if (allocaAs == programAs) {
      rewriter.replaceOp(alloc, llvmAlloc);
    } else {
      // if our allocation address space, is not the same as the program address
      // space, then we must emit a cast to the program address space before
      // use. An example case would be on AMDGPU, where the allocation address
      // space is the numeric value 5 (private), and the program address space
      // is 0 (generic).
      rewriter.replaceOpWithNewOp<mlir::LLVM::AddrSpaceCastOp>(
          alloc, ::getLlvmPtrType(alloc.getContext(), programAs), llvmAlloc);
    }
    return mlir::success();
  }
};
} // namespace

namespace {
/// Lower `fir.box_addr` to the sequence of operations to extract the first
/// element of the box.
struct BoxAddrOpConversion : public fir::FIROpConversion<fir::BoxAddrOp> {
  using FIROpConversion::FIROpConversion;

  llvm::LogicalResult
  matchAndRewrite(fir::BoxAddrOp boxaddr, OpAdaptor adaptor,
                  mlir::ConversionPatternRewriter &rewriter) const override {
    mlir::Value a = adaptor.getOperands()[0];
    auto loc = boxaddr.getLoc();
    if (auto argty =
            mlir::dyn_cast<fir::BaseBoxType>(boxaddr.getVal().getType())) {
      TypePair boxTyPair = getBoxTypePair(argty);
      rewriter.replaceOp(boxaddr,
                         getBaseAddrFromBox(loc, boxTyPair, a, rewriter));
    } else {
      rewriter.replaceOpWithNewOp<mlir::LLVM::ExtractValueOp>(boxaddr, a, 0);
    }
    return mlir::success();
  }
};

/// Convert `!fir.boxchar_len` to  `!llvm.extractvalue` for the 2nd part of the
/// boxchar.
struct BoxCharLenOpConversion : public fir::FIROpConversion<fir::BoxCharLenOp> {
  using FIROpConversion::FIROpConversion;

  llvm::LogicalResult
  matchAndRewrite(fir::BoxCharLenOp boxCharLen, OpAdaptor adaptor,
                  mlir::ConversionPatternRewriter &rewriter) const override {
    mlir::Value boxChar = adaptor.getOperands()[0];
    mlir::Location loc = boxChar.getLoc();
    mlir::Type returnValTy = boxCharLen.getResult().getType();

    constexpr int boxcharLenIdx = 1;
    auto len = rewriter.create<mlir::LLVM::ExtractValueOp>(loc, boxChar,
                                                           boxcharLenIdx);
    mlir::Value lenAfterCast = integerCast(loc, rewriter, returnValTy, len);
    rewriter.replaceOp(boxCharLen, lenAfterCast);

    return mlir::success();
  }
};

/// Lower `fir.box_dims` to a sequence of operations to extract the requested
/// dimension information from the boxed value.
/// Result in a triple set of GEPs and loads.
struct BoxDimsOpConversion : public fir::FIROpConversion<fir::BoxDimsOp> {
  using FIROpConversion::FIROpConversion;

  llvm::LogicalResult
  matchAndRewrite(fir::BoxDimsOp boxdims, OpAdaptor adaptor,
                  mlir::ConversionPatternRewriter &rewriter) const override {
    llvm::SmallVector<mlir::Type, 3> resultTypes = {
        convertType(boxdims.getResult(0).getType()),
        convertType(boxdims.getResult(1).getType()),
        convertType(boxdims.getResult(2).getType()),
    };
    TypePair boxTyPair = getBoxTypePair(boxdims.getVal().getType());
    auto results = getDimsFromBox(boxdims.getLoc(), resultTypes, boxTyPair,
                                  adaptor.getOperands()[0],
                                  adaptor.getOperands()[1], rewriter);
    rewriter.replaceOp(boxdims, results);
    return mlir::success();
  }
};

/// Lower `fir.box_elesize` to a sequence of operations ro extract the size of
/// an element in the boxed value.
struct BoxEleSizeOpConversion : public fir::FIROpConversion<fir::BoxEleSizeOp> {
  using FIROpConversion::FIROpConversion;

  llvm::LogicalResult
  matchAndRewrite(fir::BoxEleSizeOp boxelesz, OpAdaptor adaptor,
                  mlir::ConversionPatternRewriter &rewriter) const override {
    mlir::Value box = adaptor.getOperands()[0];
    auto loc = boxelesz.getLoc();
    auto ty = convertType(boxelesz.getType());
    TypePair boxTyPair = getBoxTypePair(boxelesz.getVal().getType());
    auto elemSize = getElementSizeFromBox(loc, ty, boxTyPair, box, rewriter);
    rewriter.replaceOp(boxelesz, elemSize);
    return mlir::success();
  }
};

/// Lower `fir.box_isalloc` to a sequence of operations to determine if the
/// boxed value was from an ALLOCATABLE entity.
struct BoxIsAllocOpConversion : public fir::FIROpConversion<fir::BoxIsAllocOp> {
  using FIROpConversion::FIROpConversion;

  llvm::LogicalResult
  matchAndRewrite(fir::BoxIsAllocOp boxisalloc, OpAdaptor adaptor,
                  mlir::ConversionPatternRewriter &rewriter) const override {
    mlir::Value box = adaptor.getOperands()[0];
    auto loc = boxisalloc.getLoc();
    TypePair boxTyPair = getBoxTypePair(boxisalloc.getVal().getType());
    mlir::Value check =
        genBoxAttributeCheck(loc, boxTyPair, box, rewriter, kAttrAllocatable);
    rewriter.replaceOp(boxisalloc, check);
    return mlir::success();
  }
};

/// Lower `fir.box_isarray` to a sequence of operations to determine if the
/// boxed is an array.
struct BoxIsArrayOpConversion : public fir::FIROpConversion<fir::BoxIsArrayOp> {
  using FIROpConversion::FIROpConversion;

  llvm::LogicalResult
  matchAndRewrite(fir::BoxIsArrayOp boxisarray, OpAdaptor adaptor,
                  mlir::ConversionPatternRewriter &rewriter) const override {
    mlir::Value a = adaptor.getOperands()[0];
    auto loc = boxisarray.getLoc();
    TypePair boxTyPair = getBoxTypePair(boxisarray.getVal().getType());
    mlir::Value rank = getRankFromBox(loc, boxTyPair, a, rewriter);
    mlir::Value c0 = genConstantIndex(loc, rank.getType(), rewriter, 0);
    rewriter.replaceOpWithNewOp<mlir::LLVM::ICmpOp>(
        boxisarray, mlir::LLVM::ICmpPredicate::ne, rank, c0);
    return mlir::success();
  }
};

/// Lower `fir.box_isptr` to a sequence of operations to determined if the
/// boxed value was from a POINTER entity.
struct BoxIsPtrOpConversion : public fir::FIROpConversion<fir::BoxIsPtrOp> {
  using FIROpConversion::FIROpConversion;

  llvm::LogicalResult
  matchAndRewrite(fir::BoxIsPtrOp boxisptr, OpAdaptor adaptor,
                  mlir::ConversionPatternRewriter &rewriter) const override {
    mlir::Value box = adaptor.getOperands()[0];
    auto loc = boxisptr.getLoc();
    TypePair boxTyPair = getBoxTypePair(boxisptr.getVal().getType());
    mlir::Value check =
        genBoxAttributeCheck(loc, boxTyPair, box, rewriter, kAttrPointer);
    rewriter.replaceOp(boxisptr, check);
    return mlir::success();
  }
};

/// Lower `fir.box_rank` to the sequence of operation to extract the rank from
/// the box.
struct BoxRankOpConversion : public fir::FIROpConversion<fir::BoxRankOp> {
  using FIROpConversion::FIROpConversion;

  llvm::LogicalResult
  matchAndRewrite(fir::BoxRankOp boxrank, OpAdaptor adaptor,
                  mlir::ConversionPatternRewriter &rewriter) const override {
    mlir::Value a = adaptor.getOperands()[0];
    auto loc = boxrank.getLoc();
    mlir::Type ty = convertType(boxrank.getType());
    TypePair boxTyPair =
        getBoxTypePair(fir::unwrapRefType(boxrank.getBox().getType()));
    mlir::Value rank = getRankFromBox(loc, boxTyPair, a, rewriter);
    mlir::Value result = integerCast(loc, rewriter, ty, rank);
    rewriter.replaceOp(boxrank, result);
    return mlir::success();
  }
};

/// Lower `fir.boxproc_host` operation. Extracts the host pointer from the
/// boxproc.
/// TODO: Part of supporting Fortran 2003 procedure pointers.
struct BoxProcHostOpConversion
    : public fir::FIROpConversion<fir::BoxProcHostOp> {
  using FIROpConversion::FIROpConversion;

  llvm::LogicalResult
  matchAndRewrite(fir::BoxProcHostOp boxprochost, OpAdaptor adaptor,
                  mlir::ConversionPatternRewriter &rewriter) const override {
    TODO(boxprochost.getLoc(), "fir.boxproc_host codegen");
    return mlir::failure();
  }
};

/// Lower `fir.box_tdesc` to the sequence of operations to extract the type
/// descriptor from the box.
struct BoxTypeDescOpConversion
    : public fir::FIROpConversion<fir::BoxTypeDescOp> {
  using FIROpConversion::FIROpConversion;

  llvm::LogicalResult
  matchAndRewrite(fir::BoxTypeDescOp boxtypedesc, OpAdaptor adaptor,
                  mlir::ConversionPatternRewriter &rewriter) const override {
    mlir::Value box = adaptor.getOperands()[0];
    TypePair boxTyPair = getBoxTypePair(boxtypedesc.getBox().getType());
    auto typeDescAddr =
        loadTypeDescAddress(boxtypedesc.getLoc(), boxTyPair, box, rewriter);
    rewriter.replaceOp(boxtypedesc, typeDescAddr);
    return mlir::success();
  }
};

/// Lower `fir.box_typecode` to a sequence of operations to extract the type
/// code in the boxed value.
struct BoxTypeCodeOpConversion
    : public fir::FIROpConversion<fir::BoxTypeCodeOp> {
  using FIROpConversion::FIROpConversion;

  llvm::LogicalResult
  matchAndRewrite(fir::BoxTypeCodeOp op, OpAdaptor adaptor,
                  mlir::ConversionPatternRewriter &rewriter) const override {
    mlir::Value box = adaptor.getOperands()[0];
    auto loc = box.getLoc();
    auto ty = convertType(op.getType());
    TypePair boxTyPair = getBoxTypePair(op.getBox().getType());
    auto typeCode =
        getValueFromBox(loc, boxTyPair, box, ty, rewriter, kTypePosInBox);
    rewriter.replaceOp(op, typeCode);
    return mlir::success();
  }
};

/// Lower `fir.string_lit` to LLVM IR dialect operation.
struct StringLitOpConversion : public fir::FIROpConversion<fir::StringLitOp> {
  using FIROpConversion::FIROpConversion;

  llvm::LogicalResult
  matchAndRewrite(fir::StringLitOp constop, OpAdaptor adaptor,
                  mlir::ConversionPatternRewriter &rewriter) const override {
    auto ty = convertType(constop.getType());
    auto attr = constop.getValue();
    if (mlir::isa<mlir::StringAttr>(attr)) {
      rewriter.replaceOpWithNewOp<mlir::LLVM::ConstantOp>(constop, ty, attr);
      return mlir::success();
    }

    auto charTy = mlir::cast<fir::CharacterType>(constop.getType());
    unsigned bits = lowerTy().characterBitsize(charTy);
    mlir::Type intTy = rewriter.getIntegerType(bits);
    mlir::Location loc = constop.getLoc();
    mlir::Value cst = rewriter.create<mlir::LLVM::UndefOp>(loc, ty);
    if (auto arr = mlir::dyn_cast<mlir::DenseElementsAttr>(attr)) {
      cst = rewriter.create<mlir::LLVM::ConstantOp>(loc, ty, arr);
    } else if (auto arr = mlir::dyn_cast<mlir::ArrayAttr>(attr)) {
      for (auto a : llvm::enumerate(arr.getValue())) {
        // convert each character to a precise bitsize
        auto elemAttr = mlir::IntegerAttr::get(
            intTy,
            mlir::cast<mlir::IntegerAttr>(a.value()).getValue().zextOrTrunc(
                bits));
        auto elemCst =
            rewriter.create<mlir::LLVM::ConstantOp>(loc, intTy, elemAttr);
        cst = rewriter.create<mlir::LLVM::InsertValueOp>(loc, cst, elemCst,
                                                         a.index());
      }
    } else {
      return mlir::failure();
    }
    rewriter.replaceOp(constop, cst);
    return mlir::success();
  }
};

/// `fir.call` -> `llvm.call`
struct CallOpConversion : public fir::FIROpConversion<fir::CallOp> {
  using FIROpConversion::FIROpConversion;

  llvm::LogicalResult
  matchAndRewrite(fir::CallOp call, OpAdaptor adaptor,
                  mlir::ConversionPatternRewriter &rewriter) const override {
    llvm::SmallVector<mlir::Type> resultTys;
    for (auto r : call.getResults())
      resultTys.push_back(convertType(r.getType()));
    // Convert arith::FastMathFlagsAttr to LLVM::FastMathFlagsAttr.
    mlir::arith::AttrConvertFastMathToLLVM<fir::CallOp, mlir::LLVM::CallOp>
        attrConvert(call);
    rewriter.replaceOpWithNewOp<mlir::LLVM::CallOp>(
        call, resultTys, adaptor.getOperands(), attrConvert.getAttrs());
    return mlir::success();
  }
};
} // namespace

static mlir::Type getComplexEleTy(mlir::Type complex) {
  if (auto cc = mlir::dyn_cast<mlir::ComplexType>(complex))
    return cc.getElementType();
  return mlir::cast<fir::ComplexType>(complex).getElementType();
}

namespace {
/// Compare complex values
///
/// Per 10.1, the only comparisons available are .EQ. (oeq) and .NE. (une).
///
/// For completeness, all other comparison are done on the real component only.
struct CmpcOpConversion : public fir::FIROpConversion<fir::CmpcOp> {
  using FIROpConversion::FIROpConversion;

  llvm::LogicalResult
  matchAndRewrite(fir::CmpcOp cmp, OpAdaptor adaptor,
                  mlir::ConversionPatternRewriter &rewriter) const override {
    mlir::ValueRange operands = adaptor.getOperands();
    mlir::Type resTy = convertType(cmp.getType());
    mlir::Location loc = cmp.getLoc();
    mlir::LLVM::FastmathFlags fmf =
        mlir::arith::convertArithFastMathFlagsToLLVM(cmp.getFastmath());
    mlir::LLVM::FCmpPredicate pred =
        static_cast<mlir::LLVM::FCmpPredicate>(cmp.getPredicate());
    auto rcp = rewriter.create<mlir::LLVM::FCmpOp>(
        loc, resTy, pred,
        rewriter.create<mlir::LLVM::ExtractValueOp>(loc, operands[0], 0),
        rewriter.create<mlir::LLVM::ExtractValueOp>(loc, operands[1], 0), fmf);
    auto icp = rewriter.create<mlir::LLVM::FCmpOp>(
        loc, resTy, pred,
        rewriter.create<mlir::LLVM::ExtractValueOp>(loc, operands[0], 1),
        rewriter.create<mlir::LLVM::ExtractValueOp>(loc, operands[1], 1), fmf);
    llvm::SmallVector<mlir::Value, 2> cp = {rcp, icp};
    switch (cmp.getPredicate()) {
    case mlir::arith::CmpFPredicate::OEQ: // .EQ.
      rewriter.replaceOpWithNewOp<mlir::LLVM::AndOp>(cmp, resTy, cp);
      break;
    case mlir::arith::CmpFPredicate::UNE: // .NE.
      rewriter.replaceOpWithNewOp<mlir::LLVM::OrOp>(cmp, resTy, cp);
      break;
    default:
      rewriter.replaceOp(cmp, rcp.getResult());
      break;
    }
    return mlir::success();
  }
};

/// Lower complex constants
struct ConstcOpConversion : public fir::FIROpConversion<fir::ConstcOp> {
  using FIROpConversion::FIROpConversion;

  llvm::LogicalResult
  matchAndRewrite(fir::ConstcOp conc, OpAdaptor,
                  mlir::ConversionPatternRewriter &rewriter) const override {
    mlir::Location loc = conc.getLoc();
    mlir::Type ty = convertType(conc.getType());
    mlir::Type ety = convertType(getComplexEleTy(conc.getType()));
    auto realPart = rewriter.create<mlir::LLVM::ConstantOp>(
        loc, ety, getValue(conc.getReal()));
    auto imPart = rewriter.create<mlir::LLVM::ConstantOp>(
        loc, ety, getValue(conc.getImaginary()));
    auto undef = rewriter.create<mlir::LLVM::UndefOp>(loc, ty);
    auto setReal =
        rewriter.create<mlir::LLVM::InsertValueOp>(loc, undef, realPart, 0);
    rewriter.replaceOpWithNewOp<mlir::LLVM::InsertValueOp>(conc, setReal,
                                                           imPart, 1);
    return mlir::success();
  }

  inline llvm::APFloat getValue(mlir::Attribute attr) const {
    return mlir::cast<fir::RealAttr>(attr).getValue();
  }
};

/// convert value of from-type to value of to-type
struct ConvertOpConversion : public fir::FIROpConversion<fir::ConvertOp> {
  using FIROpConversion::FIROpConversion;

  static bool isFloatingPointTy(mlir::Type ty) {
    return mlir::isa<mlir::FloatType>(ty);
  }

  llvm::LogicalResult
  matchAndRewrite(fir::ConvertOp convert, OpAdaptor adaptor,
                  mlir::ConversionPatternRewriter &rewriter) const override {
    auto fromFirTy = convert.getValue().getType();
    auto toFirTy = convert.getRes().getType();
    auto fromTy = convertType(fromFirTy);
    auto toTy = convertType(toFirTy);
    mlir::Value op0 = adaptor.getOperands()[0];

    if (fromFirTy == toFirTy) {
      rewriter.replaceOp(convert, op0);
      return mlir::success();
    }

    auto loc = convert.getLoc();
    auto i1Type = mlir::IntegerType::get(convert.getContext(), 1);

    if (mlir::isa<fir::LogicalType>(fromFirTy) ||
        mlir::isa<fir::LogicalType>(toFirTy)) {
      // By specification fir::LogicalType value may be any number,
      // where non-zero value represents .true. and zero value represents
      // .false.
      //
      // integer<->logical conversion requires value normalization.
      // Conversion from wide logical to narrow logical must set the result
      // to non-zero iff the input is non-zero - the easiest way to implement
      // it is to compare the input agains zero and set the result to
      // the canonical 0/1.
      // Conversion from narrow logical to wide logical may be implemented
      // as a zero or sign extension of the input, but it may use value
      // normalization as well.
      if (!mlir::isa<mlir::IntegerType>(fromTy) ||
          !mlir::isa<mlir::IntegerType>(toTy))
        return mlir::emitError(loc)
               << "unsupported types for logical conversion: " << fromTy
               << " -> " << toTy;

      // Do folding for constant inputs.
      if (auto constVal = fir::getIntIfConstant(op0)) {
        mlir::Value normVal =
            genConstantIndex(loc, toTy, rewriter, *constVal ? 1 : 0);
        rewriter.replaceOp(convert, normVal);
        return mlir::success();
      }

      // If the input is i1, then we can just zero extend it, and
      // the result will be normalized.
      if (fromTy == i1Type) {
        rewriter.replaceOpWithNewOp<mlir::LLVM::ZExtOp>(convert, toTy, op0);
        return mlir::success();
      }

      // Compare the input with zero.
      mlir::Value zero = genConstantIndex(loc, fromTy, rewriter, 0);
      auto isTrue = rewriter.create<mlir::LLVM::ICmpOp>(
          loc, mlir::LLVM::ICmpPredicate::ne, op0, zero);

      // Zero extend the i1 isTrue result to the required type (unless it is i1
      // itself).
      if (toTy != i1Type)
        rewriter.replaceOpWithNewOp<mlir::LLVM::ZExtOp>(convert, toTy, isTrue);
      else
        rewriter.replaceOp(convert, isTrue.getResult());

      return mlir::success();
    }

    if (fromTy == toTy) {
      rewriter.replaceOp(convert, op0);
      return mlir::success();
    }
    auto convertFpToFp = [&](mlir::Value val, unsigned fromBits,
                             unsigned toBits, mlir::Type toTy) -> mlir::Value {
      if (fromBits == toBits) {
        // TODO: Converting between two floating-point representations with the
        // same bitwidth is not allowed for now.
        mlir::emitError(loc,
                        "cannot implicitly convert between two floating-point "
                        "representations of the same bitwidth");
        return {};
      }
      if (fromBits > toBits)
        return rewriter.create<mlir::LLVM::FPTruncOp>(loc, toTy, val);
      return rewriter.create<mlir::LLVM::FPExtOp>(loc, toTy, val);
    };
    // Complex to complex conversion.
    if (fir::isa_complex(fromFirTy) && fir::isa_complex(toFirTy)) {
      // Special case: handle the conversion of a complex such that both the
      // real and imaginary parts are converted together.
      auto ty = convertType(getComplexEleTy(convert.getValue().getType()));
      auto rp = rewriter.create<mlir::LLVM::ExtractValueOp>(loc, op0, 0);
      auto ip = rewriter.create<mlir::LLVM::ExtractValueOp>(loc, op0, 1);
      auto nt = convertType(getComplexEleTy(convert.getRes().getType()));
      auto fromBits = mlir::LLVM::getPrimitiveTypeSizeInBits(ty);
      auto toBits = mlir::LLVM::getPrimitiveTypeSizeInBits(nt);
      auto rc = convertFpToFp(rp, fromBits, toBits, nt);
      auto ic = convertFpToFp(ip, fromBits, toBits, nt);
      auto un = rewriter.create<mlir::LLVM::UndefOp>(loc, toTy);
      auto i1 = rewriter.create<mlir::LLVM::InsertValueOp>(loc, un, rc, 0);
      rewriter.replaceOpWithNewOp<mlir::LLVM::InsertValueOp>(convert, i1, ic,
                                                             1);
      return mlir::success();
    }

    // Floating point to floating point conversion.
    if (isFloatingPointTy(fromTy)) {
      if (isFloatingPointTy(toTy)) {
        auto fromBits = mlir::LLVM::getPrimitiveTypeSizeInBits(fromTy);
        auto toBits = mlir::LLVM::getPrimitiveTypeSizeInBits(toTy);
        auto v = convertFpToFp(op0, fromBits, toBits, toTy);
        rewriter.replaceOp(convert, v);
        return mlir::success();
      }
      if (mlir::isa<mlir::IntegerType>(toTy)) {
        rewriter.replaceOpWithNewOp<mlir::LLVM::FPToSIOp>(convert, toTy, op0);
        return mlir::success();
      }
    } else if (mlir::isa<mlir::IntegerType>(fromTy)) {
      // Integer to integer conversion.
      if (mlir::isa<mlir::IntegerType>(toTy)) {
        auto fromBits = mlir::LLVM::getPrimitiveTypeSizeInBits(fromTy);
        auto toBits = mlir::LLVM::getPrimitiveTypeSizeInBits(toTy);
        assert(fromBits != toBits);
        if (fromBits > toBits) {
          rewriter.replaceOpWithNewOp<mlir::LLVM::TruncOp>(convert, toTy, op0);
          return mlir::success();
        }
        if (fromFirTy == i1Type) {
          rewriter.replaceOpWithNewOp<mlir::LLVM::ZExtOp>(convert, toTy, op0);
          return mlir::success();
        }
        rewriter.replaceOpWithNewOp<mlir::LLVM::SExtOp>(convert, toTy, op0);
        return mlir::success();
      }
      // Integer to floating point conversion.
      if (isFloatingPointTy(toTy)) {
        rewriter.replaceOpWithNewOp<mlir::LLVM::SIToFPOp>(convert, toTy, op0);
        return mlir::success();
      }
      // Integer to pointer conversion.
      if (mlir::isa<mlir::LLVM::LLVMPointerType>(toTy)) {
        rewriter.replaceOpWithNewOp<mlir::LLVM::IntToPtrOp>(convert, toTy, op0);
        return mlir::success();
      }
    } else if (mlir::isa<mlir::LLVM::LLVMPointerType>(fromTy)) {
      // Pointer to integer conversion.
      if (mlir::isa<mlir::IntegerType>(toTy)) {
        rewriter.replaceOpWithNewOp<mlir::LLVM::PtrToIntOp>(convert, toTy, op0);
        return mlir::success();
      }
      // Pointer to pointer conversion.
      if (mlir::isa<mlir::LLVM::LLVMPointerType>(toTy)) {
        rewriter.replaceOpWithNewOp<mlir::LLVM::BitcastOp>(convert, toTy, op0);
        return mlir::success();
      }
    }
    return emitError(loc) << "cannot convert " << fromTy << " to " << toTy;
  }
};

/// `fir.type_info` operation has no specific CodeGen. The operation is
/// only used to carry information during FIR to FIR passes. It may be used
/// in the future to generate the runtime type info data structures instead
/// of generating them in lowering.
struct TypeInfoOpConversion : public fir::FIROpConversion<fir::TypeInfoOp> {
  using FIROpConversion::FIROpConversion;

  llvm::LogicalResult
  matchAndRewrite(fir::TypeInfoOp op, OpAdaptor,
                  mlir::ConversionPatternRewriter &rewriter) const override {
    rewriter.eraseOp(op);
    return mlir::success();
  }
};

/// `fir.dt_entry` operation has no specific CodeGen. The operation is only used
/// to carry information during FIR to FIR passes.
struct DTEntryOpConversion : public fir::FIROpConversion<fir::DTEntryOp> {
  using FIROpConversion::FIROpConversion;

  llvm::LogicalResult
  matchAndRewrite(fir::DTEntryOp op, OpAdaptor,
                  mlir::ConversionPatternRewriter &rewriter) const override {
    rewriter.eraseOp(op);
    return mlir::success();
  }
};

/// Lower `fir.global_len` operation.
struct GlobalLenOpConversion : public fir::FIROpConversion<fir::GlobalLenOp> {
  using FIROpConversion::FIROpConversion;

  llvm::LogicalResult
  matchAndRewrite(fir::GlobalLenOp globalLen, OpAdaptor adaptor,
                  mlir::ConversionPatternRewriter &rewriter) const override {
    TODO(globalLen.getLoc(), "fir.global_len codegen");
    return mlir::failure();
  }
};

/// Lower fir.len_param_index
struct LenParamIndexOpConversion
    : public fir::FIROpConversion<fir::LenParamIndexOp> {
  using FIROpConversion::FIROpConversion;

  // FIXME: this should be specialized by the runtime target
  llvm::LogicalResult
  matchAndRewrite(fir::LenParamIndexOp lenp, OpAdaptor,
                  mlir::ConversionPatternRewriter &rewriter) const override {
    TODO(lenp.getLoc(), "fir.len_param_index codegen");
  }
};

/// Convert `!fir.emboxchar<!fir.char<KIND, ?>, #n>` into a sequence of
/// instructions that generate `!llvm.struct<(ptr<ik>, i64)>`. The 1st element
/// in this struct is a pointer. Its type is determined from `KIND`. The 2nd
/// element is the length of the character buffer (`#n`).
struct EmboxCharOpConversion : public fir::FIROpConversion<fir::EmboxCharOp> {
  using FIROpConversion::FIROpConversion;

  llvm::LogicalResult
  matchAndRewrite(fir::EmboxCharOp emboxChar, OpAdaptor adaptor,
                  mlir::ConversionPatternRewriter &rewriter) const override {
    mlir::ValueRange operands = adaptor.getOperands();

    mlir::Value charBuffer = operands[0];
    mlir::Value charBufferLen = operands[1];

    mlir::Location loc = emboxChar.getLoc();
    mlir::Type llvmStructTy = convertType(emboxChar.getType());
    auto llvmStruct = rewriter.create<mlir::LLVM::UndefOp>(loc, llvmStructTy);

    mlir::Type lenTy =
        mlir::cast<mlir::LLVM::LLVMStructType>(llvmStructTy).getBody()[1];
    mlir::Value lenAfterCast = integerCast(loc, rewriter, lenTy, charBufferLen);

    mlir::Type addrTy =
        mlir::cast<mlir::LLVM::LLVMStructType>(llvmStructTy).getBody()[0];
    if (addrTy != charBuffer.getType())
      charBuffer =
          rewriter.create<mlir::LLVM::BitcastOp>(loc, addrTy, charBuffer);

    auto insertBufferOp = rewriter.create<mlir::LLVM::InsertValueOp>(
        loc, llvmStruct, charBuffer, 0);
    rewriter.replaceOpWithNewOp<mlir::LLVM::InsertValueOp>(
        emboxChar, insertBufferOp, lenAfterCast, 1);

    return mlir::success();
  }
};
} // namespace

/// Return the LLVMFuncOp corresponding to the standard malloc call.
static mlir::SymbolRefAttr
getMalloc(fir::AllocMemOp op, mlir::ConversionPatternRewriter &rewriter) {
  static constexpr char mallocName[] = "malloc";
  auto module = op->getParentOfType<mlir::ModuleOp>();
  if (auto mallocFunc = module.lookupSymbol<mlir::LLVM::LLVMFuncOp>(mallocName))
    return mlir::SymbolRefAttr::get(mallocFunc);
  if (auto userMalloc = module.lookupSymbol<mlir::func::FuncOp>(mallocName))
    return mlir::SymbolRefAttr::get(userMalloc);
  mlir::OpBuilder moduleBuilder(
      op->getParentOfType<mlir::ModuleOp>().getBodyRegion());
  auto indexType = mlir::IntegerType::get(op.getContext(), 64);
  auto mallocDecl = moduleBuilder.create<mlir::LLVM::LLVMFuncOp>(
      op.getLoc(), mallocName,
      mlir::LLVM::LLVMFunctionType::get(getLlvmPtrType(op.getContext()),
                                        indexType,
                                        /*isVarArg=*/false));
  return mlir::SymbolRefAttr::get(mallocDecl);
}

/// Helper function for generating the LLVM IR that computes the distance
/// in bytes between adjacent elements pointed to by a pointer
/// of type \p ptrTy. The result is returned as a value of \p idxTy integer
/// type.
static mlir::Value
computeElementDistance(mlir::Location loc, mlir::Type llvmObjectType,
                       mlir::Type idxTy,
                       mlir::ConversionPatternRewriter &rewriter) {
  // Note that we cannot use something like
  // mlir::LLVM::getPrimitiveTypeSizeInBits() for the element type here. For
  // example, it returns 10 bytes for mlir::Float80Type for targets where it
  // occupies 16 bytes. Proper solution is probably to use
  // mlir::DataLayout::getTypeABIAlignment(), but DataLayout is not being set
  // yet (see llvm-project#57230). For the time being use the '(intptr_t)((type
  // *)0 + 1)' trick for all types. The generated instructions are optimized
  // into constant by the first pass of InstCombine, so it should not be a
  // performance issue.
  auto llvmPtrTy = ::getLlvmPtrType(llvmObjectType.getContext());
  auto nullPtr = rewriter.create<mlir::LLVM::ZeroOp>(loc, llvmPtrTy);
  auto gep = rewriter.create<mlir::LLVM::GEPOp>(
      loc, llvmPtrTy, llvmObjectType, nullPtr,
      llvm::ArrayRef<mlir::LLVM::GEPArg>{1});
  return rewriter.create<mlir::LLVM::PtrToIntOp>(loc, idxTy, gep);
}

/// Return value of the stride in bytes between adjacent elements
/// of LLVM type \p llTy. The result is returned as a value of
/// \p idxTy integer type.
static mlir::Value
genTypeStrideInBytes(mlir::Location loc, mlir::Type idxTy,
                     mlir::ConversionPatternRewriter &rewriter,
                     mlir::Type llTy) {
  // Create a pointer type and use computeElementDistance().
  return computeElementDistance(loc, llTy, idxTy, rewriter);
}

namespace {
/// Lower a `fir.allocmem` instruction into `llvm.call @malloc`
struct AllocMemOpConversion : public fir::FIROpConversion<fir::AllocMemOp> {
  using FIROpConversion::FIROpConversion;

  llvm::LogicalResult
  matchAndRewrite(fir::AllocMemOp heap, OpAdaptor adaptor,
                  mlir::ConversionPatternRewriter &rewriter) const override {
    mlir::Type heapTy = heap.getType();
    mlir::Location loc = heap.getLoc();
    auto ity = lowerTy().indexType();
    mlir::Type dataTy = fir::unwrapRefType(heapTy);
    mlir::Type llvmObjectTy = convertObjectType(dataTy);
    if (fir::isRecordWithTypeParameters(fir::unwrapSequenceType(dataTy)))
      TODO(loc, "fir.allocmem codegen of derived type with length parameters");
    mlir::Value size = genTypeSizeInBytes(loc, ity, rewriter, llvmObjectTy);
    if (auto scaleSize = genAllocationScaleSize(heap, ity, rewriter))
      size = rewriter.create<mlir::LLVM::MulOp>(loc, ity, size, scaleSize);
    for (mlir::Value opnd : adaptor.getOperands())
      size = rewriter.create<mlir::LLVM::MulOp>(
          loc, ity, size, integerCast(loc, rewriter, ity, opnd));
    heap->setAttr("callee", getMalloc(heap, rewriter));
    rewriter.replaceOpWithNewOp<mlir::LLVM::CallOp>(
        heap, ::getLlvmPtrType(heap.getContext()), size, heap->getAttrs());
    return mlir::success();
  }

  /// Compute the allocation size in bytes of the element type of
  /// \p llTy pointer type. The result is returned as a value of \p idxTy
  /// integer type.
  mlir::Value genTypeSizeInBytes(mlir::Location loc, mlir::Type idxTy,
                                 mlir::ConversionPatternRewriter &rewriter,
                                 mlir::Type llTy) const {
    return computeElementDistance(loc, llTy, idxTy, rewriter);
  }
};
} // namespace

/// Return the LLVMFuncOp corresponding to the standard free call.
static mlir::SymbolRefAttr getFree(fir::FreeMemOp op,
                                   mlir::ConversionPatternRewriter &rewriter) {
  static constexpr char freeName[] = "free";
  auto module = op->getParentOfType<mlir::ModuleOp>();
  // Check if free already defined in the module.
  if (auto freeFunc = module.lookupSymbol<mlir::LLVM::LLVMFuncOp>(freeName))
    return mlir::SymbolRefAttr::get(freeFunc);
  if (auto freeDefinedByUser =
          module.lookupSymbol<mlir::func::FuncOp>(freeName))
    return mlir::SymbolRefAttr::get(freeDefinedByUser);
  // Create llvm declaration for free.
  mlir::OpBuilder moduleBuilder(module.getBodyRegion());
  auto voidType = mlir::LLVM::LLVMVoidType::get(op.getContext());
  auto freeDecl = moduleBuilder.create<mlir::LLVM::LLVMFuncOp>(
      rewriter.getUnknownLoc(), freeName,
      mlir::LLVM::LLVMFunctionType::get(voidType,
                                        getLlvmPtrType(op.getContext()),
                                        /*isVarArg=*/false));
  return mlir::SymbolRefAttr::get(freeDecl);
}

static unsigned getDimension(mlir::LLVM::LLVMArrayType ty) {
  unsigned result = 1;
  for (auto eleTy =
           mlir::dyn_cast<mlir::LLVM::LLVMArrayType>(ty.getElementType());
       eleTy; eleTy = mlir::dyn_cast<mlir::LLVM::LLVMArrayType>(
                  eleTy.getElementType()))
    ++result;
  return result;
}

namespace {
/// Lower a `fir.freemem` instruction into `llvm.call @free`
struct FreeMemOpConversion : public fir::FIROpConversion<fir::FreeMemOp> {
  using FIROpConversion::FIROpConversion;

  llvm::LogicalResult
  matchAndRewrite(fir::FreeMemOp freemem, OpAdaptor adaptor,
                  mlir::ConversionPatternRewriter &rewriter) const override {
    mlir::Location loc = freemem.getLoc();
    freemem->setAttr("callee", getFree(freemem, rewriter));
    rewriter.create<mlir::LLVM::CallOp>(loc, mlir::TypeRange{},
                                        mlir::ValueRange{adaptor.getHeapref()},
                                        freemem->getAttrs());
    rewriter.eraseOp(freemem);
    return mlir::success();
  }
};
} // namespace

// Convert subcomponent array indices from column-major to row-major ordering.
static llvm::SmallVector<mlir::Value>
convertSubcomponentIndices(mlir::Location loc, mlir::Type eleTy,
                           mlir::ValueRange indices,
                           mlir::Type *retTy = nullptr) {
  llvm::SmallVector<mlir::Value> result;
  llvm::SmallVector<mlir::Value> arrayIndices;

  auto appendArrayIndices = [&] {
    if (arrayIndices.empty())
      return;
    std::reverse(arrayIndices.begin(), arrayIndices.end());
    result.append(arrayIndices.begin(), arrayIndices.end());
    arrayIndices.clear();
  };

  for (mlir::Value index : indices) {
    // Component indices can be field index to select a component, or array
    // index, to select an element in an array component.
    if (auto structTy = mlir::dyn_cast<mlir::LLVM::LLVMStructType>(eleTy)) {
      std::int64_t cstIndex = getConstantIntValue(index);
      assert(cstIndex < (int64_t)structTy.getBody().size() &&
             "out-of-bounds struct field index");
      eleTy = structTy.getBody()[cstIndex];
      appendArrayIndices();
      result.push_back(index);
    } else if (auto arrayTy =
                   mlir::dyn_cast<mlir::LLVM::LLVMArrayType>(eleTy)) {
      eleTy = arrayTy.getElementType();
      arrayIndices.push_back(index);
    } else
      fir::emitFatalError(loc, "Unexpected subcomponent type");
  }
  appendArrayIndices();
  if (retTy)
    *retTy = eleTy;
  return result;
}

/// Common base class for embox to descriptor conversion.
template <typename OP>
struct EmboxCommonConversion : public fir::FIROpConversion<OP> {
  using fir::FIROpConversion<OP>::FIROpConversion;
  using TypePair = typename fir::FIROpConversion<OP>::TypePair;

  static int getCFIAttr(fir::BaseBoxType boxTy) {
    auto eleTy = boxTy.getEleTy();
    if (mlir::isa<fir::PointerType>(eleTy))
      return CFI_attribute_pointer;
    if (mlir::isa<fir::HeapType>(eleTy))
      return CFI_attribute_allocatable;
    return CFI_attribute_other;
  }

  mlir::Value getCharacterByteSize(mlir::Location loc,
                                   mlir::ConversionPatternRewriter &rewriter,
                                   fir::CharacterType charTy,
                                   mlir::ValueRange lenParams) const {
    auto i64Ty = mlir::IntegerType::get(rewriter.getContext(), 64);
    mlir::Value size =
        genTypeStrideInBytes(loc, i64Ty, rewriter, this->convertType(charTy));
    if (charTy.hasConstantLen())
      return size; // Length accounted for in the genTypeStrideInBytes GEP.
    // Otherwise,  multiply the single character size by the length.
    assert(!lenParams.empty());
    auto len64 = fir::FIROpConversion<OP>::integerCast(loc, rewriter, i64Ty,
                                                       lenParams.back());
    return rewriter.create<mlir::LLVM::MulOp>(loc, i64Ty, size, len64);
  }

  // Get the element size and CFI type code of the boxed value.
  std::tuple<mlir::Value, mlir::Value> getSizeAndTypeCode(
      mlir::Location loc, mlir::ConversionPatternRewriter &rewriter,
      mlir::Type boxEleTy, mlir::ValueRange lenParams = {}) const {
    auto i64Ty = mlir::IntegerType::get(rewriter.getContext(), 64);
    if (auto eleTy = fir::dyn_cast_ptrEleTy(boxEleTy))
      boxEleTy = eleTy;
    if (auto seqTy = mlir::dyn_cast<fir::SequenceType>(boxEleTy))
      return getSizeAndTypeCode(loc, rewriter, seqTy.getEleTy(), lenParams);
    if (mlir::isa<mlir::NoneType>(
            boxEleTy)) // unlimited polymorphic or assumed type
      return {rewriter.create<mlir::LLVM::ConstantOp>(loc, i64Ty, 0),
              this->genConstantOffset(loc, rewriter, CFI_type_other)};
    mlir::Value typeCodeVal = this->genConstantOffset(
        loc, rewriter,
        fir::getTypeCode(boxEleTy, this->lowerTy().getKindMap()));
    if (fir::isa_integer(boxEleTy) ||
        mlir::dyn_cast<fir::LogicalType>(boxEleTy) || fir::isa_real(boxEleTy) ||
        fir::isa_complex(boxEleTy))
      return {genTypeStrideInBytes(loc, i64Ty, rewriter,
                                   this->convertType(boxEleTy)),
              typeCodeVal};
    if (auto charTy = mlir::dyn_cast<fir::CharacterType>(boxEleTy))
      return {getCharacterByteSize(loc, rewriter, charTy, lenParams),
              typeCodeVal};
    if (fir::isa_ref_type(boxEleTy)) {
      auto ptrTy = ::getLlvmPtrType(rewriter.getContext());
      return {genTypeStrideInBytes(loc, i64Ty, rewriter, ptrTy), typeCodeVal};
    }
    if (mlir::isa<fir::RecordType>(boxEleTy))
      return {genTypeStrideInBytes(loc, i64Ty, rewriter,
                                   this->convertType(boxEleTy)),
              typeCodeVal};
    fir::emitFatalError(loc, "unhandled type in fir.box code generation");
  }

  /// Basic pattern to write a field in the descriptor
  mlir::Value insertField(mlir::ConversionPatternRewriter &rewriter,
                          mlir::Location loc, mlir::Value dest,
                          llvm::ArrayRef<std::int64_t> fldIndexes,
                          mlir::Value value, bool bitcast = false) const {
    auto boxTy = dest.getType();
    auto fldTy = this->getBoxEleTy(boxTy, fldIndexes);
    if (!bitcast)
      value = this->integerCast(loc, rewriter, fldTy, value);
    // bitcast are no-ops with LLVM opaque pointers.
    return rewriter.create<mlir::LLVM::InsertValueOp>(loc, dest, value,
                                                      fldIndexes);
  }

  inline mlir::Value
  insertBaseAddress(mlir::ConversionPatternRewriter &rewriter,
                    mlir::Location loc, mlir::Value dest,
                    mlir::Value base) const {
    return insertField(rewriter, loc, dest, {kAddrPosInBox}, base,
                       /*bitCast=*/true);
  }

  inline mlir::Value insertLowerBound(mlir::ConversionPatternRewriter &rewriter,
                                      mlir::Location loc, mlir::Value dest,
                                      unsigned dim, mlir::Value lb) const {
    return insertField(rewriter, loc, dest,
                       {kDimsPosInBox, dim, kDimLowerBoundPos}, lb);
  }

  inline mlir::Value insertExtent(mlir::ConversionPatternRewriter &rewriter,
                                  mlir::Location loc, mlir::Value dest,
                                  unsigned dim, mlir::Value extent) const {
    return insertField(rewriter, loc, dest, {kDimsPosInBox, dim, kDimExtentPos},
                       extent);
  }

  inline mlir::Value insertStride(mlir::ConversionPatternRewriter &rewriter,
                                  mlir::Location loc, mlir::Value dest,
                                  unsigned dim, mlir::Value stride) const {
    return insertField(rewriter, loc, dest, {kDimsPosInBox, dim, kDimStridePos},
                       stride);
  }

  /// Get the address of the type descriptor global variable that was created by
  /// lowering for derived type \p recType.
  mlir::Value getTypeDescriptor(mlir::ModuleOp mod,
                                mlir::ConversionPatternRewriter &rewriter,
                                mlir::Location loc,
                                fir::RecordType recType) const {
    std::string name =
        fir::NameUniquer::getTypeDescriptorName(recType.getName());
    mlir::Type llvmPtrTy = ::getLlvmPtrType(mod.getContext());
    if (auto global = mod.template lookupSymbol<fir::GlobalOp>(name)) {
      return rewriter.create<mlir::LLVM::AddressOfOp>(loc, llvmPtrTy,
                                                      global.getSymName());
    }
    if (auto global = mod.template lookupSymbol<mlir::LLVM::GlobalOp>(name)) {
      // The global may have already been translated to LLVM.
      return rewriter.create<mlir::LLVM::AddressOfOp>(loc, llvmPtrTy,
                                                      global.getSymName());
    }
    // Type info derived types do not have type descriptors since they are the
    // types defining type descriptors.
    if (!this->options.ignoreMissingTypeDescriptors &&
        !fir::NameUniquer::belongsToModule(
            name, Fortran::semantics::typeInfoBuiltinModule))
      fir::emitFatalError(
          loc, "runtime derived type info descriptor was not generated");
    return rewriter.create<mlir::LLVM::ZeroOp>(loc, llvmPtrTy);
  }

  mlir::Value populateDescriptor(mlir::Location loc, mlir::ModuleOp mod,
                                 fir::BaseBoxType boxTy, mlir::Type inputType,
                                 mlir::ConversionPatternRewriter &rewriter,
                                 unsigned rank, mlir::Value eleSize,
                                 mlir::Value cfiTy, mlir::Value typeDesc,
<<<<<<< HEAD
                                 int allocatorIdx = kDefaultAllocator) const {
=======
                                 int allocatorIdx = kDefaultAllocator,
                                 mlir::Value extraField = {}) const {
>>>>>>> 98391913
    auto llvmBoxTy = this->lowerTy().convertBoxTypeAsStruct(boxTy, rank);
    bool isUnlimitedPolymorphic = fir::isUnlimitedPolymorphicType(boxTy);
    bool useInputType = fir::isPolymorphicType(boxTy) || isUnlimitedPolymorphic;
    mlir::Value descriptor =
        rewriter.create<mlir::LLVM::UndefOp>(loc, llvmBoxTy);
    descriptor =
        insertField(rewriter, loc, descriptor, {kElemLenPosInBox}, eleSize);
    descriptor = insertField(rewriter, loc, descriptor, {kVersionPosInBox},
                             this->genI32Constant(loc, rewriter, CFI_VERSION));
    descriptor = insertField(rewriter, loc, descriptor, {kRankPosInBox},
                             this->genI32Constant(loc, rewriter, rank));
    descriptor = insertField(rewriter, loc, descriptor, {kTypePosInBox}, cfiTy);
    descriptor =
        insertField(rewriter, loc, descriptor, {kAttributePosInBox},
                    this->genI32Constant(loc, rewriter, getCFIAttr(boxTy)));

    const bool hasAddendum = fir::boxHasAddendum(boxTy);

<<<<<<< HEAD
    // Descriptor used to set the correct value of the extra field.
    Fortran::runtime::StaticDescriptor<0> staticDescriptor;
    Fortran::runtime::Descriptor &desc{staticDescriptor.descriptor()};
    desc.raw().extra = 0;
    desc.SetAllocIdx(allocatorIdx);
    if (hasAddendum)
      desc.SetHasAddendum();
    descriptor =
        insertField(rewriter, loc, descriptor, {kExtraPosInBox},
                    this->genI32Constant(loc, rewriter, desc.raw().extra));
=======
    if (extraField) {
      // Make sure to set the addendum presence flag according to the
      // destination box.
      if (hasAddendum) {
        auto maskAttr = mlir::IntegerAttr::get(
            rewriter.getIntegerType(8, /*isSigned=*/false),
            llvm::APInt(8, (uint64_t)_CFI_ADDENDUM_FLAG, /*isSigned=*/false));
        mlir::LLVM::ConstantOp mask = rewriter.create<mlir::LLVM::ConstantOp>(
            loc, rewriter.getI8Type(), maskAttr);
        extraField = rewriter.create<mlir::LLVM::OrOp>(loc, extraField, mask);
      } else {
        auto maskAttr = mlir::IntegerAttr::get(
            rewriter.getIntegerType(8, /*isSigned=*/false),
            llvm::APInt(8, (uint64_t)~_CFI_ADDENDUM_FLAG, /*isSigned=*/false));
        mlir::LLVM::ConstantOp mask = rewriter.create<mlir::LLVM::ConstantOp>(
            loc, rewriter.getI8Type(), maskAttr);
        extraField = rewriter.create<mlir::LLVM::AndOp>(loc, extraField, mask);
      }
      // Extra field value is provided so just use it.
      descriptor =
          insertField(rewriter, loc, descriptor, {kExtraPosInBox}, extraField);
    } else {
      // Compute the value of the extra field based on allocator_idx and
      // addendum present using a Descriptor object.
      Fortran::runtime::StaticDescriptor<0> staticDescriptor;
      Fortran::runtime::Descriptor &desc{staticDescriptor.descriptor()};
      desc.raw().extra = 0;
      desc.SetAllocIdx(allocatorIdx);
      if (hasAddendum)
        desc.SetHasAddendum();
      descriptor =
          insertField(rewriter, loc, descriptor, {kExtraPosInBox},
                      this->genI32Constant(loc, rewriter, desc.raw().extra));
    }
>>>>>>> 98391913

    if (hasAddendum) {
      unsigned typeDescFieldId = getTypeDescFieldId(boxTy);
      if (!typeDesc) {
        if (useInputType) {
          mlir::Type innerType = fir::unwrapInnerType(inputType);
          if (innerType && mlir::isa<fir::RecordType>(innerType)) {
            auto recTy = mlir::dyn_cast<fir::RecordType>(innerType);
            typeDesc = getTypeDescriptor(mod, rewriter, loc, recTy);
          } else {
            // Unlimited polymorphic type descriptor with no record type. Set
            // type descriptor address to a clean state.
            typeDesc = rewriter.create<mlir::LLVM::ZeroOp>(
                loc, ::getLlvmPtrType(mod.getContext()));
          }
        } else {
          typeDesc = getTypeDescriptor(mod, rewriter, loc,
                                       fir::unwrapIfDerived(boxTy));
        }
      }
      if (typeDesc)
        descriptor =
            insertField(rewriter, loc, descriptor, {typeDescFieldId}, typeDesc,
                        /*bitCast=*/true);
      // Always initialize the length parameter field to zero to avoid issues
      // with uninitialized values in Fortran code trying to compare physical
      // representation of derived types with pointer/allocatable components.
      // This has been seen in hashing algorithms using TRANSFER.
      mlir::Value zero =
          genConstantIndex(loc, rewriter.getI64Type(), rewriter, 0);
      descriptor = insertField(rewriter, loc, descriptor,
                               {getLenParamFieldId(boxTy), 0}, zero);
    }
    return descriptor;
  }

  // Template used for fir::EmboxOp and fir::cg::XEmboxOp
  template <typename BOX>
  std::tuple<fir::BaseBoxType, mlir::Value, mlir::Value>
  consDescriptorPrefix(BOX box, mlir::Type inputType,
                       mlir::ConversionPatternRewriter &rewriter, unsigned rank,
                       [[maybe_unused]] mlir::ValueRange substrParams,
                       mlir::ValueRange lenParams, mlir::Value sourceBox = {},
                       mlir::Type sourceBoxType = {}) const {
    auto loc = box.getLoc();
    auto boxTy = mlir::dyn_cast<fir::BaseBoxType>(box.getType());
    bool useInputType = fir::isPolymorphicType(boxTy) &&
                        !fir::isUnlimitedPolymorphicType(inputType);
    llvm::SmallVector<mlir::Value> typeparams = lenParams;
    if constexpr (!std::is_same_v<BOX, fir::EmboxOp>) {
      if (!box.getSubstr().empty() && fir::hasDynamicSize(boxTy.getEleTy()))
        typeparams.push_back(substrParams[1]);
    }

    int allocatorIdx = 0;
    if constexpr (std::is_same_v<BOX, fir::EmboxOp> ||
                  std::is_same_v<BOX, fir::cg::XEmboxOp>) {
      if (box.getAllocatorIdx())
        allocatorIdx = *box.getAllocatorIdx();
    }

    // Write each of the fields with the appropriate values.
    // When emboxing an element to a polymorphic descriptor, use the
    // input type since the destination descriptor type has not the exact
    // information.
    auto [eleSize, cfiTy] = getSizeAndTypeCode(
        loc, rewriter, useInputType ? inputType : boxTy.getEleTy(), typeparams);

    mlir::Value typeDesc;
    mlir::Value extraField;
    // When emboxing to a polymorphic box, get the type descriptor, type code
    // and element size from the source box if any.
    if (fir::isPolymorphicType(boxTy) && sourceBox) {
      TypePair sourceBoxTyPair = this->getBoxTypePair(sourceBoxType);
      typeDesc =
          this->loadTypeDescAddress(loc, sourceBoxTyPair, sourceBox, rewriter);
      mlir::Type idxTy = this->lowerTy().indexType();
      eleSize = this->getElementSizeFromBox(loc, idxTy, sourceBoxTyPair,
                                            sourceBox, rewriter);
      cfiTy = this->getValueFromBox(loc, sourceBoxTyPair, sourceBox,
                                    cfiTy.getType(), rewriter, kTypePosInBox);
      extraField =
          this->getExtraFromBox(loc, sourceBoxTyPair, sourceBox, rewriter);
    }
    auto mod = box->template getParentOfType<mlir::ModuleOp>();
    mlir::Value descriptor =
        populateDescriptor(loc, mod, boxTy, inputType, rewriter, rank, eleSize,
<<<<<<< HEAD
                           cfiTy, typeDesc, allocatorIdx);
=======
                           cfiTy, typeDesc, allocatorIdx, extraField);
>>>>>>> 98391913

    return {boxTy, descriptor, eleSize};
  }

  std::tuple<fir::BaseBoxType, mlir::Value, mlir::Value>
  consDescriptorPrefix(fir::cg::XReboxOp box, mlir::Value loweredBox,
                       mlir::ConversionPatternRewriter &rewriter, unsigned rank,
                       mlir::ValueRange substrParams,
                       mlir::ValueRange lenParams,
                       mlir::Value typeDesc = {}) const {
    auto loc = box.getLoc();
    auto boxTy = mlir::dyn_cast<fir::BaseBoxType>(box.getType());
    auto inputBoxTy = mlir::dyn_cast<fir::BaseBoxType>(box.getBox().getType());
    auto inputBoxTyPair = this->getBoxTypePair(inputBoxTy);
    llvm::SmallVector<mlir::Value> typeparams = lenParams;
    if (!box.getSubstr().empty() && fir::hasDynamicSize(boxTy.getEleTy()))
      typeparams.push_back(substrParams[1]);

    auto [eleSize, cfiTy] =
        getSizeAndTypeCode(loc, rewriter, boxTy.getEleTy(), typeparams);

    // Reboxing to a polymorphic entity. eleSize and type code need to
    // be retrieved from the initial box and propagated to the new box.
    // If the initial box has an addendum, the type desc must be propagated as
    // well.
    if (fir::isPolymorphicType(boxTy)) {
      mlir::Type idxTy = this->lowerTy().indexType();
      eleSize = this->getElementSizeFromBox(loc, idxTy, inputBoxTyPair,
                                            loweredBox, rewriter);
      cfiTy = this->getValueFromBox(loc, inputBoxTyPair, loweredBox,
                                    cfiTy.getType(), rewriter, kTypePosInBox);
      // TODO: For initial box that are unlimited polymorphic entities, this
      // code must be made conditional because unlimited polymorphic entities
      // with intrinsic type spec does not have addendum.
      if (fir::boxHasAddendum(inputBoxTy))
        typeDesc = this->loadTypeDescAddress(loc, inputBoxTyPair, loweredBox,
                                             rewriter);
    }

    mlir::Value extraField =
        this->getExtraFromBox(loc, inputBoxTyPair, loweredBox, rewriter);

    auto mod = box->template getParentOfType<mlir::ModuleOp>();
    mlir::Value descriptor =
        populateDescriptor(loc, mod, boxTy, box.getBox().getType(), rewriter,
                           rank, eleSize, cfiTy, typeDesc,
                           /*allocatorIdx=*/kDefaultAllocator, extraField);

    return {boxTy, descriptor, eleSize};
  }

  // Compute the base address of a fir.box given the indices from the slice.
  // The indices from the "outer" dimensions (every dimension after the first
  // one (included) that is not a compile time constant) must have been
  // multiplied with the related extents and added together into \p outerOffset.
  mlir::Value
  genBoxOffsetGep(mlir::ConversionPatternRewriter &rewriter, mlir::Location loc,
                  mlir::Value base, mlir::Type llvmBaseObjectType,
                  mlir::Value outerOffset, mlir::ValueRange cstInteriorIndices,
                  mlir::ValueRange componentIndices,
                  std::optional<mlir::Value> substringOffset) const {
    llvm::SmallVector<mlir::LLVM::GEPArg> gepArgs{outerOffset};
    mlir::Type resultTy = llvmBaseObjectType;
    // Fortran is column major, llvm GEP is row major: reverse the indices here.
    for (mlir::Value interiorIndex : llvm::reverse(cstInteriorIndices)) {
      auto arrayTy = mlir::dyn_cast<mlir::LLVM::LLVMArrayType>(resultTy);
      if (!arrayTy)
        fir::emitFatalError(
            loc,
            "corrupted GEP generated being generated in fir.embox/fir.rebox");
      resultTy = arrayTy.getElementType();
      gepArgs.push_back(interiorIndex);
    }
    llvm::SmallVector<mlir::Value> gepIndices =
        convertSubcomponentIndices(loc, resultTy, componentIndices, &resultTy);
    gepArgs.append(gepIndices.begin(), gepIndices.end());
    if (substringOffset) {
      if (auto arrayTy = mlir::dyn_cast<mlir::LLVM::LLVMArrayType>(resultTy)) {
        gepArgs.push_back(*substringOffset);
        resultTy = arrayTy.getElementType();
      } else {
        // If the CHARACTER length is dynamic, the whole base type should have
        // degenerated to an llvm.ptr<i[width]>, and there should not be any
        // cstInteriorIndices/componentIndices. The substring offset can be
        // added to the outterOffset since it applies on the same LLVM type.
        if (gepArgs.size() != 1)
          fir::emitFatalError(loc,
                              "corrupted substring GEP in fir.embox/fir.rebox");
        mlir::Type outterOffsetTy = gepArgs[0].get<mlir::Value>().getType();
        mlir::Value cast =
            this->integerCast(loc, rewriter, outterOffsetTy, *substringOffset);

        gepArgs[0] = rewriter.create<mlir::LLVM::AddOp>(
            loc, outterOffsetTy, gepArgs[0].get<mlir::Value>(), cast);
      }
    }
    mlir::Type llvmPtrTy = ::getLlvmPtrType(resultTy.getContext());
    return rewriter.create<mlir::LLVM::GEPOp>(
        loc, llvmPtrTy, llvmBaseObjectType, base, gepArgs);
  }

  template <typename BOX>
  void
  getSubcomponentIndices(BOX xbox, mlir::Value memref,
                         mlir::ValueRange operands,
                         mlir::SmallVectorImpl<mlir::Value> &indices) const {
    // For each field in the path add the offset to base via the args list.
    // In the most general case, some offsets must be computed since
    // they are not be known until runtime.
    if (fir::hasDynamicSize(fir::unwrapSequenceType(
            fir::unwrapPassByRefType(memref.getType()))))
      TODO(xbox.getLoc(),
           "fir.embox codegen dynamic size component in derived type");
    indices.append(operands.begin() + xbox.getSubcomponentOperandIndex(),
                   operands.begin() + xbox.getSubcomponentOperandIndex() +
                       xbox.getSubcomponent().size());
  }

  static bool isInGlobalOp(mlir::ConversionPatternRewriter &rewriter) {
    auto *thisBlock = rewriter.getInsertionBlock();
    return thisBlock &&
           mlir::isa<mlir::LLVM::GlobalOp>(thisBlock->getParentOp());
  }

  /// If the embox is not in a globalOp body, allocate storage for the box;
  /// store the value inside and return the generated alloca. Return the input
  /// value otherwise.
  mlir::Value
  placeInMemoryIfNotGlobalInit(mlir::ConversionPatternRewriter &rewriter,
                               mlir::Location loc, mlir::Type boxTy,
                               mlir::Value boxValue) const {
    if (isInGlobalOp(rewriter))
      return boxValue;
    mlir::Type llvmBoxTy = boxValue.getType();
    auto alloca = this->genAllocaAndAddrCastWithType(loc, llvmBoxTy,
                                                     defaultAlign, rewriter);
    auto storeOp = rewriter.create<mlir::LLVM::StoreOp>(loc, boxValue, alloca);
    this->attachTBAATag(storeOp, boxTy, boxTy, nullptr);
    return alloca;
  }
};

/// Compute the extent of a triplet slice (lb:ub:step).
static mlir::Value
computeTripletExtent(mlir::ConversionPatternRewriter &rewriter,
                     mlir::Location loc, mlir::Value lb, mlir::Value ub,
                     mlir::Value step, mlir::Value zero, mlir::Type type) {
  mlir::Value extent = rewriter.create<mlir::LLVM::SubOp>(loc, type, ub, lb);
  extent = rewriter.create<mlir::LLVM::AddOp>(loc, type, extent, step);
  extent = rewriter.create<mlir::LLVM::SDivOp>(loc, type, extent, step);
  // If the resulting extent is negative (`ub-lb` and `step` have different
  // signs), zero must be returned instead.
  auto cmp = rewriter.create<mlir::LLVM::ICmpOp>(
      loc, mlir::LLVM::ICmpPredicate::sgt, extent, zero);
  return rewriter.create<mlir::LLVM::SelectOp>(loc, cmp, extent, zero);
}

/// Create a generic box on a memory reference. This conversions lowers the
/// abstract box to the appropriate, initialized descriptor.
struct EmboxOpConversion : public EmboxCommonConversion<fir::EmboxOp> {
  using EmboxCommonConversion::EmboxCommonConversion;

  llvm::LogicalResult
  matchAndRewrite(fir::EmboxOp embox, OpAdaptor adaptor,
                  mlir::ConversionPatternRewriter &rewriter) const override {
    mlir::ValueRange operands = adaptor.getOperands();
    mlir::Value sourceBox;
    mlir::Type sourceBoxType;
    if (embox.getSourceBox()) {
      sourceBox = operands[embox.getSourceBoxOperandIndex()];
      sourceBoxType = embox.getSourceBox().getType();
    }
    assert(!embox.getShape() && "There should be no dims on this embox op");
    auto [boxTy, dest, eleSize] = consDescriptorPrefix(
        embox, fir::unwrapRefType(embox.getMemref().getType()), rewriter,
        /*rank=*/0, /*substrParams=*/mlir::ValueRange{},
        adaptor.getTypeparams(), sourceBox, sourceBoxType);
    dest = insertBaseAddress(rewriter, embox.getLoc(), dest, operands[0]);
    if (fir::isDerivedTypeWithLenParams(boxTy)) {
      TODO(embox.getLoc(),
           "fir.embox codegen of derived with length parameters");
      return mlir::failure();
    }
    auto result =
        placeInMemoryIfNotGlobalInit(rewriter, embox.getLoc(), boxTy, dest);
    rewriter.replaceOp(embox, result);
    return mlir::success();
  }
};

/// Create a generic box on a memory reference.
struct XEmboxOpConversion : public EmboxCommonConversion<fir::cg::XEmboxOp> {
  using EmboxCommonConversion::EmboxCommonConversion;

  llvm::LogicalResult
  matchAndRewrite(fir::cg::XEmboxOp xbox, OpAdaptor adaptor,
                  mlir::ConversionPatternRewriter &rewriter) const override {
    mlir::ValueRange operands = adaptor.getOperands();
    mlir::Value sourceBox;
    mlir::Type sourceBoxType;
    if (xbox.getSourceBox()) {
      sourceBox = operands[xbox.getSourceBoxOperandIndex()];
      sourceBoxType = xbox.getSourceBox().getType();
    }
    auto [boxTy, dest, resultEleSize] = consDescriptorPrefix(
        xbox, fir::unwrapRefType(xbox.getMemref().getType()), rewriter,
        xbox.getOutRank(), adaptor.getSubstr(), adaptor.getLenParams(),
        sourceBox, sourceBoxType);
    // Generate the triples in the dims field of the descriptor
    auto i64Ty = mlir::IntegerType::get(xbox.getContext(), 64);
    assert(!xbox.getShape().empty() && "must have a shape");
    unsigned shapeOffset = xbox.getShapeOperandIndex();
    bool hasShift = !xbox.getShift().empty();
    unsigned shiftOffset = xbox.getShiftOperandIndex();
    bool hasSlice = !xbox.getSlice().empty();
    unsigned sliceOffset = xbox.getSliceOperandIndex();
    mlir::Location loc = xbox.getLoc();
    mlir::Value zero = genConstantIndex(loc, i64Ty, rewriter, 0);
    mlir::Value one = genConstantIndex(loc, i64Ty, rewriter, 1);
    mlir::Value prevPtrOff = one;
    mlir::Type eleTy = boxTy.getEleTy();
    const unsigned rank = xbox.getRank();
    llvm::SmallVector<mlir::Value> cstInteriorIndices;
    unsigned constRows = 0;
    mlir::Value ptrOffset = zero;
    mlir::Type memEleTy = fir::dyn_cast_ptrEleTy(xbox.getMemref().getType());
    assert(mlir::isa<fir::SequenceType>(memEleTy));
    auto seqTy = mlir::cast<fir::SequenceType>(memEleTy);
    mlir::Type seqEleTy = seqTy.getEleTy();
    // Adjust the element scaling factor if the element is a dependent type.
    if (fir::hasDynamicSize(seqEleTy)) {
      if (auto charTy = mlir::dyn_cast<fir::CharacterType>(seqEleTy)) {
        // The GEP pointer type decays to llvm.ptr<i[width]>.
        // The scaling factor is the runtime value of the length.
        assert(!adaptor.getLenParams().empty());
        prevPtrOff = FIROpConversion::integerCast(
            loc, rewriter, i64Ty, adaptor.getLenParams().back());
      } else if (mlir::isa<fir::RecordType>(seqEleTy)) {
        // prevPtrOff = ;
        TODO(loc, "generate call to calculate size of PDT");
      } else {
        fir::emitFatalError(loc, "unexpected dynamic type");
      }
    } else {
      constRows = seqTy.getConstantRows();
    }

    const auto hasSubcomp = !xbox.getSubcomponent().empty();
    const bool hasSubstr = !xbox.getSubstr().empty();
    // Initial element stride that will be use to compute the step in
    // each dimension. Initially, this is the size of the input element.
    // Note that when there are no components/substring, the resultEleSize
    // that was previously computed matches the input element size.
    mlir::Value prevDimByteStride = resultEleSize;
    if (hasSubcomp) {
      // We have a subcomponent. The step value needs to be the number of
      // bytes per element (which is a derived type).
      prevDimByteStride =
          genTypeStrideInBytes(loc, i64Ty, rewriter, convertType(seqEleTy));
    } else if (hasSubstr) {
      // We have a substring. The step value needs to be the number of bytes
      // per CHARACTER element.
      auto charTy = mlir::cast<fir::CharacterType>(seqEleTy);
      if (fir::hasDynamicSize(charTy)) {
        prevDimByteStride =
            getCharacterByteSize(loc, rewriter, charTy, adaptor.getLenParams());
      } else {
        prevDimByteStride = genConstantIndex(
            loc, i64Ty, rewriter,
            charTy.getLen() * lowerTy().characterBitsize(charTy) / 8);
      }
    }

    // Process the array subspace arguments (shape, shift, etc.), if any,
    // translating everything to values in the descriptor wherever the entity
    // has a dynamic array dimension.
    for (unsigned di = 0, descIdx = 0; di < rank; ++di) {
      mlir::Value extent = operands[shapeOffset];
      mlir::Value outerExtent = extent;
      bool skipNext = false;
      if (hasSlice) {
        mlir::Value off = operands[sliceOffset];
        mlir::Value adj = one;
        if (hasShift)
          adj = operands[shiftOffset];
        auto ao = rewriter.create<mlir::LLVM::SubOp>(loc, i64Ty, off, adj);
        if (constRows > 0) {
          cstInteriorIndices.push_back(ao);
        } else {
          auto dimOff =
              rewriter.create<mlir::LLVM::MulOp>(loc, i64Ty, ao, prevPtrOff);
          ptrOffset =
              rewriter.create<mlir::LLVM::AddOp>(loc, i64Ty, dimOff, ptrOffset);
        }
        if (mlir::isa_and_nonnull<fir::UndefOp>(
                xbox.getSlice()[3 * di + 1].getDefiningOp())) {
          // This dimension contains a scalar expression in the array slice op.
          // The dimension is loop invariant, will be dropped, and will not
          // appear in the descriptor.
          skipNext = true;
        }
      }
      if (!skipNext) {
        // store extent
        if (hasSlice)
          extent = computeTripletExtent(rewriter, loc, operands[sliceOffset],
                                        operands[sliceOffset + 1],
                                        operands[sliceOffset + 2], zero, i64Ty);
        // Lower bound is normalized to 0 for BIND(C) interoperability.
        mlir::Value lb = zero;
        const bool isaPointerOrAllocatable =
            mlir::isa<fir::PointerType, fir::HeapType>(eleTy);
        // Lower bound is defaults to 1 for POINTER, ALLOCATABLE, and
        // denormalized descriptors.
        if (isaPointerOrAllocatable || !normalizedLowerBound(xbox))
          lb = one;
        // If there is a shifted origin, and no fir.slice, and this is not
        // a normalized descriptor then use the value from the shift op as
        // the lower bound.
        if (hasShift && !(hasSlice || hasSubcomp || hasSubstr) &&
            (isaPointerOrAllocatable || !normalizedLowerBound(xbox))) {
          lb = operands[shiftOffset];
          auto extentIsEmpty = rewriter.create<mlir::LLVM::ICmpOp>(
              loc, mlir::LLVM::ICmpPredicate::eq, extent, zero);
          lb = rewriter.create<mlir::LLVM::SelectOp>(loc, extentIsEmpty, one,
                                                     lb);
        }
        dest = insertLowerBound(rewriter, loc, dest, descIdx, lb);

        dest = insertExtent(rewriter, loc, dest, descIdx, extent);

        // store step (scaled by shaped extent)
        mlir::Value step = prevDimByteStride;
        if (hasSlice)
          step = rewriter.create<mlir::LLVM::MulOp>(loc, i64Ty, step,
                                                    operands[sliceOffset + 2]);
        dest = insertStride(rewriter, loc, dest, descIdx, step);
        ++descIdx;
      }

      // compute the stride and offset for the next natural dimension
      prevDimByteStride = rewriter.create<mlir::LLVM::MulOp>(
          loc, i64Ty, prevDimByteStride, outerExtent);
      if (constRows == 0)
        prevPtrOff = rewriter.create<mlir::LLVM::MulOp>(loc, i64Ty, prevPtrOff,
                                                        outerExtent);
      else
        --constRows;

      // increment iterators
      ++shapeOffset;
      if (hasShift)
        ++shiftOffset;
      if (hasSlice)
        sliceOffset += 3;
    }
    mlir::Value base = adaptor.getMemref();
    if (hasSlice || hasSubcomp || hasSubstr) {
      // Shift the base address.
      llvm::SmallVector<mlir::Value> fieldIndices;
      std::optional<mlir::Value> substringOffset;
      if (hasSubcomp)
        getSubcomponentIndices(xbox, xbox.getMemref(), operands, fieldIndices);
      if (hasSubstr)
        substringOffset = operands[xbox.getSubstrOperandIndex()];
      mlir::Type llvmBaseType =
          convertType(fir::unwrapRefType(xbox.getMemref().getType()));
      base = genBoxOffsetGep(rewriter, loc, base, llvmBaseType, ptrOffset,
                             cstInteriorIndices, fieldIndices, substringOffset);
    }
    dest = insertBaseAddress(rewriter, loc, dest, base);
    if (fir::isDerivedTypeWithLenParams(boxTy))
      TODO(loc, "fir.embox codegen of derived with length parameters");

    mlir::Value result =
        placeInMemoryIfNotGlobalInit(rewriter, loc, boxTy, dest);
    rewriter.replaceOp(xbox, result);
    return mlir::success();
  }

  /// Return true if `xbox` has a normalized lower bounds attribute. A box value
  /// that is neither a POINTER nor an ALLOCATABLE should be normalized to a
  /// zero origin lower bound for interoperability with BIND(C).
  inline static bool normalizedLowerBound(fir::cg::XEmboxOp xbox) {
    return xbox->hasAttr(fir::getNormalizedLowerBoundAttrName());
  }
};

/// Create a new box given a box reference.
struct XReboxOpConversion : public EmboxCommonConversion<fir::cg::XReboxOp> {
  using EmboxCommonConversion::EmboxCommonConversion;

  llvm::LogicalResult
  matchAndRewrite(fir::cg::XReboxOp rebox, OpAdaptor adaptor,
                  mlir::ConversionPatternRewriter &rewriter) const override {
    mlir::Location loc = rebox.getLoc();
    mlir::Type idxTy = lowerTy().indexType();
    mlir::Value loweredBox = adaptor.getOperands()[0];
    mlir::ValueRange operands = adaptor.getOperands();

    // Inside a fir.global, the input box was produced as an llvm.struct<>
    // because objects cannot be handled in memory inside a fir.global body that
    // must be constant foldable. However, the type translation are not
    // contextual, so the fir.box<T> type of the operation that produced the
    // fir.box was translated to an llvm.ptr<llvm.struct<>> and the MLIR pass
    // manager inserted a builtin.unrealized_conversion_cast that was inserted
    // and needs to be removed here.
    if (isInGlobalOp(rewriter))
      if (auto unrealizedCast =
              loweredBox.getDefiningOp<mlir::UnrealizedConversionCastOp>())
        loweredBox = unrealizedCast.getInputs()[0];

    TypePair inputBoxTyPair = getBoxTypePair(rebox.getBox().getType());

    // Create new descriptor and fill its non-shape related data.
    llvm::SmallVector<mlir::Value, 2> lenParams;
    mlir::Type inputEleTy = getInputEleTy(rebox);
    if (auto charTy = mlir::dyn_cast<fir::CharacterType>(inputEleTy)) {
      if (charTy.hasConstantLen()) {
        mlir::Value len =
            genConstantIndex(loc, idxTy, rewriter, charTy.getLen());
        lenParams.emplace_back(len);
      } else {
        mlir::Value len = getElementSizeFromBox(loc, idxTy, inputBoxTyPair,
                                                loweredBox, rewriter);
        if (charTy.getFKind() != 1) {
          assert(!isInGlobalOp(rewriter) &&
                 "character target in global op must have constant length");
          mlir::Value width =
              genConstantIndex(loc, idxTy, rewriter, charTy.getFKind());
          len = rewriter.create<mlir::LLVM::SDivOp>(loc, idxTy, len, width);
        }
        lenParams.emplace_back(len);
      }
    } else if (auto recTy = mlir::dyn_cast<fir::RecordType>(inputEleTy)) {
      if (recTy.getNumLenParams() != 0)
        TODO(loc, "reboxing descriptor of derived type with length parameters");
    }

    // Rebox on polymorphic entities needs to carry over the dynamic type.
    mlir::Value typeDescAddr;
    if (mlir::isa<fir::ClassType>(inputBoxTyPair.fir) &&
        mlir::isa<fir::ClassType>(rebox.getType()))
      typeDescAddr =
          loadTypeDescAddress(loc, inputBoxTyPair, loweredBox, rewriter);

    auto [boxTy, dest, eleSize] =
        consDescriptorPrefix(rebox, loweredBox, rewriter, rebox.getOutRank(),
                             adaptor.getSubstr(), lenParams, typeDescAddr);

    // Read input extents, strides, and base address
    llvm::SmallVector<mlir::Value> inputExtents;
    llvm::SmallVector<mlir::Value> inputStrides;
    const unsigned inputRank = rebox.getRank();
    for (unsigned dim = 0; dim < inputRank; ++dim) {
      llvm::SmallVector<mlir::Value, 3> dimInfo =
          getDimsFromBox(loc, {idxTy, idxTy, idxTy}, inputBoxTyPair, loweredBox,
                         dim, rewriter);
      inputExtents.emplace_back(dimInfo[1]);
      inputStrides.emplace_back(dimInfo[2]);
    }

    mlir::Value baseAddr =
        getBaseAddrFromBox(loc, inputBoxTyPair, loweredBox, rewriter);

    if (!rebox.getSlice().empty() || !rebox.getSubcomponent().empty())
      return sliceBox(rebox, boxTy, dest, baseAddr, inputExtents, inputStrides,
                      operands, rewriter);
    return reshapeBox(rebox, boxTy, dest, baseAddr, inputExtents, inputStrides,
                      operands, rewriter);
  }

private:
  /// Write resulting shape and base address in descriptor, and replace rebox
  /// op.
  llvm::LogicalResult
  finalizeRebox(fir::cg::XReboxOp rebox, mlir::Type destBoxTy, mlir::Value dest,
                mlir::Value base, mlir::ValueRange lbounds,
                mlir::ValueRange extents, mlir::ValueRange strides,
                mlir::ConversionPatternRewriter &rewriter) const {
    mlir::Location loc = rebox.getLoc();
    mlir::Value zero =
        genConstantIndex(loc, lowerTy().indexType(), rewriter, 0);
    mlir::Value one = genConstantIndex(loc, lowerTy().indexType(), rewriter, 1);
    for (auto iter : llvm::enumerate(llvm::zip(extents, strides))) {
      mlir::Value extent = std::get<0>(iter.value());
      unsigned dim = iter.index();
      mlir::Value lb = one;
      if (!lbounds.empty()) {
        lb = lbounds[dim];
        auto extentIsEmpty = rewriter.create<mlir::LLVM::ICmpOp>(
            loc, mlir::LLVM::ICmpPredicate::eq, extent, zero);
        lb = rewriter.create<mlir::LLVM::SelectOp>(loc, extentIsEmpty, one, lb);
      };
      dest = insertLowerBound(rewriter, loc, dest, dim, lb);
      dest = insertExtent(rewriter, loc, dest, dim, extent);
      dest = insertStride(rewriter, loc, dest, dim, std::get<1>(iter.value()));
    }
    dest = insertBaseAddress(rewriter, loc, dest, base);
    mlir::Value result =
        placeInMemoryIfNotGlobalInit(rewriter, rebox.getLoc(), destBoxTy, dest);
    rewriter.replaceOp(rebox, result);
    return mlir::success();
  }

  // Apply slice given the base address, extents and strides of the input box.
  llvm::LogicalResult
  sliceBox(fir::cg::XReboxOp rebox, mlir::Type destBoxTy, mlir::Value dest,
           mlir::Value base, mlir::ValueRange inputExtents,
           mlir::ValueRange inputStrides, mlir::ValueRange operands,
           mlir::ConversionPatternRewriter &rewriter) const {
    mlir::Location loc = rebox.getLoc();
    mlir::Type byteTy = ::getI8Type(rebox.getContext());
    mlir::Type idxTy = lowerTy().indexType();
    mlir::Value zero = genConstantIndex(loc, idxTy, rewriter, 0);
    // Apply subcomponent and substring shift on base address.
    if (!rebox.getSubcomponent().empty() || !rebox.getSubstr().empty()) {
      // Cast to inputEleTy* so that a GEP can be used.
      mlir::Type inputEleTy = getInputEleTy(rebox);
      mlir::Type llvmBaseObjectType = convertType(inputEleTy);
      llvm::SmallVector<mlir::Value> fieldIndices;
      std::optional<mlir::Value> substringOffset;
      if (!rebox.getSubcomponent().empty())
        getSubcomponentIndices(rebox, rebox.getBox(), operands, fieldIndices);
      if (!rebox.getSubstr().empty())
        substringOffset = operands[rebox.getSubstrOperandIndex()];
      base = genBoxOffsetGep(rewriter, loc, base, llvmBaseObjectType, zero,
                             /*cstInteriorIndices=*/std::nullopt, fieldIndices,
                             substringOffset);
    }

    if (rebox.getSlice().empty())
      // The array section is of the form array[%component][substring], keep
      // the input array extents and strides.
      return finalizeRebox(rebox, destBoxTy, dest, base,
                           /*lbounds*/ std::nullopt, inputExtents, inputStrides,
                           rewriter);

    // The slice is of the form array(i:j:k)[%component]. Compute new extents
    // and strides.
    llvm::SmallVector<mlir::Value> slicedExtents;
    llvm::SmallVector<mlir::Value> slicedStrides;
    mlir::Value one = genConstantIndex(loc, idxTy, rewriter, 1);
    const bool sliceHasOrigins = !rebox.getShift().empty();
    unsigned sliceOps = rebox.getSliceOperandIndex();
    unsigned shiftOps = rebox.getShiftOperandIndex();
    auto strideOps = inputStrides.begin();
    const unsigned inputRank = inputStrides.size();
    for (unsigned i = 0; i < inputRank;
         ++i, ++strideOps, ++shiftOps, sliceOps += 3) {
      mlir::Value sliceLb =
          integerCast(loc, rewriter, idxTy, operands[sliceOps]);
      mlir::Value inputStride = *strideOps; // already idxTy
      // Apply origin shift: base += (lb-shift)*input_stride
      mlir::Value sliceOrigin =
          sliceHasOrigins
              ? integerCast(loc, rewriter, idxTy, operands[shiftOps])
              : one;
      mlir::Value diff =
          rewriter.create<mlir::LLVM::SubOp>(loc, idxTy, sliceLb, sliceOrigin);
      mlir::Value offset =
          rewriter.create<mlir::LLVM::MulOp>(loc, idxTy, diff, inputStride);
      // Strides from the fir.box are in bytes.
      base = genGEP(loc, byteTy, rewriter, base, offset);
      // Apply upper bound and step if this is a triplet. Otherwise, the
      // dimension is dropped and no extents/strides are computed.
      mlir::Value upper = operands[sliceOps + 1];
      const bool isTripletSlice =
          !mlir::isa_and_nonnull<mlir::LLVM::UndefOp>(upper.getDefiningOp());
      if (isTripletSlice) {
        mlir::Value step =
            integerCast(loc, rewriter, idxTy, operands[sliceOps + 2]);
        // extent = ub-lb+step/step
        mlir::Value sliceUb = integerCast(loc, rewriter, idxTy, upper);
        mlir::Value extent = computeTripletExtent(rewriter, loc, sliceLb,
                                                  sliceUb, step, zero, idxTy);
        slicedExtents.emplace_back(extent);
        // stride = step*input_stride
        mlir::Value stride =
            rewriter.create<mlir::LLVM::MulOp>(loc, idxTy, step, inputStride);
        slicedStrides.emplace_back(stride);
      }
    }
    return finalizeRebox(rebox, destBoxTy, dest, base, /*lbounds*/ std::nullopt,
                         slicedExtents, slicedStrides, rewriter);
  }

  /// Apply a new shape to the data described by a box given the base address,
  /// extents and strides of the box.
  llvm::LogicalResult
  reshapeBox(fir::cg::XReboxOp rebox, mlir::Type destBoxTy, mlir::Value dest,
             mlir::Value base, mlir::ValueRange inputExtents,
             mlir::ValueRange inputStrides, mlir::ValueRange operands,
             mlir::ConversionPatternRewriter &rewriter) const {
    mlir::ValueRange reboxShifts{
        operands.begin() + rebox.getShiftOperandIndex(),
        operands.begin() + rebox.getShiftOperandIndex() +
            rebox.getShift().size()};
    if (rebox.getShape().empty()) {
      // Only setting new lower bounds.
      return finalizeRebox(rebox, destBoxTy, dest, base, reboxShifts,
                           inputExtents, inputStrides, rewriter);
    }

    mlir::Location loc = rebox.getLoc();

    llvm::SmallVector<mlir::Value> newStrides;
    llvm::SmallVector<mlir::Value> newExtents;
    mlir::Type idxTy = lowerTy().indexType();
    // First stride from input box is kept. The rest is assumed contiguous
    // (it is not possible to reshape otherwise). If the input is scalar,
    // which may be OK if all new extents are ones, the stride does not
    // matter, use one.
    mlir::Value stride = inputStrides.empty()
                             ? genConstantIndex(loc, idxTy, rewriter, 1)
                             : inputStrides[0];
    for (unsigned i = 0; i < rebox.getShape().size(); ++i) {
      mlir::Value rawExtent = operands[rebox.getShapeOperandIndex() + i];
      mlir::Value extent = integerCast(loc, rewriter, idxTy, rawExtent);
      newExtents.emplace_back(extent);
      newStrides.emplace_back(stride);
      // nextStride = extent * stride;
      stride = rewriter.create<mlir::LLVM::MulOp>(loc, idxTy, extent, stride);
    }
    return finalizeRebox(rebox, destBoxTy, dest, base, reboxShifts, newExtents,
                         newStrides, rewriter);
  }

  /// Return scalar element type of the input box.
  static mlir::Type getInputEleTy(fir::cg::XReboxOp rebox) {
    auto ty = fir::dyn_cast_ptrOrBoxEleTy(rebox.getBox().getType());
    if (auto seqTy = mlir::dyn_cast<fir::SequenceType>(ty))
      return seqTy.getEleTy();
    return ty;
  }
};

/// Lower `fir.emboxproc` operation. Creates a procedure box.
/// TODO: Part of supporting Fortran 2003 procedure pointers.
struct EmboxProcOpConversion : public fir::FIROpConversion<fir::EmboxProcOp> {
  using FIROpConversion::FIROpConversion;

  llvm::LogicalResult
  matchAndRewrite(fir::EmboxProcOp emboxproc, OpAdaptor adaptor,
                  mlir::ConversionPatternRewriter &rewriter) const override {
    TODO(emboxproc.getLoc(), "fir.emboxproc codegen");
    return mlir::failure();
  }
};

// Code shared between insert_value and extract_value Ops.
struct ValueOpCommon {
  // Translate the arguments pertaining to any multidimensional array to
  // row-major order for LLVM-IR.
  static void toRowMajor(llvm::SmallVectorImpl<int64_t> &indices,
                         mlir::Type ty) {
    assert(ty && "type is null");
    const auto end = indices.size();
    for (std::remove_const_t<decltype(end)> i = 0; i < end; ++i) {
      if (auto seq = mlir::dyn_cast<mlir::LLVM::LLVMArrayType>(ty)) {
        const auto dim = getDimension(seq);
        if (dim > 1) {
          auto ub = std::min(i + dim, end);
          std::reverse(indices.begin() + i, indices.begin() + ub);
          i += dim - 1;
        }
        ty = getArrayElementType(seq);
      } else if (auto st = mlir::dyn_cast<mlir::LLVM::LLVMStructType>(ty)) {
        ty = st.getBody()[indices[i]];
      } else {
        llvm_unreachable("index into invalid type");
      }
    }
  }

  static llvm::SmallVector<int64_t>
  collectIndices(mlir::ConversionPatternRewriter &rewriter,
                 mlir::ArrayAttr arrAttr) {
    llvm::SmallVector<int64_t> indices;
    for (auto i = arrAttr.begin(), e = arrAttr.end(); i != e; ++i) {
      if (auto intAttr = mlir::dyn_cast<mlir::IntegerAttr>(*i)) {
        indices.push_back(intAttr.getInt());
      } else {
        auto fieldName = mlir::cast<mlir::StringAttr>(*i).getValue();
        ++i;
        auto ty = mlir::cast<mlir::TypeAttr>(*i).getValue();
        auto index = mlir::cast<fir::RecordType>(ty).getFieldIndex(fieldName);
        indices.push_back(index);
      }
    }
    return indices;
  }

private:
  static mlir::Type getArrayElementType(mlir::LLVM::LLVMArrayType ty) {
    auto eleTy = ty.getElementType();
    while (auto arrTy = mlir::dyn_cast<mlir::LLVM::LLVMArrayType>(eleTy))
      eleTy = arrTy.getElementType();
    return eleTy;
  }
};

namespace {
/// Extract a subobject value from an ssa-value of aggregate type
struct ExtractValueOpConversion
    : public fir::FIROpAndTypeConversion<fir::ExtractValueOp>,
      public ValueOpCommon {
  using FIROpAndTypeConversion::FIROpAndTypeConversion;

  llvm::LogicalResult
  doRewrite(fir::ExtractValueOp extractVal, mlir::Type ty, OpAdaptor adaptor,
            mlir::ConversionPatternRewriter &rewriter) const override {
    mlir::ValueRange operands = adaptor.getOperands();
    auto indices = collectIndices(rewriter, extractVal.getCoor());
    toRowMajor(indices, operands[0].getType());
    rewriter.replaceOpWithNewOp<mlir::LLVM::ExtractValueOp>(
        extractVal, operands[0], indices);
    return mlir::success();
  }
};

/// InsertValue is the generalized instruction for the composition of new
/// aggregate type values.
struct InsertValueOpConversion
    : public mlir::OpConversionPattern<fir::InsertValueOp>,
      public ValueOpCommon {
  using OpConversionPattern::OpConversionPattern;

  llvm::LogicalResult
  matchAndRewrite(fir::InsertValueOp insertVal, OpAdaptor adaptor,
                  mlir::ConversionPatternRewriter &rewriter) const override {
    mlir::ValueRange operands = adaptor.getOperands();
    auto indices = collectIndices(rewriter, insertVal.getCoor());
    toRowMajor(indices, operands[0].getType());
    rewriter.replaceOpWithNewOp<mlir::LLVM::InsertValueOp>(
        insertVal, operands[0], operands[1], indices);
    return mlir::success();
  }
};

/// InsertOnRange inserts a value into a sequence over a range of offsets.
struct InsertOnRangeOpConversion
    : public fir::FIROpAndTypeConversion<fir::InsertOnRangeOp> {
  using FIROpAndTypeConversion::FIROpAndTypeConversion;

  // Increments an array of subscripts in a row major fasion.
  void incrementSubscripts(llvm::ArrayRef<int64_t> dims,
                           llvm::SmallVectorImpl<int64_t> &subscripts) const {
    for (size_t i = dims.size(); i > 0; --i) {
      if (++subscripts[i - 1] < dims[i - 1]) {
        return;
      }
      subscripts[i - 1] = 0;
    }
  }

  llvm::LogicalResult
  doRewrite(fir::InsertOnRangeOp range, mlir::Type ty, OpAdaptor adaptor,
            mlir::ConversionPatternRewriter &rewriter) const override {

    llvm::SmallVector<std::int64_t> dims;
    auto type = adaptor.getOperands()[0].getType();

    // Iteratively extract the array dimensions from the type.
    while (auto t = mlir::dyn_cast<mlir::LLVM::LLVMArrayType>(type)) {
      dims.push_back(t.getNumElements());
      type = t.getElementType();
    }

    llvm::SmallVector<std::int64_t> lBounds;
    llvm::SmallVector<std::int64_t> uBounds;

    // Unzip the upper and lower bound and convert to a row major format.
    mlir::DenseIntElementsAttr coor = range.getCoor();
    auto reversedCoor = llvm::reverse(coor.getValues<int64_t>());
    for (auto i = reversedCoor.begin(), e = reversedCoor.end(); i != e; ++i) {
      uBounds.push_back(*i++);
      lBounds.push_back(*i);
    }

    auto &subscripts = lBounds;
    auto loc = range.getLoc();
    mlir::Value lastOp = adaptor.getOperands()[0];
    mlir::Value insertVal = adaptor.getOperands()[1];

    while (subscripts != uBounds) {
      lastOp = rewriter.create<mlir::LLVM::InsertValueOp>(
          loc, lastOp, insertVal, subscripts);

      incrementSubscripts(dims, subscripts);
    }

    rewriter.replaceOpWithNewOp<mlir::LLVM::InsertValueOp>(
        range, lastOp, insertVal, subscripts);

    return mlir::success();
  }
};
} // namespace

namespace {
/// XArrayCoor is the address arithmetic on a dynamically shaped, sliced,
/// shifted etc. array.
/// (See the static restriction on coordinate_of.) array_coor determines the
/// coordinate (location) of a specific element.
struct XArrayCoorOpConversion
    : public fir::FIROpAndTypeConversion<fir::cg::XArrayCoorOp> {
  using FIROpAndTypeConversion::FIROpAndTypeConversion;

  llvm::LogicalResult
  doRewrite(fir::cg::XArrayCoorOp coor, mlir::Type llvmPtrTy, OpAdaptor adaptor,
            mlir::ConversionPatternRewriter &rewriter) const override {
    auto loc = coor.getLoc();
    mlir::ValueRange operands = adaptor.getOperands();
    unsigned rank = coor.getRank();
    assert(coor.getIndices().size() == rank);
    assert(coor.getShape().empty() || coor.getShape().size() == rank);
    assert(coor.getShift().empty() || coor.getShift().size() == rank);
    assert(coor.getSlice().empty() || coor.getSlice().size() == 3 * rank);
    mlir::Type idxTy = lowerTy().indexType();
    unsigned indexOffset = coor.getIndicesOperandIndex();
    unsigned shapeOffset = coor.getShapeOperandIndex();
    unsigned shiftOffset = coor.getShiftOperandIndex();
    unsigned sliceOffset = coor.getSliceOperandIndex();
    auto sliceOps = coor.getSlice().begin();
    mlir::Value one = genConstantIndex(loc, idxTy, rewriter, 1);
    mlir::Value prevExt = one;
    mlir::Value offset = genConstantIndex(loc, idxTy, rewriter, 0);
    const bool isShifted = !coor.getShift().empty();
    const bool isSliced = !coor.getSlice().empty();
    const bool baseIsBoxed =
        mlir::isa<fir::BaseBoxType>(coor.getMemref().getType());
    TypePair baseBoxTyPair =
        baseIsBoxed ? getBoxTypePair(coor.getMemref().getType()) : TypePair{};
    mlir::LLVM::IntegerOverflowFlags nsw =
        mlir::LLVM::IntegerOverflowFlags::nsw;

    // For each dimension of the array, generate the offset calculation.
    for (unsigned i = 0; i < rank; ++i, ++indexOffset, ++shapeOffset,
                  ++shiftOffset, sliceOffset += 3, sliceOps += 3) {
      mlir::Value index =
          integerCast(loc, rewriter, idxTy, operands[indexOffset]);
      mlir::Value lb =
          isShifted ? integerCast(loc, rewriter, idxTy, operands[shiftOffset])
                    : one;
      mlir::Value step = one;
      bool normalSlice = isSliced;
      // Compute zero based index in dimension i of the element, applying
      // potential triplets and lower bounds.
      if (isSliced) {
        mlir::Value originalUb = *(sliceOps + 1);
        normalSlice =
            !mlir::isa_and_nonnull<fir::UndefOp>(originalUb.getDefiningOp());
        if (normalSlice)
          step = integerCast(loc, rewriter, idxTy, operands[sliceOffset + 2]);
      }
      auto idx = rewriter.create<mlir::LLVM::SubOp>(loc, idxTy, index, lb, nsw);
      mlir::Value diff =
          rewriter.create<mlir::LLVM::MulOp>(loc, idxTy, idx, step, nsw);
      if (normalSlice) {
        mlir::Value sliceLb =
            integerCast(loc, rewriter, idxTy, operands[sliceOffset]);
        auto adj =
            rewriter.create<mlir::LLVM::SubOp>(loc, idxTy, sliceLb, lb, nsw);
        diff = rewriter.create<mlir::LLVM::AddOp>(loc, idxTy, diff, adj, nsw);
      }
      // Update the offset given the stride and the zero based index `diff`
      // that was just computed.
      if (baseIsBoxed) {
        // Use stride in bytes from the descriptor.
        mlir::Value stride =
            getStrideFromBox(loc, baseBoxTyPair, operands[0], i, rewriter);
        auto sc =
            rewriter.create<mlir::LLVM::MulOp>(loc, idxTy, diff, stride, nsw);
        offset =
            rewriter.create<mlir::LLVM::AddOp>(loc, idxTy, sc, offset, nsw);
      } else {
        // Use stride computed at last iteration.
        auto sc =
            rewriter.create<mlir::LLVM::MulOp>(loc, idxTy, diff, prevExt, nsw);
        offset =
            rewriter.create<mlir::LLVM::AddOp>(loc, idxTy, sc, offset, nsw);
        // Compute next stride assuming contiguity of the base array
        // (in element number).
        auto nextExt = integerCast(loc, rewriter, idxTy, operands[shapeOffset]);
        prevExt = rewriter.create<mlir::LLVM::MulOp>(loc, idxTy, prevExt,
                                                     nextExt, nsw);
      }
    }

    // Add computed offset to the base address.
    if (baseIsBoxed) {
      // Working with byte offsets. The base address is read from the fir.box.
      // and used in i8* GEP to do the pointer arithmetic.
      mlir::Type byteTy = ::getI8Type(coor.getContext());
      mlir::Value base =
          getBaseAddrFromBox(loc, baseBoxTyPair, operands[0], rewriter);
      llvm::SmallVector<mlir::LLVM::GEPArg> args{offset};
      auto addr = rewriter.create<mlir::LLVM::GEPOp>(loc, llvmPtrTy, byteTy,
                                                     base, args);
      if (coor.getSubcomponent().empty()) {
        rewriter.replaceOp(coor, addr);
        return mlir::success();
      }
      // Cast the element address from void* to the derived type so that the
      // derived type members can be addresses via a GEP using the index of
      // components.
      mlir::Type elementType =
          getLlvmObjectTypeFromBoxType(coor.getMemref().getType());
      while (auto arrayTy =
                 mlir::dyn_cast<mlir::LLVM::LLVMArrayType>(elementType))
        elementType = arrayTy.getElementType();
      args.clear();
      args.push_back(0);
      if (!coor.getLenParams().empty()) {
        // If type parameters are present, then we don't want to use a GEPOp
        // as below, as the LLVM struct type cannot be statically defined.
        TODO(loc, "derived type with type parameters");
      }
      llvm::SmallVector<mlir::Value> indices = convertSubcomponentIndices(
          loc, elementType,
          operands.slice(coor.getSubcomponentOperandIndex(),
                         coor.getSubcomponent().size()));
      args.append(indices.begin(), indices.end());
      rewriter.replaceOpWithNewOp<mlir::LLVM::GEPOp>(coor, llvmPtrTy,
                                                     elementType, addr, args);
      return mlir::success();
    }

    // The array was not boxed, so it must be contiguous. offset is therefore an
    // element offset and the base type is kept in the GEP unless the element
    // type size is itself dynamic.
    mlir::Type objectTy = fir::unwrapRefType(coor.getMemref().getType());
    mlir::Type eleType = fir::unwrapSequenceType(objectTy);
    mlir::Type gepObjectType = convertType(eleType);
    llvm::SmallVector<mlir::LLVM::GEPArg> args;
    if (coor.getSubcomponent().empty()) {
      // No subcomponent.
      if (!coor.getLenParams().empty()) {
        // Type parameters. Adjust element size explicitly.
        auto eleTy = fir::dyn_cast_ptrEleTy(coor.getType());
        assert(eleTy && "result must be a reference-like type");
        if (fir::characterWithDynamicLen(eleTy)) {
          assert(coor.getLenParams().size() == 1);
          auto length = integerCast(loc, rewriter, idxTy,
                                    operands[coor.getLenParamsOperandIndex()]);
          offset = rewriter.create<mlir::LLVM::MulOp>(loc, idxTy, offset,
                                                      length, nsw);
        } else {
          TODO(loc, "compute size of derived type with type parameters");
        }
      }
      args.push_back(offset);
    } else {
      // There are subcomponents.
      args.push_back(offset);
      llvm::SmallVector<mlir::Value> indices = convertSubcomponentIndices(
          loc, gepObjectType,
          operands.slice(coor.getSubcomponentOperandIndex(),
                         coor.getSubcomponent().size()));
      args.append(indices.begin(), indices.end());
    }
    rewriter.replaceOpWithNewOp<mlir::LLVM::GEPOp>(
        coor, llvmPtrTy, gepObjectType, adaptor.getMemref(), args);
    return mlir::success();
  }
};
} // namespace

/// Convert to (memory) reference to a reference to a subobject.
/// The coordinate_of op is a Swiss army knife operation that can be used on
/// (memory) references to records, arrays, complex, etc. as well as boxes.
/// With unboxed arrays, there is the restriction that the array have a static
/// shape in all but the last column.
struct CoordinateOpConversion
    : public fir::FIROpAndTypeConversion<fir::CoordinateOp> {
  using FIROpAndTypeConversion::FIROpAndTypeConversion;

  llvm::LogicalResult
  doRewrite(fir::CoordinateOp coor, mlir::Type ty, OpAdaptor adaptor,
            mlir::ConversionPatternRewriter &rewriter) const override {
    mlir::ValueRange operands = adaptor.getOperands();

    mlir::Location loc = coor.getLoc();
    mlir::Value base = operands[0];
    mlir::Type baseObjectTy = coor.getBaseType();
    mlir::Type objectTy = fir::dyn_cast_ptrOrBoxEleTy(baseObjectTy);
    assert(objectTy && "fir.coordinate_of expects a reference type");
    mlir::Type llvmObjectTy = convertType(objectTy);

    // Complex type - basically, extract the real or imaginary part
    // FIXME: double check why this is done before the fir.box case below.
    if (fir::isa_complex(objectTy)) {
      mlir::Value gep =
          genGEP(loc, llvmObjectTy, rewriter, base, 0, operands[1]);
      rewriter.replaceOp(coor, gep);
      return mlir::success();
    }

    // Boxed type - get the base pointer from the box
    if (mlir::dyn_cast<fir::BaseBoxType>(baseObjectTy))
      return doRewriteBox(coor, operands, loc, rewriter);

    // Reference, pointer or a heap type
    if (mlir::isa<fir::ReferenceType, fir::PointerType, fir::HeapType>(
            baseObjectTy))
      return doRewriteRefOrPtr(coor, llvmObjectTy, operands, loc, rewriter);

    return rewriter.notifyMatchFailure(
        coor, "fir.coordinate_of base operand has unsupported type");
  }

  static unsigned getFieldNumber(fir::RecordType ty, mlir::Value op) {
    return fir::hasDynamicSize(ty)
               ? op.getDefiningOp()
                     ->getAttrOfType<mlir::IntegerAttr>("field")
                     .getInt()
               : getConstantIntValue(op);
  }

  static bool hasSubDimensions(mlir::Type type) {
    return mlir::isa<fir::SequenceType, fir::RecordType, mlir::TupleType>(type);
  }

  /// Check whether this form of `!fir.coordinate_of` is supported. These
  /// additional checks are required, because we are not yet able to convert
  /// all valid forms of `!fir.coordinate_of`.
  /// TODO: Either implement the unsupported cases or extend the verifier
  /// in FIROps.cpp instead.
  static bool supportedCoordinate(mlir::Type type, mlir::ValueRange coors) {
    const std::size_t numOfCoors = coors.size();
    std::size_t i = 0;
    bool subEle = false;
    bool ptrEle = false;
    for (; i < numOfCoors; ++i) {
      mlir::Value nxtOpnd = coors[i];
      if (auto arrTy = mlir::dyn_cast<fir::SequenceType>(type)) {
        subEle = true;
        i += arrTy.getDimension() - 1;
        type = arrTy.getEleTy();
      } else if (auto recTy = mlir::dyn_cast<fir::RecordType>(type)) {
        subEle = true;
        type = recTy.getType(getFieldNumber(recTy, nxtOpnd));
      } else if (auto tupTy = mlir::dyn_cast<mlir::TupleType>(type)) {
        subEle = true;
        type = tupTy.getType(getConstantIntValue(nxtOpnd));
      } else {
        ptrEle = true;
      }
    }
    if (ptrEle)
      return (!subEle) && (numOfCoors == 1);
    return subEle && (i >= numOfCoors);
  }

  /// Walk the abstract memory layout and determine if the path traverses any
  /// array types with unknown shape. Return true iff all the array types have a
  /// constant shape along the path.
  static bool arraysHaveKnownShape(mlir::Type type, mlir::ValueRange coors) {
    for (std::size_t i = 0, sz = coors.size(); i < sz; ++i) {
      mlir::Value nxtOpnd = coors[i];
      if (auto arrTy = mlir::dyn_cast<fir::SequenceType>(type)) {
        if (fir::sequenceWithNonConstantShape(arrTy))
          return false;
        i += arrTy.getDimension() - 1;
        type = arrTy.getEleTy();
      } else if (auto strTy = mlir::dyn_cast<fir::RecordType>(type)) {
        type = strTy.getType(getFieldNumber(strTy, nxtOpnd));
      } else if (auto strTy = mlir::dyn_cast<mlir::TupleType>(type)) {
        type = strTy.getType(getConstantIntValue(nxtOpnd));
      } else {
        return true;
      }
    }
    return true;
  }

private:
  llvm::LogicalResult
  doRewriteBox(fir::CoordinateOp coor, mlir::ValueRange operands,
               mlir::Location loc,
               mlir::ConversionPatternRewriter &rewriter) const {
    mlir::Type boxObjTy = coor.getBaseType();
    assert(mlir::dyn_cast<fir::BaseBoxType>(boxObjTy) &&
           "This is not a `fir.box`");
    TypePair boxTyPair = getBoxTypePair(boxObjTy);

    mlir::Value boxBaseAddr = operands[0];

    // 1. SPECIAL CASE (uses `fir.len_param_index`):
    //   %box = ... : !fir.box<!fir.type<derived{len1:i32}>>
    //   %lenp = fir.len_param_index len1, !fir.type<derived{len1:i32}>
    //   %addr = coordinate_of %box, %lenp
    if (coor.getNumOperands() == 2) {
      mlir::Operation *coordinateDef =
          (*coor.getCoor().begin()).getDefiningOp();
      if (mlir::isa_and_nonnull<fir::LenParamIndexOp>(coordinateDef))
        TODO(loc,
             "fir.coordinate_of - fir.len_param_index is not supported yet");
    }

    // 2. GENERAL CASE:
    // 2.1. (`fir.array`)
    //   %box = ... : !fix.box<!fir.array<?xU>>
    //   %idx = ... : index
    //   %resultAddr = coordinate_of %box, %idx : !fir.ref<U>
    // 2.2 (`fir.derived`)
    //   %box = ... : !fix.box<!fir.type<derived_type{field_1:i32}>>
    //   %idx = ... : i32
    //   %resultAddr = coordinate_of %box, %idx : !fir.ref<i32>
    // 2.3 (`fir.derived` inside `fir.array`)
    //   %box = ... : !fir.box<!fir.array<10 x !fir.type<derived_1{field_1:f32,
    //   field_2:f32}>>> %idx1 = ... : index %idx2 = ... : i32 %resultAddr =
    //   coordinate_of %box, %idx1, %idx2 : !fir.ref<f32>
    // 2.4. TODO: Either document or disable any other case that the following
    //  implementation might convert.
    mlir::Value resultAddr =
        getBaseAddrFromBox(loc, boxTyPair, boxBaseAddr, rewriter);
    // Component Type
    auto cpnTy = fir::dyn_cast_ptrOrBoxEleTy(boxObjTy);
    mlir::Type llvmPtrTy = ::getLlvmPtrType(coor.getContext());
    mlir::Type byteTy = ::getI8Type(coor.getContext());
    mlir::LLVM::IntegerOverflowFlags nsw =
        mlir::LLVM::IntegerOverflowFlags::nsw;

    for (unsigned i = 1, last = operands.size(); i < last; ++i) {
      if (auto arrTy = mlir::dyn_cast<fir::SequenceType>(cpnTy)) {
        if (i != 1)
          TODO(loc, "fir.array nested inside other array and/or derived type");
        // Applies byte strides from the box. Ignore lower bound from box
        // since fir.coordinate_of indexes are zero based. Lowering takes care
        // of lower bound aspects. This both accounts for dynamically sized
        // types and non contiguous arrays.
        auto idxTy = lowerTy().indexType();
        mlir::Value off = genConstantIndex(loc, idxTy, rewriter, 0);
        for (unsigned index = i, lastIndex = i + arrTy.getDimension();
             index < lastIndex; ++index) {
          mlir::Value stride = getStrideFromBox(loc, boxTyPair, operands[0],
                                                index - i, rewriter);
          auto sc = rewriter.create<mlir::LLVM::MulOp>(
              loc, idxTy, operands[index], stride, nsw);
          off = rewriter.create<mlir::LLVM::AddOp>(loc, idxTy, sc, off, nsw);
        }
        resultAddr = rewriter.create<mlir::LLVM::GEPOp>(
            loc, llvmPtrTy, byteTy, resultAddr,
            llvm::ArrayRef<mlir::LLVM::GEPArg>{off});
        i += arrTy.getDimension() - 1;
        cpnTy = arrTy.getEleTy();
      } else if (auto recTy = mlir::dyn_cast<fir::RecordType>(cpnTy)) {
        mlir::Value nxtOpnd = operands[i];
        cpnTy = recTy.getType(getFieldNumber(recTy, nxtOpnd));
        auto llvmRecTy = lowerTy().convertType(recTy);
        resultAddr = rewriter.create<mlir::LLVM::GEPOp>(
            loc, llvmPtrTy, llvmRecTy, resultAddr,
            llvm::ArrayRef<mlir::LLVM::GEPArg>{0, nxtOpnd});
      } else {
        fir::emitFatalError(loc, "unexpected type in coordinate_of");
      }
    }

    rewriter.replaceOp(coor, resultAddr);
    return mlir::success();
  }

  llvm::LogicalResult
  doRewriteRefOrPtr(fir::CoordinateOp coor, mlir::Type llvmObjectTy,
                    mlir::ValueRange operands, mlir::Location loc,
                    mlir::ConversionPatternRewriter &rewriter) const {
    mlir::Type baseObjectTy = coor.getBaseType();

    // Component Type
    mlir::Type cpnTy = fir::dyn_cast_ptrOrBoxEleTy(baseObjectTy);
    bool hasSubdimension = hasSubDimensions(cpnTy);
    bool columnIsDeferred = !hasSubdimension;

    if (!supportedCoordinate(cpnTy, operands.drop_front(1)))
      TODO(loc, "unsupported combination of coordinate operands");

    const bool hasKnownShape =
        arraysHaveKnownShape(cpnTy, operands.drop_front(1));

    // If only the column is `?`, then we can simply place the column value in
    // the 0-th GEP position.
    if (auto arrTy = mlir::dyn_cast<fir::SequenceType>(cpnTy)) {
      if (!hasKnownShape) {
        const unsigned sz = arrTy.getDimension();
        if (arraysHaveKnownShape(arrTy.getEleTy(),
                                 operands.drop_front(1 + sz))) {
          fir::SequenceType::ShapeRef shape = arrTy.getShape();
          bool allConst = true;
          for (unsigned i = 0; i < sz - 1; ++i) {
            if (shape[i] < 0) {
              allConst = false;
              break;
            }
          }
          if (allConst)
            columnIsDeferred = true;
        }
      }
    }

    if (fir::hasDynamicSize(fir::unwrapSequenceType(cpnTy)))
      return mlir::emitError(
          loc, "fir.coordinate_of with a dynamic element size is unsupported");

    if (hasKnownShape || columnIsDeferred) {
      llvm::SmallVector<mlir::LLVM::GEPArg> offs;
      if (hasKnownShape && hasSubdimension) {
        offs.push_back(0);
      }
      std::optional<int> dims;
      llvm::SmallVector<mlir::Value> arrIdx;
      for (std::size_t i = 1, sz = operands.size(); i < sz; ++i) {
        mlir::Value nxtOpnd = operands[i];

        if (!cpnTy)
          return mlir::emitError(loc, "invalid coordinate/check failed");

        // check if the i-th coordinate relates to an array
        if (dims) {
          arrIdx.push_back(nxtOpnd);
          int dimsLeft = *dims;
          if (dimsLeft > 1) {
            dims = dimsLeft - 1;
            continue;
          }
          cpnTy = mlir::cast<fir::SequenceType>(cpnTy).getEleTy();
          // append array range in reverse (FIR arrays are column-major)
          offs.append(arrIdx.rbegin(), arrIdx.rend());
          arrIdx.clear();
          dims.reset();
          continue;
        }
        if (auto arrTy = mlir::dyn_cast<fir::SequenceType>(cpnTy)) {
          int d = arrTy.getDimension() - 1;
          if (d > 0) {
            dims = d;
            arrIdx.push_back(nxtOpnd);
            continue;
          }
          cpnTy = mlir::cast<fir::SequenceType>(cpnTy).getEleTy();
          offs.push_back(nxtOpnd);
          continue;
        }

        // check if the i-th coordinate relates to a field
        if (auto recTy = mlir::dyn_cast<fir::RecordType>(cpnTy))
          cpnTy = recTy.getType(getFieldNumber(recTy, nxtOpnd));
        else if (auto tupTy = mlir::dyn_cast<mlir::TupleType>(cpnTy))
          cpnTy = tupTy.getType(getConstantIntValue(nxtOpnd));
        else
          cpnTy = nullptr;

        offs.push_back(nxtOpnd);
      }
      if (dims)
        offs.append(arrIdx.rbegin(), arrIdx.rend());
      mlir::Value base = operands[0];
      mlir::Value retval = genGEP(loc, llvmObjectTy, rewriter, base, offs);
      rewriter.replaceOp(coor, retval);
      return mlir::success();
    }

    return mlir::emitError(
        loc, "fir.coordinate_of base operand has unsupported type");
  }
};

/// Convert `fir.field_index`. The conversion depends on whether the size of
/// the record is static or dynamic.
struct FieldIndexOpConversion : public fir::FIROpConversion<fir::FieldIndexOp> {
  using FIROpConversion::FIROpConversion;

  // NB: most field references should be resolved by this point
  llvm::LogicalResult
  matchAndRewrite(fir::FieldIndexOp field, OpAdaptor adaptor,
                  mlir::ConversionPatternRewriter &rewriter) const override {
    auto recTy = mlir::cast<fir::RecordType>(field.getOnType());
    unsigned index = recTy.getFieldIndex(field.getFieldId());

    if (!fir::hasDynamicSize(recTy)) {
      // Derived type has compile-time constant layout. Return index of the
      // component type in the parent type (to be used in GEP).
      rewriter.replaceOp(field, mlir::ValueRange{genConstantOffset(
                                    field.getLoc(), rewriter, index)});
      return mlir::success();
    }

    // Derived type has compile-time constant layout. Call the compiler
    // generated function to determine the byte offset of the field at runtime.
    // This returns a non-constant.
    mlir::FlatSymbolRefAttr symAttr = mlir::SymbolRefAttr::get(
        field.getContext(), getOffsetMethodName(recTy, field.getFieldId()));
    mlir::NamedAttribute callAttr = rewriter.getNamedAttr("callee", symAttr);
    mlir::NamedAttribute fieldAttr = rewriter.getNamedAttr(
        "field", mlir::IntegerAttr::get(lowerTy().indexType(), index));
    rewriter.replaceOpWithNewOp<mlir::LLVM::CallOp>(
        field, lowerTy().offsetType(), adaptor.getOperands(),
        llvm::ArrayRef<mlir::NamedAttribute>{callAttr, fieldAttr});
    return mlir::success();
  }

  // Re-Construct the name of the compiler generated method that calculates the
  // offset
  inline static std::string getOffsetMethodName(fir::RecordType recTy,
                                                llvm::StringRef field) {
    return recTy.getName().str() + "P." + field.str() + ".offset";
  }
};

/// Convert `fir.end`
struct FirEndOpConversion : public fir::FIROpConversion<fir::FirEndOp> {
  using FIROpConversion::FIROpConversion;

  llvm::LogicalResult
  matchAndRewrite(fir::FirEndOp firEnd, OpAdaptor,
                  mlir::ConversionPatternRewriter &rewriter) const override {
    TODO(firEnd.getLoc(), "fir.end codegen");
    return mlir::failure();
  }
};

/// Lower `fir.type_desc` to a global addr.
struct TypeDescOpConversion : public fir::FIROpConversion<fir::TypeDescOp> {
  using FIROpConversion::FIROpConversion;

  llvm::LogicalResult
  matchAndRewrite(fir::TypeDescOp typeDescOp, OpAdaptor adaptor,
                  mlir::ConversionPatternRewriter &rewriter) const override {
    mlir::Type inTy = typeDescOp.getInType();
    assert(mlir::isa<fir::RecordType>(inTy) && "expecting fir.type");
    auto recordType = mlir::dyn_cast<fir::RecordType>(inTy);
    auto module = typeDescOp.getOperation()->getParentOfType<mlir::ModuleOp>();
    std::string typeDescName =
        fir::NameUniquer::getTypeDescriptorName(recordType.getName());
    auto llvmPtrTy = ::getLlvmPtrType(typeDescOp.getContext());
    if (auto global = module.lookupSymbol<mlir::LLVM::GlobalOp>(typeDescName)) {
      rewriter.replaceOpWithNewOp<mlir::LLVM::AddressOfOp>(
          typeDescOp, llvmPtrTy, global.getSymName());
      return mlir::success();
    } else if (auto global = module.lookupSymbol<fir::GlobalOp>(typeDescName)) {
      rewriter.replaceOpWithNewOp<mlir::LLVM::AddressOfOp>(
          typeDescOp, llvmPtrTy, global.getSymName());
      return mlir::success();
    }
    return mlir::failure();
  }
};

/// Lower `fir.has_value` operation to `llvm.return` operation.
struct HasValueOpConversion
    : public mlir::OpConversionPattern<fir::HasValueOp> {
  using OpConversionPattern::OpConversionPattern;

  llvm::LogicalResult
  matchAndRewrite(fir::HasValueOp op, OpAdaptor adaptor,
                  mlir::ConversionPatternRewriter &rewriter) const override {
    rewriter.replaceOpWithNewOp<mlir::LLVM::ReturnOp>(op,
                                                      adaptor.getOperands());
    return mlir::success();
  }
};

#ifndef NDEBUG
// Check if attr's type is compatible with ty.
//
// This is done by comparing attr's element type, converted to LLVM type,
// with ty's element type.
//
// Only integer and floating point (including complex) attributes are
// supported. Also, attr is expected to have a TensorType and ty is expected
// to be of LLVMArrayType. If any of the previous conditions is false, then
// the specified attr and ty are not supported by this function and are
// assumed to be compatible.
static inline bool attributeTypeIsCompatible(mlir::MLIRContext *ctx,
                                             mlir::Attribute attr,
                                             mlir::Type ty) {
  // Get attr's LLVM element type.
  if (!attr)
    return true;
  auto intOrFpEleAttr = mlir::dyn_cast<mlir::DenseIntOrFPElementsAttr>(attr);
  if (!intOrFpEleAttr)
    return true;
  auto tensorTy = mlir::dyn_cast<mlir::TensorType>(intOrFpEleAttr.getType());
  if (!tensorTy)
    return true;
  mlir::Type attrEleTy =
      mlir::LLVMTypeConverter(ctx).convertType(tensorTy.getElementType());

  // Get ty's element type.
  auto arrTy = mlir::dyn_cast<mlir::LLVM::LLVMArrayType>(ty);
  if (!arrTy)
    return true;
  mlir::Type eleTy = arrTy.getElementType();
  while ((arrTy = mlir::dyn_cast<mlir::LLVM::LLVMArrayType>(eleTy)))
    eleTy = arrTy.getElementType();

  return attrEleTy == eleTy;
}
#endif

/// Lower `fir.global` operation to `llvm.global` operation.
/// `fir.insert_on_range` operations are replaced with constant dense attribute
/// if they are applied on the full range.
struct GlobalOpConversion : public fir::FIROpConversion<fir::GlobalOp> {
  using FIROpConversion::FIROpConversion;

  llvm::LogicalResult
  matchAndRewrite(fir::GlobalOp global, OpAdaptor adaptor,
                  mlir::ConversionPatternRewriter &rewriter) const override {

    mlir::LLVM::DIGlobalVariableExpressionAttr dbgExpr;

    if (auto fusedLoc = mlir::dyn_cast<mlir::FusedLoc>(global.getLoc())) {
      if (auto gvAttr =
              mlir::dyn_cast_or_null<mlir::LLVM::DIGlobalVariableAttr>(
                  fusedLoc.getMetadata())) {
        dbgExpr = mlir::LLVM::DIGlobalVariableExpressionAttr::get(
            global.getContext(), gvAttr, mlir::LLVM::DIExpressionAttr());
      }
    }

    auto tyAttr = convertType(global.getType());
    if (auto boxType = mlir::dyn_cast<fir::BaseBoxType>(global.getType()))
      tyAttr = this->lowerTy().convertBoxTypeAsStruct(boxType);
    auto loc = global.getLoc();
    mlir::Attribute initAttr = global.getInitVal().value_or(mlir::Attribute());
    assert(attributeTypeIsCompatible(global.getContext(), initAttr, tyAttr));
    auto linkage = convertLinkage(global.getLinkName());
    auto isConst = global.getConstant().has_value();
    mlir::SymbolRefAttr comdat;
    llvm::ArrayRef<mlir::NamedAttribute> attrs;
    auto g = rewriter.create<mlir::LLVM::GlobalOp>(
        loc, tyAttr, isConst, linkage, global.getSymName(), initAttr, 0, 0,
        false, false, comdat, attrs, dbgExpr);

    if (global.getAlignment() && *global.getAlignment() > 0)
      g.setAlignment(*global.getAlignment());

    auto module = global->getParentOfType<mlir::ModuleOp>();
    // Add comdat if necessary
    if (fir::getTargetTriple(module).supportsCOMDAT() &&
        (linkage == mlir::LLVM::Linkage::Linkonce ||
         linkage == mlir::LLVM::Linkage::LinkonceODR)) {
      addComdat(g, rewriter, module);
    }

    // Apply all non-Fir::GlobalOp attributes to the LLVM::GlobalOp, preserving
    // them; whilst taking care not to apply attributes that are lowered in
    // other ways.
    llvm::SmallDenseSet<llvm::StringRef> elidedAttrsSet(
        global.getAttributeNames().begin(), global.getAttributeNames().end());
    for (auto &attr : global->getAttrs())
      if (!elidedAttrsSet.contains(attr.getName().strref()))
        g->setAttr(attr.getName(), attr.getValue());

    auto &gr = g.getInitializerRegion();
    rewriter.inlineRegionBefore(global.getRegion(), gr, gr.end());
    if (!gr.empty()) {
      // Replace insert_on_range with a constant dense attribute if the
      // initialization is on the full range.
      auto insertOnRangeOps = gr.front().getOps<fir::InsertOnRangeOp>();
      for (auto insertOp : insertOnRangeOps) {
        if (isFullRange(insertOp.getCoor(), insertOp.getType())) {
          auto seqTyAttr = convertType(insertOp.getType());
          auto *op = insertOp.getVal().getDefiningOp();
          auto constant = mlir::dyn_cast<mlir::arith::ConstantOp>(op);
          if (!constant) {
            auto convertOp = mlir::dyn_cast<fir::ConvertOp>(op);
            if (!convertOp)
              continue;
            constant = mlir::cast<mlir::arith::ConstantOp>(
                convertOp.getValue().getDefiningOp());
          }
          mlir::Type vecType = mlir::VectorType::get(
              insertOp.getType().getShape(), constant.getType());
          auto denseAttr = mlir::DenseElementsAttr::get(
              mlir::cast<mlir::ShapedType>(vecType), constant.getValue());
          rewriter.setInsertionPointAfter(insertOp);
          rewriter.replaceOpWithNewOp<mlir::arith::ConstantOp>(
              insertOp, seqTyAttr, denseAttr);
        }
      }
    }
    rewriter.eraseOp(global);
    return mlir::success();
  }

  bool isFullRange(mlir::DenseIntElementsAttr indexes,
                   fir::SequenceType seqTy) const {
    auto extents = seqTy.getShape();
    if (indexes.size() / 2 != static_cast<int64_t>(extents.size()))
      return false;
    auto cur_index = indexes.value_begin<int64_t>();
    for (unsigned i = 0; i < indexes.size(); i += 2) {
      if (*(cur_index++) != 0)
        return false;
      if (*(cur_index++) != extents[i / 2] - 1)
        return false;
    }
    return true;
  }

  // TODO: String comparaison should be avoided. Replace linkName with an
  // enumeration.
  mlir::LLVM::Linkage
  convertLinkage(std::optional<llvm::StringRef> optLinkage) const {
    if (optLinkage) {
      auto name = *optLinkage;
      if (name == "internal")
        return mlir::LLVM::Linkage::Internal;
      if (name == "linkonce")
        return mlir::LLVM::Linkage::Linkonce;
      if (name == "linkonce_odr")
        return mlir::LLVM::Linkage::LinkonceODR;
      if (name == "common")
        return mlir::LLVM::Linkage::Common;
      if (name == "weak")
        return mlir::LLVM::Linkage::Weak;
    }
    return mlir::LLVM::Linkage::External;
  }

private:
  static void addComdat(mlir::LLVM::GlobalOp &global,
                        mlir::ConversionPatternRewriter &rewriter,
                        mlir::ModuleOp &module) {
    const char *comdatName = "__llvm_comdat";
    mlir::LLVM::ComdatOp comdatOp =
        module.lookupSymbol<mlir::LLVM::ComdatOp>(comdatName);
    if (!comdatOp) {
      comdatOp =
          rewriter.create<mlir::LLVM::ComdatOp>(module.getLoc(), comdatName);
    }
    mlir::OpBuilder::InsertionGuard guard(rewriter);
    rewriter.setInsertionPointToEnd(&comdatOp.getBody().back());
    auto selectorOp = rewriter.create<mlir::LLVM::ComdatSelectorOp>(
        comdatOp.getLoc(), global.getSymName(),
        mlir::LLVM::comdat::Comdat::Any);
    global.setComdatAttr(mlir::SymbolRefAttr::get(
        rewriter.getContext(), comdatName,
        mlir::FlatSymbolRefAttr::get(selectorOp.getSymNameAttr())));
  }
};

/// `fir.load` --> `llvm.load`
struct LoadOpConversion : public fir::FIROpConversion<fir::LoadOp> {
  using FIROpConversion::FIROpConversion;

  llvm::LogicalResult
  matchAndRewrite(fir::LoadOp load, OpAdaptor adaptor,
                  mlir::ConversionPatternRewriter &rewriter) const override {
    mlir::Type llvmLoadTy = convertObjectType(load.getType());
    if (auto boxTy = mlir::dyn_cast<fir::BaseBoxType>(load.getType())) {
      // fir.box is a special case because it is considered as an ssa values in
      // fir, but it is lowered as a pointer to a descriptor. So
      // fir.ref<fir.box> and fir.box end up being the same llvm types and
      // loading a fir.ref<fir.box> is implemented as taking a snapshot of the
      // descriptor value into a new descriptor temp.
      auto inputBoxStorage = adaptor.getOperands()[0];
      mlir::Location loc = load.getLoc();
      auto newBoxStorage =
          genAllocaAndAddrCastWithType(loc, llvmLoadTy, defaultAlign, rewriter);
      // TODO: always generate llvm.memcpy, LLVM is better at optimizing it than
      // aggregate loads + stores.
      if (boxTy.isAssumedRank()) {

        TypePair boxTypePair{boxTy, llvmLoadTy};
        mlir::Value boxSize =
            computeBoxSize(loc, boxTypePair, inputBoxStorage, rewriter);
        auto memcpy = rewriter.create<mlir::LLVM::MemcpyOp>(
            loc, newBoxStorage, inputBoxStorage, boxSize, /*isVolatile=*/false);
        if (std::optional<mlir::ArrayAttr> optionalTag = load.getTbaa())
          memcpy.setTBAATags(*optionalTag);
        else
          attachTBAATag(memcpy, boxTy, boxTy, nullptr);
      } else {
        auto boxValue = rewriter.create<mlir::LLVM::LoadOp>(loc, llvmLoadTy,
                                                            inputBoxStorage);
        if (std::optional<mlir::ArrayAttr> optionalTag = load.getTbaa())
          boxValue.setTBAATags(*optionalTag);
        else
          attachTBAATag(boxValue, boxTy, boxTy, nullptr);
        auto storeOp =
            rewriter.create<mlir::LLVM::StoreOp>(loc, boxValue, newBoxStorage);
        attachTBAATag(storeOp, boxTy, boxTy, nullptr);
      }
      rewriter.replaceOp(load, newBoxStorage);
    } else {
      auto loadOp = rewriter.create<mlir::LLVM::LoadOp>(
          load.getLoc(), llvmLoadTy, adaptor.getOperands(), load->getAttrs());
      if (std::optional<mlir::ArrayAttr> optionalTag = load.getTbaa())
        loadOp.setTBAATags(*optionalTag);
      else
        attachTBAATag(loadOp, load.getType(), load.getType(), nullptr);
      rewriter.replaceOp(load, loadOp.getResult());
    }
    return mlir::success();
  }
};

/// Lower `fir.no_reassoc` to LLVM IR dialect.
/// TODO: how do we want to enforce this in LLVM-IR? Can we manipulate the fast
/// math flags?
struct NoReassocOpConversion : public fir::FIROpConversion<fir::NoReassocOp> {
  using FIROpConversion::FIROpConversion;

  llvm::LogicalResult
  matchAndRewrite(fir::NoReassocOp noreassoc, OpAdaptor adaptor,
                  mlir::ConversionPatternRewriter &rewriter) const override {
    rewriter.replaceOp(noreassoc, adaptor.getOperands()[0]);
    return mlir::success();
  }
};

static void genCondBrOp(mlir::Location loc, mlir::Value cmp, mlir::Block *dest,
                        std::optional<mlir::ValueRange> destOps,
                        mlir::ConversionPatternRewriter &rewriter,
                        mlir::Block *newBlock) {
  if (destOps)
    rewriter.create<mlir::LLVM::CondBrOp>(loc, cmp, dest, *destOps, newBlock,
                                          mlir::ValueRange());
  else
    rewriter.create<mlir::LLVM::CondBrOp>(loc, cmp, dest, newBlock);
}

template <typename A, typename B>
static void genBrOp(A caseOp, mlir::Block *dest, std::optional<B> destOps,
                    mlir::ConversionPatternRewriter &rewriter) {
  if (destOps)
    rewriter.replaceOpWithNewOp<mlir::LLVM::BrOp>(caseOp, *destOps, dest);
  else
    rewriter.replaceOpWithNewOp<mlir::LLVM::BrOp>(caseOp, std::nullopt, dest);
}

static void genCaseLadderStep(mlir::Location loc, mlir::Value cmp,
                              mlir::Block *dest,
                              std::optional<mlir::ValueRange> destOps,
                              mlir::ConversionPatternRewriter &rewriter) {
  auto *thisBlock = rewriter.getInsertionBlock();
  auto *newBlock = createBlock(rewriter, dest);
  rewriter.setInsertionPointToEnd(thisBlock);
  genCondBrOp(loc, cmp, dest, destOps, rewriter, newBlock);
  rewriter.setInsertionPointToEnd(newBlock);
}

/// Conversion of `fir.select_case`
///
/// The `fir.select_case` operation is converted to a if-then-else ladder.
/// Depending on the case condition type, one or several comparison and
/// conditional branching can be generated.
///
/// A point value case such as `case(4)`, a lower bound case such as
/// `case(5:)` or an upper bound case such as `case(:3)` are converted to a
/// simple comparison between the selector value and the constant value in the
/// case. The block associated with the case condition is then executed if
/// the comparison succeed otherwise it branch to the next block with the
/// comparison for the next case conditon.
///
/// A closed interval case condition such as `case(7:10)` is converted with a
/// first comparison and conditional branching for the lower bound. If
/// successful, it branch to a second block with the comparison for the
/// upper bound in the same case condition.
///
/// TODO: lowering of CHARACTER type cases is not handled yet.
struct SelectCaseOpConversion : public fir::FIROpConversion<fir::SelectCaseOp> {
  using FIROpConversion::FIROpConversion;

  llvm::LogicalResult
  matchAndRewrite(fir::SelectCaseOp caseOp, OpAdaptor adaptor,
                  mlir::ConversionPatternRewriter &rewriter) const override {
    unsigned conds = caseOp.getNumConditions();
    llvm::ArrayRef<mlir::Attribute> cases = caseOp.getCases().getValue();
    // Type can be CHARACTER, INTEGER, or LOGICAL (C1145)
    auto ty = caseOp.getSelector().getType();
    if (mlir::isa<fir::CharacterType>(ty)) {
      TODO(caseOp.getLoc(), "fir.select_case codegen with character type");
      return mlir::failure();
    }
    mlir::Value selector = caseOp.getSelector(adaptor.getOperands());
    auto loc = caseOp.getLoc();
    for (unsigned t = 0; t != conds; ++t) {
      mlir::Block *dest = caseOp.getSuccessor(t);
      std::optional<mlir::ValueRange> destOps =
          caseOp.getSuccessorOperands(adaptor.getOperands(), t);
      std::optional<mlir::ValueRange> cmpOps =
          *caseOp.getCompareOperands(adaptor.getOperands(), t);
      mlir::Attribute attr = cases[t];
      assert(mlir::isa<mlir::UnitAttr>(attr) || cmpOps.has_value());
      if (mlir::isa<fir::PointIntervalAttr>(attr)) {
        auto cmp = rewriter.create<mlir::LLVM::ICmpOp>(
            loc, mlir::LLVM::ICmpPredicate::eq, selector, cmpOps->front());
        genCaseLadderStep(loc, cmp, dest, destOps, rewriter);
        continue;
      }
      if (mlir::isa<fir::LowerBoundAttr>(attr)) {
        auto cmp = rewriter.create<mlir::LLVM::ICmpOp>(
            loc, mlir::LLVM::ICmpPredicate::sle, cmpOps->front(), selector);
        genCaseLadderStep(loc, cmp, dest, destOps, rewriter);
        continue;
      }
      if (mlir::isa<fir::UpperBoundAttr>(attr)) {
        auto cmp = rewriter.create<mlir::LLVM::ICmpOp>(
            loc, mlir::LLVM::ICmpPredicate::sle, selector, cmpOps->front());
        genCaseLadderStep(loc, cmp, dest, destOps, rewriter);
        continue;
      }
      if (mlir::isa<fir::ClosedIntervalAttr>(attr)) {
        mlir::Value caseArg0 = *cmpOps->begin();
        auto cmp0 = rewriter.create<mlir::LLVM::ICmpOp>(
            loc, mlir::LLVM::ICmpPredicate::sle, caseArg0, selector);
        auto *thisBlock = rewriter.getInsertionBlock();
        auto *newBlock1 = createBlock(rewriter, dest);
        auto *newBlock2 = createBlock(rewriter, dest);
        rewriter.setInsertionPointToEnd(thisBlock);
        rewriter.create<mlir::LLVM::CondBrOp>(loc, cmp0, newBlock1, newBlock2);
        rewriter.setInsertionPointToEnd(newBlock1);
        mlir::Value caseArg1 = *(cmpOps->begin() + 1);
        auto cmp1 = rewriter.create<mlir::LLVM::ICmpOp>(
            loc, mlir::LLVM::ICmpPredicate::sle, selector, caseArg1);
        genCondBrOp(loc, cmp1, dest, destOps, rewriter, newBlock2);
        rewriter.setInsertionPointToEnd(newBlock2);
        continue;
      }
      assert(mlir::isa<mlir::UnitAttr>(attr));
      assert((t + 1 == conds) && "unit must be last");
      genBrOp(caseOp, dest, destOps, rewriter);
    }
    return mlir::success();
  }
};

template <typename OP>
static void selectMatchAndRewrite(const fir::LLVMTypeConverter &lowering,
                                  OP select, typename OP::Adaptor adaptor,
                                  mlir::ConversionPatternRewriter &rewriter) {
  unsigned conds = select.getNumConditions();
  auto cases = select.getCases().getValue();
  mlir::Value selector = adaptor.getSelector();
  auto loc = select.getLoc();
  assert(conds > 0 && "select must have cases");

  llvm::SmallVector<mlir::Block *> destinations;
  llvm::SmallVector<mlir::ValueRange> destinationsOperands;
  mlir::Block *defaultDestination;
  mlir::ValueRange defaultOperands;
  llvm::SmallVector<int32_t> caseValues;

  for (unsigned t = 0; t != conds; ++t) {
    mlir::Block *dest = select.getSuccessor(t);
    auto destOps = select.getSuccessorOperands(adaptor.getOperands(), t);
    const mlir::Attribute &attr = cases[t];
    if (auto intAttr = mlir::dyn_cast<mlir::IntegerAttr>(attr)) {
      destinations.push_back(dest);
      destinationsOperands.push_back(destOps ? *destOps : mlir::ValueRange{});
      caseValues.push_back(intAttr.getInt());
      continue;
    }
    assert(mlir::dyn_cast_or_null<mlir::UnitAttr>(attr));
    assert((t + 1 == conds) && "unit must be last");
    defaultDestination = dest;
    defaultOperands = destOps ? *destOps : mlir::ValueRange{};
  }

  // LLVM::SwitchOp takes a i32 type for the selector.
  if (select.getSelector().getType() != rewriter.getI32Type())
    selector = rewriter.create<mlir::LLVM::TruncOp>(loc, rewriter.getI32Type(),
                                                    selector);

  rewriter.replaceOpWithNewOp<mlir::LLVM::SwitchOp>(
      select, selector,
      /*defaultDestination=*/defaultDestination,
      /*defaultOperands=*/defaultOperands,
      /*caseValues=*/caseValues,
      /*caseDestinations=*/destinations,
      /*caseOperands=*/destinationsOperands,
      /*branchWeights=*/llvm::ArrayRef<std::int32_t>());
}

/// conversion of fir::SelectOp to an if-then-else ladder
struct SelectOpConversion : public fir::FIROpConversion<fir::SelectOp> {
  using FIROpConversion::FIROpConversion;

  llvm::LogicalResult
  matchAndRewrite(fir::SelectOp op, OpAdaptor adaptor,
                  mlir::ConversionPatternRewriter &rewriter) const override {
    selectMatchAndRewrite<fir::SelectOp>(lowerTy(), op, adaptor, rewriter);
    return mlir::success();
  }
};

/// conversion of fir::SelectRankOp to an if-then-else ladder
struct SelectRankOpConversion : public fir::FIROpConversion<fir::SelectRankOp> {
  using FIROpConversion::FIROpConversion;

  llvm::LogicalResult
  matchAndRewrite(fir::SelectRankOp op, OpAdaptor adaptor,
                  mlir::ConversionPatternRewriter &rewriter) const override {
    selectMatchAndRewrite<fir::SelectRankOp>(lowerTy(), op, adaptor, rewriter);
    return mlir::success();
  }
};

/// Lower `fir.select_type` to LLVM IR dialect.
struct SelectTypeOpConversion : public fir::FIROpConversion<fir::SelectTypeOp> {
  using FIROpConversion::FIROpConversion;

  llvm::LogicalResult
  matchAndRewrite(fir::SelectTypeOp select, OpAdaptor adaptor,
                  mlir::ConversionPatternRewriter &rewriter) const override {
    mlir::emitError(select.getLoc(),
                    "fir.select_type should have already been converted");
    return mlir::failure();
  }
};

/// `fir.store` --> `llvm.store`
struct StoreOpConversion : public fir::FIROpConversion<fir::StoreOp> {
  using FIROpConversion::FIROpConversion;

  llvm::LogicalResult
  matchAndRewrite(fir::StoreOp store, OpAdaptor adaptor,
                  mlir::ConversionPatternRewriter &rewriter) const override {
    mlir::Location loc = store.getLoc();
    mlir::Type storeTy = store.getValue().getType();
    mlir::Value llvmValue = adaptor.getValue();
    mlir::Value llvmMemref = adaptor.getMemref();
    mlir::LLVM::AliasAnalysisOpInterface newOp;
    if (auto boxTy = mlir::dyn_cast<fir::BaseBoxType>(storeTy)) {
      mlir::Type llvmBoxTy = lowerTy().convertBoxTypeAsStruct(boxTy);
      // fir.box value is actually in memory, load it first before storing it,
      // or do a memcopy for assumed-rank descriptors.
      if (boxTy.isAssumedRank()) {
        TypePair boxTypePair{boxTy, llvmBoxTy};
        mlir::Value boxSize =
            computeBoxSize(loc, boxTypePair, llvmValue, rewriter);
        newOp = rewriter.create<mlir::LLVM::MemcpyOp>(
            loc, llvmMemref, llvmValue, boxSize, /*isVolatile=*/false);
      } else {
        auto val =
            rewriter.create<mlir::LLVM::LoadOp>(loc, llvmBoxTy, llvmValue);
        attachTBAATag(val, boxTy, boxTy, nullptr);
        newOp = rewriter.create<mlir::LLVM::StoreOp>(loc, val, llvmMemref);
      }
    } else {
      newOp = rewriter.create<mlir::LLVM::StoreOp>(loc, llvmValue, llvmMemref);
    }
    if (std::optional<mlir::ArrayAttr> optionalTag = store.getTbaa())
      newOp.setTBAATags(*optionalTag);
    else
      attachTBAATag(newOp, storeTy, storeTy, nullptr);
    rewriter.eraseOp(store);
    return mlir::success();
  }
};

namespace {

/// Convert `fir.unboxchar` into two `llvm.extractvalue` instructions. One for
/// the character buffer and one for the buffer length.
struct UnboxCharOpConversion : public fir::FIROpConversion<fir::UnboxCharOp> {
  using FIROpConversion::FIROpConversion;

  llvm::LogicalResult
  matchAndRewrite(fir::UnboxCharOp unboxchar, OpAdaptor adaptor,
                  mlir::ConversionPatternRewriter &rewriter) const override {
    mlir::Type lenTy = convertType(unboxchar.getType(1));
    mlir::Value tuple = adaptor.getOperands()[0];

    mlir::Location loc = unboxchar.getLoc();
    mlir::Value ptrToBuffer =
        rewriter.create<mlir::LLVM::ExtractValueOp>(loc, tuple, 0);

    auto len = rewriter.create<mlir::LLVM::ExtractValueOp>(loc, tuple, 1);
    mlir::Value lenAfterCast = integerCast(loc, rewriter, lenTy, len);

    rewriter.replaceOp(unboxchar,
                       llvm::ArrayRef<mlir::Value>{ptrToBuffer, lenAfterCast});
    return mlir::success();
  }
};

/// Lower `fir.unboxproc` operation. Unbox a procedure box value, yielding its
/// components.
/// TODO: Part of supporting Fortran 2003 procedure pointers.
struct UnboxProcOpConversion : public fir::FIROpConversion<fir::UnboxProcOp> {
  using FIROpConversion::FIROpConversion;

  llvm::LogicalResult
  matchAndRewrite(fir::UnboxProcOp unboxproc, OpAdaptor adaptor,
                  mlir::ConversionPatternRewriter &rewriter) const override {
    TODO(unboxproc.getLoc(), "fir.unboxproc codegen");
    return mlir::failure();
  }
};

/// convert to LLVM IR dialect `undef`
struct UndefOpConversion : public fir::FIROpConversion<fir::UndefOp> {
  using FIROpConversion::FIROpConversion;

  llvm::LogicalResult
  matchAndRewrite(fir::UndefOp undef, OpAdaptor,
                  mlir::ConversionPatternRewriter &rewriter) const override {
    rewriter.replaceOpWithNewOp<mlir::LLVM::UndefOp>(
        undef, convertType(undef.getType()));
    return mlir::success();
  }
};

struct ZeroOpConversion : public fir::FIROpConversion<fir::ZeroOp> {
  using FIROpConversion::FIROpConversion;

  llvm::LogicalResult
  matchAndRewrite(fir::ZeroOp zero, OpAdaptor,
                  mlir::ConversionPatternRewriter &rewriter) const override {
    mlir::Type ty = convertType(zero.getType());
    rewriter.replaceOpWithNewOp<mlir::LLVM::ZeroOp>(zero, ty);
    return mlir::success();
  }
};

/// `fir.unreachable` --> `llvm.unreachable`
struct UnreachableOpConversion
    : public fir::FIROpConversion<fir::UnreachableOp> {
  using FIROpConversion::FIROpConversion;

  llvm::LogicalResult
  matchAndRewrite(fir::UnreachableOp unreach, OpAdaptor adaptor,
                  mlir::ConversionPatternRewriter &rewriter) const override {
    rewriter.replaceOpWithNewOp<mlir::LLVM::UnreachableOp>(unreach);
    return mlir::success();
  }
};

/// `fir.is_present` -->
/// ```
///  %0 = llvm.mlir.constant(0 : i64)
///  %1 = llvm.ptrtoint %0
///  %2 = llvm.icmp "ne" %1, %0 : i64
/// ```
struct IsPresentOpConversion : public fir::FIROpConversion<fir::IsPresentOp> {
  using FIROpConversion::FIROpConversion;

  llvm::LogicalResult
  matchAndRewrite(fir::IsPresentOp isPresent, OpAdaptor adaptor,
                  mlir::ConversionPatternRewriter &rewriter) const override {
    mlir::Type idxTy = lowerTy().indexType();
    mlir::Location loc = isPresent.getLoc();
    auto ptr = adaptor.getOperands()[0];

    if (mlir::isa<fir::BoxCharType>(isPresent.getVal().getType())) {
      [[maybe_unused]] auto structTy =
          mlir::cast<mlir::LLVM::LLVMStructType>(ptr.getType());
      assert(!structTy.isOpaque() && !structTy.getBody().empty());

      ptr = rewriter.create<mlir::LLVM::ExtractValueOp>(loc, ptr, 0);
    }
    mlir::LLVM::ConstantOp c0 =
        genConstantIndex(isPresent.getLoc(), idxTy, rewriter, 0);
    auto addr = rewriter.create<mlir::LLVM::PtrToIntOp>(loc, idxTy, ptr);
    rewriter.replaceOpWithNewOp<mlir::LLVM::ICmpOp>(
        isPresent, mlir::LLVM::ICmpPredicate::ne, addr, c0);

    return mlir::success();
  }
};

/// Create value signaling an absent optional argument in a call, e.g.
/// `fir.absent !fir.ref<i64>` -->  `llvm.mlir.zero : !llvm.ptr<i64>`
struct AbsentOpConversion : public fir::FIROpConversion<fir::AbsentOp> {
  using FIROpConversion::FIROpConversion;

  llvm::LogicalResult
  matchAndRewrite(fir::AbsentOp absent, OpAdaptor,
                  mlir::ConversionPatternRewriter &rewriter) const override {
    mlir::Type ty = convertType(absent.getType());
    mlir::Location loc = absent.getLoc();

    if (mlir::isa<fir::BoxCharType>(absent.getType())) {
      auto structTy = mlir::cast<mlir::LLVM::LLVMStructType>(ty);
      assert(!structTy.isOpaque() && !structTy.getBody().empty());
      auto undefStruct = rewriter.create<mlir::LLVM::UndefOp>(loc, ty);
      auto nullField =
          rewriter.create<mlir::LLVM::ZeroOp>(loc, structTy.getBody()[0]);
      rewriter.replaceOpWithNewOp<mlir::LLVM::InsertValueOp>(
          absent, undefStruct, nullField, 0);
    } else {
      rewriter.replaceOpWithNewOp<mlir::LLVM::ZeroOp>(absent, ty);
    }
    return mlir::success();
  }
};

//
// Primitive operations on Complex types
//

template <typename OPTY>
static inline mlir::LLVM::FastmathFlagsAttr getLLVMFMFAttr(OPTY op) {
  return mlir::LLVM::FastmathFlagsAttr::get(
      op.getContext(),
      mlir::arith::convertArithFastMathFlagsToLLVM(op.getFastmath()));
}

/// Generate inline code for complex addition/subtraction
template <typename LLVMOP, typename OPTY>
static mlir::LLVM::InsertValueOp
complexSum(OPTY sumop, mlir::ValueRange opnds,
           mlir::ConversionPatternRewriter &rewriter,
           const fir::LLVMTypeConverter &lowering) {
  mlir::LLVM::FastmathFlagsAttr fmf = getLLVMFMFAttr(sumop);
  mlir::Value a = opnds[0];
  mlir::Value b = opnds[1];
  auto loc = sumop.getLoc();
  mlir::Type eleTy = lowering.convertType(getComplexEleTy(sumop.getType()));
  mlir::Type ty = lowering.convertType(sumop.getType());
  auto x0 = rewriter.create<mlir::LLVM::ExtractValueOp>(loc, a, 0);
  auto y0 = rewriter.create<mlir::LLVM::ExtractValueOp>(loc, a, 1);
  auto x1 = rewriter.create<mlir::LLVM::ExtractValueOp>(loc, b, 0);
  auto y1 = rewriter.create<mlir::LLVM::ExtractValueOp>(loc, b, 1);
  auto rx = rewriter.create<LLVMOP>(loc, eleTy, x0, x1, fmf);
  auto ry = rewriter.create<LLVMOP>(loc, eleTy, y0, y1, fmf);
  auto r0 = rewriter.create<mlir::LLVM::UndefOp>(loc, ty);
  auto r1 = rewriter.create<mlir::LLVM::InsertValueOp>(loc, r0, rx, 0);
  return rewriter.create<mlir::LLVM::InsertValueOp>(loc, r1, ry, 1);
}
} // namespace

namespace {
struct AddcOpConversion : public fir::FIROpConversion<fir::AddcOp> {
  using FIROpConversion::FIROpConversion;

  llvm::LogicalResult
  matchAndRewrite(fir::AddcOp addc, OpAdaptor adaptor,
                  mlir::ConversionPatternRewriter &rewriter) const override {
    // given: (x + iy) + (x' + iy')
    // result: (x + x') + i(y + y')
    auto r = complexSum<mlir::LLVM::FAddOp>(addc, adaptor.getOperands(),
                                            rewriter, lowerTy());
    rewriter.replaceOp(addc, r.getResult());
    return mlir::success();
  }
};

struct SubcOpConversion : public fir::FIROpConversion<fir::SubcOp> {
  using FIROpConversion::FIROpConversion;

  llvm::LogicalResult
  matchAndRewrite(fir::SubcOp subc, OpAdaptor adaptor,
                  mlir::ConversionPatternRewriter &rewriter) const override {
    // given: (x + iy) - (x' + iy')
    // result: (x - x') + i(y - y')
    auto r = complexSum<mlir::LLVM::FSubOp>(subc, adaptor.getOperands(),
                                            rewriter, lowerTy());
    rewriter.replaceOp(subc, r.getResult());
    return mlir::success();
  }
};

/// Inlined complex multiply
struct MulcOpConversion : public fir::FIROpConversion<fir::MulcOp> {
  using FIROpConversion::FIROpConversion;

  llvm::LogicalResult
  matchAndRewrite(fir::MulcOp mulc, OpAdaptor adaptor,
                  mlir::ConversionPatternRewriter &rewriter) const override {
    // TODO: Can we use a call to __muldc3 ?
    // given: (x + iy) * (x' + iy')
    // result: (xx'-yy')+i(xy'+yx')
    mlir::LLVM::FastmathFlagsAttr fmf = getLLVMFMFAttr(mulc);
    mlir::Value a = adaptor.getOperands()[0];
    mlir::Value b = adaptor.getOperands()[1];
    auto loc = mulc.getLoc();
    mlir::Type eleTy = convertType(getComplexEleTy(mulc.getType()));
    mlir::Type ty = convertType(mulc.getType());
    auto x0 = rewriter.create<mlir::LLVM::ExtractValueOp>(loc, a, 0);
    auto y0 = rewriter.create<mlir::LLVM::ExtractValueOp>(loc, a, 1);
    auto x1 = rewriter.create<mlir::LLVM::ExtractValueOp>(loc, b, 0);
    auto y1 = rewriter.create<mlir::LLVM::ExtractValueOp>(loc, b, 1);
    auto xx = rewriter.create<mlir::LLVM::FMulOp>(loc, eleTy, x0, x1, fmf);
    auto yx = rewriter.create<mlir::LLVM::FMulOp>(loc, eleTy, y0, x1, fmf);
    auto xy = rewriter.create<mlir::LLVM::FMulOp>(loc, eleTy, x0, y1, fmf);
    auto ri = rewriter.create<mlir::LLVM::FAddOp>(loc, eleTy, xy, yx, fmf);
    auto yy = rewriter.create<mlir::LLVM::FMulOp>(loc, eleTy, y0, y1, fmf);
    auto rr = rewriter.create<mlir::LLVM::FSubOp>(loc, eleTy, xx, yy, fmf);
    auto ra = rewriter.create<mlir::LLVM::UndefOp>(loc, ty);
    auto r1 = rewriter.create<mlir::LLVM::InsertValueOp>(loc, ra, rr, 0);
    auto r0 = rewriter.create<mlir::LLVM::InsertValueOp>(loc, r1, ri, 1);
    rewriter.replaceOp(mulc, r0.getResult());
    return mlir::success();
  }
};

/// Inlined complex division
struct DivcOpConversion : public fir::FIROpConversion<fir::DivcOp> {
  using FIROpConversion::FIROpConversion;

  llvm::LogicalResult
  matchAndRewrite(fir::DivcOp divc, OpAdaptor adaptor,
                  mlir::ConversionPatternRewriter &rewriter) const override {
    // TODO: Can we use a call to __divdc3 instead?
    // Just generate inline code for now.
    // given: (x + iy) / (x' + iy')
    // result: ((xx'+yy')/d) + i((yx'-xy')/d) where d = x'x' + y'y'
    mlir::LLVM::FastmathFlagsAttr fmf = getLLVMFMFAttr(divc);
    mlir::Value a = adaptor.getOperands()[0];
    mlir::Value b = adaptor.getOperands()[1];
    auto loc = divc.getLoc();
    mlir::Type eleTy = convertType(getComplexEleTy(divc.getType()));
    mlir::Type ty = convertType(divc.getType());
    auto x0 = rewriter.create<mlir::LLVM::ExtractValueOp>(loc, a, 0);
    auto y0 = rewriter.create<mlir::LLVM::ExtractValueOp>(loc, a, 1);
    auto x1 = rewriter.create<mlir::LLVM::ExtractValueOp>(loc, b, 0);
    auto y1 = rewriter.create<mlir::LLVM::ExtractValueOp>(loc, b, 1);
    auto xx = rewriter.create<mlir::LLVM::FMulOp>(loc, eleTy, x0, x1, fmf);
    auto x1x1 = rewriter.create<mlir::LLVM::FMulOp>(loc, eleTy, x1, x1, fmf);
    auto yx = rewriter.create<mlir::LLVM::FMulOp>(loc, eleTy, y0, x1, fmf);
    auto xy = rewriter.create<mlir::LLVM::FMulOp>(loc, eleTy, x0, y1, fmf);
    auto yy = rewriter.create<mlir::LLVM::FMulOp>(loc, eleTy, y0, y1, fmf);
    auto y1y1 = rewriter.create<mlir::LLVM::FMulOp>(loc, eleTy, y1, y1, fmf);
    auto d = rewriter.create<mlir::LLVM::FAddOp>(loc, eleTy, x1x1, y1y1, fmf);
    auto rrn = rewriter.create<mlir::LLVM::FAddOp>(loc, eleTy, xx, yy, fmf);
    auto rin = rewriter.create<mlir::LLVM::FSubOp>(loc, eleTy, yx, xy, fmf);
    auto rr = rewriter.create<mlir::LLVM::FDivOp>(loc, eleTy, rrn, d, fmf);
    auto ri = rewriter.create<mlir::LLVM::FDivOp>(loc, eleTy, rin, d, fmf);
    auto ra = rewriter.create<mlir::LLVM::UndefOp>(loc, ty);
    auto r1 = rewriter.create<mlir::LLVM::InsertValueOp>(loc, ra, rr, 0);
    auto r0 = rewriter.create<mlir::LLVM::InsertValueOp>(loc, r1, ri, 1);
    rewriter.replaceOp(divc, r0.getResult());
    return mlir::success();
  }
};

/// Inlined complex negation
struct NegcOpConversion : public fir::FIROpConversion<fir::NegcOp> {
  using FIROpConversion::FIROpConversion;

  llvm::LogicalResult
  matchAndRewrite(fir::NegcOp neg, OpAdaptor adaptor,
                  mlir::ConversionPatternRewriter &rewriter) const override {
    // given: -(x + iy)
    // result: -x - iy
    auto eleTy = convertType(getComplexEleTy(neg.getType()));
    auto loc = neg.getLoc();
    mlir::Value o0 = adaptor.getOperands()[0];
    auto rp = rewriter.create<mlir::LLVM::ExtractValueOp>(loc, o0, 0);
    auto ip = rewriter.create<mlir::LLVM::ExtractValueOp>(loc, o0, 1);
    auto nrp = rewriter.create<mlir::LLVM::FNegOp>(loc, eleTy, rp);
    auto nip = rewriter.create<mlir::LLVM::FNegOp>(loc, eleTy, ip);
    auto r = rewriter.create<mlir::LLVM::InsertValueOp>(loc, o0, nrp, 0);
    rewriter.replaceOpWithNewOp<mlir::LLVM::InsertValueOp>(neg, r, nip, 1);
    return mlir::success();
  }
};

struct BoxOffsetOpConversion : public fir::FIROpConversion<fir::BoxOffsetOp> {
  using FIROpConversion::FIROpConversion;

  llvm::LogicalResult
  matchAndRewrite(fir::BoxOffsetOp boxOffset, OpAdaptor adaptor,
                  mlir::ConversionPatternRewriter &rewriter) const override {

    mlir::Type pty = ::getLlvmPtrType(boxOffset.getContext());
    mlir::Type boxType = fir::unwrapRefType(boxOffset.getBoxRef().getType());
    mlir::Type llvmBoxTy =
        lowerTy().convertBoxTypeAsStruct(mlir::cast<fir::BaseBoxType>(boxType));
    int fieldId = boxOffset.getField() == fir::BoxFieldAttr::derived_type
                      ? getTypeDescFieldId(boxType)
                      : kAddrPosInBox;
    rewriter.replaceOpWithNewOp<mlir::LLVM::GEPOp>(
        boxOffset, pty, llvmBoxTy, adaptor.getBoxRef(),
        llvm::ArrayRef<mlir::LLVM::GEPArg>{0, fieldId});
    return mlir::success();
  }
};

/// Conversion pattern for operation that must be dead. The information in these
/// operations is used by other operation. At this point they should not have
/// anymore uses.
/// These operations are normally dead after the pre-codegen pass.
template <typename FromOp>
struct MustBeDeadConversion : public fir::FIROpConversion<FromOp> {
  explicit MustBeDeadConversion(const fir::LLVMTypeConverter &lowering,
                                const fir::FIRToLLVMPassOptions &options)
      : fir::FIROpConversion<FromOp>(lowering, options) {}
  using OpAdaptor = typename FromOp::Adaptor;

  llvm::LogicalResult
  matchAndRewrite(FromOp op, OpAdaptor adaptor,
                  mlir::ConversionPatternRewriter &rewriter) const final {
    if (!op->getUses().empty())
      return rewriter.notifyMatchFailure(op, "op must be dead");
    rewriter.eraseOp(op);
    return mlir::success();
  }
};

struct ShapeOpConversion : public MustBeDeadConversion<fir::ShapeOp> {
  using MustBeDeadConversion::MustBeDeadConversion;
};

struct ShapeShiftOpConversion : public MustBeDeadConversion<fir::ShapeShiftOp> {
  using MustBeDeadConversion::MustBeDeadConversion;
};

struct ShiftOpConversion : public MustBeDeadConversion<fir::ShiftOp> {
  using MustBeDeadConversion::MustBeDeadConversion;
};

struct SliceOpConversion : public MustBeDeadConversion<fir::SliceOp> {
  using MustBeDeadConversion::MustBeDeadConversion;
};

} // namespace

namespace {
class RenameMSVCLibmCallees
    : public mlir::OpRewritePattern<mlir::LLVM::CallOp> {
public:
  using OpRewritePattern::OpRewritePattern;

  llvm::LogicalResult
  matchAndRewrite(mlir::LLVM::CallOp op,
                  mlir::PatternRewriter &rewriter) const override {
    rewriter.startOpModification(op);
    auto callee = op.getCallee();
    if (callee)
      if (*callee == "hypotf")
        op.setCalleeAttr(mlir::SymbolRefAttr::get(op.getContext(), "_hypotf"));

    rewriter.finalizeOpModification(op);
    return mlir::success();
  }
};

class RenameMSVCLibmFuncs
    : public mlir::OpRewritePattern<mlir::LLVM::LLVMFuncOp> {
public:
  using OpRewritePattern::OpRewritePattern;

  llvm::LogicalResult
  matchAndRewrite(mlir::LLVM::LLVMFuncOp op,
                  mlir::PatternRewriter &rewriter) const override {
    rewriter.startOpModification(op);
    if (op.getSymName() == "hypotf")
      op.setSymNameAttr(rewriter.getStringAttr("_hypotf"));
    rewriter.finalizeOpModification(op);
    return mlir::success();
  }
};
} // namespace

namespace {
/// Convert FIR dialect to LLVM dialect
///
/// This pass lowers all FIR dialect operations to LLVM IR dialect. An
/// MLIR pass is used to lower residual Std dialect to LLVM IR dialect.
class FIRToLLVMLowering
    : public fir::impl::FIRToLLVMLoweringBase<FIRToLLVMLowering> {
public:
  FIRToLLVMLowering() = default;
  FIRToLLVMLowering(fir::FIRToLLVMPassOptions options) : options{options} {}
  mlir::ModuleOp getModule() { return getOperation(); }

  void runOnOperation() override final {
    auto mod = getModule();
    if (!forcedTargetTriple.empty())
      fir::setTargetTriple(mod, forcedTargetTriple);

    if (!forcedDataLayout.empty()) {
      llvm::DataLayout dl(forcedDataLayout);
      fir::support::setMLIRDataLayout(mod, dl);
    }

    if (!forcedTargetCPU.empty())
      fir::setTargetCPU(mod, forcedTargetCPU);

    if (!forcedTuneCPU.empty())
      fir::setTuneCPU(mod, forcedTuneCPU);

    if (!forcedTargetFeatures.empty())
      fir::setTargetFeatures(mod, forcedTargetFeatures);

    // Run dynamic pass pipeline for converting Math dialect
    // operations into other dialects (llvm, func, etc.).
    // Some conversions of Math operations cannot be done
    // by just using conversion patterns. This is true for
    // conversions that affect the ModuleOp, e.g. create new
    // function operations in it. We have to run such conversions
    // as passes here.
    mlir::OpPassManager mathConvertionPM("builtin.module");

    // Convert math::FPowI operations to inline implementation
    // only if the exponent's width is greater than 32, otherwise,
    // it will be lowered to LLVM intrinsic operation by a later conversion.
    mlir::ConvertMathToFuncsOptions mathToFuncsOptions{};
    mathToFuncsOptions.minWidthOfFPowIExponent = 33;
    mathConvertionPM.addPass(
        mlir::createConvertMathToFuncs(mathToFuncsOptions));
    mathConvertionPM.addPass(mlir::createConvertComplexToStandardPass());
    // Convert Math dialect operations into LLVM dialect operations.
    // There is no way to prefer MathToLLVM patterns over MathToLibm
    // patterns (applied below), so we have to run MathToLLVM conversion here.
    mathConvertionPM.addNestedPass<mlir::func::FuncOp>(
        mlir::createConvertMathToLLVMPass());
    if (mlir::failed(runPipeline(mathConvertionPM, mod)))
      return signalPassFailure();

    std::optional<mlir::DataLayout> dl =
        fir::support::getOrSetDataLayout(mod, /*allowDefaultLayout=*/true);
    if (!dl) {
      mlir::emitError(mod.getLoc(),
                      "module operation must carry a data layout attribute "
                      "to generate llvm IR from FIR");
      signalPassFailure();
      return;
    }

    auto *context = getModule().getContext();
    fir::LLVMTypeConverter typeConverter{getModule(),
                                         options.applyTBAA || applyTBAA,
                                         options.forceUnifiedTBAATree, *dl};
    mlir::RewritePatternSet pattern(context);
    fir::populateFIRToLLVMConversionPatterns(typeConverter, pattern, options);
    mlir::populateFuncToLLVMConversionPatterns(typeConverter, pattern);
    mlir::populateOpenMPToLLVMConversionPatterns(typeConverter, pattern);
    mlir::arith::populateArithToLLVMConversionPatterns(typeConverter, pattern);
    mlir::cf::populateControlFlowToLLVMConversionPatterns(typeConverter,
                                                          pattern);
    // Math operations that have not been converted yet must be converted
    // to Libm.
    mlir::populateMathToLibmConversionPatterns(pattern);
    mlir::populateComplexToLLVMConversionPatterns(typeConverter, pattern);
    mlir::populateVectorToLLVMConversionPatterns(typeConverter, pattern);

    // Flang specific overloads for OpenMP operations, to allow for special
    // handling of things like Box types.
    fir::populateOpenMPFIRToLLVMConversionPatterns(typeConverter, pattern);

    mlir::ConversionTarget target{*context};
    target.addLegalDialect<mlir::LLVM::LLVMDialect>();
    // The OpenMP dialect is legal for Operations without regions, for those
    // which contains regions it is legal if the region contains only the
    // LLVM dialect. Add OpenMP dialect as a legal dialect for conversion and
    // legalize conversion of OpenMP operations without regions.
    mlir::configureOpenMPToLLVMConversionLegality(target, typeConverter);
    target.addLegalDialect<mlir::omp::OpenMPDialect>();
    target.addLegalDialect<mlir::acc::OpenACCDialect>();

    // required NOPs for applying a full conversion
    target.addLegalOp<mlir::ModuleOp>();

    // If we're on Windows, we might need to rename some libm calls.
    bool isMSVC = fir::getTargetTriple(mod).isOSMSVCRT();
    if (isMSVC) {
      pattern.insert<RenameMSVCLibmCallees, RenameMSVCLibmFuncs>(context);

      target.addDynamicallyLegalOp<mlir::LLVM::CallOp>(
          [](mlir::LLVM::CallOp op) {
            auto callee = op.getCallee();
            if (!callee)
              return true;
            return *callee != "hypotf";
          });
      target.addDynamicallyLegalOp<mlir::LLVM::LLVMFuncOp>(
          [](mlir::LLVM::LLVMFuncOp op) {
            return op.getSymName() != "hypotf";
          });
    }

    // apply the patterns
    if (mlir::failed(mlir::applyFullConversion(getModule(), target,
                                               std::move(pattern)))) {
      signalPassFailure();
    }

    // Run pass to add comdats to functions that have weak linkage on relevant
    // platforms
    if (fir::getTargetTriple(mod).supportsCOMDAT()) {
      mlir::OpPassManager comdatPM("builtin.module");
      comdatPM.addPass(mlir::LLVM::createLLVMAddComdats());
      if (mlir::failed(runPipeline(comdatPM, mod)))
        return signalPassFailure();
    }
  }

private:
  fir::FIRToLLVMPassOptions options;
};

/// Lower from LLVM IR dialect to proper LLVM-IR and dump the module
struct LLVMIRLoweringPass
    : public mlir::PassWrapper<LLVMIRLoweringPass,
                               mlir::OperationPass<mlir::ModuleOp>> {
  MLIR_DEFINE_EXPLICIT_INTERNAL_INLINE_TYPE_ID(LLVMIRLoweringPass)

  LLVMIRLoweringPass(llvm::raw_ostream &output, fir::LLVMIRLoweringPrinter p)
      : output{output}, printer{p} {}

  mlir::ModuleOp getModule() { return getOperation(); }

  void runOnOperation() override final {
    auto *ctx = getModule().getContext();
    auto optName = getModule().getName();
    llvm::LLVMContext llvmCtx;
    if (auto llvmModule = mlir::translateModuleToLLVMIR(
            getModule(), llvmCtx, optName ? *optName : "FIRModule")) {
      printer(*llvmModule, output);
      return;
    }

    mlir::emitError(mlir::UnknownLoc::get(ctx), "could not emit LLVM-IR\n");
    signalPassFailure();
  }

private:
  llvm::raw_ostream &output;
  fir::LLVMIRLoweringPrinter printer;
};

} // namespace

std::unique_ptr<mlir::Pass> fir::createFIRToLLVMPass() {
  return std::make_unique<FIRToLLVMLowering>();
}

std::unique_ptr<mlir::Pass>
fir::createFIRToLLVMPass(fir::FIRToLLVMPassOptions options) {
  return std::make_unique<FIRToLLVMLowering>(options);
}

std::unique_ptr<mlir::Pass>
fir::createLLVMDialectToLLVMPass(llvm::raw_ostream &output,
                                 fir::LLVMIRLoweringPrinter printer) {
  return std::make_unique<LLVMIRLoweringPass>(output, printer);
}

void fir::populateFIRToLLVMConversionPatterns(
    fir::LLVMTypeConverter &converter, mlir::RewritePatternSet &patterns,
    fir::FIRToLLVMPassOptions &options) {
  patterns.insert<
      AbsentOpConversion, AddcOpConversion, AddrOfOpConversion,
      AllocaOpConversion, AllocMemOpConversion, BoxAddrOpConversion,
      BoxCharLenOpConversion, BoxDimsOpConversion, BoxEleSizeOpConversion,
      BoxIsAllocOpConversion, BoxIsArrayOpConversion, BoxIsPtrOpConversion,
      BoxOffsetOpConversion, BoxProcHostOpConversion, BoxRankOpConversion,
      BoxTypeCodeOpConversion, BoxTypeDescOpConversion, CallOpConversion,
      CmpcOpConversion, ConstcOpConversion, ConvertOpConversion,
      CoordinateOpConversion, DTEntryOpConversion, DeclareOpConversion,
      DivcOpConversion, EmboxOpConversion, EmboxCharOpConversion,
      EmboxProcOpConversion, ExtractValueOpConversion, FieldIndexOpConversion,
      FirEndOpConversion, FreeMemOpConversion, GlobalLenOpConversion,
      GlobalOpConversion, InsertOnRangeOpConversion, IsPresentOpConversion,
      LenParamIndexOpConversion, LoadOpConversion, MulcOpConversion,
      NegcOpConversion, NoReassocOpConversion, SelectCaseOpConversion,
      SelectOpConversion, SelectRankOpConversion, SelectTypeOpConversion,
      ShapeOpConversion, ShapeShiftOpConversion, ShiftOpConversion,
      SliceOpConversion, StoreOpConversion, StringLitOpConversion,
      SubcOpConversion, TypeDescOpConversion, TypeInfoOpConversion,
      UnboxCharOpConversion, UnboxProcOpConversion, UndefOpConversion,
      UnreachableOpConversion, XArrayCoorOpConversion, XEmboxOpConversion,
      XReboxOpConversion, ZeroOpConversion>(converter, options);

  // Patterns that are populated without a type converter do not trigger
  // target materializations for the operands of the root op.
  patterns.insert<HasValueOpConversion, InsertValueOpConversion>(
      patterns.getContext());
}<|MERGE_RESOLUTION|>--- conflicted
+++ resolved
@@ -1227,12 +1227,8 @@
                                  mlir::ConversionPatternRewriter &rewriter,
                                  unsigned rank, mlir::Value eleSize,
                                  mlir::Value cfiTy, mlir::Value typeDesc,
-<<<<<<< HEAD
-                                 int allocatorIdx = kDefaultAllocator) const {
-=======
                                  int allocatorIdx = kDefaultAllocator,
                                  mlir::Value extraField = {}) const {
->>>>>>> 98391913
     auto llvmBoxTy = this->lowerTy().convertBoxTypeAsStruct(boxTy, rank);
     bool isUnlimitedPolymorphic = fir::isUnlimitedPolymorphicType(boxTy);
     bool useInputType = fir::isPolymorphicType(boxTy) || isUnlimitedPolymorphic;
@@ -1251,18 +1247,6 @@
 
     const bool hasAddendum = fir::boxHasAddendum(boxTy);
 
-<<<<<<< HEAD
-    // Descriptor used to set the correct value of the extra field.
-    Fortran::runtime::StaticDescriptor<0> staticDescriptor;
-    Fortran::runtime::Descriptor &desc{staticDescriptor.descriptor()};
-    desc.raw().extra = 0;
-    desc.SetAllocIdx(allocatorIdx);
-    if (hasAddendum)
-      desc.SetHasAddendum();
-    descriptor =
-        insertField(rewriter, loc, descriptor, {kExtraPosInBox},
-                    this->genI32Constant(loc, rewriter, desc.raw().extra));
-=======
     if (extraField) {
       // Make sure to set the addendum presence flag according to the
       // destination box.
@@ -1297,7 +1281,6 @@
           insertField(rewriter, loc, descriptor, {kExtraPosInBox},
                       this->genI32Constant(loc, rewriter, desc.raw().extra));
     }
->>>>>>> 98391913
 
     if (hasAddendum) {
       unsigned typeDescFieldId = getTypeDescFieldId(boxTy);
@@ -1385,11 +1368,7 @@
     auto mod = box->template getParentOfType<mlir::ModuleOp>();
     mlir::Value descriptor =
         populateDescriptor(loc, mod, boxTy, inputType, rewriter, rank, eleSize,
-<<<<<<< HEAD
-                           cfiTy, typeDesc, allocatorIdx);
-=======
                            cfiTy, typeDesc, allocatorIdx, extraField);
->>>>>>> 98391913
 
     return {boxTy, descriptor, eleSize};
   }
