!! Make sure that mixture of by-ref and by-val reductions work all the way
!! to LLVM-IR code.

! RUN: %flang_fc1 -emit-llvm -fopenmp -o - %s 2>&1 \
! RUN: | FileCheck %s

subroutine proc
  implicit none
  real(8),allocatable :: F(:)
  real(8),allocatable :: A(:)
   
  integer :: I

!$omp parallel private(A) reduction(+:F,I)
  allocate(A(10))
!$omp end parallel
end subroutine proc

!CHECK-LABEL: define void @proc_()
!CHECK: call void
!CHECK-SAME: @__kmpc_fork_call(ptr {{.*}}, i32 1, ptr @[[OMP_PAR:.*]], {{.*}})

!CHECK: define internal void @[[OMP_PAR]](ptr {{.*}} %[[TID_ADDR:.*]], ptr noalias 
!CHECK:  %[[TID_LOCAL:.*]] = alloca i32
!CHECK:  %[[TID:.*]] = load i32, ptr %[[TID_ADDR]]
!CHECK:  store i32 %[[TID]], ptr %[[TID_LOCAL]]
!CHECK:  %[[F_priv:.*]] = alloca ptr
!CHECK:  %[[I_priv:.*]] = alloca i32

!CHECK: omp.reduction.init:
!CHECK:  store ptr %{{.*}}, ptr %[[F_priv]]
!CHECK:  store i32 0, ptr %[[I_priv]]

!CHECK: omp.par.region:
!CHECK:  br label %[[MALLOC_BB:.*]]

<<<<<<< HEAD
!CHECK: omp.par.region:
!CHECK:  br label %[[MALLOC_BB:.*]]

=======
>>>>>>> 1d22c955
!CHECK: [[MALLOC_BB]]:
!CHECK-NOT: omp.par.{{.*}}:
!CHECK: call ptr @malloc
!CHECK-SAME: i64 10

!CHECK: %[[RED_ARR_0:.*]] = getelementptr inbounds [2 x ptr], ptr %red.array, i64 0, i64 0
!CHECK: store ptr %[[F_priv]], ptr %[[RED_ARR_0:.*]]
!CHECK: %[[RED_ARR_1:.*]] = getelementptr inbounds [2 x ptr], ptr %red.array, i64 0, i64 1
!CHECK: store ptr %[[I_priv]], ptr %[[RED_ARR_1]]

!CHECK: omp.par.pre_finalize:                             ; preds = %reduce.finalize
!CHECK:  %{{.*}} = load ptr, ptr %[[F_priv]]
!CHECK:  br label %omp.reduction.cleanup

!CHECK: omp.reduction.cleanup:
!CHECK:  br i1 %{{.*}}, label %[[OMP_FREE:.*]], label %{{.*}}

!CHECK: [[OMP_FREE]]:
!CHECK: call void @free<|MERGE_RESOLUTION|>--- conflicted
+++ resolved
@@ -34,12 +34,6 @@
 !CHECK: omp.par.region:
 !CHECK:  br label %[[MALLOC_BB:.*]]
 
-<<<<<<< HEAD
-!CHECK: omp.par.region:
-!CHECK:  br label %[[MALLOC_BB:.*]]
-
-=======
->>>>>>> 1d22c955
 !CHECK: [[MALLOC_BB]]:
 !CHECK-NOT: omp.par.{{.*}}:
 !CHECK: call ptr @malloc
