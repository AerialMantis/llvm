! RUN: %python %S/test_folding.py %s %flang_fc1
! Tests folding of NEAREST() and its relatives
module m1
  real, parameter :: minSubnormal = 1.e-45
  logical, parameter :: test_1 = nearest(0., 1.) == minSubnormal
  logical, parameter :: test_2 = nearest(minSubnormal, -1.) == 0
  logical, parameter :: test_3 = nearest(1., 1.) == 1.0000001
  logical, parameter :: test_4 = nearest(1.0000001, -1.) == 1
  real, parameter :: inf = nearest(huge(1.), 1.)
  logical, parameter :: test_5 = nearest(inf, 1.) == inf
  logical, parameter :: test_6 = nearest(-inf, -1.) == -inf
  logical, parameter :: test_7 = nearest(1.9999999, 1.) == 2.
  logical, parameter :: test_8 = nearest(2., -1.) == 1.9999999
#if __x86_64__
  logical, parameter :: test_9 = nearest(1.9999999999999999999_10, 1.) == 2._10
#endif
  logical, parameter :: test_10 = nearest(-1., 1.) == -.99999994
  logical, parameter :: test_11 = nearest(-1., -2.) == -1.0000001
  real, parameter :: negZero = sign(0., -1.)
  logical, parameter :: test_12 = nearest(negZero, 1.) == minSubnormal
  logical, parameter :: test_13 = nearest(negZero, -1.) == -minSubnormal
  !WARN: warning: NEAREST: S argument is zero
  logical, parameter :: test_14 = nearest(0., negZero) == -minSubnormal
  !WARN: warning: NEAREST: S argument is zero
  logical, parameter :: test_15 = nearest(negZero, 0.) == minSubnormal
  logical, parameter :: test_16 = nearest(tiny(1.),-1.) == 1.1754942E-38
  logical, parameter :: test_17 = nearest(tiny(1.),1.) == 1.1754945E-38
 contains
  subroutine subr(a)
    real, intent(in) :: a
    !WARN: warning: NEAREST: S argument is zero
    print *, nearest(a, 0.)
  end
end module

module m2
  use ieee_arithmetic, only: ieee_next_after
  real, parameter :: minSubnormal = 1.e-45
  real, parameter :: h = huge(0.0)
  logical, parameter :: test_0 = ieee_next_after(0., 0.) == 0.
  logical, parameter :: test_1 = ieee_next_after(0., 1.) == minSubnormal
  logical, parameter :: test_2 = ieee_next_after(minSubnormal, -1.) == 0
  logical, parameter :: test_3 = ieee_next_after(1., 2.) == 1.0000001
  logical, parameter :: test_4 = ieee_next_after(1.0000001, -1.) == 1
  !WARN: warning: division by zero
  real, parameter :: inf = 1. / 0.
  logical, parameter :: test_5 = ieee_next_after(inf, inf) == inf
  logical, parameter :: test_6 = ieee_next_after(inf, -inf) == h
  logical, parameter :: test_7 = ieee_next_after(-inf, inf) == -h
  logical, parameter :: test_8 = ieee_next_after(-inf, -1.) == -h
  logical, parameter :: test_9 = ieee_next_after(1.9999999, 3.) == 2.
  logical, parameter :: test_10 = ieee_next_after(2., 1.) == 1.9999999
#if __x86_64__
  logical, parameter :: test_11 = ieee_next_after(1.9999999999999999999_10, 3.) == 2._10
#endif
  logical, parameter :: test_12 = ieee_next_after(1., 1.) == 1.
  !WARN: warning: invalid argument on division
  real, parameter :: nan = 0. / 0.
  !WARN: warning: IEEE_NEXT_AFTER intrinsic folding: arguments are unordered
  real, parameter :: x13 = ieee_next_after(nan, nan)
  logical, parameter :: test_13 = .not. (x13 == x13)
  !WARN: warning: IEEE_NEXT_AFTER intrinsic folding: arguments are unordered
  real, parameter :: x14 = ieee_next_after(nan, 0.)
  logical, parameter :: test_14 = .not. (x14 == x14)
end module

module m3
  use ieee_arithmetic, only: ieee_next_up, ieee_next_down
  real(kind(0.d0)), parameter :: minSubnormal = 5.d-324
  real(kind(0.d0)), parameter :: h = huge(0.d0)
  logical, parameter :: test_1 = ieee_next_up(0.d0) == minSubnormal
  logical, parameter :: test_2 = ieee_next_down(0.d0) == -minSubnormal
  logical, parameter :: test_3 = ieee_next_up(1.d0) == 1.0000000000000002d0
  logical, parameter :: test_4 = ieee_next_down(1.0000000000000002d0) == 1.d0
  !WARN: warning: division by zero
  real(kind(0.d0)), parameter :: inf = 1.d0 / 0.d0
  logical, parameter :: test_5 = ieee_next_up(huge(0.d0)) == inf
  logical, parameter :: test_6 = ieee_next_down(-huge(0.d0)) == -inf
  logical, parameter :: test_7 = ieee_next_up(inf) == inf
  logical, parameter :: test_8 = ieee_next_down(inf) == h
  logical, parameter :: test_9 = ieee_next_up(-inf) == -h
<<<<<<< HEAD
  !WARN: warning: IEEE_NEXT_DOWN intrinsic folding: bad argument
=======
>>>>>>> 98391913
  logical, parameter :: test_10 = ieee_next_down(-inf) == -inf
  logical, parameter :: test_11 = ieee_next_up(1.9999999999999997d0) == 2.d0
  logical, parameter :: test_12 = ieee_next_down(2.d0) == 1.9999999999999997d0
  !WARN: warning: invalid argument on division
  real(kind(0.d0)), parameter :: nan = 0.d0 / 0.d0
  !WARN: warning: IEEE_NEXT_UP intrinsic folding: argument is NaN
  real(kind(0.d0)), parameter :: x13 = ieee_next_up(nan)
  logical, parameter :: test_13 = .not. (x13 == x13)
  !WARN: warning: IEEE_NEXT_DOWN intrinsic folding: argument is NaN
  real(kind(0.d0)), parameter :: x14 = ieee_next_down(nan)
  logical, parameter :: test_14 = .not. (x14 == x14)
end module<|MERGE_RESOLUTION|>--- conflicted
+++ resolved
@@ -79,10 +79,6 @@
   logical, parameter :: test_7 = ieee_next_up(inf) == inf
   logical, parameter :: test_8 = ieee_next_down(inf) == h
   logical, parameter :: test_9 = ieee_next_up(-inf) == -h
-<<<<<<< HEAD
-  !WARN: warning: IEEE_NEXT_DOWN intrinsic folding: bad argument
-=======
->>>>>>> 98391913
   logical, parameter :: test_10 = ieee_next_down(-inf) == -inf
   logical, parameter :: test_11 = ieee_next_up(1.9999999999999997d0) == 2.d0
   logical, parameter :: test_12 = ieee_next_down(2.d0) == 1.9999999999999997d0
