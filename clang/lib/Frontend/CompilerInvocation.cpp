//===- CompilerInvocation.cpp ---------------------------------------------===//
//
// Part of the LLVM Project, under the Apache License v2.0 with LLVM Exceptions.
// See https://llvm.org/LICENSE.txt for license information.
// SPDX-License-Identifier: Apache-2.0 WITH LLVM-exception
//
//===----------------------------------------------------------------------===//

#include "clang/Frontend/CompilerInvocation.h"
#include "TestModuleFileExtension.h"
#include "clang/Basic/Builtins.h"
#include "clang/Basic/CharInfo.h"
#include "clang/Basic/CodeGenOptions.h"
#include "clang/Basic/CommentOptions.h"
#include "clang/Basic/DebugInfoOptions.h"
#include "clang/Basic/Diagnostic.h"
#include "clang/Basic/DiagnosticDriver.h"
#include "clang/Basic/DiagnosticOptions.h"
#include "clang/Basic/FileSystemOptions.h"
#include "clang/Basic/LLVM.h"
#include "clang/Basic/LangOptions.h"
#include "clang/Basic/LangStandard.h"
#include "clang/Basic/ObjCRuntime.h"
#include "clang/Basic/Sanitizers.h"
#include "clang/Basic/SourceLocation.h"
#include "clang/Basic/TargetOptions.h"
#include "clang/Basic/Version.h"
#include "clang/Basic/Visibility.h"
#include "clang/Basic/XRayInstr.h"
#include "clang/Config/config.h"
#include "clang/Driver/Driver.h"
#include "clang/Driver/DriverDiagnostic.h"
#include "clang/Driver/Options.h"
#include "clang/Frontend/CommandLineSourceLoc.h"
#include "clang/Frontend/DependencyOutputOptions.h"
#include "clang/Frontend/FrontendDiagnostic.h"
#include "clang/Frontend/FrontendOptions.h"
#include "clang/Frontend/FrontendPluginRegistry.h"
#include "clang/Frontend/MigratorOptions.h"
#include "clang/Frontend/PreprocessorOutputOptions.h"
#include "clang/Frontend/Utils.h"
#include "clang/Lex/HeaderSearchOptions.h"
#include "clang/Lex/PreprocessorOptions.h"
#include "clang/Sema/CodeCompleteOptions.h"
#include "clang/Serialization/ASTBitCodes.h"
#include "clang/Serialization/ModuleFileExtension.h"
#include "clang/StaticAnalyzer/Core/AnalyzerOptions.h"
#include "llvm/ADT/APInt.h"
#include "llvm/ADT/ArrayRef.h"
#include "llvm/ADT/CachedHashString.h"
#include "llvm/ADT/FloatingPointMode.h"
#include "llvm/ADT/Hashing.h"
#include "llvm/ADT/None.h"
#include "llvm/ADT/Optional.h"
#include "llvm/ADT/SmallString.h"
#include "llvm/ADT/SmallVector.h"
#include "llvm/ADT/StringRef.h"
#include "llvm/ADT/StringSwitch.h"
#include "llvm/ADT/Triple.h"
#include "llvm/ADT/Twine.h"
#include "llvm/Config/llvm-config.h"
#include "llvm/IR/DebugInfoMetadata.h"
#include "llvm/Linker/Linker.h"
#include "llvm/MC/MCTargetOptions.h"
#include "llvm/Option/Arg.h"
#include "llvm/Option/ArgList.h"
#include "llvm/Option/OptSpecifier.h"
#include "llvm/Option/OptTable.h"
#include "llvm/Option/Option.h"
#include "llvm/ProfileData/InstrProfReader.h"
#include "llvm/Remarks/HotnessThresholdParser.h"
#include "llvm/Support/CodeGen.h"
#include "llvm/Support/Compiler.h"
#include "llvm/Support/Error.h"
#include "llvm/Support/ErrorHandling.h"
#include "llvm/Support/ErrorOr.h"
#include "llvm/Support/FileSystem.h"
#include "llvm/Support/Host.h"
#include "llvm/Support/MathExtras.h"
#include "llvm/Support/MemoryBuffer.h"
#include "llvm/Support/Path.h"
#include "llvm/Support/Process.h"
#include "llvm/Support/Regex.h"
#include "llvm/Support/VersionTuple.h"
#include "llvm/Support/VirtualFileSystem.h"
#include "llvm/Support/raw_ostream.h"
#include "llvm/Target/TargetOptions.h"
#include <algorithm>
#include <atomic>
#include <cassert>
#include <cstddef>
#include <cstring>
#include <memory>
#include <string>
#include <tuple>
#include <type_traits>
#include <utility>
#include <vector>

using namespace clang;
using namespace driver;
using namespace options;
using namespace llvm::opt;

//===----------------------------------------------------------------------===//
// Initialization.
//===----------------------------------------------------------------------===//

CompilerInvocationBase::CompilerInvocationBase()
    : LangOpts(new LangOptions()), TargetOpts(new TargetOptions()),
      DiagnosticOpts(new DiagnosticOptions()),
      HeaderSearchOpts(new HeaderSearchOptions()),
      PreprocessorOpts(new PreprocessorOptions()) {}

CompilerInvocationBase::CompilerInvocationBase(const CompilerInvocationBase &X)
    : LangOpts(new LangOptions(*X.getLangOpts())),
      TargetOpts(new TargetOptions(X.getTargetOpts())),
      DiagnosticOpts(new DiagnosticOptions(X.getDiagnosticOpts())),
      HeaderSearchOpts(new HeaderSearchOptions(X.getHeaderSearchOpts())),
      PreprocessorOpts(new PreprocessorOptions(X.getPreprocessorOpts())) {}

CompilerInvocationBase::~CompilerInvocationBase() = default;

//===----------------------------------------------------------------------===//
// Normalizers
//===----------------------------------------------------------------------===//

#define SIMPLE_ENUM_VALUE_TABLE
#include "clang/Driver/Options.inc"
#undef SIMPLE_ENUM_VALUE_TABLE

static llvm::Optional<bool> normalizeSimpleFlag(OptSpecifier Opt,
                                                unsigned TableIndex,
                                                const ArgList &Args,
                                                DiagnosticsEngine &Diags) {
  if (Args.hasArg(Opt))
    return true;
  return None;
}

static Optional<bool> normalizeSimpleNegativeFlag(OptSpecifier Opt, unsigned,
                                                  const ArgList &Args,
                                                  DiagnosticsEngine &) {
  if (Args.hasArg(Opt))
    return false;
  return None;
}

/// The tblgen-erated code passes in a fifth parameter of an arbitrary type, but
/// denormalizeSimpleFlags never looks at it. Avoid bloating compile-time with
/// unnecessary template instantiations and just ignore it with a variadic
/// argument.
static void denormalizeSimpleFlag(SmallVectorImpl<const char *> &Args,
                                  const char *Spelling,
                                  CompilerInvocation::StringAllocator,
                                  Option::OptionClass, unsigned, /*T*/...) {
  Args.push_back(Spelling);
}

template <typename T> static constexpr bool is_uint64_t_convertible() {
  return !std::is_same<T, uint64_t>::value &&
         llvm::is_integral_or_enum<T>::value;
}

template <typename T,
          std::enable_if_t<!is_uint64_t_convertible<T>(), bool> = false>
static auto makeFlagToValueNormalizer(T Value) {
  return [Value](OptSpecifier Opt, unsigned, const ArgList &Args,
                 DiagnosticsEngine &) -> Optional<T> {
    if (Args.hasArg(Opt))
      return Value;
    return None;
  };
}

template <typename T,
          std::enable_if_t<is_uint64_t_convertible<T>(), bool> = false>
static auto makeFlagToValueNormalizer(T Value) {
  return makeFlagToValueNormalizer(uint64_t(Value));
}

static auto makeBooleanOptionNormalizer(bool Value, bool OtherValue,
                                        OptSpecifier OtherOpt) {
  return [Value, OtherValue, OtherOpt](OptSpecifier Opt, unsigned,
                                       const ArgList &Args,
                                       DiagnosticsEngine &) -> Optional<bool> {
    if (const Arg *A = Args.getLastArg(Opt, OtherOpt)) {
      return A->getOption().matches(Opt) ? Value : OtherValue;
    }
    return None;
  };
}

static auto makeBooleanOptionDenormalizer(bool Value) {
  return [Value](SmallVectorImpl<const char *> &Args, const char *Spelling,
                 CompilerInvocation::StringAllocator, Option::OptionClass,
                 unsigned, bool KeyPath) {
    if (KeyPath == Value)
      Args.push_back(Spelling);
  };
}

static void denormalizeStringImpl(SmallVectorImpl<const char *> &Args,
                                  const char *Spelling,
                                  CompilerInvocation::StringAllocator SA,
                                  Option::OptionClass OptClass, unsigned,
                                  Twine Value) {
  switch (OptClass) {
  case Option::SeparateClass:
  case Option::JoinedOrSeparateClass:
    Args.push_back(Spelling);
    Args.push_back(SA(Value));
    break;
  case Option::JoinedClass:
    Args.push_back(SA(Twine(Spelling) + Value));
    break;
  default:
    llvm_unreachable("Cannot denormalize an option with option class "
                     "incompatible with string denormalization.");
  }
}

template <typename T>
static void
denormalizeString(SmallVectorImpl<const char *> &Args, const char *Spelling,
                  CompilerInvocation::StringAllocator SA,
                  Option::OptionClass OptClass, unsigned TableIndex, T Value) {
  denormalizeStringImpl(Args, Spelling, SA, OptClass, TableIndex, Twine(Value));
}

static Optional<SimpleEnumValue>
findValueTableByName(const SimpleEnumValueTable &Table, StringRef Name) {
  for (int I = 0, E = Table.Size; I != E; ++I)
    if (Name == Table.Table[I].Name)
      return Table.Table[I];

  return None;
}

static Optional<SimpleEnumValue>
findValueTableByValue(const SimpleEnumValueTable &Table, unsigned Value) {
  for (int I = 0, E = Table.Size; I != E; ++I)
    if (Value == Table.Table[I].Value)
      return Table.Table[I];

  return None;
}

static llvm::Optional<unsigned> normalizeSimpleEnum(OptSpecifier Opt,
                                                    unsigned TableIndex,
                                                    const ArgList &Args,
                                                    DiagnosticsEngine &Diags) {
  assert(TableIndex < SimpleEnumValueTablesSize);
  const SimpleEnumValueTable &Table = SimpleEnumValueTables[TableIndex];

  auto *Arg = Args.getLastArg(Opt);
  if (!Arg)
    return None;

  StringRef ArgValue = Arg->getValue();
  if (auto MaybeEnumVal = findValueTableByName(Table, ArgValue))
    return MaybeEnumVal->Value;

  Diags.Report(diag::err_drv_invalid_value)
      << Arg->getAsString(Args) << ArgValue;
  return None;
}

static void denormalizeSimpleEnumImpl(SmallVectorImpl<const char *> &Args,
                                      const char *Spelling,
                                      CompilerInvocation::StringAllocator SA,
                                      Option::OptionClass OptClass,
                                      unsigned TableIndex, unsigned Value) {
  assert(TableIndex < SimpleEnumValueTablesSize);
  const SimpleEnumValueTable &Table = SimpleEnumValueTables[TableIndex];
  if (auto MaybeEnumVal = findValueTableByValue(Table, Value)) {
    denormalizeString(Args, Spelling, SA, OptClass, TableIndex,
                      MaybeEnumVal->Name);
  } else {
    llvm_unreachable("The simple enum value was not correctly defined in "
                     "the tablegen option description");
  }
}

template <typename T>
static void denormalizeSimpleEnum(SmallVectorImpl<const char *> &Args,
                                  const char *Spelling,
                                  CompilerInvocation::StringAllocator SA,
                                  Option::OptionClass OptClass,
                                  unsigned TableIndex, T Value) {
  return denormalizeSimpleEnumImpl(Args, Spelling, SA, OptClass, TableIndex,
                                   static_cast<unsigned>(Value));
}

static Optional<std::string> normalizeString(OptSpecifier Opt, int TableIndex,
                                             const ArgList &Args,
                                             DiagnosticsEngine &Diags) {
  auto *Arg = Args.getLastArg(Opt);
  if (!Arg)
    return None;
  return std::string(Arg->getValue());
}

template <typename IntTy>
static Optional<IntTy> normalizeStringIntegral(OptSpecifier Opt, int,
                                               const ArgList &Args,
                                               DiagnosticsEngine &Diags) {
  auto *Arg = Args.getLastArg(Opt);
  if (!Arg)
    return None;
  IntTy Res;
  if (StringRef(Arg->getValue()).getAsInteger(0, Res)) {
    Diags.Report(diag::err_drv_invalid_int_value)
        << Arg->getAsString(Args) << Arg->getValue();
  }
  return Res;
}

static Optional<std::vector<std::string>>
normalizeStringVector(OptSpecifier Opt, int, const ArgList &Args,
                      DiagnosticsEngine &) {
  return Args.getAllArgValues(Opt);
}

static void denormalizeStringVector(SmallVectorImpl<const char *> &Args,
                                    const char *Spelling,
                                    CompilerInvocation::StringAllocator SA,
                                    Option::OptionClass OptClass,
                                    unsigned TableIndex,
                                    const std::vector<std::string> &Values) {
  for (const std::string &Value : Values) {
    denormalizeString(Args, Spelling, SA, OptClass, TableIndex, Value);
  }
}

static Optional<std::string> normalizeTriple(OptSpecifier Opt, int TableIndex,
                                             const ArgList &Args,
                                             DiagnosticsEngine &Diags) {
  auto *Arg = Args.getLastArg(Opt);
  if (!Arg)
    return None;
  return llvm::Triple::normalize(Arg->getValue());
}

template <typename T, typename U>
static T mergeForwardValue(T KeyPath, U Value) {
  return static_cast<T>(Value);
}

template <typename T, typename U> static T mergeMaskValue(T KeyPath, U Value) {
  return KeyPath | Value;
}

template <typename T> static T extractForwardValue(T KeyPath) {
  return KeyPath;
}

template <typename T, typename U, U Value>
static T extractMaskValue(T KeyPath) {
  return KeyPath & Value;
}

static void FixupInvocation(CompilerInvocation &Invocation,
                            DiagnosticsEngine &Diags,
                            const InputArgList &Args) {
  LangOptions &LangOpts = *Invocation.getLangOpts();
  DiagnosticOptions &DiagOpts = Invocation.getDiagnosticOpts();
  CodeGenOptions &CodeGenOpts = Invocation.getCodeGenOpts();
  TargetOptions &TargetOpts = Invocation.getTargetOpts();
  FrontendOptions &FrontendOpts = Invocation.getFrontendOpts();
  CodeGenOpts.XRayInstrumentFunctions = LangOpts.XRayInstrument;
  CodeGenOpts.XRayAlwaysEmitCustomEvents = LangOpts.XRayAlwaysEmitCustomEvents;
  CodeGenOpts.XRayAlwaysEmitTypedEvents = LangOpts.XRayAlwaysEmitTypedEvents;
  CodeGenOpts.DisableFree = FrontendOpts.DisableFree;
  FrontendOpts.GenerateGlobalModuleIndex = FrontendOpts.UseGlobalModuleIndex;

  LangOpts.ForceEmitVTables = CodeGenOpts.ForceEmitVTables;
  LangOpts.SpeculativeLoadHardening = CodeGenOpts.SpeculativeLoadHardening;
  LangOpts.CurrentModule = LangOpts.ModuleName;

  llvm::sys::Process::UseANSIEscapeCodes(DiagOpts.UseANSIEscapeCodes);

  llvm::Triple T(TargetOpts.Triple);
  llvm::Triple::ArchType Arch = T.getArch();

  if (LangOpts.getExceptionHandling() != llvm::ExceptionHandling::None &&
      T.isWindowsMSVCEnvironment())
    Diags.Report(diag::err_fe_invalid_exception_model)
        << static_cast<unsigned>(LangOpts.getExceptionHandling()) << T.str();

  if (LangOpts.AppleKext && !LangOpts.CPlusPlus)
    Diags.Report(diag::warn_c_kext);

  if (LangOpts.NewAlignOverride &&
      !llvm::isPowerOf2_32(LangOpts.NewAlignOverride)) {
    Arg *A = Args.getLastArg(OPT_fnew_alignment_EQ);
    Diags.Report(diag::err_fe_invalid_alignment)
        << A->getAsString(Args) << A->getValue();
    LangOpts.NewAlignOverride = 0;
  }

  if (Arg *A = Args.getLastArg(OPT_fdefault_calling_conv_EQ)) {
    auto DefaultCC = LangOpts.getDefaultCallingConv();

    bool emitError = (DefaultCC == LangOptions::DCC_FastCall ||
                      DefaultCC == LangOptions::DCC_StdCall) &&
                     Arch != llvm::Triple::x86;
    emitError |= (DefaultCC == LangOptions::DCC_VectorCall ||
                  DefaultCC == LangOptions::DCC_RegCall) &&
                 !T.isX86();
    if (emitError)
      Diags.Report(diag::err_drv_argument_not_allowed_with)
          << A->getSpelling() << T.getTriple();
  }

  if (!CodeGenOpts.ProfileRemappingFile.empty() && CodeGenOpts.LegacyPassManager)
    Diags.Report(diag::err_drv_argument_only_allowed_with)
        << Args.getLastArg(OPT_fprofile_remapping_file_EQ)->getAsString(Args)
        << "-fno-legacy-pass-manager";
}

//===----------------------------------------------------------------------===//
// Deserialization (from args)
//===----------------------------------------------------------------------===//

static unsigned getOptimizationLevel(ArgList &Args, InputKind IK,
                                     DiagnosticsEngine &Diags) {
  unsigned DefaultOpt = llvm::CodeGenOpt::None;
  if ((IK.getLanguage() == Language::OpenCL &&
      !Args.hasArg(OPT_cl_opt_disable)) || Args.hasArg(OPT_fsycl_is_device))
    DefaultOpt = llvm::CodeGenOpt::Default;

  if (Arg *A = Args.getLastArg(options::OPT_O_Group)) {
    if (A->getOption().matches(options::OPT_O0))
      return llvm::CodeGenOpt::None;

    if (A->getOption().matches(options::OPT_Ofast))
      return llvm::CodeGenOpt::Aggressive;

    assert(A->getOption().matches(options::OPT_O));

    StringRef S(A->getValue());
    if (S == "s" || S == "z")
      return llvm::CodeGenOpt::Default;

    if (S == "g")
      return llvm::CodeGenOpt::Less;

    return getLastArgIntValue(Args, OPT_O, DefaultOpt, Diags);
  }

  return DefaultOpt;
}

static unsigned getOptimizationLevelSize(ArgList &Args) {
  if (Arg *A = Args.getLastArg(options::OPT_O_Group)) {
    if (A->getOption().matches(options::OPT_O)) {
      switch (A->getValue()[0]) {
      default:
        return 0;
      case 's':
        return 1;
      case 'z':
        return 2;
      }
    }
  }
  return 0;
}

static void addDiagnosticArgs(ArgList &Args, OptSpecifier Group,
                              OptSpecifier GroupWithValue,
                              std::vector<std::string> &Diagnostics) {
  for (auto *A : Args.filtered(Group)) {
    if (A->getOption().getKind() == Option::FlagClass) {
      // The argument is a pure flag (such as OPT_Wall or OPT_Wdeprecated). Add
      // its name (minus the "W" or "R" at the beginning) to the warning list.
      Diagnostics.push_back(
          std::string(A->getOption().getName().drop_front(1)));
    } else if (A->getOption().matches(GroupWithValue)) {
      // This is -Wfoo= or -Rfoo=, where foo is the name of the diagnostic group.
      Diagnostics.push_back(
          std::string(A->getOption().getName().drop_front(1).rtrim("=-")));
    } else {
      // Otherwise, add its value (for OPT_W_Joined and similar).
      for (const auto *Arg : A->getValues())
        Diagnostics.emplace_back(Arg);
    }
  }
}

// Parse the Static Analyzer configuration. If \p Diags is set to nullptr,
// it won't verify the input.
static void parseAnalyzerConfigs(AnalyzerOptions &AnOpts,
                                 DiagnosticsEngine *Diags);

static void getAllNoBuiltinFuncValues(ArgList &Args,
                                      std::vector<std::string> &Funcs) {
  SmallVector<const char *, 8> Values;
  for (const auto &Arg : Args) {
    const Option &O = Arg->getOption();
    if (O.matches(options::OPT_fno_builtin_)) {
      const char *FuncName = Arg->getValue();
      if (Builtin::Context::isBuiltinFunc(FuncName))
        Values.push_back(FuncName);
    }
  }
  Funcs.insert(Funcs.end(), Values.begin(), Values.end());
}

static bool ParseAnalyzerArgs(AnalyzerOptions &Opts, ArgList &Args,
                              DiagnosticsEngine &Diags) {
  bool Success = true;
  if (Arg *A = Args.getLastArg(OPT_analyzer_store)) {
    StringRef Name = A->getValue();
    AnalysisStores Value = llvm::StringSwitch<AnalysisStores>(Name)
#define ANALYSIS_STORE(NAME, CMDFLAG, DESC, CREATFN) \
      .Case(CMDFLAG, NAME##Model)
#include "clang/StaticAnalyzer/Core/Analyses.def"
      .Default(NumStores);
    if (Value == NumStores) {
      Diags.Report(diag::err_drv_invalid_value)
        << A->getAsString(Args) << Name;
      Success = false;
    } else {
      Opts.AnalysisStoreOpt = Value;
    }
  }

  if (Arg *A = Args.getLastArg(OPT_analyzer_constraints)) {
    StringRef Name = A->getValue();
    AnalysisConstraints Value = llvm::StringSwitch<AnalysisConstraints>(Name)
#define ANALYSIS_CONSTRAINTS(NAME, CMDFLAG, DESC, CREATFN) \
      .Case(CMDFLAG, NAME##Model)
#include "clang/StaticAnalyzer/Core/Analyses.def"
      .Default(NumConstraints);
    if (Value == NumConstraints) {
      Diags.Report(diag::err_drv_invalid_value)
        << A->getAsString(Args) << Name;
      Success = false;
    } else {
      Opts.AnalysisConstraintsOpt = Value;
    }
  }

  if (Arg *A = Args.getLastArg(OPT_analyzer_output)) {
    StringRef Name = A->getValue();
    AnalysisDiagClients Value = llvm::StringSwitch<AnalysisDiagClients>(Name)
#define ANALYSIS_DIAGNOSTICS(NAME, CMDFLAG, DESC, CREATFN) \
      .Case(CMDFLAG, PD_##NAME)
#include "clang/Analysis/PathDiagnosticConsumers.def"
      .Default(NUM_ANALYSIS_DIAG_CLIENTS);
    if (Value == NUM_ANALYSIS_DIAG_CLIENTS) {
      Diags.Report(diag::err_drv_invalid_value)
        << A->getAsString(Args) << Name;
      Success = false;
    } else {
      Opts.AnalysisDiagOpt = Value;
    }
  }

  if (Arg *A = Args.getLastArg(OPT_analyzer_purge)) {
    StringRef Name = A->getValue();
    AnalysisPurgeMode Value = llvm::StringSwitch<AnalysisPurgeMode>(Name)
#define ANALYSIS_PURGE(NAME, CMDFLAG, DESC) \
      .Case(CMDFLAG, NAME)
#include "clang/StaticAnalyzer/Core/Analyses.def"
      .Default(NumPurgeModes);
    if (Value == NumPurgeModes) {
      Diags.Report(diag::err_drv_invalid_value)
        << A->getAsString(Args) << Name;
      Success = false;
    } else {
      Opts.AnalysisPurgeOpt = Value;
    }
  }

  if (Arg *A = Args.getLastArg(OPT_analyzer_inlining_mode)) {
    StringRef Name = A->getValue();
    AnalysisInliningMode Value = llvm::StringSwitch<AnalysisInliningMode>(Name)
#define ANALYSIS_INLINING_MODE(NAME, CMDFLAG, DESC) \
      .Case(CMDFLAG, NAME)
#include "clang/StaticAnalyzer/Core/Analyses.def"
      .Default(NumInliningModes);
    if (Value == NumInliningModes) {
      Diags.Report(diag::err_drv_invalid_value)
        << A->getAsString(Args) << Name;
      Success = false;
    } else {
      Opts.InliningMode = Value;
    }
  }

  Opts.ShouldEmitErrorsOnInvalidConfigValue =
      /* negated */!llvm::StringSwitch<bool>(
                   Args.getLastArgValue(OPT_analyzer_config_compatibility_mode))
        .Case("true", true)
        .Case("false", false)
        .Default(false);

  Opts.CheckersAndPackages.clear();
  for (const Arg *A :
       Args.filtered(OPT_analyzer_checker, OPT_analyzer_disable_checker)) {
    A->claim();
    bool IsEnabled = A->getOption().getID() == OPT_analyzer_checker;
    // We can have a list of comma separated checker names, e.g:
    // '-analyzer-checker=cocoa,unix'
    StringRef CheckerAndPackageList = A->getValue();
    SmallVector<StringRef, 16> CheckersAndPackages;
    CheckerAndPackageList.split(CheckersAndPackages, ",");
    for (const StringRef &CheckerOrPackage : CheckersAndPackages)
      Opts.CheckersAndPackages.emplace_back(std::string(CheckerOrPackage),
                                            IsEnabled);
  }

  // Go through the analyzer configuration options.
  for (const auto *A : Args.filtered(OPT_analyzer_config)) {

    // We can have a list of comma separated config names, e.g:
    // '-analyzer-config key1=val1,key2=val2'
    StringRef configList = A->getValue();
    SmallVector<StringRef, 4> configVals;
    configList.split(configVals, ",");
    for (const auto &configVal : configVals) {
      StringRef key, val;
      std::tie(key, val) = configVal.split("=");
      if (val.empty()) {
        Diags.Report(SourceLocation(),
                     diag::err_analyzer_config_no_value) << configVal;
        Success = false;
        break;
      }
      if (val.find('=') != StringRef::npos) {
        Diags.Report(SourceLocation(),
                     diag::err_analyzer_config_multiple_values)
          << configVal;
        Success = false;
        break;
      }

      // TODO: Check checker options too, possibly in CheckerRegistry.
      // Leave unknown non-checker configs unclaimed.
      if (!key.contains(":") && Opts.isUnknownAnalyzerConfig(key)) {
        if (Opts.ShouldEmitErrorsOnInvalidConfigValue)
          Diags.Report(diag::err_analyzer_config_unknown) << key;
        continue;
      }

      A->claim();
      Opts.Config[key] = std::string(val);
    }
  }

  if (Opts.ShouldEmitErrorsOnInvalidConfigValue)
    parseAnalyzerConfigs(Opts, &Diags);
  else
    parseAnalyzerConfigs(Opts, nullptr);

  llvm::raw_string_ostream os(Opts.FullCompilerInvocation);
  for (unsigned i = 0; i < Args.getNumInputArgStrings(); ++i) {
    if (i != 0)
      os << " ";
    os << Args.getArgString(i);
  }
  os.flush();

  return Success;
}

static StringRef getStringOption(AnalyzerOptions::ConfigTable &Config,
                                 StringRef OptionName, StringRef DefaultVal) {
  return Config.insert({OptionName, std::string(DefaultVal)}).first->second;
}

static void initOption(AnalyzerOptions::ConfigTable &Config,
                       DiagnosticsEngine *Diags,
                       StringRef &OptionField, StringRef Name,
                       StringRef DefaultVal) {
  // String options may be known to invalid (e.g. if the expected string is a
  // file name, but the file does not exist), those will have to be checked in
  // parseConfigs.
  OptionField = getStringOption(Config, Name, DefaultVal);
}

static void initOption(AnalyzerOptions::ConfigTable &Config,
                       DiagnosticsEngine *Diags,
                       bool &OptionField, StringRef Name, bool DefaultVal) {
  auto PossiblyInvalidVal = llvm::StringSwitch<Optional<bool>>(
                 getStringOption(Config, Name, (DefaultVal ? "true" : "false")))
      .Case("true", true)
      .Case("false", false)
      .Default(None);

  if (!PossiblyInvalidVal) {
    if (Diags)
      Diags->Report(diag::err_analyzer_config_invalid_input)
        << Name << "a boolean";
    else
      OptionField = DefaultVal;
  } else
    OptionField = PossiblyInvalidVal.getValue();
}

static void initOption(AnalyzerOptions::ConfigTable &Config,
                       DiagnosticsEngine *Diags,
                       unsigned &OptionField, StringRef Name,
                       unsigned DefaultVal) {

  OptionField = DefaultVal;
  bool HasFailed = getStringOption(Config, Name, std::to_string(DefaultVal))
                     .getAsInteger(0, OptionField);
  if (Diags && HasFailed)
    Diags->Report(diag::err_analyzer_config_invalid_input)
      << Name << "an unsigned";
}

static void parseAnalyzerConfigs(AnalyzerOptions &AnOpts,
                                 DiagnosticsEngine *Diags) {
  // TODO: There's no need to store the entire configtable, it'd be plenty
  // enough tostore checker options.

#define ANALYZER_OPTION(TYPE, NAME, CMDFLAG, DESC, DEFAULT_VAL)                \
  initOption(AnOpts.Config, Diags, AnOpts.NAME, CMDFLAG, DEFAULT_VAL);

#define ANALYZER_OPTION_DEPENDS_ON_USER_MODE(TYPE, NAME, CMDFLAG, DESC,        \
                                           SHALLOW_VAL, DEEP_VAL)              \
  switch (AnOpts.getUserMode()) {                                              \
  case UMK_Shallow:                                                            \
    initOption(AnOpts.Config, Diags, AnOpts.NAME, CMDFLAG, SHALLOW_VAL);       \
    break;                                                                     \
  case UMK_Deep:                                                               \
    initOption(AnOpts.Config, Diags, AnOpts.NAME, CMDFLAG, DEEP_VAL);          \
    break;                                                                     \
  }                                                                            \

#include "clang/StaticAnalyzer/Core/AnalyzerOptions.def"
#undef ANALYZER_OPTION
#undef ANALYZER_OPTION_DEPENDS_ON_USER_MODE

  // At this point, AnalyzerOptions is configured. Let's validate some options.

  // FIXME: Here we try to validate the silenced checkers or packages are valid.
  // The current approach only validates the registered checkers which does not
  // contain the runtime enabled checkers and optimally we would validate both.
  if (!AnOpts.RawSilencedCheckersAndPackages.empty()) {
    std::vector<StringRef> Checkers =
        AnOpts.getRegisteredCheckers(/*IncludeExperimental=*/true);
    std::vector<StringRef> Packages =
        AnOpts.getRegisteredPackages(/*IncludeExperimental=*/true);

    SmallVector<StringRef, 16> CheckersAndPackages;
    AnOpts.RawSilencedCheckersAndPackages.split(CheckersAndPackages, ";");

    for (const StringRef &CheckerOrPackage : CheckersAndPackages) {
      if (Diags) {
        bool IsChecker = CheckerOrPackage.contains('.');
        bool IsValidName =
            IsChecker
                ? llvm::find(Checkers, CheckerOrPackage) != Checkers.end()
                : llvm::find(Packages, CheckerOrPackage) != Packages.end();

        if (!IsValidName)
          Diags->Report(diag::err_unknown_analyzer_checker_or_package)
              << CheckerOrPackage;
      }

      AnOpts.SilencedCheckersAndPackages.emplace_back(CheckerOrPackage);
    }
  }

  if (!Diags)
    return;

  if (AnOpts.ShouldTrackConditionsDebug && !AnOpts.ShouldTrackConditions)
    Diags->Report(diag::err_analyzer_config_invalid_input)
        << "track-conditions-debug" << "'track-conditions' to also be enabled";

  if (!AnOpts.CTUDir.empty() && !llvm::sys::fs::is_directory(AnOpts.CTUDir))
    Diags->Report(diag::err_analyzer_config_invalid_input) << "ctu-dir"
                                                           << "a filename";

  if (!AnOpts.ModelPath.empty() &&
      !llvm::sys::fs::is_directory(AnOpts.ModelPath))
    Diags->Report(diag::err_analyzer_config_invalid_input) << "model-path"
                                                           << "a filename";
}

static void ParseCommentArgs(CommentOptions &Opts, ArgList &Args) {
  Opts.BlockCommandNames = Args.getAllArgValues(OPT_fcomment_block_commands);
  Opts.ParseAllComments = Args.hasArg(OPT_fparse_all_comments);
}

/// Create a new Regex instance out of the string value in \p RpassArg.
/// It returns a pointer to the newly generated Regex instance.
static std::shared_ptr<llvm::Regex>
GenerateOptimizationRemarkRegex(DiagnosticsEngine &Diags, ArgList &Args,
                                Arg *RpassArg) {
  StringRef Val = RpassArg->getValue();
  std::string RegexError;
  std::shared_ptr<llvm::Regex> Pattern = std::make_shared<llvm::Regex>(Val);
  if (!Pattern->isValid(RegexError)) {
    Diags.Report(diag::err_drv_optimization_remark_pattern)
        << RegexError << RpassArg->getAsString(Args);
    Pattern.reset();
  }
  return Pattern;
}

static bool parseDiagnosticLevelMask(StringRef FlagName,
                                     const std::vector<std::string> &Levels,
                                     DiagnosticsEngine *Diags,
                                     DiagnosticLevelMask &M) {
  bool Success = true;
  for (const auto &Level : Levels) {
    DiagnosticLevelMask const PM =
      llvm::StringSwitch<DiagnosticLevelMask>(Level)
        .Case("note",    DiagnosticLevelMask::Note)
        .Case("remark",  DiagnosticLevelMask::Remark)
        .Case("warning", DiagnosticLevelMask::Warning)
        .Case("error",   DiagnosticLevelMask::Error)
        .Default(DiagnosticLevelMask::None);
    if (PM == DiagnosticLevelMask::None) {
      Success = false;
      if (Diags)
        Diags->Report(diag::err_drv_invalid_value) << FlagName << Level;
    }
    M = M | PM;
  }
  return Success;
}

static void parseSanitizerKinds(StringRef FlagName,
                                const std::vector<std::string> &Sanitizers,
                                DiagnosticsEngine &Diags, SanitizerSet &S) {
  for (const auto &Sanitizer : Sanitizers) {
    SanitizerMask K = parseSanitizerValue(Sanitizer, /*AllowGroups=*/false);
    if (K == SanitizerMask())
      Diags.Report(diag::err_drv_invalid_value) << FlagName << Sanitizer;
    else
      S.set(K, true);
  }
}

static void parseXRayInstrumentationBundle(StringRef FlagName, StringRef Bundle,
                                           ArgList &Args, DiagnosticsEngine &D,
                                           XRayInstrSet &S) {
  llvm::SmallVector<StringRef, 2> BundleParts;
  llvm::SplitString(Bundle, BundleParts, ",");
  for (const auto &B : BundleParts) {
    auto Mask = parseXRayInstrValue(B);
    if (Mask == XRayInstrKind::None)
      if (B != "none")
        D.Report(diag::err_drv_invalid_value) << FlagName << Bundle;
      else
        S.Mask = Mask;
    else if (Mask == XRayInstrKind::All)
      S.Mask = Mask;
    else
      S.set(Mask, true);
  }
}

// Set the profile kind using fprofile-instrument-use-path.
static void setPGOUseInstrumentor(CodeGenOptions &Opts,
                                  const Twine &ProfileName) {
  auto ReaderOrErr = llvm::IndexedInstrProfReader::create(ProfileName);
  // In error, return silently and let Clang PGOUse report the error message.
  if (auto E = ReaderOrErr.takeError()) {
    llvm::consumeError(std::move(E));
    Opts.setProfileUse(CodeGenOptions::ProfileClangInstr);
    return;
  }
  std::unique_ptr<llvm::IndexedInstrProfReader> PGOReader =
    std::move(ReaderOrErr.get());
  if (PGOReader->isIRLevelProfile()) {
    if (PGOReader->hasCSIRLevelProfile())
      Opts.setProfileUse(CodeGenOptions::ProfileCSIRInstr);
    else
      Opts.setProfileUse(CodeGenOptions::ProfileIRInstr);
  } else
    Opts.setProfileUse(CodeGenOptions::ProfileClangInstr);
}

static bool ParseCodeGenArgs(CodeGenOptions &Opts, ArgList &Args, InputKind IK,
                             DiagnosticsEngine &Diags,
                             const TargetOptions &TargetOpts,
                             const FrontendOptions &FrontendOpts) {
  bool Success = true;
  llvm::Triple Triple = llvm::Triple(TargetOpts.Triple);

  unsigned OptimizationLevel = getOptimizationLevel(Args, IK, Diags);
  // TODO: This could be done in Driver
  unsigned MaxOptLevel = 3;
  if (OptimizationLevel > MaxOptLevel) {
    // If the optimization level is not supported, fall back on the default
    // optimization
    Diags.Report(diag::warn_drv_optimization_value)
        << Args.getLastArg(OPT_O)->getAsString(Args) << "-O" << MaxOptLevel;
    OptimizationLevel = MaxOptLevel;
  }
  Opts.OptimizationLevel = OptimizationLevel;

  // At O0 we want to fully disable inlining outside of cases marked with
  // 'alwaysinline' that are required for correctness.
  Opts.setInlining((Opts.OptimizationLevel == 0)
                       ? CodeGenOptions::OnlyAlwaysInlining
                       : CodeGenOptions::NormalInlining);
  // Explicit inlining flags can disable some or all inlining even at
  // optimization levels above zero.
  if (Arg *InlineArg = Args.getLastArg(
          options::OPT_finline_functions, options::OPT_finline_hint_functions,
          options::OPT_fno_inline_functions, options::OPT_fno_inline)) {
    if (Opts.OptimizationLevel > 0) {
      const Option &InlineOpt = InlineArg->getOption();
      if (InlineOpt.matches(options::OPT_finline_functions))
        Opts.setInlining(CodeGenOptions::NormalInlining);
      else if (InlineOpt.matches(options::OPT_finline_hint_functions))
        Opts.setInlining(CodeGenOptions::OnlyHintInlining);
      else
        Opts.setInlining(CodeGenOptions::OnlyAlwaysInlining);
    }
  }

  // If -fuse-ctor-homing is set and limited debug info is already on, then use
  // constructor homing.
  if (Args.getLastArg(OPT_fuse_ctor_homing))
    if (Opts.getDebugInfo() == codegenoptions::LimitedDebugInfo)
      Opts.setDebugInfo(codegenoptions::DebugInfoConstructor);

  for (const auto &Arg : Args.getAllArgValues(OPT_fdebug_prefix_map_EQ)) {
    auto Split = StringRef(Arg).split('=');
    Opts.DebugPrefixMap.insert(
        {std::string(Split.first), std::string(Split.second)});
  }

  Opts.DisableLLVMPasses =
      Args.hasArg(OPT_disable_llvm_passes) ||
      (Args.hasArg(OPT_fsycl_is_device) && Triple.isSPIR() &&
       Args.hasArg(OPT_fno_sycl_early_optimizations));

  const llvm::Triple::ArchType DebugEntryValueArchs[] = {
      llvm::Triple::x86, llvm::Triple::x86_64, llvm::Triple::aarch64,
      llvm::Triple::arm, llvm::Triple::armeb, llvm::Triple::mips,
      llvm::Triple::mipsel, llvm::Triple::mips64, llvm::Triple::mips64el};

  llvm::Triple T(TargetOpts.Triple);
  if (Opts.OptimizationLevel > 0 && Opts.hasReducedDebugInfo() &&
      llvm::is_contained(DebugEntryValueArchs, T.getArch()))
    Opts.EmitCallSiteInfo = true;

  Opts.NewStructPathTBAA = !Args.hasArg(OPT_no_struct_path_tbaa) &&
                           Args.hasArg(OPT_new_struct_path_tbaa);
  Opts.OptimizeSize = getOptimizationLevelSize(Args);
  Opts.SimplifyLibCalls = !(Args.hasArg(OPT_fno_builtin) ||
                            Args.hasArg(OPT_ffreestanding));
  if (Opts.SimplifyLibCalls)
    getAllNoBuiltinFuncValues(Args, Opts.NoBuiltinFuncs);
  Opts.UnrollLoops =
      Args.hasFlag(OPT_funroll_loops, OPT_fno_unroll_loops,
                   (Opts.OptimizationLevel > 1));

  Opts.DebugNameTable = static_cast<unsigned>(
      Args.hasArg(OPT_ggnu_pubnames)
          ? llvm::DICompileUnit::DebugNameTableKind::GNU
          : Args.hasArg(OPT_gpubnames)
                ? llvm::DICompileUnit::DebugNameTableKind::Default
                : llvm::DICompileUnit::DebugNameTableKind::None);

  if (!Opts.ProfileInstrumentUsePath.empty())
    setPGOUseInstrumentor(Opts, Opts.ProfileInstrumentUsePath);

  Opts.CodeModel = TargetOpts.CodeModel;

  if (const Arg *A = Args.getLastArg(OPT_ftime_report, OPT_ftime_report_EQ)) {
    Opts.TimePasses = true;

    // -ftime-report= is only for new pass manager.
    if (A->getOption().getID() == OPT_ftime_report_EQ) {
      if (Opts.LegacyPassManager)
        Diags.Report(diag::err_drv_argument_only_allowed_with)
            << A->getAsString(Args) << "-fno-legacy-pass-manager";

      StringRef Val = A->getValue();
      if (Val == "per-pass")
        Opts.TimePassesPerRun = false;
      else if (Val == "per-pass-run")
        Opts.TimePassesPerRun = true;
      else
        Diags.Report(diag::err_drv_invalid_value)
            << A->getAsString(Args) << A->getValue();
    }
  }

  Opts.Reciprocals = Args.getAllArgValues(OPT_mrecip_EQ);

  // Basic Block Sections implies Function Sections.
  Opts.FunctionSections =
      Args.hasArg(OPT_ffunction_sections) ||
      (Opts.BBSections != "none" && Opts.BBSections != "labels");

  Opts.PrepareForLTO = Args.hasArg(OPT_flto, OPT_flto_EQ);
  Opts.PrepareForThinLTO = false;
  if (Arg *A = Args.getLastArg(OPT_flto_EQ)) {
    StringRef S = A->getValue();
    if (S == "thin")
      Opts.PrepareForThinLTO = true;
    else if (S != "full")
      Diags.Report(diag::err_drv_invalid_value) << A->getAsString(Args) << S;
  }
  if (Arg *A = Args.getLastArg(OPT_fthinlto_index_EQ)) {
    if (IK.getLanguage() != Language::LLVM_IR)
      Diags.Report(diag::err_drv_argument_only_allowed_with)
          << A->getAsString(Args) << "-x ir";
    Opts.ThinLTOIndexFile =
        std::string(Args.getLastArgValue(OPT_fthinlto_index_EQ));
  }
  if (Arg *A = Args.getLastArg(OPT_save_temps_EQ))
    Opts.SaveTempsFilePrefix =
        llvm::StringSwitch<std::string>(A->getValue())
            .Case("obj", FrontendOpts.OutputFile)
            .Default(llvm::sys::path::filename(FrontendOpts.OutputFile).str());

  // The memory profile runtime appends the pid to make this name more unique.
  const char *MemProfileBasename = "memprof.profraw";
  if (Args.hasArg(OPT_fmemory_profile_EQ)) {
    SmallString<128> Path(
        std::string(Args.getLastArgValue(OPT_fmemory_profile_EQ)));
    llvm::sys::path::append(Path, MemProfileBasename);
    Opts.MemoryProfileOutput = std::string(Path);
  } else if (Args.hasArg(OPT_fmemory_profile))
    Opts.MemoryProfileOutput = MemProfileBasename;

  if (Opts.EmitGcovArcs || Opts.EmitGcovNotes) {
    Opts.CoverageDataFile =
        std::string(Args.getLastArgValue(OPT_coverage_data_file));
    Opts.CoverageNotesFile =
        std::string(Args.getLastArgValue(OPT_coverage_notes_file));
    Opts.ProfileFilterFiles =
        std::string(Args.getLastArgValue(OPT_fprofile_filter_files_EQ));
    Opts.ProfileExcludeFiles =
        std::string(Args.getLastArgValue(OPT_fprofile_exclude_files_EQ));
    if (Args.hasArg(OPT_coverage_version_EQ)) {
      StringRef CoverageVersion = Args.getLastArgValue(OPT_coverage_version_EQ);
      if (CoverageVersion.size() != 4) {
        Diags.Report(diag::err_drv_invalid_value)
            << Args.getLastArg(OPT_coverage_version_EQ)->getAsString(Args)
            << CoverageVersion;
      } else {
        memcpy(Opts.CoverageVersion, CoverageVersion.data(), 4);
      }
    }
  }
  // FIXME: For backend options that are not yet recorded as function
  // attributes in the IR, keep track of them so we can embed them in a
  // separate data section and use them when building the bitcode.
  for (const auto &A : Args) {
    // Do not encode output and input.
    if (A->getOption().getID() == options::OPT_o ||
        A->getOption().getID() == options::OPT_INPUT ||
        A->getOption().getID() == options::OPT_x ||
        A->getOption().getID() == options::OPT_fembed_bitcode ||
        A->getOption().matches(options::OPT_W_Group))
      continue;
    ArgStringList ASL;
    A->render(Args, ASL);
    for (const auto &arg : ASL) {
      StringRef ArgStr(arg);
      Opts.CmdArgs.insert(Opts.CmdArgs.end(), ArgStr.begin(), ArgStr.end());
      // using \00 to separate each commandline options.
      Opts.CmdArgs.push_back('\0');
    }
  }

  Opts.XRayTotalFunctionGroups =
      getLastArgIntValue(Args, OPT_fxray_function_groups, 1, Diags);
  Opts.XRaySelectedFunctionGroup =
      getLastArgIntValue(Args, OPT_fxray_selected_function_group, 0, Diags);

  auto XRayInstrBundles =
      Args.getAllArgValues(OPT_fxray_instrumentation_bundle);
  if (XRayInstrBundles.empty())
    Opts.XRayInstrumentationBundle.Mask = XRayInstrKind::All;
  else
    for (const auto &A : XRayInstrBundles)
      parseXRayInstrumentationBundle("-fxray-instrumentation-bundle=", A, Args,
                                     Diags, Opts.XRayInstrumentationBundle);

  if (const Arg *A = Args.getLastArg(OPT_fcf_protection_EQ)) {
    StringRef Name = A->getValue();
    if (Name == "full") {
      Opts.CFProtectionReturn = 1;
      Opts.CFProtectionBranch = 1;
    } else if (Name == "return")
      Opts.CFProtectionReturn = 1;
    else if (Name == "branch")
      Opts.CFProtectionBranch = 1;
    else if (Name != "none") {
      Diags.Report(diag::err_drv_invalid_value) << A->getAsString(Args) << Name;
      Success = false;
    }
  }

  if (const Arg *A = Args.getLastArg(OPT_compress_debug_sections_EQ)) {
    auto DCT = llvm::StringSwitch<llvm::DebugCompressionType>(A->getValue())
                   .Case("none", llvm::DebugCompressionType::None)
                   .Case("zlib", llvm::DebugCompressionType::Z)
                   .Case("zlib-gnu", llvm::DebugCompressionType::GNU)
                   .Default(llvm::DebugCompressionType::None);
    Opts.setCompressDebugSections(DCT);
  }

  for (auto *A :
       Args.filtered(OPT_mlink_bitcode_file, OPT_mlink_builtin_bitcode)) {
    CodeGenOptions::BitcodeFileToLink F;
    F.Filename = A->getValue();
    if (A->getOption().matches(OPT_mlink_builtin_bitcode)) {
      F.LinkFlags = llvm::Linker::Flags::LinkOnlyNeeded;
      // When linking CUDA bitcode, propagate function attributes so that
      // e.g. libdevice gets fast-math attrs if we're building with fast-math.
      F.PropagateAttrs = true;
      F.Internalize = true;
    }
    Opts.LinkBitcodeFiles.push_back(F);
  }
  Opts.SanitizeCoverageAllowlistFiles =
      Args.getAllArgValues(OPT_fsanitize_coverage_allowlist);
  Opts.SanitizeCoverageBlocklistFiles =
      Args.getAllArgValues(OPT_fsanitize_coverage_blocklist);
  Opts.SSPBufferSize =
      getLastArgIntValue(Args, OPT_stack_protector_buffer_size, 8, Diags);

  Opts.StackProtectorGuard =
      std::string(Args.getLastArgValue(OPT_mstack_protector_guard_EQ));

  if (Arg *A = Args.getLastArg(OPT_mstack_protector_guard_offset_EQ)) {
    StringRef Val = A->getValue();
    unsigned Offset = Opts.StackProtectorGuardOffset;
    Val.getAsInteger(10, Offset);
    Opts.StackProtectorGuardOffset = Offset;
  }

  Opts.StackProtectorGuardReg =
      std::string(Args.getLastArgValue(OPT_mstack_protector_guard_reg_EQ,
                                       "none"));


  if (Args.getLastArg(OPT_femulated_tls) ||
      Args.getLastArg(OPT_fno_emulated_tls)) {
    Opts.ExplicitEmulatedTLS = true;
    Opts.EmulatedTLS =
        Args.hasFlag(OPT_femulated_tls, OPT_fno_emulated_tls, false);
  }

  if (Arg *A = Args.getLastArg(OPT_fdenormal_fp_math_EQ)) {
    StringRef Val = A->getValue();
    Opts.FPDenormalMode = llvm::parseDenormalFPAttribute(Val);
    if (!Opts.FPDenormalMode.isValid())
      Diags.Report(diag::err_drv_invalid_value) << A->getAsString(Args) << Val;
  }

  if (Arg *A = Args.getLastArg(OPT_fdenormal_fp_math_f32_EQ)) {
    StringRef Val = A->getValue();
    Opts.FP32DenormalMode = llvm::parseDenormalFPAttribute(Val);
    if (!Opts.FP32DenormalMode.isValid())
      Diags.Report(diag::err_drv_invalid_value) << A->getAsString(Args) << Val;
  }

  // X86_32 has -fppc-struct-return and -freg-struct-return.
  // PPC32 has -maix-struct-return and -msvr4-struct-return.
  if (Arg *A =
          Args.getLastArg(OPT_fpcc_struct_return, OPT_freg_struct_return,
                          OPT_maix_struct_return, OPT_msvr4_struct_return)) {
    // TODO: We might want to consider enabling these options on AIX in the
    // future.
    if (T.isOSAIX())
      Diags.Report(diag::err_drv_unsupported_opt_for_target)
          << A->getSpelling() << T.str();

    const Option &O = A->getOption();
    if (O.matches(OPT_fpcc_struct_return) ||
        O.matches(OPT_maix_struct_return)) {
      Opts.setStructReturnConvention(CodeGenOptions::SRCK_OnStack);
    } else {
      assert(O.matches(OPT_freg_struct_return) ||
             O.matches(OPT_msvr4_struct_return));
      Opts.setStructReturnConvention(CodeGenOptions::SRCK_InRegs);
    }
  }

  if (T.isOSAIX() && (Args.hasArg(OPT_mignore_xcoff_visibility) ||
                      !Args.hasArg(OPT_fvisibility)))
    Opts.IgnoreXCOFFVisibility = 1;

  if (Arg *A =
          Args.getLastArg(OPT_mabi_EQ_vec_default, OPT_mabi_EQ_vec_extabi)) {
    if (!T.isOSAIX())
      Diags.Report(diag::err_drv_unsupported_opt_for_target)
          << A->getSpelling() << T.str();

    const Option &O = A->getOption();
    if (O.matches(OPT_mabi_EQ_vec_default))
      Diags.Report(diag::err_aix_default_altivec_abi)
          << A->getSpelling() << T.str();
    else {
      assert(O.matches(OPT_mabi_EQ_vec_extabi));
      Opts.EnableAIXExtendedAltivecABI = 1;
    }
  }

  Opts.DependentLibraries = Args.getAllArgValues(OPT_dependent_lib);
  Opts.LinkerOptions = Args.getAllArgValues(OPT_linker_option);
  bool NeedLocTracking = false;

  if (!Opts.OptRecordFile.empty())
    NeedLocTracking = true;

  if (Arg *A = Args.getLastArg(OPT_opt_record_passes)) {
    Opts.OptRecordPasses = A->getValue();
    NeedLocTracking = true;
  }

  if (Arg *A = Args.getLastArg(OPT_opt_record_format)) {
    Opts.OptRecordFormat = A->getValue();
    NeedLocTracking = true;
  }

  if (Arg *A = Args.getLastArg(OPT_Rpass_EQ)) {
    Opts.OptimizationRemarkPattern =
        GenerateOptimizationRemarkRegex(Diags, Args, A);
    NeedLocTracking = true;
  }

  if (Arg *A = Args.getLastArg(OPT_Rpass_missed_EQ)) {
    Opts.OptimizationRemarkMissedPattern =
        GenerateOptimizationRemarkRegex(Diags, Args, A);
    NeedLocTracking = true;
  }

  if (Arg *A = Args.getLastArg(OPT_Rpass_analysis_EQ)) {
    Opts.OptimizationRemarkAnalysisPattern =
        GenerateOptimizationRemarkRegex(Diags, Args, A);
    NeedLocTracking = true;
  }

  bool UsingSampleProfile = !Opts.SampleProfileFile.empty();
  bool UsingProfile = UsingSampleProfile ||
      (Opts.getProfileUse() != CodeGenOptions::ProfileNone);

  if (Opts.DiagnosticsWithHotness && !UsingProfile &&
      // An IR file will contain PGO as metadata
      IK.getLanguage() != Language::LLVM_IR)
    Diags.Report(diag::warn_drv_diagnostics_hotness_requires_pgo)
        << "-fdiagnostics-show-hotness";

  // Parse remarks hotness threshold. Valid value is either integer or 'auto'.
  if (auto *arg =
          Args.getLastArg(options::OPT_fdiagnostics_hotness_threshold_EQ)) {
    auto ResultOrErr =
        llvm::remarks::parseHotnessThresholdOption(arg->getValue());

    if (!ResultOrErr) {
      Diags.Report(diag::err_drv_invalid_diagnotics_hotness_threshold)
          << "-fdiagnostics-hotness-threshold=";
    } else {
      Opts.DiagnosticsHotnessThreshold = *ResultOrErr;
      if ((!Opts.DiagnosticsHotnessThreshold.hasValue() ||
           Opts.DiagnosticsHotnessThreshold.getValue() > 0) &&
          !UsingProfile)
        Diags.Report(diag::warn_drv_diagnostics_hotness_requires_pgo)
            << "-fdiagnostics-hotness-threshold=";
    }
  }

  // If the user requested to use a sample profile for PGO, then the
  // backend will need to track source location information so the profile
  // can be incorporated into the IR.
  if (UsingSampleProfile)
    NeedLocTracking = true;

  // If the user requested a flag that requires source locations available in
  // the backend, make sure that the backend tracks source location information.
  if (NeedLocTracking && Opts.getDebugInfo() == codegenoptions::NoDebugInfo)
    Opts.setDebugInfo(codegenoptions::LocTrackingOnly);

  Opts.RewriteMapFiles = Args.getAllArgValues(OPT_frewrite_map_file);

  // Parse -fsanitize-recover= arguments.
  // FIXME: Report unrecoverable sanitizers incorrectly specified here.
  parseSanitizerKinds("-fsanitize-recover=",
                      Args.getAllArgValues(OPT_fsanitize_recover_EQ), Diags,
                      Opts.SanitizeRecover);
  parseSanitizerKinds("-fsanitize-trap=",
                      Args.getAllArgValues(OPT_fsanitize_trap_EQ), Diags,
                      Opts.SanitizeTrap);

  Opts.EmitVersionIdentMetadata = Args.hasFlag(OPT_Qy, OPT_Qn, true);

  Opts.DefaultFunctionAttrs = Args.getAllArgValues(OPT_default_function_attr);

  Opts.PassPlugins = Args.getAllArgValues(OPT_fpass_plugin_EQ);

  return Success;
}

static void ParseDependencyOutputArgs(DependencyOutputOptions &Opts,
                                      ArgList &Args) {
  Opts.DependencyFilter =
      std::string(Args.getLastArgValue(OPT_dependency_filter));
  Opts.Targets = Args.getAllArgValues(OPT_MT);
  if (Args.hasArg(OPT_show_includes)) {
    // Writing both /showIncludes and preprocessor output to stdout
    // would produce interleaved output, so use stderr for /showIncludes.
    // This behaves the same as cl.exe, when /E, /EP or /P are passed.
    if (Args.hasArg(options::OPT_E) || Args.hasArg(options::OPT_P))
      Opts.ShowIncludesDest = ShowIncludesDestination::Stderr;
    else
      Opts.ShowIncludesDest = ShowIncludesDestination::Stdout;
  } else {
    Opts.ShowIncludesDest = ShowIncludesDestination::None;
  }
  // Add sanitizer blacklists as extra dependencies.
  // They won't be discovered by the regular preprocessor, so
  // we let make / ninja to know about this implicit dependency.
  if (!Args.hasArg(OPT_fno_sanitize_blacklist)) {
    for (const auto *A : Args.filtered(OPT_fsanitize_blacklist)) {
      StringRef Val = A->getValue();
      if (Val.find('=') == StringRef::npos)
        Opts.ExtraDeps.push_back(std::string(Val));
    }
    if (Opts.IncludeSystemHeaders) {
      for (const auto *A : Args.filtered(OPT_fsanitize_system_blacklist)) {
        StringRef Val = A->getValue();
        if (Val.find('=') == StringRef::npos)
          Opts.ExtraDeps.push_back(std::string(Val));
      }
    }
  }

  // Propagate the extra dependencies.
  for (const auto *A : Args.filtered(OPT_fdepfile_entry)) {
    Opts.ExtraDeps.push_back(A->getValue());
  }

  // Only the -fmodule-file=<file> form.
  for (const auto *A : Args.filtered(OPT_fmodule_file)) {
    StringRef Val = A->getValue();
    if (Val.find('=') == StringRef::npos)
      Opts.ExtraDeps.push_back(std::string(Val));
  }
}

static bool parseShowColorsArgs(const ArgList &Args, bool DefaultColor) {
  // Color diagnostics default to auto ("on" if terminal supports) in the driver
  // but default to off in cc1, needing an explicit OPT_fdiagnostics_color.
  // Support both clang's -f[no-]color-diagnostics and gcc's
  // -f[no-]diagnostics-colors[=never|always|auto].
  enum {
    Colors_On,
    Colors_Off,
    Colors_Auto
  } ShowColors = DefaultColor ? Colors_Auto : Colors_Off;
  for (auto *A : Args) {
    const Option &O = A->getOption();
    if (O.matches(options::OPT_fcolor_diagnostics) ||
        O.matches(options::OPT_fdiagnostics_color)) {
      ShowColors = Colors_On;
    } else if (O.matches(options::OPT_fno_color_diagnostics) ||
               O.matches(options::OPT_fno_diagnostics_color)) {
      ShowColors = Colors_Off;
    } else if (O.matches(options::OPT_fdiagnostics_color_EQ)) {
      StringRef Value(A->getValue());
      if (Value == "always")
        ShowColors = Colors_On;
      else if (Value == "never")
        ShowColors = Colors_Off;
      else if (Value == "auto")
        ShowColors = Colors_Auto;
    }
  }
  return ShowColors == Colors_On ||
         (ShowColors == Colors_Auto &&
          llvm::sys::Process::StandardErrHasColors());
}

static bool checkVerifyPrefixes(const std::vector<std::string> &VerifyPrefixes,
                                DiagnosticsEngine *Diags) {
  bool Success = true;
  for (const auto &Prefix : VerifyPrefixes) {
    // Every prefix must start with a letter and contain only alphanumeric
    // characters, hyphens, and underscores.
    auto BadChar = llvm::find_if(Prefix, [](char C) {
      return !isAlphanumeric(C) && C != '-' && C != '_';
    });
    if (BadChar != Prefix.end() || !isLetter(Prefix[0])) {
      Success = false;
      if (Diags) {
        Diags->Report(diag::err_drv_invalid_value) << "-verify=" << Prefix;
        Diags->Report(diag::note_drv_verify_prefix_spelling);
      }
    }
  }
  return Success;
}

bool clang::ParseDiagnosticArgs(DiagnosticOptions &Opts, ArgList &Args,
                                DiagnosticsEngine *Diags,
                                bool DefaultDiagColor) {
  bool Success = true;

  Opts.DiagnosticLogFile =
      std::string(Args.getLastArgValue(OPT_diagnostic_log_file));
  if (Arg *A =
          Args.getLastArg(OPT_diagnostic_serialized_file, OPT__serialize_diags))
    Opts.DiagnosticSerializationFile = A->getValue();
  Opts.IgnoreWarnings = Args.hasArg(OPT_w);
  Opts.NoRewriteMacros = Args.hasArg(OPT_Wno_rewrite_macros);
  Opts.Pedantic = Args.hasArg(OPT_pedantic);
  Opts.PedanticErrors = Args.hasArg(OPT_pedantic_errors);
  Opts.ShowCarets = !Args.hasArg(OPT_fno_caret_diagnostics);
  Opts.ShowColors = parseShowColorsArgs(Args, DefaultDiagColor);
  Opts.ShowColumn = !Args.hasArg(OPT_fno_show_column);
  Opts.ShowFixits = !Args.hasArg(OPT_fno_diagnostics_fixit_info);
  Opts.ShowLocation = !Args.hasArg(OPT_fno_show_source_location);
  Opts.AbsolutePath = Args.hasArg(OPT_fdiagnostics_absolute_paths);
  Opts.ShowOptionNames = !Args.hasArg(OPT_fno_diagnostics_show_option);

  // Default behavior is to not to show note include stacks.
  Opts.ShowNoteIncludeStack = false;
  if (Arg *A = Args.getLastArg(OPT_fdiagnostics_show_note_include_stack,
                               OPT_fno_diagnostics_show_note_include_stack))
    if (A->getOption().matches(OPT_fdiagnostics_show_note_include_stack))
      Opts.ShowNoteIncludeStack = true;

  StringRef ShowOverloads =
    Args.getLastArgValue(OPT_fshow_overloads_EQ, "all");
  if (ShowOverloads == "best")
    Opts.setShowOverloads(Ovl_Best);
  else if (ShowOverloads == "all")
    Opts.setShowOverloads(Ovl_All);
  else {
    Success = false;
    if (Diags)
      Diags->Report(diag::err_drv_invalid_value)
      << Args.getLastArg(OPT_fshow_overloads_EQ)->getAsString(Args)
      << ShowOverloads;
  }

  StringRef ShowCategory =
    Args.getLastArgValue(OPT_fdiagnostics_show_category, "none");
  if (ShowCategory == "none")
    Opts.ShowCategories = 0;
  else if (ShowCategory == "id")
    Opts.ShowCategories = 1;
  else if (ShowCategory == "name")
    Opts.ShowCategories = 2;
  else {
    Success = false;
    if (Diags)
      Diags->Report(diag::err_drv_invalid_value)
      << Args.getLastArg(OPT_fdiagnostics_show_category)->getAsString(Args)
      << ShowCategory;
  }

  StringRef Format =
    Args.getLastArgValue(OPT_fdiagnostics_format, "clang");
  if (Format == "clang")
    Opts.setFormat(DiagnosticOptions::Clang);
  else if (Format == "msvc")
    Opts.setFormat(DiagnosticOptions::MSVC);
  else if (Format == "msvc-fallback") {
    Opts.setFormat(DiagnosticOptions::MSVC);
    Opts.CLFallbackMode = true;
  } else if (Format == "vi")
    Opts.setFormat(DiagnosticOptions::Vi);
  else {
    Success = false;
    if (Diags)
      Diags->Report(diag::err_drv_invalid_value)
      << Args.getLastArg(OPT_fdiagnostics_format)->getAsString(Args)
      << Format;
  }

  Opts.ShowSourceRanges = Args.hasArg(OPT_fdiagnostics_print_source_range_info);
  Opts.ShowParseableFixits = Args.hasArg(OPT_fdiagnostics_parseable_fixits);
  Opts.ShowPresumedLoc = !Args.hasArg(OPT_fno_diagnostics_use_presumed_location);
  Opts.VerifyDiagnostics = Args.hasArg(OPT_verify) || Args.hasArg(OPT_verify_EQ);
  Opts.VerifyPrefixes = Args.getAllArgValues(OPT_verify_EQ);
  if (Args.hasArg(OPT_verify))
    Opts.VerifyPrefixes.push_back("expected");
  // Keep VerifyPrefixes in its original order for the sake of diagnostics, and
  // then sort it to prepare for fast lookup using std::binary_search.
  if (!checkVerifyPrefixes(Opts.VerifyPrefixes, Diags)) {
    Opts.VerifyDiagnostics = false;
    Success = false;
  }
  else
    llvm::sort(Opts.VerifyPrefixes);
  DiagnosticLevelMask DiagMask = DiagnosticLevelMask::None;
  Success &= parseDiagnosticLevelMask("-verify-ignore-unexpected=",
    Args.getAllArgValues(OPT_verify_ignore_unexpected_EQ),
    Diags, DiagMask);
  if (Args.hasArg(OPT_verify_ignore_unexpected))
    DiagMask = DiagnosticLevelMask::All;
  Opts.setVerifyIgnoreUnexpected(DiagMask);
  Opts.ElideType = !Args.hasArg(OPT_fno_elide_type);
  Opts.ShowTemplateTree = Args.hasArg(OPT_fdiagnostics_show_template_tree);
  Opts.ErrorLimit = getLastArgIntValue(Args, OPT_ferror_limit, 0, Diags);
  Opts.MacroBacktraceLimit =
      getLastArgIntValue(Args, OPT_fmacro_backtrace_limit,
                         DiagnosticOptions::DefaultMacroBacktraceLimit, Diags);
  Opts.TemplateBacktraceLimit = getLastArgIntValue(
      Args, OPT_ftemplate_backtrace_limit,
      DiagnosticOptions::DefaultTemplateBacktraceLimit, Diags);
  Opts.ConstexprBacktraceLimit = getLastArgIntValue(
      Args, OPT_fconstexpr_backtrace_limit,
      DiagnosticOptions::DefaultConstexprBacktraceLimit, Diags);
  Opts.SpellCheckingLimit = getLastArgIntValue(
      Args, OPT_fspell_checking_limit,
      DiagnosticOptions::DefaultSpellCheckingLimit, Diags);
  Opts.SnippetLineLimit = getLastArgIntValue(
      Args, OPT_fcaret_diagnostics_max_lines,
      DiagnosticOptions::DefaultSnippetLineLimit, Diags);
  Opts.TabStop = getLastArgIntValue(Args, OPT_ftabstop,
                                    DiagnosticOptions::DefaultTabStop, Diags);
  if (Opts.TabStop == 0 || Opts.TabStop > DiagnosticOptions::MaxTabStop) {
    Opts.TabStop = DiagnosticOptions::DefaultTabStop;
    if (Diags)
      Diags->Report(diag::warn_ignoring_ftabstop_value)
      << Opts.TabStop << DiagnosticOptions::DefaultTabStop;
  }
  Opts.MessageLength =
      getLastArgIntValue(Args, OPT_fmessage_length_EQ, 0, Diags);

  Opts.UndefPrefixes = Args.getAllArgValues(OPT_Wundef_prefix_EQ);

  addDiagnosticArgs(Args, OPT_W_Group, OPT_W_value_Group, Opts.Warnings);
  addDiagnosticArgs(Args, OPT_R_Group, OPT_R_value_Group, Opts.Remarks);

  return Success;
}

/// Parse the argument to the -ftest-module-file-extension
/// command-line argument.
///
/// \returns true on error, false on success.
static bool parseTestModuleFileExtensionArg(StringRef Arg,
                                            std::string &BlockName,
                                            unsigned &MajorVersion,
                                            unsigned &MinorVersion,
                                            bool &Hashed,
                                            std::string &UserInfo) {
  SmallVector<StringRef, 5> Args;
  Arg.split(Args, ':', 5);
  if (Args.size() < 5)
    return true;

  BlockName = std::string(Args[0]);
  if (Args[1].getAsInteger(10, MajorVersion)) return true;
  if (Args[2].getAsInteger(10, MinorVersion)) return true;
  if (Args[3].getAsInteger(2, Hashed)) return true;
  if (Args.size() > 4)
    UserInfo = std::string(Args[4]);
  return false;
}

static InputKind ParseFrontendArgs(FrontendOptions &Opts, ArgList &Args,
                                   DiagnosticsEngine &Diags,
                                   bool &IsHeaderFile) {
  Opts.ProgramAction = frontend::ParseSyntaxOnly;
  if (const Arg *A = Args.getLastArg(OPT_Action_Group)) {
    switch (A->getOption().getID()) {
    default:
      llvm_unreachable("Invalid option in group!");
    case OPT_ast_list:
      Opts.ProgramAction = frontend::ASTDeclList; break;
    case OPT_ast_dump_all_EQ:
    case OPT_ast_dump_EQ: {
      unsigned Val = llvm::StringSwitch<unsigned>(A->getValue())
                         .CaseLower("default", ADOF_Default)
                         .CaseLower("json", ADOF_JSON)
                         .Default(std::numeric_limits<unsigned>::max());

      if (Val != std::numeric_limits<unsigned>::max())
        Opts.ASTDumpFormat = static_cast<ASTDumpOutputFormat>(Val);
      else {
        Diags.Report(diag::err_drv_invalid_value)
            << A->getAsString(Args) << A->getValue();
        Opts.ASTDumpFormat = ADOF_Default;
      }
      LLVM_FALLTHROUGH;
    }
    case OPT_ast_dump:
    case OPT_ast_dump_all:
    case OPT_ast_dump_lookups:
    case OPT_ast_dump_decl_types:
      Opts.ProgramAction = frontend::ASTDump; break;
    case OPT_ast_print:
      Opts.ProgramAction = frontend::ASTPrint; break;
    case OPT_ast_view:
      Opts.ProgramAction = frontend::ASTView; break;
    case OPT_compiler_options_dump:
      Opts.ProgramAction = frontend::DumpCompilerOptions; break;
    case OPT_dump_raw_tokens:
      Opts.ProgramAction = frontend::DumpRawTokens; break;
    case OPT_dump_tokens:
      Opts.ProgramAction = frontend::DumpTokens; break;
    case OPT_S:
      Opts.ProgramAction = frontend::EmitAssembly; break;
    case OPT_emit_llvm_bc:
      Opts.ProgramAction = frontend::EmitBC; break;
    case OPT_emit_html:
      Opts.ProgramAction = frontend::EmitHTML; break;
    case OPT_emit_llvm:
      Opts.ProgramAction = frontend::EmitLLVM; break;
    case OPT_emit_llvm_only:
      Opts.ProgramAction = frontend::EmitLLVMOnly; break;
    case OPT_emit_codegen_only:
      Opts.ProgramAction = frontend::EmitCodeGenOnly; break;
    case OPT_emit_obj:
      Opts.ProgramAction = frontend::EmitObj; break;
    case OPT_fixit_EQ:
      Opts.FixItSuffix = A->getValue();
      LLVM_FALLTHROUGH;
    case OPT_fixit:
      Opts.ProgramAction = frontend::FixIt; break;
    case OPT_emit_module:
      Opts.ProgramAction = frontend::GenerateModule; break;
    case OPT_emit_module_interface:
      Opts.ProgramAction = frontend::GenerateModuleInterface; break;
    case OPT_emit_header_module:
      Opts.ProgramAction = frontend::GenerateHeaderModule; break;
    case OPT_emit_pch:
      Opts.ProgramAction = frontend::GeneratePCH; break;
    case OPT_emit_interface_stubs: {
      StringRef ArgStr =
          Args.hasArg(OPT_interface_stub_version_EQ)
              ? Args.getLastArgValue(OPT_interface_stub_version_EQ)
              : "experimental-ifs-v2";
      if (ArgStr == "experimental-yaml-elf-v1" ||
          ArgStr == "experimental-ifs-v1" ||
          ArgStr == "experimental-tapi-elf-v1") {
        std::string ErrorMessage =
            "Invalid interface stub format: " + ArgStr.str() +
            " is deprecated.";
        Diags.Report(diag::err_drv_invalid_value)
            << "Must specify a valid interface stub format type, ie: "
               "-interface-stub-version=experimental-ifs-v2"
            << ErrorMessage;
      } else if (!ArgStr.startswith("experimental-ifs-")) {
        std::string ErrorMessage =
            "Invalid interface stub format: " + ArgStr.str() + ".";
        Diags.Report(diag::err_drv_invalid_value)
            << "Must specify a valid interface stub format type, ie: "
               "-interface-stub-version=experimental-ifs-v2"
            << ErrorMessage;
      } else {
        Opts.ProgramAction = frontend::GenerateInterfaceStubs;
      }
      break;
    }
    case OPT_init_only:
      Opts.ProgramAction = frontend::InitOnly; break;
    case OPT_fsyntax_only:
      Opts.ProgramAction = frontend::ParseSyntaxOnly; break;
    case OPT_module_file_info:
      Opts.ProgramAction = frontend::ModuleFileInfo; break;
    case OPT_verify_pch:
      Opts.ProgramAction = frontend::VerifyPCH; break;
    case OPT_print_preamble:
      Opts.ProgramAction = frontend::PrintPreamble; break;
    case OPT_E:
      Opts.ProgramAction = frontend::PrintPreprocessedInput; break;
    case OPT_templight_dump:
      Opts.ProgramAction = frontend::TemplightDump; break;
    case OPT_rewrite_macros:
      Opts.ProgramAction = frontend::RewriteMacros; break;
    case OPT_rewrite_objc:
      Opts.ProgramAction = frontend::RewriteObjC; break;
    case OPT_rewrite_test:
      Opts.ProgramAction = frontend::RewriteTest; break;
    case OPT_analyze:
      Opts.ProgramAction = frontend::RunAnalysis; break;
    case OPT_migrate:
      Opts.ProgramAction = frontend::MigrateSource; break;
    case OPT_Eonly:
      Opts.ProgramAction = frontend::RunPreprocessorOnly; break;
    case OPT_print_dependency_directives_minimized_source:
      Opts.ProgramAction =
          frontend::PrintDependencyDirectivesSourceMinimizerOutput;
      break;
    }
  }

  if (const Arg* A = Args.getLastArg(OPT_plugin)) {
    Opts.Plugins.emplace_back(A->getValue(0));
    Opts.ProgramAction = frontend::PluginAction;
    Opts.ActionName = A->getValue();
  }
  Opts.AddPluginActions = Args.getAllArgValues(OPT_add_plugin);
  for (const auto *AA : Args.filtered(OPT_plugin_arg))
    Opts.PluginArgs[AA->getValue(0)].emplace_back(AA->getValue(1));

  for (const std::string &Arg :
         Args.getAllArgValues(OPT_ftest_module_file_extension_EQ)) {
    std::string BlockName;
    unsigned MajorVersion;
    unsigned MinorVersion;
    bool Hashed;
    std::string UserInfo;
    if (parseTestModuleFileExtensionArg(Arg, BlockName, MajorVersion,
                                        MinorVersion, Hashed, UserInfo)) {
      Diags.Report(diag::err_test_module_file_extension_format) << Arg;

      continue;
    }

    // Add the testing module file extension.
    Opts.ModuleFileExtensions.push_back(
        std::make_shared<TestModuleFileExtension>(
            BlockName, MajorVersion, MinorVersion, Hashed, UserInfo));
  }

  if (const Arg *A = Args.getLastArg(OPT_code_completion_at)) {
    Opts.CodeCompletionAt =
      ParsedSourceLocation::FromString(A->getValue());
    if (Opts.CodeCompletionAt.FileName.empty())
      Diags.Report(diag::err_drv_invalid_value)
        << A->getAsString(Args) << A->getValue();
  }

  Opts.Plugins = Args.getAllArgValues(OPT_load);
  Opts.ASTMergeFiles = Args.getAllArgValues(OPT_ast_merge);
  Opts.LLVMArgs = Args.getAllArgValues(OPT_mllvm);
  Opts.ASTDumpDecls = Args.hasArg(OPT_ast_dump, OPT_ast_dump_EQ);
  Opts.ASTDumpAll = Args.hasArg(OPT_ast_dump_all, OPT_ast_dump_all_EQ);
  // Only the -fmodule-file=<file> form.
  for (const auto *A : Args.filtered(OPT_fmodule_file)) {
    StringRef Val = A->getValue();
    if (Val.find('=') == StringRef::npos)
      Opts.ModuleFiles.push_back(std::string(Val));
  }
  Opts.ModulesEmbedFiles = Args.getAllArgValues(OPT_fmodules_embed_file_EQ);
  Opts.AllowPCMWithCompilerErrors = Args.hasArg(OPT_fallow_pcm_with_errors);

  if (Opts.ProgramAction != frontend::GenerateModule && Opts.IsSystemModule)
    Diags.Report(diag::err_drv_argument_only_allowed_with) << "-fsystem-module"
                                                           << "-emit-module";

  if (Args.hasArg(OPT_aux_target_cpu))
    Opts.AuxTargetCPU = std::string(Args.getLastArgValue(OPT_aux_target_cpu));
  if (Args.hasArg(OPT_aux_target_feature))
    Opts.AuxTargetFeatures = Args.getAllArgValues(OPT_aux_target_feature);

  if (Opts.ARCMTAction != FrontendOptions::ARCMT_None &&
      Opts.ObjCMTAction != FrontendOptions::ObjCMT_None) {
    Diags.Report(diag::err_drv_argument_not_allowed_with)
      << "ARC migration" << "ObjC migration";
  }

  InputKind DashX(Language::Unknown);
  if (const Arg *A = Args.getLastArg(OPT_x)) {
    StringRef XValue = A->getValue();

    // Parse suffixes: '<lang>(-header|[-module-map][-cpp-output])'.
    // FIXME: Supporting '<lang>-header-cpp-output' would be useful.
    bool Preprocessed = XValue.consume_back("-cpp-output");
    bool ModuleMap = XValue.consume_back("-module-map");
    IsHeaderFile = !Preprocessed && !ModuleMap &&
                   XValue != "precompiled-header" &&
                   XValue.consume_back("-header");

    // Principal languages.
    DashX = llvm::StringSwitch<InputKind>(XValue)
                .Case("c", Language::C)
                .Case("cl", Language::OpenCL)
                .Case("cuda", Language::CUDA)
                .Case("hip", Language::HIP)
                .Case("c++", Language::CXX)
                .Case("objective-c", Language::ObjC)
                .Case("objective-c++", Language::ObjCXX)
                .Case("renderscript", Language::RenderScript)
                .Default(Language::Unknown);

    // "objc[++]-cpp-output" is an acceptable synonym for
    // "objective-c[++]-cpp-output".
    if (DashX.isUnknown() && Preprocessed && !IsHeaderFile && !ModuleMap)
      DashX = llvm::StringSwitch<InputKind>(XValue)
                  .Case("objc", Language::ObjC)
                  .Case("objc++", Language::ObjCXX)
                  .Default(Language::Unknown);

    // Some special cases cannot be combined with suffixes.
    if (DashX.isUnknown() && !Preprocessed && !ModuleMap && !IsHeaderFile)
      DashX = llvm::StringSwitch<InputKind>(XValue)
                  .Case("cpp-output", InputKind(Language::C).getPreprocessed())
                  .Case("assembler-with-cpp", Language::Asm)
                  .Cases("ast", "pcm", "precompiled-header",
                         InputKind(Language::Unknown, InputKind::Precompiled))
                  .Case("ir", Language::LLVM_IR)
                  .Default(Language::Unknown);

    if (DashX.isUnknown())
      Diags.Report(diag::err_drv_invalid_value)
        << A->getAsString(Args) << A->getValue();

    if (Preprocessed)
      DashX = DashX.getPreprocessed();
    if (ModuleMap)
      DashX = DashX.withFormat(InputKind::ModuleMap);
  }

  // '-' is the default input if none is given.
  std::vector<std::string> Inputs = Args.getAllArgValues(OPT_INPUT);
  Opts.Inputs.clear();
  if (Inputs.empty())
    Inputs.push_back("-");
  for (unsigned i = 0, e = Inputs.size(); i != e; ++i) {
    InputKind IK = DashX;
    if (IK.isUnknown()) {
      IK = FrontendOptions::getInputKindForExtension(
        StringRef(Inputs[i]).rsplit('.').second);
      // FIXME: Warn on this?
      if (IK.isUnknown())
        IK = Language::C;
      // FIXME: Remove this hack.
      if (i == 0)
        DashX = IK;
    }

    bool IsSystem = false;

    // The -emit-module action implicitly takes a module map.
    if (Opts.ProgramAction == frontend::GenerateModule &&
        IK.getFormat() == InputKind::Source) {
      IK = IK.withFormat(InputKind::ModuleMap);
      IsSystem = Opts.IsSystemModule;
    }

    Opts.Inputs.emplace_back(std::move(Inputs[i]), IK, IsSystem);
  }

  return DashX;
}

std::string CompilerInvocation::GetResourcesPath(const char *Argv0,
                                                 void *MainAddr) {
  std::string ClangExecutable =
      llvm::sys::fs::getMainExecutable(Argv0, MainAddr);
  return Driver::GetResourcesPath(ClangExecutable, CLANG_RESOURCE_DIR);
}

static void ParseHeaderSearchArgs(HeaderSearchOptions &Opts, ArgList &Args,
                                  const std::string &WorkingDir) {
  if (const Arg *A = Args.getLastArg(OPT_stdlib_EQ))
    Opts.UseLibcxx = (strcmp(A->getValue(), "libc++") == 0);

  // Canonicalize -fmodules-cache-path before storing it.
  SmallString<128> P(Args.getLastArgValue(OPT_fmodules_cache_path));
  if (!(P.empty() || llvm::sys::path::is_absolute(P))) {
    if (WorkingDir.empty())
      llvm::sys::fs::make_absolute(P);
    else
      llvm::sys::fs::make_absolute(WorkingDir, P);
  }
  llvm::sys::path::remove_dots(P);
  Opts.ModuleCachePath = std::string(P.str());

  // Only the -fmodule-file=<name>=<file> form.
  for (const auto *A : Args.filtered(OPT_fmodule_file)) {
    StringRef Val = A->getValue();
    if (Val.find('=') != StringRef::npos){
      auto Split = Val.split('=');
      Opts.PrebuiltModuleFiles.insert(
          {std::string(Split.first), std::string(Split.second)});
    }
  }
  for (const auto *A : Args.filtered(OPT_fprebuilt_module_path))
    Opts.AddPrebuiltModulePath(A->getValue());

  for (const auto *A : Args.filtered(OPT_fmodules_ignore_macro)) {
    StringRef MacroDef = A->getValue();
    Opts.ModulesIgnoreMacros.insert(
        llvm::CachedHashString(MacroDef.split('=').first));
  }

  // Add -I..., -F..., and -index-header-map options in order.
  bool IsIndexHeaderMap = false;
  bool IsSysrootSpecified =
      Args.hasArg(OPT__sysroot_EQ) || Args.hasArg(OPT_isysroot);
  for (const auto *A : Args.filtered(OPT_I, OPT_F, OPT_index_header_map)) {
    if (A->getOption().matches(OPT_index_header_map)) {
      // -index-header-map applies to the next -I or -F.
      IsIndexHeaderMap = true;
      continue;
    }

    frontend::IncludeDirGroup Group =
        IsIndexHeaderMap ? frontend::IndexHeaderMap : frontend::Angled;

    bool IsFramework = A->getOption().matches(OPT_F);
    std::string Path = A->getValue();

    if (IsSysrootSpecified && !IsFramework && A->getValue()[0] == '=') {
      SmallString<32> Buffer;
      llvm::sys::path::append(Buffer, Opts.Sysroot,
                              llvm::StringRef(A->getValue()).substr(1));
      Path = std::string(Buffer.str());
    }

    Opts.AddPath(Path, Group, IsFramework,
                 /*IgnoreSysroot*/ true);
    IsIndexHeaderMap = false;
  }

  // Add -iprefix/-iwithprefix/-iwithprefixbefore options.
  StringRef Prefix = ""; // FIXME: This isn't the correct default prefix.
  for (const auto *A :
       Args.filtered(OPT_iprefix, OPT_iwithprefix, OPT_iwithprefixbefore)) {
    if (A->getOption().matches(OPT_iprefix))
      Prefix = A->getValue();
    else if (A->getOption().matches(OPT_iwithprefix))
      Opts.AddPath(Prefix.str() + A->getValue(), frontend::After, false, true);
    else
      Opts.AddPath(Prefix.str() + A->getValue(), frontend::Angled, false, true);
  }

  for (const auto *A : Args.filtered(OPT_idirafter))
    Opts.AddPath(A->getValue(), frontend::After, false, true);
  for (const auto *A : Args.filtered(OPT_iquote))
    Opts.AddPath(A->getValue(), frontend::Quoted, false, true);
  for (const auto *A : Args.filtered(OPT_isystem, OPT_iwithsysroot))
    Opts.AddPath(A->getValue(), frontend::System, false,
                 !A->getOption().matches(OPT_iwithsysroot));
  for (const auto *A : Args.filtered(OPT_iframework))
    Opts.AddPath(A->getValue(), frontend::System, true, true);
  for (const auto *A : Args.filtered(OPT_iframeworkwithsysroot))
    Opts.AddPath(A->getValue(), frontend::System, /*IsFramework=*/true,
                 /*IgnoreSysRoot=*/false);

  // Add the paths for the various language specific isystem flags.
  for (const auto *A : Args.filtered(OPT_c_isystem))
    Opts.AddPath(A->getValue(), frontend::CSystem, false, true);
  for (const auto *A : Args.filtered(OPT_cxx_isystem))
    Opts.AddPath(A->getValue(), frontend::CXXSystem, false, true);
  for (const auto *A : Args.filtered(OPT_objc_isystem))
    Opts.AddPath(A->getValue(), frontend::ObjCSystem, false,true);
  for (const auto *A : Args.filtered(OPT_objcxx_isystem))
    Opts.AddPath(A->getValue(), frontend::ObjCXXSystem, false, true);

  // Add the internal paths from a driver that detects standard include paths.
  for (const auto *A :
       Args.filtered(OPT_internal_isystem, OPT_internal_externc_isystem)) {
    frontend::IncludeDirGroup Group = frontend::System;
    if (A->getOption().matches(OPT_internal_externc_isystem))
      Group = frontend::ExternCSystem;
    Opts.AddPath(A->getValue(), Group, false, true);
  }

  // Add the path prefixes which are implicitly treated as being system headers.
  for (const auto *A :
       Args.filtered(OPT_system_header_prefix, OPT_no_system_header_prefix))
    Opts.AddSystemHeaderPrefix(
        A->getValue(), A->getOption().matches(OPT_system_header_prefix));

  for (const auto *A : Args.filtered(OPT_ivfsoverlay))
    Opts.AddVFSOverlayFile(A->getValue());
}

void CompilerInvocation::setLangDefaults(LangOptions &Opts, InputKind IK,
                                         const llvm::Triple &T,
                                         PreprocessorOptions &PPOpts,
                                         LangStandard::Kind LangStd) {
  // Set some properties which depend solely on the input kind; it would be nice
  // to move these to the language standard, and have the driver resolve the
  // input kind + language standard.
  //
  // FIXME: Perhaps a better model would be for a single source file to have
  // multiple language standards (C / C++ std, ObjC std, OpenCL std, OpenMP std)
  // simultaneously active?
  if (IK.getLanguage() == Language::Asm) {
    Opts.AsmPreprocessor = 1;
  } else if (IK.isObjectiveC()) {
    Opts.ObjC = 1;
  }

  if (LangStd == LangStandard::lang_unspecified) {
    // Based on the base language, pick one.
    switch (IK.getLanguage()) {
    case Language::Unknown:
    case Language::LLVM_IR:
      llvm_unreachable("Invalid input kind!");
    case Language::OpenCL:
      LangStd = LangStandard::lang_opencl10;
      break;
    case Language::CUDA:
      LangStd = LangStandard::lang_cuda;
      break;
    case Language::Asm:
    case Language::C:
#if defined(CLANG_DEFAULT_STD_C)
      LangStd = CLANG_DEFAULT_STD_C;
#else
      // The PS4 uses C99 as the default C standard.
      if (T.isPS4())
        LangStd = LangStandard::lang_gnu99;
      else
        LangStd = LangStandard::lang_gnu17;
#endif
      break;
    case Language::ObjC:
#if defined(CLANG_DEFAULT_STD_C)
      LangStd = CLANG_DEFAULT_STD_C;
#else
      LangStd = LangStandard::lang_gnu11;
#endif
      break;
    case Language::CXX:
    case Language::ObjCXX:
#if defined(CLANG_DEFAULT_STD_CXX)
      LangStd = CLANG_DEFAULT_STD_CXX;
#else
      LangStd = LangStandard::lang_gnucxx14;
#endif
      break;
    case Language::RenderScript:
      LangStd = LangStandard::lang_c99;
      break;
    case Language::HIP:
      LangStd = LangStandard::lang_hip;
      break;
    }
  }

  const LangStandard &Std = LangStandard::getLangStandardForKind(LangStd);
  Opts.LineComment = Std.hasLineComments();
  Opts.C99 = Std.isC99();
  Opts.C11 = Std.isC11();
  Opts.C17 = Std.isC17();
  Opts.C2x = Std.isC2x();
  Opts.CPlusPlus = Std.isCPlusPlus();
  Opts.CPlusPlus11 = Std.isCPlusPlus11();
  Opts.CPlusPlus14 = Std.isCPlusPlus14();
  Opts.CPlusPlus17 = Std.isCPlusPlus17();
  Opts.CPlusPlus20 = Std.isCPlusPlus20();
  Opts.CPlusPlus2b = Std.isCPlusPlus2b();
  Opts.Digraphs = Std.hasDigraphs();
  Opts.GNUMode = Std.isGNUMode();
  Opts.GNUInline = !Opts.C99 && !Opts.CPlusPlus;
  Opts.GNUCVersion = 0;
  Opts.HexFloats = Std.hasHexFloats();
  Opts.ImplicitInt = Std.hasImplicitInt();

  // Set OpenCL Version.
  Opts.OpenCL = Std.isOpenCL();
  if (LangStd == LangStandard::lang_opencl10)
    Opts.OpenCLVersion = 100;
  else if (LangStd == LangStandard::lang_opencl11)
    Opts.OpenCLVersion = 110;
  else if (LangStd == LangStandard::lang_opencl12)
    Opts.OpenCLVersion = 120;
  else if (LangStd == LangStandard::lang_opencl20)
    Opts.OpenCLVersion = 200;
  else if (LangStd == LangStandard::lang_opencl30)
    Opts.OpenCLVersion = 300;
  else if (LangStd == LangStandard::lang_openclcpp)
    Opts.OpenCLCPlusPlusVersion = 100;

  // OpenCL has some additional defaults.
  if (Opts.OpenCL) {
    Opts.AltiVec = 0;
    Opts.ZVector = 0;
    Opts.setLaxVectorConversions(LangOptions::LaxVectorConversionKind::None);
    Opts.setDefaultFPContractMode(LangOptions::FPM_On);
    Opts.NativeHalfType = 1;
    Opts.NativeHalfArgsAndReturns = 1;
    Opts.OpenCLCPlusPlus = Opts.CPlusPlus;

    // Include default header file for OpenCL.
    if (Opts.IncludeDefaultHeader) {
      if (Opts.DeclareOpenCLBuiltins) {
        // Only include base header file for builtin types and constants.
        PPOpts.Includes.push_back("opencl-c-base.h");
      } else {
        PPOpts.Includes.push_back("opencl-c.h");
      }
    }
  }

  Opts.HIP = IK.getLanguage() == Language::HIP;
  Opts.CUDA = IK.getLanguage() == Language::CUDA || Opts.HIP;
  if (Opts.HIP) {
    // HIP toolchain does not support 'Fast' FPOpFusion in backends since it
    // fuses multiplication/addition instructions without contract flag from
    // device library functions in LLVM bitcode, which causes accuracy loss in
    // certain math functions, e.g. tan(-1e20) becomes -0.933 instead of 0.8446.
    // For device library functions in bitcode to work, 'Strict' or 'Standard'
    // FPOpFusion options in backends is needed. Therefore 'fast-honor-pragmas'
    // FP contract option is used to allow fuse across statements in frontend
    // whereas respecting contract flag in backend.
    Opts.setDefaultFPContractMode(LangOptions::FPM_FastHonorPragmas);
  } else if (Opts.CUDA) {
    // Allow fuse across statements disregarding pragmas.
    Opts.setDefaultFPContractMode(LangOptions::FPM_Fast);
  }

  Opts.RenderScript = IK.getLanguage() == Language::RenderScript;
  if (Opts.RenderScript) {
    Opts.NativeHalfType = 1;
    Opts.NativeHalfArgsAndReturns = 1;
  }

  // OpenCL and C++ both have bool, true, false keywords.
  Opts.Bool = Opts.OpenCL || Opts.CPlusPlus;

  // OpenCL has half keyword
  Opts.Half = Opts.OpenCL;

  // C++ has wchar_t keyword.
  Opts.WChar = Opts.CPlusPlus;

  Opts.GNUKeywords = Opts.GNUMode;
  Opts.CXXOperatorNames = Opts.CPlusPlus;

  Opts.AlignedAllocation = Opts.CPlusPlus17;

  Opts.DollarIdents = !Opts.AsmPreprocessor;

  // Enable [[]] attributes in C++11 and C2x by default.
  Opts.DoubleSquareBracketAttributes = Opts.CPlusPlus11 || Opts.C2x;
}

/// Attempt to parse a visibility value out of the given argument.
static Visibility parseVisibility(Arg *arg, ArgList &args,
                                  DiagnosticsEngine &diags) {
  StringRef value = arg->getValue();
  if (value == "default") {
    return DefaultVisibility;
  } else if (value == "hidden" || value == "internal") {
    return HiddenVisibility;
  } else if (value == "protected") {
    // FIXME: diagnose if target does not support protected visibility
    return ProtectedVisibility;
  }

  diags.Report(diag::err_drv_invalid_value)
    << arg->getAsString(args) << value;
  return DefaultVisibility;
}

/// Check if input file kind and language standard are compatible.
static bool IsInputCompatibleWithStandard(InputKind IK,
                                          const LangStandard &S) {
  switch (IK.getLanguage()) {
  case Language::Unknown:
  case Language::LLVM_IR:
    llvm_unreachable("should not parse language flags for this input");

  case Language::C:
  case Language::ObjC:
  case Language::RenderScript:
    return S.getLanguage() == Language::C;

  case Language::OpenCL:
    return S.getLanguage() == Language::OpenCL;

  case Language::CXX:
  case Language::ObjCXX:
    return S.getLanguage() == Language::CXX;

  case Language::CUDA:
    // FIXME: What -std= values should be permitted for CUDA compilations?
    return S.getLanguage() == Language::CUDA ||
           S.getLanguage() == Language::CXX;

  case Language::HIP:
    return S.getLanguage() == Language::CXX || S.getLanguage() == Language::HIP;

  case Language::Asm:
    // Accept (and ignore) all -std= values.
    // FIXME: The -std= value is not ignored; it affects the tokenization
    // and preprocessing rules if we're preprocessing this asm input.
    return true;
  }

  llvm_unreachable("unexpected input language");
}

/// Get language name for given input kind.
static const StringRef GetInputKindName(InputKind IK) {
  switch (IK.getLanguage()) {
  case Language::C:
    return "C";
  case Language::ObjC:
    return "Objective-C";
  case Language::CXX:
    return "C++";
  case Language::ObjCXX:
    return "Objective-C++";
  case Language::OpenCL:
    return "OpenCL";
  case Language::CUDA:
    return "CUDA";
  case Language::RenderScript:
    return "RenderScript";
  case Language::HIP:
    return "HIP";

  case Language::Asm:
    return "Asm";
  case Language::LLVM_IR:
    return "LLVM IR";

  case Language::Unknown:
    break;
  }
  llvm_unreachable("unknown input language");
}

static void ParseLangArgs(LangOptions &Opts, ArgList &Args, InputKind IK,
                          const TargetOptions &TargetOpts,
                          PreprocessorOptions &PPOpts,
                          DiagnosticsEngine &Diags) {
  // FIXME: Cleanup per-file based stuff.
  LangStandard::Kind LangStd = LangStandard::lang_unspecified;
  if (const Arg *A = Args.getLastArg(OPT_std_EQ)) {
    LangStd = LangStandard::getLangKind(A->getValue());
    if (LangStd == LangStandard::lang_unspecified) {
      Diags.Report(diag::err_drv_invalid_value)
        << A->getAsString(Args) << A->getValue();
      // Report supported standards with short description.
      for (unsigned KindValue = 0;
           KindValue != LangStandard::lang_unspecified;
           ++KindValue) {
        const LangStandard &Std = LangStandard::getLangStandardForKind(
          static_cast<LangStandard::Kind>(KindValue));
        if (IsInputCompatibleWithStandard(IK, Std)) {
          auto Diag = Diags.Report(diag::note_drv_use_standard);
          Diag << Std.getName() << Std.getDescription();
          unsigned NumAliases = 0;
#define LANGSTANDARD(id, name, lang, desc, features)
#define LANGSTANDARD_ALIAS(id, alias) \
          if (KindValue == LangStandard::lang_##id) ++NumAliases;
#define LANGSTANDARD_ALIAS_DEPR(id, alias)
#include "clang/Basic/LangStandards.def"
          Diag << NumAliases;
#define LANGSTANDARD(id, name, lang, desc, features)
#define LANGSTANDARD_ALIAS(id, alias) \
          if (KindValue == LangStandard::lang_##id) Diag << alias;
#define LANGSTANDARD_ALIAS_DEPR(id, alias)
#include "clang/Basic/LangStandards.def"
        }
      }
    } else {
      // Valid standard, check to make sure language and standard are
      // compatible.
      const LangStandard &Std = LangStandard::getLangStandardForKind(LangStd);
      if (!IsInputCompatibleWithStandard(IK, Std)) {
        Diags.Report(diag::err_drv_argument_not_allowed_with)
          << A->getAsString(Args) << GetInputKindName(IK);
      }
    }
  }

  if (const Arg *A = Args.getLastArg(OPT_fcf_protection_EQ)) {
    StringRef Name = A->getValue();
    if (Name == "full" || Name == "branch") {
      Opts.CFProtectionBranch = 1;
    }
  }
  // -cl-std only applies for OpenCL language standards.
  // Override the -std option in this case.
  if (const Arg *A = Args.getLastArg(OPT_cl_std_EQ)) {
    LangStandard::Kind OpenCLLangStd
      = llvm::StringSwitch<LangStandard::Kind>(A->getValue())
        .Cases("cl", "CL", LangStandard::lang_opencl10)
        .Cases("cl1.0", "CL1.0", LangStandard::lang_opencl10)
        .Cases("cl1.1", "CL1.1", LangStandard::lang_opencl11)
        .Cases("cl1.2", "CL1.2", LangStandard::lang_opencl12)
        .Cases("cl2.0", "CL2.0", LangStandard::lang_opencl20)
        .Cases("cl3.0", "CL3.0", LangStandard::lang_opencl30)
        .Cases("clc++", "CLC++", LangStandard::lang_openclcpp)
        .Default(LangStandard::lang_unspecified);

    if (OpenCLLangStd == LangStandard::lang_unspecified) {
      Diags.Report(diag::err_drv_invalid_value)
        << A->getAsString(Args) << A->getValue();
    }
    else
      LangStd = OpenCLLangStd;
  }

  Opts.SYCLIsDevice = Opts.SYCL && Args.hasArg(options::OPT_fsycl_is_device);
  if (Opts.SYCL) {
<<<<<<< HEAD
    Opts.SYCLIsDevice = Args.hasArg(options::OPT_fsycl_is_device);
    Opts.SYCLIsHost = Args.hasArg(options::OPT_fsycl_is_host);
    Opts.SYCLAllowFuncPtr =
        Args.hasFlag(options::OPT_fsycl_allow_func_ptr,
                     options::OPT_fno_sycl_allow_func_ptr, false);
    Opts.SYCLStdLayoutKernelParams =
        Args.hasArg(options::OPT_fsycl_std_layout_kernel_params);
    Opts.SYCLUnnamedLambda = Args.hasArg(options::OPT_fsycl_unnamed_lambda);
    Opts.SYCLExplicitSIMD = Args.hasArg(options::OPT_fsycl_esimd);
    Opts.EnableDAEInSpirKernels = Args.hasArg(options::OPT_fenable_sycl_dae);
    Opts.SYCLValueFitInMaxInt =
        Args.hasFlag(options::OPT_fsycl_id_queries_fit_in_int,
                     options::OPT_fno_sycl_id_queries_fit_in_int, false);
    Opts.SYCLIntHeader =
        std::string(Args.getLastArgValue(OPT_fsycl_int_header));
  }

  Opts.DeclareSPIRVBuiltins = Args.hasArg(OPT_fdeclare_spirv_builtins);
=======
    // -sycl-std applies to any SYCL source, not only those containing kernels,
    // but also those using the SYCL API
    if (const Arg *A = Args.getLastArg(OPT_sycl_std_EQ)) {
      Opts.setSYCLVersion(
          llvm::StringSwitch<LangOptions::SYCLMajorVersion>(A->getValue())
              .Cases("2017", "1.2.1", "121", "sycl-1.2.1",
                     LangOptions::SYCL_2017)
              .Default(LangOptions::SYCL_None));

      if (Opts.getSYCLVersion() == LangOptions::SYCL_None) {
        // User has passed an invalid value to the flag, this is an error
        Diags.Report(diag::err_drv_invalid_value)
            << A->getAsString(Args) << A->getValue();
      }
    }
  }
>>>>>>> d0fa7a05

  llvm::Triple T(TargetOpts.Triple);
  CompilerInvocation::setLangDefaults(Opts, IK, T, PPOpts, LangStd);

  // -cl-strict-aliasing needs to emit diagnostic in the case where CL > 1.0.
  // This option should be deprecated for CL > 1.0 because
  // this option was added for compatibility with OpenCL 1.0.
  if (Args.getLastArg(OPT_cl_strict_aliasing)
       && Opts.OpenCLVersion > 100) {
    Diags.Report(diag::warn_option_invalid_ocl_version)
        << Opts.getOpenCLVersionTuple().getAsString()
        << Args.getLastArg(OPT_cl_strict_aliasing)->getAsString(Args);
  }

  // We abuse '-f[no-]gnu-keywords' to force overriding all GNU-extension
  // keywords. This behavior is provided by GCC's poorly named '-fasm' flag,
  // while a subset (the non-C++ GNU keywords) is provided by GCC's
  // '-fgnu-keywords'. Clang conflates the two for simplicity under the single
  // name, as it doesn't seem a useful distinction.
  Opts.GNUKeywords = Args.hasFlag(OPT_fgnu_keywords, OPT_fno_gnu_keywords,
                                  Opts.GNUKeywords);

  Opts.Digraphs = Args.hasFlag(OPT_fdigraphs, OPT_fno_digraphs, Opts.Digraphs);

  if (Args.hasArg(OPT_fno_operator_names))
    Opts.CXXOperatorNames = 0;

  if (Opts.CUDAIsDevice && Args.hasArg(OPT_fcuda_approx_transcendentals))
    Opts.CUDADeviceApproxTranscendentals = 1;

  if (Args.hasArg(OPT_fgpu_allow_device_init)) {
    if (Opts.HIP)
      Opts.GPUAllowDeviceInit = 1;
    else
      Diags.Report(diag::warn_ignored_hip_only_option)
          << Args.getLastArg(OPT_fgpu_allow_device_init)->getAsString(Args);
  }
  if (Opts.HIP)
    Opts.GPUMaxThreadsPerBlock = getLastArgIntValue(
        Args, OPT_gpu_max_threads_per_block_EQ, Opts.GPUMaxThreadsPerBlock);
  else if (Args.hasArg(OPT_gpu_max_threads_per_block_EQ))
    Diags.Report(diag::warn_ignored_hip_only_option)
        << Args.getLastArg(OPT_gpu_max_threads_per_block_EQ)->getAsString(Args);

  if (Opts.ObjC) {
    if (Arg *arg = Args.getLastArg(OPT_fobjc_runtime_EQ)) {
      StringRef value = arg->getValue();
      if (Opts.ObjCRuntime.tryParse(value))
        Diags.Report(diag::err_drv_unknown_objc_runtime) << value;
    }

    if (Args.hasArg(OPT_fobjc_gc_only))
      Opts.setGC(LangOptions::GCOnly);
    else if (Args.hasArg(OPT_fobjc_gc))
      Opts.setGC(LangOptions::HybridGC);
    else if (Args.hasArg(OPT_fobjc_arc)) {
      Opts.ObjCAutoRefCount = 1;
      if (!Opts.ObjCRuntime.allowsARC())
        Diags.Report(diag::err_arc_unsupported_on_runtime);
    }

    // ObjCWeakRuntime tracks whether the runtime supports __weak, not
    // whether the feature is actually enabled.  This is predominantly
    // determined by -fobjc-runtime, but we allow it to be overridden
    // from the command line for testing purposes.
    if (Args.hasArg(OPT_fobjc_runtime_has_weak))
      Opts.ObjCWeakRuntime = 1;
    else
      Opts.ObjCWeakRuntime = Opts.ObjCRuntime.allowsWeak();

    // ObjCWeak determines whether __weak is actually enabled.
    // Note that we allow -fno-objc-weak to disable this even in ARC mode.
    if (auto weakArg = Args.getLastArg(OPT_fobjc_weak, OPT_fno_objc_weak)) {
      if (!weakArg->getOption().matches(OPT_fobjc_weak)) {
        assert(!Opts.ObjCWeak);
      } else if (Opts.getGC() != LangOptions::NonGC) {
        Diags.Report(diag::err_objc_weak_with_gc);
      } else if (!Opts.ObjCWeakRuntime) {
        Diags.Report(diag::err_objc_weak_unsupported);
      } else {
        Opts.ObjCWeak = 1;
      }
    } else if (Opts.ObjCAutoRefCount) {
      Opts.ObjCWeak = Opts.ObjCWeakRuntime;
    }

    if (Args.hasArg(OPT_fobjc_subscripting_legacy_runtime))
      Opts.ObjCSubscriptingLegacyRuntime =
        (Opts.ObjCRuntime.getKind() == ObjCRuntime::FragileMacOSX);
  }

  if (Arg *A = Args.getLastArg(options::OPT_fgnuc_version_EQ)) {
    // Check that the version has 1 to 3 components and the minor and patch
    // versions fit in two decimal digits.
    VersionTuple GNUCVer;
    bool Invalid = GNUCVer.tryParse(A->getValue());
    unsigned Major = GNUCVer.getMajor();
    unsigned Minor = GNUCVer.getMinor().getValueOr(0);
    unsigned Patch = GNUCVer.getSubminor().getValueOr(0);
    if (Invalid || GNUCVer.getBuild() || Minor >= 100 || Patch >= 100) {
      Diags.Report(diag::err_drv_invalid_value)
          << A->getAsString(Args) << A->getValue();
    }
    Opts.GNUCVersion = Major * 100 * 100 + Minor * 100 + Patch;
  }

  if (Args.hasArg(OPT_fgnu89_inline)) {
    if (Opts.CPlusPlus)
      Diags.Report(diag::err_drv_argument_not_allowed_with)
        << "-fgnu89-inline" << GetInputKindName(IK);
    else
      Opts.GNUInline = 1;
  }

  // The type-visibility mode defaults to the value-visibility mode.
  if (Arg *typeVisOpt = Args.getLastArg(OPT_ftype_visibility)) {
    Opts.setTypeVisibilityMode(parseVisibility(typeVisOpt, Args, Diags));
  } else {
    Opts.setTypeVisibilityMode(Opts.getValueVisibilityMode());
  }

  if (Args.hasArg(OPT_fvisibility_from_dllstorageclass)) {
    Opts.VisibilityFromDLLStorageClass = 1;

    // Translate dllexport defintions to default visibility, by default.
    if (Arg *O = Args.getLastArg(OPT_fvisibility_dllexport_EQ))
      Opts.setDLLExportVisibility(parseVisibility(O, Args, Diags));
    else
      Opts.setDLLExportVisibility(DefaultVisibility);

    // Translate defintions without an explict DLL storage class to hidden
    // visibility, by default.
    if (Arg *O = Args.getLastArg(OPT_fvisibility_nodllstorageclass_EQ))
      Opts.setNoDLLStorageClassVisibility(parseVisibility(O, Args, Diags));
    else
      Opts.setNoDLLStorageClassVisibility(HiddenVisibility);

    // Translate dllimport external declarations to default visibility, by
    // default.
    if (Arg *O = Args.getLastArg(OPT_fvisibility_externs_dllimport_EQ))
      Opts.setExternDeclDLLImportVisibility(parseVisibility(O, Args, Diags));
    else
      Opts.setExternDeclDLLImportVisibility(DefaultVisibility);

    // Translate external declarations without an explicit DLL storage class
    // to hidden visibility, by default.
    if (Arg *O = Args.getLastArg(OPT_fvisibility_externs_nodllstorageclass_EQ))
      Opts.setExternDeclNoDLLStorageClassVisibility(
          parseVisibility(O, Args, Diags));
    else
      Opts.setExternDeclNoDLLStorageClassVisibility(HiddenVisibility);
  }

  if (Args.hasArg(OPT_ftrapv)) {
    Opts.setSignedOverflowBehavior(LangOptions::SOB_Trapping);
    // Set the handler, if one is specified.
    Opts.OverflowHandler =
        std::string(Args.getLastArgValue(OPT_ftrapv_handler));
  }
  else if (Args.hasArg(OPT_fwrapv))
    Opts.setSignedOverflowBehavior(LangOptions::SOB_Defined);

  Opts.MicrosoftExt = Opts.MSVCCompat || Args.hasArg(OPT_fms_extensions);
  Opts.AsmBlocks = Args.hasArg(OPT_fasm_blocks) || Opts.MicrosoftExt;
  Opts.MSCompatibilityVersion = 0;
  if (const Arg *A = Args.getLastArg(OPT_fms_compatibility_version)) {
    VersionTuple VT;
    if (VT.tryParse(A->getValue()))
      Diags.Report(diag::err_drv_invalid_value) << A->getAsString(Args)
                                                << A->getValue();
    Opts.MSCompatibilityVersion = VT.getMajor() * 10000000 +
                                  VT.getMinor().getValueOr(0) * 100000 +
                                  VT.getSubminor().getValueOr(0);
  }

  // Mimicking gcc's behavior, trigraphs are only enabled if -trigraphs
  // is specified, or -std is set to a conforming mode.
  // Trigraphs are disabled by default in c++1z onwards.
  // For z/OS, trigraphs are enabled by default (without regard to the above).
  Opts.Trigraphs =
      (!Opts.GNUMode && !Opts.MSVCCompat && !Opts.CPlusPlus17) || T.isOSzOS();
  Opts.Trigraphs =
      Args.hasFlag(OPT_ftrigraphs, OPT_fno_trigraphs, Opts.Trigraphs);

  Opts.DollarIdents = Args.hasFlag(OPT_fdollars_in_identifiers,
                                   OPT_fno_dollars_in_identifiers,
                                   Opts.DollarIdents);

  // -ffixed-point
  Opts.FixedPoint =
      Args.hasFlag(OPT_ffixed_point, OPT_fno_fixed_point, /*Default=*/false) &&
      !Opts.CPlusPlus;
  Opts.PaddingOnUnsignedFixedPoint =
      Args.hasFlag(OPT_fpadding_on_unsigned_fixed_point,
                   OPT_fno_padding_on_unsigned_fixed_point,
                   /*Default=*/false) &&
      Opts.FixedPoint;

  Opts.RTTI = Opts.CPlusPlus && !Args.hasArg(OPT_fno_rtti);
  Opts.RTTIData = Opts.RTTI && !Args.hasArg(OPT_fno_rtti_data);
  Opts.Blocks = Args.hasArg(OPT_fblocks) || (Opts.OpenCL
    && Opts.OpenCLVersion == 200);
  Opts.Coroutines = Opts.CPlusPlus20 || Args.hasArg(OPT_fcoroutines_ts);

  Opts.ConvergentFunctions = Opts.OpenCL || (Opts.CUDA && Opts.CUDAIsDevice) ||
                             Opts.SYCLIsDevice ||
                             Args.hasArg(OPT_fconvergent_functions);

  Opts.DoubleSquareBracketAttributes =
      Args.hasFlag(OPT_fdouble_square_bracket_attributes,
                   OPT_fno_double_square_bracket_attributes,
                   Opts.DoubleSquareBracketAttributes);

  Opts.CPlusPlusModules = Opts.CPlusPlus20;
  Opts.Modules =
      Args.hasArg(OPT_fmodules) || Opts.ModulesTS || Opts.CPlusPlusModules;
  Opts.ModulesDeclUse =
      Args.hasArg(OPT_fmodules_decluse) || Opts.ModulesStrictDeclUse;
  // FIXME: We only need this in C++ modules / Modules TS if we might textually
  // enter a different module (eg, when building a header unit).
  Opts.ModulesLocalVisibility =
      Args.hasArg(OPT_fmodules_local_submodule_visibility) || Opts.ModulesTS ||
      Opts.CPlusPlusModules;
  Opts.ModulesSearchAll = Opts.Modules &&
    !Args.hasArg(OPT_fno_modules_search_all) &&
    Args.hasArg(OPT_fmodules_search_all);
  Opts.CharIsSigned = Opts.OpenCL || !Args.hasArg(OPT_fno_signed_char);
  Opts.WChar = Opts.CPlusPlus && !Args.hasArg(OPT_fno_wchar);
  Opts.Char8 = Args.hasFlag(OPT_fchar8__t, OPT_fno_char8__t, Opts.CPlusPlus20);
  Opts.NoBuiltin = Args.hasArg(OPT_fno_builtin) || Opts.Freestanding;
  if (!Opts.NoBuiltin)
    getAllNoBuiltinFuncValues(Args, Opts.NoBuiltinFuncs);
  Opts.AlignedAllocation =
      Args.hasFlag(OPT_faligned_allocation, OPT_fno_aligned_allocation,
                   Opts.AlignedAllocation);
  Opts.AlignedAllocationUnavailable =
      Opts.AlignedAllocation && Args.hasArg(OPT_aligned_alloc_unavailable);
  if (Args.hasArg(OPT_fconcepts_ts))
    Diags.Report(diag::warn_fe_concepts_ts_flag);
  Opts.MathErrno = !Opts.OpenCL && Args.hasArg(OPT_fmath_errno);
  Opts.LongDoubleSize = Args.hasArg(OPT_mlong_double_128)
                            ? 128
                            : Args.hasArg(OPT_mlong_double_64) ? 64 : 0;
  Opts.EnableAIXExtendedAltivecABI = Args.hasArg(OPT_mabi_EQ_vec_extabi);
  Opts.PICLevel = getLastArgIntValue(Args, OPT_pic_level, 0, Diags);
  Opts.DumpRecordLayouts = Opts.DumpRecordLayoutsSimple
                        || Args.hasArg(OPT_fdump_record_layouts);
  if (Opts.FastRelaxedMath)
    Opts.setDefaultFPContractMode(LangOptions::FPM_Fast);
  Opts.ModuleFeatures = Args.getAllArgValues(OPT_fmodule_feature);
  llvm::sort(Opts.ModuleFeatures);
  Opts.NativeHalfType |= Args.hasArg(OPT_fnative_half_type);
  Opts.NativeHalfArgsAndReturns |= Args.hasArg(OPT_fnative_half_arguments_and_returns);
  // Enable HalfArgsAndReturns if present in Args or if NativeHalfArgsAndReturns
  // is enabled.
  Opts.HalfArgsAndReturns = Args.hasArg(OPT_fallow_half_arguments_and_returns)
                            | Opts.NativeHalfArgsAndReturns;

  Opts.ArmSveVectorBits =
      getLastArgIntValue(Args, options::OPT_msve_vector_bits_EQ, 0, Diags);

  // __declspec is enabled by default for the PS4 by the driver, and also
  // enabled for Microsoft Extensions or Borland Extensions, here.
  //
  // FIXME: __declspec is also currently enabled for CUDA, but isn't really a
  // CUDA extension. However, it is required for supporting
  // __clang_cuda_builtin_vars.h, which uses __declspec(property). Once that has
  // been rewritten in terms of something more generic, remove the Opts.CUDA
  // term here.
  Opts.DeclSpecKeyword =
      Args.hasFlag(OPT_fdeclspec, OPT_fno_declspec,
                   (Opts.MicrosoftExt || Opts.Borland || Opts.CUDA));

  // -mrtd option
  if (Arg *A = Args.getLastArg(OPT_mrtd)) {
    if (Opts.getDefaultCallingConv() != LangOptions::DCC_None)
      Diags.Report(diag::err_drv_argument_not_allowed_with)
          << A->getSpelling() << "-fdefault-calling-conv";
    else {
      llvm::Triple T(TargetOpts.Triple);
      if (T.getArch() != llvm::Triple::x86)
        Diags.Report(diag::err_drv_argument_not_allowed_with)
            << A->getSpelling() << T.getTriple();
      else
        Opts.setDefaultCallingConv(LangOptions::DCC_StdCall);
    }
  }

  // Check if -fopenmp-simd is specified.
  bool IsSimdSpecified =
      Args.hasFlag(options::OPT_fopenmp_simd, options::OPT_fno_openmp_simd,
                   /*Default=*/false);
  Opts.OpenMPSimd = !Opts.OpenMP && IsSimdSpecified;
  Opts.OpenMPUseTLS =
      Opts.OpenMP && !Args.hasArg(options::OPT_fnoopenmp_use_tls);
  Opts.OpenMPIsDevice =
      Opts.OpenMP && Args.hasArg(options::OPT_fopenmp_is_device);
  Opts.OpenMPIRBuilder =
      Opts.OpenMP && Args.hasArg(options::OPT_fopenmp_enable_irbuilder);
  bool IsTargetSpecified =
      Opts.OpenMPIsDevice || Args.hasArg(options::OPT_fopenmp_targets_EQ);

  if (Opts.OpenMP || Opts.OpenMPSimd) {
    if (int Version = getLastArgIntValue(
            Args, OPT_fopenmp_version_EQ,
            (IsSimdSpecified || IsTargetSpecified) ? 50 : Opts.OpenMP, Diags))
      Opts.OpenMP = Version;
    // Provide diagnostic when a given target is not expected to be an OpenMP
    // device or host.
    if (!Opts.OpenMPIsDevice) {
      switch (T.getArch()) {
      default:
        break;
      // Add unsupported host targets here:
      case llvm::Triple::nvptx:
      case llvm::Triple::nvptx64:
        Diags.Report(diag::err_drv_omp_host_target_not_supported)
            << TargetOpts.Triple;
        break;
      }
    }
  }

  // Set the flag to prevent the implementation from emitting device exception
  // handling code for those requiring so.
  if ((Opts.OpenMPIsDevice && (T.isNVPTX() || T.isAMDGCN())) ||
      Opts.OpenCLCPlusPlus) {
    Opts.Exceptions = 0;
    Opts.CXXExceptions = 0;
  }
  if (Opts.OpenMPIsDevice && T.isNVPTX()) {
    Opts.OpenMPCUDANumSMs =
        getLastArgIntValue(Args, options::OPT_fopenmp_cuda_number_of_sm_EQ,
                           Opts.OpenMPCUDANumSMs, Diags);
    Opts.OpenMPCUDABlocksPerSM =
        getLastArgIntValue(Args, options::OPT_fopenmp_cuda_blocks_per_sm_EQ,
                           Opts.OpenMPCUDABlocksPerSM, Diags);
    Opts.OpenMPCUDAReductionBufNum = getLastArgIntValue(
        Args, options::OPT_fopenmp_cuda_teams_reduction_recs_num_EQ,
        Opts.OpenMPCUDAReductionBufNum, Diags);
  }

  // Get the OpenMP target triples if any.
  if (Arg *A = Args.getLastArg(options::OPT_fopenmp_targets_EQ)) {
    enum ArchPtrSize { Arch16Bit, Arch32Bit, Arch64Bit };
    auto getArchPtrSize = [](const llvm::Triple &T) {
      if (T.isArch16Bit())
        return Arch16Bit;
      if (T.isArch32Bit())
        return Arch32Bit;
      assert(T.isArch64Bit() && "Expected 64-bit architecture");
      return Arch64Bit;
    };

    for (unsigned i = 0; i < A->getNumValues(); ++i) {
      llvm::Triple TT(A->getValue(i));

      if (TT.getArch() == llvm::Triple::UnknownArch ||
          !(TT.getArch() == llvm::Triple::aarch64 || TT.isPPC() ||
            TT.getArch() == llvm::Triple::nvptx ||
            TT.getArch() == llvm::Triple::nvptx64 ||
            TT.getArch() == llvm::Triple::amdgcn ||
            TT.getArch() == llvm::Triple::x86 ||
            TT.getArch() == llvm::Triple::x86_64))
        Diags.Report(diag::err_drv_invalid_omp_target) << A->getValue(i);
      else if (getArchPtrSize(T) != getArchPtrSize(TT))
        Diags.Report(diag::err_drv_incompatible_omp_arch)
            << A->getValue(i) << T.str();
      else
        Opts.OMPTargetTriples.push_back(TT);
    }
  }

  // Get OpenMP host file path if any and report if a non existent file is
  // found
  if (Arg *A = Args.getLastArg(options::OPT_fopenmp_host_ir_file_path)) {
    Opts.OMPHostIRFile = A->getValue();
    if (!llvm::sys::fs::exists(Opts.OMPHostIRFile))
      Diags.Report(diag::err_drv_omp_host_ir_file_not_found)
          << Opts.OMPHostIRFile;
  }

  // Set CUDA mode for OpenMP target NVPTX/AMDGCN if specified in options
  Opts.OpenMPCUDAMode = Opts.OpenMPIsDevice && (T.isNVPTX() || T.isAMDGCN()) &&
                        Args.hasArg(options::OPT_fopenmp_cuda_mode);

  // Set CUDA support for parallel execution of target regions for OpenMP target
  // NVPTX/AMDGCN if specified in options.
  Opts.OpenMPCUDATargetParallel =
      Opts.OpenMPIsDevice && (T.isNVPTX() || T.isAMDGCN()) &&
      Args.hasArg(options::OPT_fopenmp_cuda_parallel_target_regions);

  // Set CUDA mode for OpenMP target NVPTX/AMDGCN if specified in options
  Opts.OpenMPCUDAForceFullRuntime =
      Opts.OpenMPIsDevice && (T.isNVPTX() || T.isAMDGCN()) &&
      Args.hasArg(options::OPT_fopenmp_cuda_force_full_runtime);

  // Record whether the __DEPRECATED define was requested.
  Opts.Deprecated = Args.hasFlag(OPT_fdeprecated_macro,
                                 OPT_fno_deprecated_macro,
                                 Opts.Deprecated);

  // FIXME: Eliminate this dependency.
  unsigned Opt = getOptimizationLevel(Args, IK, Diags),
       OptSize = getOptimizationLevelSize(Args);
  Opts.Optimize = Opt != 0;
  Opts.OptimizeSize = OptSize != 0;

  // This is the __NO_INLINE__ define, which just depends on things like the
  // optimization level and -fno-inline, not actually whether the backend has
  // inlining enabled.
  Opts.NoInlineDefine = !Opts.Optimize;
  if (Arg *InlineArg = Args.getLastArg(
          options::OPT_finline_functions, options::OPT_finline_hint_functions,
          options::OPT_fno_inline_functions, options::OPT_fno_inline))
    if (InlineArg->getOption().matches(options::OPT_fno_inline))
      Opts.NoInlineDefine = true;

  if (Arg *A = Args.getLastArg(OPT_ffp_contract)) {
    StringRef Val = A->getValue();
    if (Val == "fast")
      Opts.setDefaultFPContractMode(LangOptions::FPM_Fast);
    else if (Val == "on")
      Opts.setDefaultFPContractMode(LangOptions::FPM_On);
    else if (Val == "off")
      Opts.setDefaultFPContractMode(LangOptions::FPM_Off);
    else if (Val == "fast-honor-pragmas")
      Opts.setDefaultFPContractMode(LangOptions::FPM_FastHonorPragmas);
    else
      Diags.Report(diag::err_drv_invalid_value) << A->getAsString(Args) << Val;
  }

  if (Args.hasArg(OPT_ftrapping_math)) {
    Opts.setFPExceptionMode(LangOptions::FPE_Strict);
  }

  if (Args.hasArg(OPT_fno_trapping_math)) {
    Opts.setFPExceptionMode(LangOptions::FPE_Ignore);
  }

  LangOptions::FPExceptionModeKind FPEB = LangOptions::FPE_Ignore;
  if (Arg *A = Args.getLastArg(OPT_ffp_exception_behavior_EQ)) {
    StringRef Val = A->getValue();
    if (Val.equals("ignore"))
      FPEB = LangOptions::FPE_Ignore;
    else if (Val.equals("maytrap"))
      FPEB = LangOptions::FPE_MayTrap;
    else if (Val.equals("strict"))
      FPEB = LangOptions::FPE_Strict;
    else
      Diags.Report(diag::err_drv_invalid_value) << A->getAsString(Args) << Val;
  }
  Opts.setFPExceptionMode(FPEB);

  // Parse -fsanitize= arguments.
  parseSanitizerKinds("-fsanitize=", Args.getAllArgValues(OPT_fsanitize_EQ),
                      Diags, Opts.Sanitize);
  Opts.SanitizerBlacklistFiles = Args.getAllArgValues(OPT_fsanitize_blacklist);
  std::vector<std::string> systemBlacklists =
      Args.getAllArgValues(OPT_fsanitize_system_blacklist);
  Opts.SanitizerBlacklistFiles.insert(Opts.SanitizerBlacklistFiles.end(),
                                      systemBlacklists.begin(),
                                      systemBlacklists.end());

  // -fxray-{always,never}-instrument= filenames.
  Opts.XRayAlwaysInstrumentFiles =
      Args.getAllArgValues(OPT_fxray_always_instrument);
  Opts.XRayNeverInstrumentFiles =
      Args.getAllArgValues(OPT_fxray_never_instrument);
  Opts.XRayAttrListFiles = Args.getAllArgValues(OPT_fxray_attr_list);

  if (Arg *A = Args.getLastArg(OPT_fclang_abi_compat_EQ)) {
    Opts.setClangABICompat(LangOptions::ClangABI::Latest);

    StringRef Ver = A->getValue();
    std::pair<StringRef, StringRef> VerParts = Ver.split('.');
    unsigned Major, Minor = 0;

    // Check the version number is valid: either 3.x (0 <= x <= 9) or
    // y or y.0 (4 <= y <= current version).
    if (!VerParts.first.startswith("0") &&
        !VerParts.first.getAsInteger(10, Major) &&
        3 <= Major && Major <= CLANG_VERSION_MAJOR &&
        (Major == 3 ? VerParts.second.size() == 1 &&
                      !VerParts.second.getAsInteger(10, Minor)
                    : VerParts.first.size() == Ver.size() ||
                      VerParts.second == "0")) {
      // Got a valid version number.
      if (Major == 3 && Minor <= 8)
        Opts.setClangABICompat(LangOptions::ClangABI::Ver3_8);
      else if (Major <= 4)
        Opts.setClangABICompat(LangOptions::ClangABI::Ver4);
      else if (Major <= 6)
        Opts.setClangABICompat(LangOptions::ClangABI::Ver6);
      else if (Major <= 7)
        Opts.setClangABICompat(LangOptions::ClangABI::Ver7);
      else if (Major <= 9)
        Opts.setClangABICompat(LangOptions::ClangABI::Ver9);
      else if (Major <= 11)
        Opts.setClangABICompat(LangOptions::ClangABI::Ver11);
    } else if (Ver != "latest") {
      Diags.Report(diag::err_drv_invalid_value)
          << A->getAsString(Args) << A->getValue();
    }
  }

  if (Arg *A = Args.getLastArg(OPT_msign_return_address_EQ)) {
    StringRef SignScope = A->getValue();

    if (SignScope.equals_lower("none"))
      Opts.setSignReturnAddressScope(
          LangOptions::SignReturnAddressScopeKind::None);
    else if (SignScope.equals_lower("all"))
      Opts.setSignReturnAddressScope(
          LangOptions::SignReturnAddressScopeKind::All);
    else if (SignScope.equals_lower("non-leaf"))
      Opts.setSignReturnAddressScope(
          LangOptions::SignReturnAddressScopeKind::NonLeaf);
    else
      Diags.Report(diag::err_drv_invalid_value)
          << A->getAsString(Args) << SignScope;

    if (Arg *A = Args.getLastArg(OPT_msign_return_address_key_EQ)) {
      StringRef SignKey = A->getValue();
      if (!SignScope.empty() && !SignKey.empty()) {
        if (SignKey.equals_lower("a_key"))
          Opts.setSignReturnAddressKey(
              LangOptions::SignReturnAddressKeyKind::AKey);
        else if (SignKey.equals_lower("b_key"))
          Opts.setSignReturnAddressKey(
              LangOptions::SignReturnAddressKeyKind::BKey);
        else
          Diags.Report(diag::err_drv_invalid_value)
              << A->getAsString(Args) << SignKey;
      }
    }
  }

  std::string ThreadModel =
      std::string(Args.getLastArgValue(OPT_mthread_model, "posix"));
  if (ThreadModel != "posix" && ThreadModel != "single")
    Diags.Report(diag::err_drv_invalid_value)
        << Args.getLastArg(OPT_mthread_model)->getAsString(Args) << ThreadModel;
  Opts.setThreadModel(
      llvm::StringSwitch<LangOptions::ThreadModelKind>(ThreadModel)
          .Case("posix", LangOptions::ThreadModelKind::POSIX)
          .Case("single", LangOptions::ThreadModelKind::Single));
}

static bool isStrictlyPreprocessorAction(frontend::ActionKind Action) {
  switch (Action) {
  case frontend::ASTDeclList:
  case frontend::ASTDump:
  case frontend::ASTPrint:
  case frontend::ASTView:
  case frontend::EmitAssembly:
  case frontend::EmitBC:
  case frontend::EmitHTML:
  case frontend::EmitLLVM:
  case frontend::EmitLLVMOnly:
  case frontend::EmitCodeGenOnly:
  case frontend::EmitObj:
  case frontend::FixIt:
  case frontend::GenerateModule:
  case frontend::GenerateModuleInterface:
  case frontend::GenerateHeaderModule:
  case frontend::GeneratePCH:
  case frontend::GenerateInterfaceStubs:
  case frontend::ParseSyntaxOnly:
  case frontend::ModuleFileInfo:
  case frontend::VerifyPCH:
  case frontend::PluginAction:
  case frontend::RewriteObjC:
  case frontend::RewriteTest:
  case frontend::RunAnalysis:
  case frontend::TemplightDump:
  case frontend::MigrateSource:
    return false;

  case frontend::DumpCompilerOptions:
  case frontend::DumpRawTokens:
  case frontend::DumpTokens:
  case frontend::InitOnly:
  case frontend::PrintPreamble:
  case frontend::PrintPreprocessedInput:
  case frontend::RewriteMacros:
  case frontend::RunPreprocessorOnly:
  case frontend::PrintDependencyDirectivesSourceMinimizerOutput:
    return true;
  }
  llvm_unreachable("invalid frontend action");
}

static void ParsePreprocessorArgs(PreprocessorOptions &Opts, ArgList &Args,
                                  DiagnosticsEngine &Diags,
                                  frontend::ActionKind Action) {
  Opts.PCHWithHdrStop = Args.hasArg(OPT_pch_through_hdrstop_create) ||
                        Args.hasArg(OPT_pch_through_hdrstop_use);
  Opts.AllowPCHWithCompilerErrors =
      Args.hasArg(OPT_fallow_pch_with_errors, OPT_fallow_pcm_with_errors);

  for (const auto *A : Args.filtered(OPT_error_on_deserialized_pch_decl))
    Opts.DeserializedPCHDeclsToErrorOn.insert(A->getValue());

  for (const auto &A : Args.getAllArgValues(OPT_fmacro_prefix_map_EQ)) {
    auto Split = StringRef(A).split('=');
    Opts.MacroPrefixMap.insert(
        {std::string(Split.first), std::string(Split.second)});
  }

  if (const Arg *A = Args.getLastArg(OPT_preamble_bytes_EQ)) {
    StringRef Value(A->getValue());
    size_t Comma = Value.find(',');
    unsigned Bytes = 0;
    unsigned EndOfLine = 0;

    if (Comma == StringRef::npos ||
        Value.substr(0, Comma).getAsInteger(10, Bytes) ||
        Value.substr(Comma + 1).getAsInteger(10, EndOfLine))
      Diags.Report(diag::err_drv_preamble_format);
    else {
      Opts.PrecompiledPreambleBytes.first = Bytes;
      Opts.PrecompiledPreambleBytes.second = (EndOfLine != 0);
    }
  }

  // Add the __CET__ macro if a CFProtection option is set.
  if (const Arg *A = Args.getLastArg(OPT_fcf_protection_EQ)) {
    StringRef Name = A->getValue();
    if (Name == "branch")
      Opts.addMacroDef("__CET__=1");
    else if (Name == "return")
      Opts.addMacroDef("__CET__=2");
    else if (Name == "full")
      Opts.addMacroDef("__CET__=3");
  }

  // Add macros from the command line.
  for (const auto *A : Args.filtered(OPT_D, OPT_U)) {
    if (A->getOption().matches(OPT_D))
      Opts.addMacroDef(A->getValue());
    else
      Opts.addMacroUndef(A->getValue());
  }

  Opts.MacroIncludes = Args.getAllArgValues(OPT_imacros);

  // Add the ordered list of -includes.
  for (const auto *A : Args.filtered(OPT_include))
    Opts.Includes.emplace_back(A->getValue());

  for (const auto *A : Args.filtered(OPT_chain_include))
    Opts.ChainedIncludes.emplace_back(A->getValue());

  for (const auto *A : Args.filtered(OPT_remap_file)) {
    std::pair<StringRef, StringRef> Split = StringRef(A->getValue()).split(';');

    if (Split.second.empty()) {
      Diags.Report(diag::err_drv_invalid_remap_file) << A->getAsString(Args);
      continue;
    }

    Opts.addRemappedFile(Split.first, Split.second);
  }

  // Always avoid lexing editor placeholders when we're just running the
  // preprocessor as we never want to emit the
  // "editor placeholder in source file" error in PP only mode.
  if (isStrictlyPreprocessorAction(Action))
    Opts.LexEditorPlaceholders = false;
}

static void ParsePreprocessorOutputArgs(PreprocessorOutputOptions &Opts,
                                        ArgList &Args,
                                        frontend::ActionKind Action) {
  if (isStrictlyPreprocessorAction(Action))
    Opts.ShowCPP = !Args.hasArg(OPT_dM);
  else
    Opts.ShowCPP = 0;

  Opts.ShowMacros = Args.hasArg(OPT_dM) || Args.hasArg(OPT_dD);
}

static void ParseTargetArgs(TargetOptions &Opts, ArgList &Args,
                            DiagnosticsEngine &Diags) {
  Opts.FeaturesAsWritten = Args.getAllArgValues(OPT_target_feature);
  Opts.OpenCLExtensionsAsWritten = Args.getAllArgValues(OPT_cl_ext_EQ);
  Opts.AllowAMDGPUUnsafeFPAtomics =
      Args.hasFlag(options::OPT_munsafe_fp_atomics,
                   options::OPT_mno_unsafe_fp_atomics, false);
  if (Arg *A = Args.getLastArg(options::OPT_target_sdk_version_EQ)) {
    llvm::VersionTuple Version;
    if (Version.tryParse(A->getValue()))
      Diags.Report(diag::err_drv_invalid_value)
          << A->getAsString(Args) << A->getValue();
    else
      Opts.SDKVersion = Version;
  }
}

bool CompilerInvocation::parseSimpleArgs(const ArgList &Args,
                                         DiagnosticsEngine &Diags) {
#define OPTION_WITH_MARSHALLING(                                               \
    PREFIX_TYPE, NAME, ID, KIND, GROUP, ALIAS, ALIASARGS, FLAGS, PARAM,        \
    HELPTEXT, METAVAR, VALUES, SPELLING, ALWAYS_EMIT, KEYPATH, DEFAULT_VALUE,  \
    IMPLIED_CHECK, IMPLIED_VALUE, NORMALIZER, DENORMALIZER, MERGER, EXTRACTOR, \
    TABLE_INDEX)                                                               \
  if ((FLAGS)&options::CC1Option) {                                            \
    this->KEYPATH = MERGER(this->KEYPATH, DEFAULT_VALUE);                      \
    if (IMPLIED_CHECK)                                                         \
      this->KEYPATH = MERGER(this->KEYPATH, IMPLIED_VALUE);                    \
    if (auto MaybeValue = NORMALIZER(OPT_##ID, TABLE_INDEX, Args, Diags))      \
      this->KEYPATH = MERGER(                                                  \
          this->KEYPATH, static_cast<decltype(this->KEYPATH)>(*MaybeValue));   \
  }

#include "clang/Driver/Options.inc"
#undef OPTION_WITH_MARSHALLING
  return true;
}

bool CompilerInvocation::CreateFromArgs(CompilerInvocation &Res,
                                        ArrayRef<const char *> CommandLineArgs,
                                        DiagnosticsEngine &Diags,
                                        const char *Argv0) {
  bool Success = true;

  // Parse the arguments.
  const OptTable &Opts = getDriverOptTable();
  const unsigned IncludedFlagsBitmask = options::CC1Option;
  unsigned MissingArgIndex, MissingArgCount;
  InputArgList Args = Opts.ParseArgs(CommandLineArgs, MissingArgIndex,
                                     MissingArgCount, IncludedFlagsBitmask);
  LangOptions &LangOpts = *Res.getLangOpts();

  // Check for missing argument error.
  if (MissingArgCount) {
    Diags.Report(diag::err_drv_missing_argument)
        << Args.getArgString(MissingArgIndex) << MissingArgCount;
    Success = false;
  }

  // Issue errors on unknown arguments.
  for (const auto *A : Args.filtered(OPT_UNKNOWN)) {
    auto ArgString = A->getAsString(Args);
    std::string Nearest;
    if (Opts.findNearest(ArgString, Nearest, IncludedFlagsBitmask) > 1)
      Diags.Report(diag::err_drv_unknown_argument) << ArgString;
    else
      Diags.Report(diag::err_drv_unknown_argument_with_suggestion)
          << ArgString << Nearest;
    Success = false;
  }

  Success &= Res.parseSimpleArgs(Args, Diags);

  Success &= ParseAnalyzerArgs(*Res.getAnalyzerOpts(), Args, Diags);
  ParseDependencyOutputArgs(Res.getDependencyOutputOpts(), Args);
  if (!Res.getDependencyOutputOpts().OutputFile.empty() &&
      Res.getDependencyOutputOpts().Targets.empty()) {
    Diags.Report(diag::err_fe_dependency_file_requires_MT);
    Success = false;
  }
  Success &= ParseDiagnosticArgs(Res.getDiagnosticOpts(), Args, &Diags,
                                 /*DefaultDiagColor=*/false);
  ParseCommentArgs(LangOpts.CommentOpts, Args);
  // FIXME: We shouldn't have to pass the DashX option around here
  InputKind DashX = ParseFrontendArgs(Res.getFrontendOpts(), Args, Diags,
                                      LangOpts.IsHeaderFile);
  ParseTargetArgs(Res.getTargetOpts(), Args, Diags);
  Success &= ParseCodeGenArgs(Res.getCodeGenOpts(), Args, DashX, Diags,
                              Res.getTargetOpts(), Res.getFrontendOpts());
  ParseHeaderSearchArgs(Res.getHeaderSearchOpts(), Args,
                        Res.getFileSystemOpts().WorkingDir);
  llvm::Triple T(Res.getTargetOpts().Triple);
  if (DashX.getFormat() == InputKind::Precompiled ||
      DashX.getLanguage() == Language::LLVM_IR) {
    // ObjCAAutoRefCount and Sanitize LangOpts are used to setup the
    // PassManager in BackendUtil.cpp. They need to be initializd no matter
    // what the input type is.
    if (Args.hasArg(OPT_fobjc_arc))
      LangOpts.ObjCAutoRefCount = 1;
    // PIClevel and PIELevel are needed during code generation and this should be
    // set regardless of the input type.
    LangOpts.PICLevel = getLastArgIntValue(Args, OPT_pic_level, 0, Diags);
    parseSanitizerKinds("-fsanitize=", Args.getAllArgValues(OPT_fsanitize_EQ),
                        Diags, LangOpts.Sanitize);
  } else {
    // Other LangOpts are only initialized when the input is not AST or LLVM IR.
    // FIXME: Should we really be calling this for an Language::Asm input?
    ParseLangArgs(LangOpts, Args, DashX, Res.getTargetOpts(),
                  Res.getPreprocessorOpts(), Diags);
    if (Res.getFrontendOpts().ProgramAction == frontend::RewriteObjC)
      LangOpts.ObjCExceptions = 1;
    if (T.isOSDarwin() && DashX.isPreprocessed()) {
      // Supress the darwin-specific 'stdlibcxx-not-found' diagnostic for
      // preprocessed input as we don't expect it to be used with -std=libc++
      // anyway.
      Res.getDiagnosticOpts().Warnings.push_back("no-stdlibcxx-not-found");
    }
  }

  if (LangOpts.CUDA) {
    // During CUDA device-side compilation, the aux triple is the
    // triple used for host compilation.
    if (LangOpts.CUDAIsDevice)
      Res.getTargetOpts().HostTriple = Res.getFrontendOpts().AuxTriple;
  }

  // Set the triple of the host for OpenMP device compile.
  if (LangOpts.OpenMPIsDevice)
    Res.getTargetOpts().HostTriple = Res.getFrontendOpts().AuxTriple;

  // Set the triple of the host for SYCL device compile.
  if (LangOpts.SYCLIsDevice)
    Res.getTargetOpts().HostTriple = Res.getFrontendOpts().AuxTriple;

  // FIXME: Override value name discarding when asan or msan is used because the
  // backend passes depend on the name of the alloca in order to print out
  // names.
  Res.getCodeGenOpts().DiscardValueNames &=
      !LangOpts.Sanitize.has(SanitizerKind::Address) &&
      !LangOpts.Sanitize.has(SanitizerKind::KernelAddress) &&
      !LangOpts.Sanitize.has(SanitizerKind::Memory) &&
      !LangOpts.Sanitize.has(SanitizerKind::KernelMemory);

  ParsePreprocessorArgs(Res.getPreprocessorOpts(), Args, Diags,
                        Res.getFrontendOpts().ProgramAction);
  ParsePreprocessorOutputArgs(Res.getPreprocessorOutputOpts(), Args,
                              Res.getFrontendOpts().ProgramAction);

  // Turn on -Wspir-compat for SPIR target.
  if (T.isSPIR())
    Res.getDiagnosticOpts().Warnings.push_back("spir-compat");

  // If sanitizer is enabled, disable OPT_ffine_grained_bitfield_accesses.
  if (Res.getCodeGenOpts().FineGrainedBitfieldAccesses &&
      !Res.getLangOpts()->Sanitize.empty()) {
    Res.getCodeGenOpts().FineGrainedBitfieldAccesses = false;
    Diags.Report(diag::warn_drv_fine_grained_bitfield_accesses_ignored);
  }

  // Store the command-line for using in the CodeView backend.
  Res.getCodeGenOpts().Argv0 = Argv0;
  Res.getCodeGenOpts().CommandLineArgs = CommandLineArgs;

  FixupInvocation(Res, Diags, Args);

  return Success;
}

std::string CompilerInvocation::getModuleHash() const {
  // Note: For QoI reasons, the things we use as a hash here should all be
  // dumped via the -module-info flag.
  using llvm::hash_code;
  using llvm::hash_value;
  using llvm::hash_combine;
  using llvm::hash_combine_range;

  // Start the signature with the compiler version.
  // FIXME: We'd rather use something more cryptographically sound than
  // CityHash, but this will do for now.
  hash_code code = hash_value(getClangFullRepositoryVersion());

  // Also include the serialization version, in case LLVM_APPEND_VC_REV is off
  // and getClangFullRepositoryVersion() doesn't include git revision.
  code = hash_combine(code, serialization::VERSION_MAJOR,
                      serialization::VERSION_MINOR);

  // Extend the signature with the language options
#define LANGOPT(Name, Bits, Default, Description) \
   code = hash_combine(code, LangOpts->Name);
#define ENUM_LANGOPT(Name, Type, Bits, Default, Description) \
  code = hash_combine(code, static_cast<unsigned>(LangOpts->get##Name()));
#define BENIGN_LANGOPT(Name, Bits, Default, Description)
#define BENIGN_ENUM_LANGOPT(Name, Type, Bits, Default, Description)
#include "clang/Basic/LangOptions.def"

  for (StringRef Feature : LangOpts->ModuleFeatures)
    code = hash_combine(code, Feature);

  code = hash_combine(code, LangOpts->ObjCRuntime);
  const auto &BCN = LangOpts->CommentOpts.BlockCommandNames;
  code = hash_combine(code, hash_combine_range(BCN.begin(), BCN.end()));

  // Extend the signature with the target options.
  code = hash_combine(code, TargetOpts->Triple, TargetOpts->CPU,
                      TargetOpts->TuneCPU, TargetOpts->ABI);
  for (const auto &FeatureAsWritten : TargetOpts->FeaturesAsWritten)
    code = hash_combine(code, FeatureAsWritten);

  // Extend the signature with preprocessor options.
  const PreprocessorOptions &ppOpts = getPreprocessorOpts();
  const HeaderSearchOptions &hsOpts = getHeaderSearchOpts();
  code = hash_combine(code, ppOpts.UsePredefines, ppOpts.DetailedRecord);

  for (const auto &I : getPreprocessorOpts().Macros) {
    // If we're supposed to ignore this macro for the purposes of modules,
    // don't put it into the hash.
    if (!hsOpts.ModulesIgnoreMacros.empty()) {
      // Check whether we're ignoring this macro.
      StringRef MacroDef = I.first;
      if (hsOpts.ModulesIgnoreMacros.count(
              llvm::CachedHashString(MacroDef.split('=').first)))
        continue;
    }

    code = hash_combine(code, I.first, I.second);
  }

  // Extend the signature with the sysroot and other header search options.
  code = hash_combine(code, hsOpts.Sysroot,
                      hsOpts.ModuleFormat,
                      hsOpts.UseDebugInfo,
                      hsOpts.UseBuiltinIncludes,
                      hsOpts.UseStandardSystemIncludes,
                      hsOpts.UseStandardCXXIncludes,
                      hsOpts.UseLibcxx,
                      hsOpts.ModulesValidateDiagnosticOptions);
  code = hash_combine(code, hsOpts.ResourceDir);

  if (hsOpts.ModulesStrictContextHash) {
    hash_code SHPC = hash_combine_range(hsOpts.SystemHeaderPrefixes.begin(),
                                        hsOpts.SystemHeaderPrefixes.end());
    hash_code UEC = hash_combine_range(hsOpts.UserEntries.begin(),
                                       hsOpts.UserEntries.end());
    code = hash_combine(code, hsOpts.SystemHeaderPrefixes.size(), SHPC,
                        hsOpts.UserEntries.size(), UEC);

    const DiagnosticOptions &diagOpts = getDiagnosticOpts();
    #define DIAGOPT(Name, Bits, Default) \
      code = hash_combine(code, diagOpts.Name);
    #define ENUM_DIAGOPT(Name, Type, Bits, Default) \
      code = hash_combine(code, diagOpts.get##Name());
    #include "clang/Basic/DiagnosticOptions.def"
    #undef DIAGOPT
    #undef ENUM_DIAGOPT
  }

  // Extend the signature with the user build path.
  code = hash_combine(code, hsOpts.ModuleUserBuildPath);

  // Extend the signature with the module file extensions.
  const FrontendOptions &frontendOpts = getFrontendOpts();
  for (const auto &ext : frontendOpts.ModuleFileExtensions) {
    code = ext->hashExtension(code);
  }

  // When compiling with -gmodules, also hash -fdebug-prefix-map as it
  // affects the debug info in the PCM.
  if (getCodeGenOpts().DebugTypeExtRefs)
    for (const auto &KeyValue : getCodeGenOpts().DebugPrefixMap)
      code = hash_combine(code, KeyValue.first, KeyValue.second);

  // Extend the signature with the enabled sanitizers, if at least one is
  // enabled. Sanitizers which cannot affect AST generation aren't hashed.
  SanitizerSet SanHash = LangOpts->Sanitize;
  SanHash.clear(getPPTransparentSanitizers());
  if (!SanHash.empty())
    code = hash_combine(code, SanHash.Mask);

  return llvm::APInt(64, code).toString(36, /*Signed=*/false);
}

void CompilerInvocation::generateCC1CommandLine(
    SmallVectorImpl<const char *> &Args, StringAllocator SA) const {
  // Capture the extracted value as a lambda argument to avoid potential issues
  // with lifetime extension of the reference.
#define OPTION_WITH_MARSHALLING(                                               \
    PREFIX_TYPE, NAME, ID, KIND, GROUP, ALIAS, ALIASARGS, FLAGS, PARAM,        \
    HELPTEXT, METAVAR, VALUES, SPELLING, ALWAYS_EMIT, KEYPATH, DEFAULT_VALUE,  \
    IMPLIED_CHECK, IMPLIED_VALUE, NORMALIZER, DENORMALIZER, MERGER, EXTRACTOR, \
    TABLE_INDEX)                                                               \
  if ((FLAGS)&options::CC1Option) {                                            \
    [&](const auto &Extracted) {                                               \
      if (ALWAYS_EMIT ||                                                       \
          (Extracted !=                                                        \
           static_cast<decltype(this->KEYPATH)>(                               \
               (IMPLIED_CHECK) ? (IMPLIED_VALUE) : (DEFAULT_VALUE))))          \
        DENORMALIZER(Args, SPELLING, SA, Option::KIND##Class, TABLE_INDEX,     \
                     Extracted);                                               \
    }(EXTRACTOR(this->KEYPATH));                                               \
  }

#include "clang/Driver/Options.inc"
#undef OPTION_WITH_MARSHALLING
}

IntrusiveRefCntPtr<llvm::vfs::FileSystem>
clang::createVFSFromCompilerInvocation(const CompilerInvocation &CI,
                                       DiagnosticsEngine &Diags) {
  return createVFSFromCompilerInvocation(CI, Diags,
                                         llvm::vfs::getRealFileSystem());
}

IntrusiveRefCntPtr<llvm::vfs::FileSystem>
clang::createVFSFromCompilerInvocation(
    const CompilerInvocation &CI, DiagnosticsEngine &Diags,
    IntrusiveRefCntPtr<llvm::vfs::FileSystem> BaseFS) {
  if (CI.getHeaderSearchOpts().VFSOverlayFiles.empty())
    return BaseFS;

  IntrusiveRefCntPtr<llvm::vfs::FileSystem> Result = BaseFS;
  // earlier vfs files are on the bottom
  for (const auto &File : CI.getHeaderSearchOpts().VFSOverlayFiles) {
    llvm::ErrorOr<std::unique_ptr<llvm::MemoryBuffer>> Buffer =
        Result->getBufferForFile(File);
    if (!Buffer) {
      Diags.Report(diag::err_missing_vfs_overlay_file) << File;
      continue;
    }

    IntrusiveRefCntPtr<llvm::vfs::FileSystem> FS = llvm::vfs::getVFSFromYAML(
        std::move(Buffer.get()), /*DiagHandler*/ nullptr, File,
        /*DiagContext*/ nullptr, Result);
    if (!FS) {
      Diags.Report(diag::err_invalid_vfs_overlay) << File;
      continue;
    }

    Result = FS;
  }
  return Result;
}<|MERGE_RESOLUTION|>--- conflicted
+++ resolved
@@ -2291,7 +2291,6 @@
 
   Opts.SYCLIsDevice = Opts.SYCL && Args.hasArg(options::OPT_fsycl_is_device);
   if (Opts.SYCL) {
-<<<<<<< HEAD
     Opts.SYCLIsDevice = Args.hasArg(options::OPT_fsycl_is_device);
     Opts.SYCLIsHost = Args.hasArg(options::OPT_fsycl_is_host);
     Opts.SYCLAllowFuncPtr =
@@ -2300,17 +2299,6 @@
     Opts.SYCLStdLayoutKernelParams =
         Args.hasArg(options::OPT_fsycl_std_layout_kernel_params);
     Opts.SYCLUnnamedLambda = Args.hasArg(options::OPT_fsycl_unnamed_lambda);
-    Opts.SYCLExplicitSIMD = Args.hasArg(options::OPT_fsycl_esimd);
-    Opts.EnableDAEInSpirKernels = Args.hasArg(options::OPT_fenable_sycl_dae);
-    Opts.SYCLValueFitInMaxInt =
-        Args.hasFlag(options::OPT_fsycl_id_queries_fit_in_int,
-                     options::OPT_fno_sycl_id_queries_fit_in_int, false);
-    Opts.SYCLIntHeader =
-        std::string(Args.getLastArgValue(OPT_fsycl_int_header));
-  }
-
-  Opts.DeclareSPIRVBuiltins = Args.hasArg(OPT_fdeclare_spirv_builtins);
-=======
     // -sycl-std applies to any SYCL source, not only those containing kernels,
     // but also those using the SYCL API
     if (const Arg *A = Args.getLastArg(OPT_sycl_std_EQ)) {
@@ -2326,8 +2314,16 @@
             << A->getAsString(Args) << A->getValue();
       }
     }
-  }
->>>>>>> d0fa7a05
+    Opts.SYCLExplicitSIMD = Args.hasArg(options::OPT_fsycl_esimd);
+    Opts.EnableDAEInSpirKernels = Args.hasArg(options::OPT_fenable_sycl_dae);
+    Opts.SYCLValueFitInMaxInt =
+        Args.hasFlag(options::OPT_fsycl_id_queries_fit_in_int,
+                     options::OPT_fno_sycl_id_queries_fit_in_int, false);
+    Opts.SYCLIntHeader =
+        std::string(Args.getLastArgValue(OPT_fsycl_int_header));
+  }
+
+  Opts.DeclareSPIRVBuiltins = Args.hasArg(OPT_fdeclare_spirv_builtins);
 
   llvm::Triple T(TargetOpts.Triple);
   CompilerInvocation::setLangDefaults(Opts, IK, T, PPOpts, LangStd);
