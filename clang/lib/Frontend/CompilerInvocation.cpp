//===- CompilerInvocation.cpp ---------------------------------------------===//
//
// Part of the LLVM Project, under the Apache License v2.0 with LLVM Exceptions.
// See https://llvm.org/LICENSE.txt for license information.
// SPDX-License-Identifier: Apache-2.0 WITH LLVM-exception
//
//===----------------------------------------------------------------------===//

#include "clang/Frontend/CompilerInvocation.h"
#include "TestModuleFileExtension.h"
#include "clang/Basic/Builtins.h"
#include "clang/Basic/CharInfo.h"
#include "clang/Basic/CodeGenOptions.h"
#include "clang/Basic/CommentOptions.h"
#include "clang/Basic/DebugInfoOptions.h"
#include "clang/Basic/Diagnostic.h"
#include "clang/Basic/DiagnosticDriver.h"
#include "clang/Basic/DiagnosticOptions.h"
#include "clang/Basic/FileSystemOptions.h"
#include "clang/Basic/LLVM.h"
#include "clang/Basic/LangOptions.h"
#include "clang/Basic/LangStandard.h"
#include "clang/Basic/ObjCRuntime.h"
#include "clang/Basic/Sanitizers.h"
#include "clang/Basic/SourceLocation.h"
#include "clang/Basic/TargetOptions.h"
#include "clang/Basic/Version.h"
#include "clang/Basic/Visibility.h"
#include "clang/Basic/XRayInstr.h"
#include "clang/Config/config.h"
#include "clang/Driver/Driver.h"
#include "clang/Driver/DriverDiagnostic.h"
#include "clang/Driver/Options.h"
#include "clang/Frontend/CommandLineSourceLoc.h"
#include "clang/Frontend/DependencyOutputOptions.h"
#include "clang/Frontend/FrontendDiagnostic.h"
#include "clang/Frontend/FrontendOptions.h"
#include "clang/Frontend/FrontendPluginRegistry.h"
#include "clang/Frontend/MigratorOptions.h"
#include "clang/Frontend/PreprocessorOutputOptions.h"
#include "clang/Frontend/Utils.h"
#include "clang/Lex/HeaderSearchOptions.h"
#include "clang/Lex/PreprocessorOptions.h"
#include "clang/Sema/CodeCompleteOptions.h"
#include "clang/Serialization/ASTBitCodes.h"
#include "clang/Serialization/ModuleFileExtension.h"
#include "clang/StaticAnalyzer/Core/AnalyzerOptions.h"
#include "llvm/ADT/APInt.h"
#include "llvm/ADT/ArrayRef.h"
#include "llvm/ADT/CachedHashString.h"
#include "llvm/ADT/FloatingPointMode.h"
#include "llvm/ADT/Hashing.h"
#include "llvm/ADT/None.h"
#include "llvm/ADT/Optional.h"
#include "llvm/ADT/SmallString.h"
#include "llvm/ADT/SmallVector.h"
#include "llvm/ADT/StringRef.h"
#include "llvm/ADT/StringSwitch.h"
#include "llvm/ADT/Triple.h"
#include "llvm/ADT/Twine.h"
#include "llvm/Config/llvm-config.h"
#include "llvm/IR/DebugInfoMetadata.h"
#include "llvm/Linker/Linker.h"
#include "llvm/MC/MCTargetOptions.h"
#include "llvm/Option/Arg.h"
#include "llvm/Option/ArgList.h"
#include "llvm/Option/OptSpecifier.h"
#include "llvm/Option/OptTable.h"
#include "llvm/Option/Option.h"
#include "llvm/ProfileData/InstrProfReader.h"
#include "llvm/Remarks/HotnessThresholdParser.h"
#include "llvm/Support/CodeGen.h"
#include "llvm/Support/Compiler.h"
#include "llvm/Support/Error.h"
#include "llvm/Support/ErrorHandling.h"
#include "llvm/Support/ErrorOr.h"
#include "llvm/Support/FileSystem.h"
#include "llvm/Support/Host.h"
#include "llvm/Support/MathExtras.h"
#include "llvm/Support/MemoryBuffer.h"
#include "llvm/Support/Path.h"
#include "llvm/Support/Process.h"
#include "llvm/Support/Regex.h"
#include "llvm/Support/VersionTuple.h"
#include "llvm/Support/VirtualFileSystem.h"
#include "llvm/Support/raw_ostream.h"
#include "llvm/Target/TargetOptions.h"
#include <algorithm>
#include <atomic>
#include <cassert>
#include <cstddef>
#include <cstring>
#include <memory>
#include <string>
#include <tuple>
#include <type_traits>
#include <utility>
#include <vector>

using namespace clang;
using namespace driver;
using namespace options;
using namespace llvm::opt;

//===----------------------------------------------------------------------===//
// Initialization.
//===----------------------------------------------------------------------===//

CompilerInvocationBase::CompilerInvocationBase()
    : LangOpts(new LangOptions()), TargetOpts(new TargetOptions()),
      DiagnosticOpts(new DiagnosticOptions()),
      HeaderSearchOpts(new HeaderSearchOptions()),
      PreprocessorOpts(new PreprocessorOptions()) {}

CompilerInvocationBase::CompilerInvocationBase(const CompilerInvocationBase &X)
    : LangOpts(new LangOptions(*X.getLangOpts())),
      TargetOpts(new TargetOptions(X.getTargetOpts())),
      DiagnosticOpts(new DiagnosticOptions(X.getDiagnosticOpts())),
      HeaderSearchOpts(new HeaderSearchOptions(X.getHeaderSearchOpts())),
      PreprocessorOpts(new PreprocessorOptions(X.getPreprocessorOpts())) {}

CompilerInvocationBase::~CompilerInvocationBase() = default;

//===----------------------------------------------------------------------===//
// Normalizers
//===----------------------------------------------------------------------===//

#define SIMPLE_ENUM_VALUE_TABLE
#include "clang/Driver/Options.inc"
#undef SIMPLE_ENUM_VALUE_TABLE

static llvm::Optional<bool> normalizeSimpleFlag(OptSpecifier Opt,
                                                unsigned TableIndex,
                                                const ArgList &Args,
                                                DiagnosticsEngine &Diags) {
  if (Args.hasArg(Opt))
    return true;
  return None;
}

static Optional<bool> normalizeSimpleNegativeFlag(OptSpecifier Opt, unsigned,
                                                  const ArgList &Args,
                                                  DiagnosticsEngine &) {
  if (Args.hasArg(Opt))
    return false;
  return None;
}

/// The tblgen-erated code passes in a fifth parameter of an arbitrary type, but
/// denormalizeSimpleFlags never looks at it. Avoid bloating compile-time with
/// unnecessary template instantiations and just ignore it with a variadic
/// argument.
static void denormalizeSimpleFlag(SmallVectorImpl<const char *> &Args,
                                  const char *Spelling,
                                  CompilerInvocation::StringAllocator,
                                  Option::OptionClass, unsigned, /*T*/...) {
  Args.push_back(Spelling);
}

template <typename T> static constexpr bool is_uint64_t_convertible() {
  return !std::is_same<T, uint64_t>::value &&
         llvm::is_integral_or_enum<T>::value;
}

template <typename T,
          std::enable_if_t<!is_uint64_t_convertible<T>(), bool> = false>
static auto makeFlagToValueNormalizer(T Value) {
  return [Value](OptSpecifier Opt, unsigned, const ArgList &Args,
                 DiagnosticsEngine &) -> Optional<T> {
    if (Args.hasArg(Opt))
      return Value;
    return None;
  };
}

template <typename T,
          std::enable_if_t<is_uint64_t_convertible<T>(), bool> = false>
static auto makeFlagToValueNormalizer(T Value) {
  return makeFlagToValueNormalizer(uint64_t(Value));
}

static auto makeBooleanOptionNormalizer(bool Value, bool OtherValue,
                                        OptSpecifier OtherOpt) {
  return [Value, OtherValue, OtherOpt](OptSpecifier Opt, unsigned,
                                       const ArgList &Args,
                                       DiagnosticsEngine &) -> Optional<bool> {
    if (const Arg *A = Args.getLastArg(Opt, OtherOpt)) {
      return A->getOption().matches(Opt) ? Value : OtherValue;
    }
    return None;
  };
}

static auto makeBooleanOptionDenormalizer(bool Value) {
  return [Value](SmallVectorImpl<const char *> &Args, const char *Spelling,
                 CompilerInvocation::StringAllocator, Option::OptionClass,
                 unsigned, bool KeyPath) {
    if (KeyPath == Value)
      Args.push_back(Spelling);
  };
}

static void denormalizeStringImpl(SmallVectorImpl<const char *> &Args,
                                  const char *Spelling,
                                  CompilerInvocation::StringAllocator SA,
                                  Option::OptionClass OptClass, unsigned,
                                  Twine Value) {
  switch (OptClass) {
  case Option::SeparateClass:
  case Option::JoinedOrSeparateClass:
    Args.push_back(Spelling);
    Args.push_back(SA(Value));
    break;
  case Option::JoinedClass:
    Args.push_back(SA(Twine(Spelling) + Value));
    break;
  default:
    llvm_unreachable("Cannot denormalize an option with option class "
                     "incompatible with string denormalization.");
  }
}

template <typename T>
static void
denormalizeString(SmallVectorImpl<const char *> &Args, const char *Spelling,
                  CompilerInvocation::StringAllocator SA,
                  Option::OptionClass OptClass, unsigned TableIndex, T Value) {
  denormalizeStringImpl(Args, Spelling, SA, OptClass, TableIndex, Twine(Value));
}

static Optional<SimpleEnumValue>
findValueTableByName(const SimpleEnumValueTable &Table, StringRef Name) {
  for (int I = 0, E = Table.Size; I != E; ++I)
    if (Name == Table.Table[I].Name)
      return Table.Table[I];

  return None;
}

static Optional<SimpleEnumValue>
findValueTableByValue(const SimpleEnumValueTable &Table, unsigned Value) {
  for (int I = 0, E = Table.Size; I != E; ++I)
    if (Value == Table.Table[I].Value)
      return Table.Table[I];

  return None;
}

static llvm::Optional<unsigned> normalizeSimpleEnum(OptSpecifier Opt,
                                                    unsigned TableIndex,
                                                    const ArgList &Args,
                                                    DiagnosticsEngine &Diags) {
  assert(TableIndex < SimpleEnumValueTablesSize);
  const SimpleEnumValueTable &Table = SimpleEnumValueTables[TableIndex];

  auto *Arg = Args.getLastArg(Opt);
  if (!Arg)
    return None;

  StringRef ArgValue = Arg->getValue();
  if (auto MaybeEnumVal = findValueTableByName(Table, ArgValue))
    return MaybeEnumVal->Value;

  Diags.Report(diag::err_drv_invalid_value)
      << Arg->getAsString(Args) << ArgValue;
  return None;
}

static void denormalizeSimpleEnumImpl(SmallVectorImpl<const char *> &Args,
                                      const char *Spelling,
                                      CompilerInvocation::StringAllocator SA,
                                      Option::OptionClass OptClass,
                                      unsigned TableIndex, unsigned Value) {
  assert(TableIndex < SimpleEnumValueTablesSize);
  const SimpleEnumValueTable &Table = SimpleEnumValueTables[TableIndex];
  if (auto MaybeEnumVal = findValueTableByValue(Table, Value)) {
    denormalizeString(Args, Spelling, SA, OptClass, TableIndex,
                      MaybeEnumVal->Name);
  } else {
    llvm_unreachable("The simple enum value was not correctly defined in "
                     "the tablegen option description");
  }
}

template <typename T>
static void denormalizeSimpleEnum(SmallVectorImpl<const char *> &Args,
                                  const char *Spelling,
                                  CompilerInvocation::StringAllocator SA,
                                  Option::OptionClass OptClass,
                                  unsigned TableIndex, T Value) {
  return denormalizeSimpleEnumImpl(Args, Spelling, SA, OptClass, TableIndex,
                                   static_cast<unsigned>(Value));
}

static Optional<std::string> normalizeString(OptSpecifier Opt, int TableIndex,
                                             const ArgList &Args,
                                             DiagnosticsEngine &Diags) {
  auto *Arg = Args.getLastArg(Opt);
  if (!Arg)
    return None;
  return std::string(Arg->getValue());
}

template <typename IntTy>
static Optional<IntTy> normalizeStringIntegral(OptSpecifier Opt, int,
                                               const ArgList &Args,
                                               DiagnosticsEngine &Diags) {
  auto *Arg = Args.getLastArg(Opt);
  if (!Arg)
    return None;
  IntTy Res;
  if (StringRef(Arg->getValue()).getAsInteger(0, Res)) {
    Diags.Report(diag::err_drv_invalid_int_value)
        << Arg->getAsString(Args) << Arg->getValue();
  }
  return Res;
}

static Optional<std::vector<std::string>>
normalizeStringVector(OptSpecifier Opt, int, const ArgList &Args,
                      DiagnosticsEngine &) {
  return Args.getAllArgValues(Opt);
}

static void denormalizeStringVector(SmallVectorImpl<const char *> &Args,
                                    const char *Spelling,
                                    CompilerInvocation::StringAllocator SA,
                                    Option::OptionClass OptClass,
                                    unsigned TableIndex,
                                    const std::vector<std::string> &Values) {
  switch (OptClass) {
  case Option::CommaJoinedClass: {
    std::string CommaJoinedValue;
    if (!Values.empty()) {
      CommaJoinedValue.append(Values.front());
      for (const std::string &Value : llvm::drop_begin(Values, 1)) {
        CommaJoinedValue.append(",");
        CommaJoinedValue.append(Value);
      }
    }
    denormalizeString(Args, Spelling, SA, Option::OptionClass::JoinedClass,
                      TableIndex, CommaJoinedValue);
    break;
  }
  case Option::JoinedClass:
  case Option::SeparateClass:
  case Option::JoinedOrSeparateClass:
    for (const std::string &Value : Values)
      denormalizeString(Args, Spelling, SA, OptClass, TableIndex, Value);
    break;
  default:
    llvm_unreachable("Cannot denormalize an option with option class "
                     "incompatible with string vector denormalization.");
  }
}

static Optional<std::string> normalizeTriple(OptSpecifier Opt, int TableIndex,
                                             const ArgList &Args,
                                             DiagnosticsEngine &Diags) {
  auto *Arg = Args.getLastArg(Opt);
  if (!Arg)
    return None;
  return llvm::Triple::normalize(Arg->getValue());
}

template <typename T, typename U>
static T mergeForwardValue(T KeyPath, U Value) {
  return static_cast<T>(Value);
}

template <typename T, typename U> static T mergeMaskValue(T KeyPath, U Value) {
  return KeyPath | Value;
}

template <typename T> static T extractForwardValue(T KeyPath) {
  return KeyPath;
}

template <typename T, typename U, U Value>
static T extractMaskValue(T KeyPath) {
  return KeyPath & Value;
}

static void FixupInvocation(CompilerInvocation &Invocation,
                            DiagnosticsEngine &Diags,
                            const InputArgList &Args) {
  LangOptions &LangOpts = *Invocation.getLangOpts();
  DiagnosticOptions &DiagOpts = Invocation.getDiagnosticOpts();
  CodeGenOptions &CodeGenOpts = Invocation.getCodeGenOpts();
  TargetOptions &TargetOpts = Invocation.getTargetOpts();
  FrontendOptions &FrontendOpts = Invocation.getFrontendOpts();
  CodeGenOpts.XRayInstrumentFunctions = LangOpts.XRayInstrument;
  CodeGenOpts.XRayAlwaysEmitCustomEvents = LangOpts.XRayAlwaysEmitCustomEvents;
  CodeGenOpts.XRayAlwaysEmitTypedEvents = LangOpts.XRayAlwaysEmitTypedEvents;
  CodeGenOpts.DisableFree = FrontendOpts.DisableFree;
  FrontendOpts.GenerateGlobalModuleIndex = FrontendOpts.UseGlobalModuleIndex;

  LangOpts.ForceEmitVTables = CodeGenOpts.ForceEmitVTables;
  LangOpts.SpeculativeLoadHardening = CodeGenOpts.SpeculativeLoadHardening;
  LangOpts.CurrentModule = LangOpts.ModuleName;

  llvm::sys::Process::UseANSIEscapeCodes(DiagOpts.UseANSIEscapeCodes);

  llvm::Triple T(TargetOpts.Triple);
  llvm::Triple::ArchType Arch = T.getArch();

  if (LangOpts.getExceptionHandling() != llvm::ExceptionHandling::None &&
      T.isWindowsMSVCEnvironment())
    Diags.Report(diag::err_fe_invalid_exception_model)
        << static_cast<unsigned>(LangOpts.getExceptionHandling()) << T.str();

  if (LangOpts.AppleKext && !LangOpts.CPlusPlus)
    Diags.Report(diag::warn_c_kext);

  if (LangOpts.NewAlignOverride &&
      !llvm::isPowerOf2_32(LangOpts.NewAlignOverride)) {
    Arg *A = Args.getLastArg(OPT_fnew_alignment_EQ);
    Diags.Report(diag::err_fe_invalid_alignment)
        << A->getAsString(Args) << A->getValue();
    LangOpts.NewAlignOverride = 0;
  }

  if (Arg *A = Args.getLastArg(OPT_fdefault_calling_conv_EQ)) {
    auto DefaultCC = LangOpts.getDefaultCallingConv();

    bool emitError = (DefaultCC == LangOptions::DCC_FastCall ||
                      DefaultCC == LangOptions::DCC_StdCall) &&
                     Arch != llvm::Triple::x86;
    emitError |= (DefaultCC == LangOptions::DCC_VectorCall ||
                  DefaultCC == LangOptions::DCC_RegCall) &&
                 !T.isX86();
    if (emitError)
      Diags.Report(diag::err_drv_argument_not_allowed_with)
          << A->getSpelling() << T.getTriple();
  }

  if (!CodeGenOpts.ProfileRemappingFile.empty() && CodeGenOpts.LegacyPassManager)
    Diags.Report(diag::err_drv_argument_only_allowed_with)
        << Args.getLastArg(OPT_fprofile_remapping_file_EQ)->getAsString(Args)
        << "-fno-legacy-pass-manager";
}

//===----------------------------------------------------------------------===//
// Deserialization (from args)
//===----------------------------------------------------------------------===//

static unsigned getOptimizationLevel(ArgList &Args, InputKind IK,
                                     DiagnosticsEngine &Diags) {
  unsigned DefaultOpt = llvm::CodeGenOpt::None;
  if ((IK.getLanguage() == Language::OpenCL &&
      !Args.hasArg(OPT_cl_opt_disable)) || Args.hasArg(OPT_fsycl_is_device))
    DefaultOpt = llvm::CodeGenOpt::Default;

  if (Arg *A = Args.getLastArg(options::OPT_O_Group)) {
    if (A->getOption().matches(options::OPT_O0))
      return llvm::CodeGenOpt::None;

    if (A->getOption().matches(options::OPT_Ofast))
      return llvm::CodeGenOpt::Aggressive;

    assert(A->getOption().matches(options::OPT_O));

    StringRef S(A->getValue());
    if (S == "s" || S == "z")
      return llvm::CodeGenOpt::Default;

    if (S == "g")
      return llvm::CodeGenOpt::Less;

    return getLastArgIntValue(Args, OPT_O, DefaultOpt, Diags);
  }

  return DefaultOpt;
}

static unsigned getOptimizationLevelSize(ArgList &Args) {
  if (Arg *A = Args.getLastArg(options::OPT_O_Group)) {
    if (A->getOption().matches(options::OPT_O)) {
      switch (A->getValue()[0]) {
      default:
        return 0;
      case 's':
        return 1;
      case 'z':
        return 2;
      }
    }
  }
  return 0;
}

static void addDiagnosticArgs(ArgList &Args, OptSpecifier Group,
                              OptSpecifier GroupWithValue,
                              std::vector<std::string> &Diagnostics) {
  for (auto *A : Args.filtered(Group)) {
    if (A->getOption().getKind() == Option::FlagClass) {
      // The argument is a pure flag (such as OPT_Wall or OPT_Wdeprecated). Add
      // its name (minus the "W" or "R" at the beginning) to the warning list.
      Diagnostics.push_back(
          std::string(A->getOption().getName().drop_front(1)));
    } else if (A->getOption().matches(GroupWithValue)) {
      // This is -Wfoo= or -Rfoo=, where foo is the name of the diagnostic group.
      Diagnostics.push_back(
          std::string(A->getOption().getName().drop_front(1).rtrim("=-")));
    } else {
      // Otherwise, add its value (for OPT_W_Joined and similar).
      for (const auto *Arg : A->getValues())
        Diagnostics.emplace_back(Arg);
    }
  }
}

// Parse the Static Analyzer configuration. If \p Diags is set to nullptr,
// it won't verify the input.
static void parseAnalyzerConfigs(AnalyzerOptions &AnOpts,
                                 DiagnosticsEngine *Diags);

static void getAllNoBuiltinFuncValues(ArgList &Args,
                                      std::vector<std::string> &Funcs) {
  SmallVector<const char *, 8> Values;
  for (const auto &Arg : Args) {
    const Option &O = Arg->getOption();
    if (O.matches(options::OPT_fno_builtin_)) {
      const char *FuncName = Arg->getValue();
      if (Builtin::Context::isBuiltinFunc(FuncName))
        Values.push_back(FuncName);
    }
  }
  Funcs.insert(Funcs.end(), Values.begin(), Values.end());
}

static bool ParseAnalyzerArgs(AnalyzerOptions &Opts, ArgList &Args,
                              DiagnosticsEngine &Diags) {
  bool Success = true;
  if (Arg *A = Args.getLastArg(OPT_analyzer_store)) {
    StringRef Name = A->getValue();
    AnalysisStores Value = llvm::StringSwitch<AnalysisStores>(Name)
#define ANALYSIS_STORE(NAME, CMDFLAG, DESC, CREATFN) \
      .Case(CMDFLAG, NAME##Model)
#include "clang/StaticAnalyzer/Core/Analyses.def"
      .Default(NumStores);
    if (Value == NumStores) {
      Diags.Report(diag::err_drv_invalid_value)
        << A->getAsString(Args) << Name;
      Success = false;
    } else {
      Opts.AnalysisStoreOpt = Value;
    }
  }

  if (Arg *A = Args.getLastArg(OPT_analyzer_constraints)) {
    StringRef Name = A->getValue();
    AnalysisConstraints Value = llvm::StringSwitch<AnalysisConstraints>(Name)
#define ANALYSIS_CONSTRAINTS(NAME, CMDFLAG, DESC, CREATFN) \
      .Case(CMDFLAG, NAME##Model)
#include "clang/StaticAnalyzer/Core/Analyses.def"
      .Default(NumConstraints);
    if (Value == NumConstraints) {
      Diags.Report(diag::err_drv_invalid_value)
        << A->getAsString(Args) << Name;
      Success = false;
    } else {
      Opts.AnalysisConstraintsOpt = Value;
    }
  }

  if (Arg *A = Args.getLastArg(OPT_analyzer_output)) {
    StringRef Name = A->getValue();
    AnalysisDiagClients Value = llvm::StringSwitch<AnalysisDiagClients>(Name)
#define ANALYSIS_DIAGNOSTICS(NAME, CMDFLAG, DESC, CREATFN) \
      .Case(CMDFLAG, PD_##NAME)
#include "clang/Analysis/PathDiagnosticConsumers.def"
      .Default(NUM_ANALYSIS_DIAG_CLIENTS);
    if (Value == NUM_ANALYSIS_DIAG_CLIENTS) {
      Diags.Report(diag::err_drv_invalid_value)
        << A->getAsString(Args) << Name;
      Success = false;
    } else {
      Opts.AnalysisDiagOpt = Value;
    }
  }

  if (Arg *A = Args.getLastArg(OPT_analyzer_purge)) {
    StringRef Name = A->getValue();
    AnalysisPurgeMode Value = llvm::StringSwitch<AnalysisPurgeMode>(Name)
#define ANALYSIS_PURGE(NAME, CMDFLAG, DESC) \
      .Case(CMDFLAG, NAME)
#include "clang/StaticAnalyzer/Core/Analyses.def"
      .Default(NumPurgeModes);
    if (Value == NumPurgeModes) {
      Diags.Report(diag::err_drv_invalid_value)
        << A->getAsString(Args) << Name;
      Success = false;
    } else {
      Opts.AnalysisPurgeOpt = Value;
    }
  }

  if (Arg *A = Args.getLastArg(OPT_analyzer_inlining_mode)) {
    StringRef Name = A->getValue();
    AnalysisInliningMode Value = llvm::StringSwitch<AnalysisInliningMode>(Name)
#define ANALYSIS_INLINING_MODE(NAME, CMDFLAG, DESC) \
      .Case(CMDFLAG, NAME)
#include "clang/StaticAnalyzer/Core/Analyses.def"
      .Default(NumInliningModes);
    if (Value == NumInliningModes) {
      Diags.Report(diag::err_drv_invalid_value)
        << A->getAsString(Args) << Name;
      Success = false;
    } else {
      Opts.InliningMode = Value;
    }
  }

  Opts.ShouldEmitErrorsOnInvalidConfigValue =
      /* negated */!llvm::StringSwitch<bool>(
                   Args.getLastArgValue(OPT_analyzer_config_compatibility_mode))
        .Case("true", true)
        .Case("false", false)
        .Default(false);

  Opts.CheckersAndPackages.clear();
  for (const Arg *A :
       Args.filtered(OPT_analyzer_checker, OPT_analyzer_disable_checker)) {
    A->claim();
    bool IsEnabled = A->getOption().getID() == OPT_analyzer_checker;
    // We can have a list of comma separated checker names, e.g:
    // '-analyzer-checker=cocoa,unix'
    StringRef CheckerAndPackageList = A->getValue();
    SmallVector<StringRef, 16> CheckersAndPackages;
    CheckerAndPackageList.split(CheckersAndPackages, ",");
    for (const StringRef &CheckerOrPackage : CheckersAndPackages)
      Opts.CheckersAndPackages.emplace_back(std::string(CheckerOrPackage),
                                            IsEnabled);
  }

  // Go through the analyzer configuration options.
  for (const auto *A : Args.filtered(OPT_analyzer_config)) {

    // We can have a list of comma separated config names, e.g:
    // '-analyzer-config key1=val1,key2=val2'
    StringRef configList = A->getValue();
    SmallVector<StringRef, 4> configVals;
    configList.split(configVals, ",");
    for (const auto &configVal : configVals) {
      StringRef key, val;
      std::tie(key, val) = configVal.split("=");
      if (val.empty()) {
        Diags.Report(SourceLocation(),
                     diag::err_analyzer_config_no_value) << configVal;
        Success = false;
        break;
      }
      if (val.find('=') != StringRef::npos) {
        Diags.Report(SourceLocation(),
                     diag::err_analyzer_config_multiple_values)
          << configVal;
        Success = false;
        break;
      }

      // TODO: Check checker options too, possibly in CheckerRegistry.
      // Leave unknown non-checker configs unclaimed.
      if (!key.contains(":") && Opts.isUnknownAnalyzerConfig(key)) {
        if (Opts.ShouldEmitErrorsOnInvalidConfigValue)
          Diags.Report(diag::err_analyzer_config_unknown) << key;
        continue;
      }

      A->claim();
      Opts.Config[key] = std::string(val);
    }
  }

  if (Opts.ShouldEmitErrorsOnInvalidConfigValue)
    parseAnalyzerConfigs(Opts, &Diags);
  else
    parseAnalyzerConfigs(Opts, nullptr);

  llvm::raw_string_ostream os(Opts.FullCompilerInvocation);
  for (unsigned i = 0; i < Args.getNumInputArgStrings(); ++i) {
    if (i != 0)
      os << " ";
    os << Args.getArgString(i);
  }
  os.flush();

  return Success;
}

static StringRef getStringOption(AnalyzerOptions::ConfigTable &Config,
                                 StringRef OptionName, StringRef DefaultVal) {
  return Config.insert({OptionName, std::string(DefaultVal)}).first->second;
}

static void initOption(AnalyzerOptions::ConfigTable &Config,
                       DiagnosticsEngine *Diags,
                       StringRef &OptionField, StringRef Name,
                       StringRef DefaultVal) {
  // String options may be known to invalid (e.g. if the expected string is a
  // file name, but the file does not exist), those will have to be checked in
  // parseConfigs.
  OptionField = getStringOption(Config, Name, DefaultVal);
}

static void initOption(AnalyzerOptions::ConfigTable &Config,
                       DiagnosticsEngine *Diags,
                       bool &OptionField, StringRef Name, bool DefaultVal) {
  auto PossiblyInvalidVal = llvm::StringSwitch<Optional<bool>>(
                 getStringOption(Config, Name, (DefaultVal ? "true" : "false")))
      .Case("true", true)
      .Case("false", false)
      .Default(None);

  if (!PossiblyInvalidVal) {
    if (Diags)
      Diags->Report(diag::err_analyzer_config_invalid_input)
        << Name << "a boolean";
    else
      OptionField = DefaultVal;
  } else
    OptionField = PossiblyInvalidVal.getValue();
}

static void initOption(AnalyzerOptions::ConfigTable &Config,
                       DiagnosticsEngine *Diags,
                       unsigned &OptionField, StringRef Name,
                       unsigned DefaultVal) {

  OptionField = DefaultVal;
  bool HasFailed = getStringOption(Config, Name, std::to_string(DefaultVal))
                     .getAsInteger(0, OptionField);
  if (Diags && HasFailed)
    Diags->Report(diag::err_analyzer_config_invalid_input)
      << Name << "an unsigned";
}

static void parseAnalyzerConfigs(AnalyzerOptions &AnOpts,
                                 DiagnosticsEngine *Diags) {
  // TODO: There's no need to store the entire configtable, it'd be plenty
  // enough tostore checker options.

#define ANALYZER_OPTION(TYPE, NAME, CMDFLAG, DESC, DEFAULT_VAL)                \
  initOption(AnOpts.Config, Diags, AnOpts.NAME, CMDFLAG, DEFAULT_VAL);

#define ANALYZER_OPTION_DEPENDS_ON_USER_MODE(TYPE, NAME, CMDFLAG, DESC,        \
                                           SHALLOW_VAL, DEEP_VAL)              \
  switch (AnOpts.getUserMode()) {                                              \
  case UMK_Shallow:                                                            \
    initOption(AnOpts.Config, Diags, AnOpts.NAME, CMDFLAG, SHALLOW_VAL);       \
    break;                                                                     \
  case UMK_Deep:                                                               \
    initOption(AnOpts.Config, Diags, AnOpts.NAME, CMDFLAG, DEEP_VAL);          \
    break;                                                                     \
  }                                                                            \

#include "clang/StaticAnalyzer/Core/AnalyzerOptions.def"
#undef ANALYZER_OPTION
#undef ANALYZER_OPTION_DEPENDS_ON_USER_MODE

  // At this point, AnalyzerOptions is configured. Let's validate some options.

  // FIXME: Here we try to validate the silenced checkers or packages are valid.
  // The current approach only validates the registered checkers which does not
  // contain the runtime enabled checkers and optimally we would validate both.
  if (!AnOpts.RawSilencedCheckersAndPackages.empty()) {
    std::vector<StringRef> Checkers =
        AnOpts.getRegisteredCheckers(/*IncludeExperimental=*/true);
    std::vector<StringRef> Packages =
        AnOpts.getRegisteredPackages(/*IncludeExperimental=*/true);

    SmallVector<StringRef, 16> CheckersAndPackages;
    AnOpts.RawSilencedCheckersAndPackages.split(CheckersAndPackages, ";");

    for (const StringRef &CheckerOrPackage : CheckersAndPackages) {
      if (Diags) {
        bool IsChecker = CheckerOrPackage.contains('.');
        bool IsValidName =
            IsChecker
                ? llvm::find(Checkers, CheckerOrPackage) != Checkers.end()
                : llvm::find(Packages, CheckerOrPackage) != Packages.end();

        if (!IsValidName)
          Diags->Report(diag::err_unknown_analyzer_checker_or_package)
              << CheckerOrPackage;
      }

      AnOpts.SilencedCheckersAndPackages.emplace_back(CheckerOrPackage);
    }
  }

  if (!Diags)
    return;

  if (AnOpts.ShouldTrackConditionsDebug && !AnOpts.ShouldTrackConditions)
    Diags->Report(diag::err_analyzer_config_invalid_input)
        << "track-conditions-debug" << "'track-conditions' to also be enabled";

  if (!AnOpts.CTUDir.empty() && !llvm::sys::fs::is_directory(AnOpts.CTUDir))
    Diags->Report(diag::err_analyzer_config_invalid_input) << "ctu-dir"
                                                           << "a filename";

  if (!AnOpts.ModelPath.empty() &&
      !llvm::sys::fs::is_directory(AnOpts.ModelPath))
    Diags->Report(diag::err_analyzer_config_invalid_input) << "model-path"
                                                           << "a filename";
}

static void ParseCommentArgs(CommentOptions &Opts, ArgList &Args) {
  Opts.ParseAllComments = Args.hasArg(OPT_fparse_all_comments);
}

/// Create a new Regex instance out of the string value in \p RpassArg.
/// It returns a pointer to the newly generated Regex instance.
static std::shared_ptr<llvm::Regex>
GenerateOptimizationRemarkRegex(DiagnosticsEngine &Diags, ArgList &Args,
                                Arg *RpassArg) {
  StringRef Val = RpassArg->getValue();
  std::string RegexError;
  std::shared_ptr<llvm::Regex> Pattern = std::make_shared<llvm::Regex>(Val);
  if (!Pattern->isValid(RegexError)) {
    Diags.Report(diag::err_drv_optimization_remark_pattern)
        << RegexError << RpassArg->getAsString(Args);
    Pattern.reset();
  }
  return Pattern;
}

static bool parseDiagnosticLevelMask(StringRef FlagName,
                                     const std::vector<std::string> &Levels,
                                     DiagnosticsEngine *Diags,
                                     DiagnosticLevelMask &M) {
  bool Success = true;
  for (const auto &Level : Levels) {
    DiagnosticLevelMask const PM =
      llvm::StringSwitch<DiagnosticLevelMask>(Level)
        .Case("note",    DiagnosticLevelMask::Note)
        .Case("remark",  DiagnosticLevelMask::Remark)
        .Case("warning", DiagnosticLevelMask::Warning)
        .Case("error",   DiagnosticLevelMask::Error)
        .Default(DiagnosticLevelMask::None);
    if (PM == DiagnosticLevelMask::None) {
      Success = false;
      if (Diags)
        Diags->Report(diag::err_drv_invalid_value) << FlagName << Level;
    }
    M = M | PM;
  }
  return Success;
}

static void parseSanitizerKinds(StringRef FlagName,
                                const std::vector<std::string> &Sanitizers,
                                DiagnosticsEngine &Diags, SanitizerSet &S) {
  for (const auto &Sanitizer : Sanitizers) {
    SanitizerMask K = parseSanitizerValue(Sanitizer, /*AllowGroups=*/false);
    if (K == SanitizerMask())
      Diags.Report(diag::err_drv_invalid_value) << FlagName << Sanitizer;
    else
      S.set(K, true);
  }
}

static void parseXRayInstrumentationBundle(StringRef FlagName, StringRef Bundle,
                                           ArgList &Args, DiagnosticsEngine &D,
                                           XRayInstrSet &S) {
  llvm::SmallVector<StringRef, 2> BundleParts;
  llvm::SplitString(Bundle, BundleParts, ",");
  for (const auto &B : BundleParts) {
    auto Mask = parseXRayInstrValue(B);
    if (Mask == XRayInstrKind::None)
      if (B != "none")
        D.Report(diag::err_drv_invalid_value) << FlagName << Bundle;
      else
        S.Mask = Mask;
    else if (Mask == XRayInstrKind::All)
      S.Mask = Mask;
    else
      S.set(Mask, true);
  }
}

// Set the profile kind using fprofile-instrument-use-path.
static void setPGOUseInstrumentor(CodeGenOptions &Opts,
                                  const Twine &ProfileName) {
  auto ReaderOrErr = llvm::IndexedInstrProfReader::create(ProfileName);
  // In error, return silently and let Clang PGOUse report the error message.
  if (auto E = ReaderOrErr.takeError()) {
    llvm::consumeError(std::move(E));
    Opts.setProfileUse(CodeGenOptions::ProfileClangInstr);
    return;
  }
  std::unique_ptr<llvm::IndexedInstrProfReader> PGOReader =
    std::move(ReaderOrErr.get());
  if (PGOReader->isIRLevelProfile()) {
    if (PGOReader->hasCSIRLevelProfile())
      Opts.setProfileUse(CodeGenOptions::ProfileCSIRInstr);
    else
      Opts.setProfileUse(CodeGenOptions::ProfileIRInstr);
  } else
    Opts.setProfileUse(CodeGenOptions::ProfileClangInstr);
}

static bool ParseCodeGenArgs(CodeGenOptions &Opts, ArgList &Args, InputKind IK,
                             DiagnosticsEngine &Diags,
                             const TargetOptions &TargetOpts,
                             const FrontendOptions &FrontendOpts) {
  bool Success = true;
  llvm::Triple Triple = llvm::Triple(TargetOpts.Triple);

  unsigned OptimizationLevel = getOptimizationLevel(Args, IK, Diags);
  // TODO: This could be done in Driver
  unsigned MaxOptLevel = 3;
  if (OptimizationLevel > MaxOptLevel) {
    // If the optimization level is not supported, fall back on the default
    // optimization
    Diags.Report(diag::warn_drv_optimization_value)
        << Args.getLastArg(OPT_O)->getAsString(Args) << "-O" << MaxOptLevel;
    OptimizationLevel = MaxOptLevel;
  }
  Opts.OptimizationLevel = OptimizationLevel;

  // At O0 we want to fully disable inlining outside of cases marked with
  // 'alwaysinline' that are required for correctness.
  Opts.setInlining((Opts.OptimizationLevel == 0)
                       ? CodeGenOptions::OnlyAlwaysInlining
                       : CodeGenOptions::NormalInlining);
  // Explicit inlining flags can disable some or all inlining even at
  // optimization levels above zero.
  if (Arg *InlineArg = Args.getLastArg(
          options::OPT_finline_functions, options::OPT_finline_hint_functions,
          options::OPT_fno_inline_functions, options::OPT_fno_inline)) {
    if (Opts.OptimizationLevel > 0) {
      const Option &InlineOpt = InlineArg->getOption();
      if (InlineOpt.matches(options::OPT_finline_functions))
        Opts.setInlining(CodeGenOptions::NormalInlining);
      else if (InlineOpt.matches(options::OPT_finline_hint_functions))
        Opts.setInlining(CodeGenOptions::OnlyHintInlining);
      else
        Opts.setInlining(CodeGenOptions::OnlyAlwaysInlining);
    }
  }

  // If -fuse-ctor-homing is set and limited debug info is already on, then use
  // constructor homing.
  if (Args.getLastArg(OPT_fuse_ctor_homing))
    if (Opts.getDebugInfo() == codegenoptions::LimitedDebugInfo)
      Opts.setDebugInfo(codegenoptions::DebugInfoConstructor);

  for (const auto &Arg : Args.getAllArgValues(OPT_fdebug_prefix_map_EQ)) {
    auto Split = StringRef(Arg).split('=');
    Opts.DebugPrefixMap.insert(
        {std::string(Split.first), std::string(Split.second)});
  }

  Opts.DisableLLVMPasses =
      Args.hasArg(OPT_disable_llvm_passes) ||
      (Args.hasArg(OPT_fsycl_is_device) && Triple.isSPIR() &&
       Args.hasArg(OPT_fno_sycl_early_optimizations));

  const llvm::Triple::ArchType DebugEntryValueArchs[] = {
      llvm::Triple::x86, llvm::Triple::x86_64, llvm::Triple::aarch64,
      llvm::Triple::arm, llvm::Triple::armeb, llvm::Triple::mips,
      llvm::Triple::mipsel, llvm::Triple::mips64, llvm::Triple::mips64el};

  llvm::Triple T(TargetOpts.Triple);
  if (Opts.OptimizationLevel > 0 && Opts.hasReducedDebugInfo() &&
      llvm::is_contained(DebugEntryValueArchs, T.getArch()))
    Opts.EmitCallSiteInfo = true;

  Opts.NewStructPathTBAA = !Args.hasArg(OPT_no_struct_path_tbaa) &&
                           Args.hasArg(OPT_new_struct_path_tbaa);
  Opts.OptimizeSize = getOptimizationLevelSize(Args);
  Opts.SimplifyLibCalls = !(Args.hasArg(OPT_fno_builtin) ||
                            Args.hasArg(OPT_ffreestanding));
  if (Opts.SimplifyLibCalls)
    getAllNoBuiltinFuncValues(Args, Opts.NoBuiltinFuncs);
  Opts.UnrollLoops =
      Args.hasFlag(OPT_funroll_loops, OPT_fno_unroll_loops,
                   (Opts.OptimizationLevel > 1));

  Opts.DebugNameTable = static_cast<unsigned>(
      Args.hasArg(OPT_ggnu_pubnames)
          ? llvm::DICompileUnit::DebugNameTableKind::GNU
          : Args.hasArg(OPT_gpubnames)
                ? llvm::DICompileUnit::DebugNameTableKind::Default
                : llvm::DICompileUnit::DebugNameTableKind::None);

  if (!Opts.ProfileInstrumentUsePath.empty())
    setPGOUseInstrumentor(Opts, Opts.ProfileInstrumentUsePath);

  Opts.CodeModel = TargetOpts.CodeModel;

  if (const Arg *A = Args.getLastArg(OPT_ftime_report, OPT_ftime_report_EQ)) {
    Opts.TimePasses = true;

    // -ftime-report= is only for new pass manager.
    if (A->getOption().getID() == OPT_ftime_report_EQ) {
      if (Opts.LegacyPassManager)
        Diags.Report(diag::err_drv_argument_only_allowed_with)
            << A->getAsString(Args) << "-fno-legacy-pass-manager";

      StringRef Val = A->getValue();
      if (Val == "per-pass")
        Opts.TimePassesPerRun = false;
      else if (Val == "per-pass-run")
        Opts.TimePassesPerRun = true;
      else
        Diags.Report(diag::err_drv_invalid_value)
            << A->getAsString(Args) << A->getValue();
    }
  }

  // Basic Block Sections implies Function Sections.
  Opts.FunctionSections =
      Args.hasArg(OPT_ffunction_sections) ||
      (Opts.BBSections != "none" && Opts.BBSections != "labels");

  Opts.PrepareForLTO = Args.hasArg(OPT_flto, OPT_flto_EQ);
  Opts.PrepareForThinLTO = false;
  if (Arg *A = Args.getLastArg(OPT_flto_EQ)) {
    StringRef S = A->getValue();
    if (S == "thin")
      Opts.PrepareForThinLTO = true;
    else if (S != "full")
      Diags.Report(diag::err_drv_invalid_value) << A->getAsString(Args) << S;
  }
  if (Arg *A = Args.getLastArg(OPT_fthinlto_index_EQ)) {
    if (IK.getLanguage() != Language::LLVM_IR)
      Diags.Report(diag::err_drv_argument_only_allowed_with)
          << A->getAsString(Args) << "-x ir";
    Opts.ThinLTOIndexFile =
        std::string(Args.getLastArgValue(OPT_fthinlto_index_EQ));
  }
  if (Arg *A = Args.getLastArg(OPT_save_temps_EQ))
    Opts.SaveTempsFilePrefix =
        llvm::StringSwitch<std::string>(A->getValue())
            .Case("obj", FrontendOpts.OutputFile)
            .Default(llvm::sys::path::filename(FrontendOpts.OutputFile).str());

  // The memory profile runtime appends the pid to make this name more unique.
  const char *MemProfileBasename = "memprof.profraw";
  if (Args.hasArg(OPT_fmemory_profile_EQ)) {
    SmallString<128> Path(
        std::string(Args.getLastArgValue(OPT_fmemory_profile_EQ)));
    llvm::sys::path::append(Path, MemProfileBasename);
    Opts.MemoryProfileOutput = std::string(Path);
  } else if (Args.hasArg(OPT_fmemory_profile))
    Opts.MemoryProfileOutput = MemProfileBasename;

  if (Opts.EmitGcovArcs || Opts.EmitGcovNotes) {
    Opts.CoverageDataFile =
        std::string(Args.getLastArgValue(OPT_coverage_data_file));
    Opts.CoverageNotesFile =
        std::string(Args.getLastArgValue(OPT_coverage_notes_file));
    Opts.ProfileFilterFiles =
        std::string(Args.getLastArgValue(OPT_fprofile_filter_files_EQ));
    Opts.ProfileExcludeFiles =
        std::string(Args.getLastArgValue(OPT_fprofile_exclude_files_EQ));
    if (Args.hasArg(OPT_coverage_version_EQ)) {
      StringRef CoverageVersion = Args.getLastArgValue(OPT_coverage_version_EQ);
      if (CoverageVersion.size() != 4) {
        Diags.Report(diag::err_drv_invalid_value)
            << Args.getLastArg(OPT_coverage_version_EQ)->getAsString(Args)
            << CoverageVersion;
      } else {
        memcpy(Opts.CoverageVersion, CoverageVersion.data(), 4);
      }
    }
  }
  // FIXME: For backend options that are not yet recorded as function
  // attributes in the IR, keep track of them so we can embed them in a
  // separate data section and use them when building the bitcode.
  for (const auto &A : Args) {
    // Do not encode output and input.
    if (A->getOption().getID() == options::OPT_o ||
        A->getOption().getID() == options::OPT_INPUT ||
        A->getOption().getID() == options::OPT_x ||
        A->getOption().getID() == options::OPT_fembed_bitcode ||
        A->getOption().matches(options::OPT_W_Group))
      continue;
    ArgStringList ASL;
    A->render(Args, ASL);
    for (const auto &arg : ASL) {
      StringRef ArgStr(arg);
      Opts.CmdArgs.insert(Opts.CmdArgs.end(), ArgStr.begin(), ArgStr.end());
      // using \00 to separate each commandline options.
      Opts.CmdArgs.push_back('\0');
    }
  }

  Opts.XRayTotalFunctionGroups =
      getLastArgIntValue(Args, OPT_fxray_function_groups, 1, Diags);
  Opts.XRaySelectedFunctionGroup =
      getLastArgIntValue(Args, OPT_fxray_selected_function_group, 0, Diags);

  auto XRayInstrBundles =
      Args.getAllArgValues(OPT_fxray_instrumentation_bundle);
  if (XRayInstrBundles.empty())
    Opts.XRayInstrumentationBundle.Mask = XRayInstrKind::All;
  else
    for (const auto &A : XRayInstrBundles)
      parseXRayInstrumentationBundle("-fxray-instrumentation-bundle=", A, Args,
                                     Diags, Opts.XRayInstrumentationBundle);

  if (const Arg *A = Args.getLastArg(OPT_fcf_protection_EQ)) {
    StringRef Name = A->getValue();
    if (Name == "full") {
      Opts.CFProtectionReturn = 1;
      Opts.CFProtectionBranch = 1;
    } else if (Name == "return")
      Opts.CFProtectionReturn = 1;
    else if (Name == "branch")
      Opts.CFProtectionBranch = 1;
    else if (Name != "none") {
      Diags.Report(diag::err_drv_invalid_value) << A->getAsString(Args) << Name;
      Success = false;
    }
  }

  if (const Arg *A = Args.getLastArg(OPT_compress_debug_sections_EQ)) {
    auto DCT = llvm::StringSwitch<llvm::DebugCompressionType>(A->getValue())
                   .Case("none", llvm::DebugCompressionType::None)
                   .Case("zlib", llvm::DebugCompressionType::Z)
                   .Case("zlib-gnu", llvm::DebugCompressionType::GNU)
                   .Default(llvm::DebugCompressionType::None);
    Opts.setCompressDebugSections(DCT);
  }

  for (auto *A :
       Args.filtered(OPT_mlink_bitcode_file, OPT_mlink_builtin_bitcode)) {
    CodeGenOptions::BitcodeFileToLink F;
    F.Filename = A->getValue();
    if (A->getOption().matches(OPT_mlink_builtin_bitcode)) {
      F.LinkFlags = llvm::Linker::Flags::LinkOnlyNeeded;
      // When linking CUDA bitcode, propagate function attributes so that
      // e.g. libdevice gets fast-math attrs if we're building with fast-math.
      F.PropagateAttrs = true;
      F.Internalize = true;
    }
    Opts.LinkBitcodeFiles.push_back(F);
  }
  Opts.SSPBufferSize =
      getLastArgIntValue(Args, OPT_stack_protector_buffer_size, 8, Diags);

  Opts.StackProtectorGuard =
      std::string(Args.getLastArgValue(OPT_mstack_protector_guard_EQ));

  if (Arg *A = Args.getLastArg(OPT_mstack_protector_guard_offset_EQ)) {
    StringRef Val = A->getValue();
    unsigned Offset = Opts.StackProtectorGuardOffset;
    Val.getAsInteger(10, Offset);
    Opts.StackProtectorGuardOffset = Offset;
  }

  Opts.StackProtectorGuardReg =
      std::string(Args.getLastArgValue(OPT_mstack_protector_guard_reg_EQ,
                                       "none"));


  if (Args.getLastArg(OPT_femulated_tls) ||
      Args.getLastArg(OPT_fno_emulated_tls)) {
    Opts.ExplicitEmulatedTLS = true;
    Opts.EmulatedTLS =
        Args.hasFlag(OPT_femulated_tls, OPT_fno_emulated_tls, false);
  }

  if (Arg *A = Args.getLastArg(OPT_fdenormal_fp_math_EQ)) {
    StringRef Val = A->getValue();
    Opts.FPDenormalMode = llvm::parseDenormalFPAttribute(Val);
    if (!Opts.FPDenormalMode.isValid())
      Diags.Report(diag::err_drv_invalid_value) << A->getAsString(Args) << Val;
  }

  if (Arg *A = Args.getLastArg(OPT_fdenormal_fp_math_f32_EQ)) {
    StringRef Val = A->getValue();
    Opts.FP32DenormalMode = llvm::parseDenormalFPAttribute(Val);
    if (!Opts.FP32DenormalMode.isValid())
      Diags.Report(diag::err_drv_invalid_value) << A->getAsString(Args) << Val;
  }

  // X86_32 has -fppc-struct-return and -freg-struct-return.
  // PPC32 has -maix-struct-return and -msvr4-struct-return.
  if (Arg *A =
          Args.getLastArg(OPT_fpcc_struct_return, OPT_freg_struct_return,
                          OPT_maix_struct_return, OPT_msvr4_struct_return)) {
    // TODO: We might want to consider enabling these options on AIX in the
    // future.
    if (T.isOSAIX())
      Diags.Report(diag::err_drv_unsupported_opt_for_target)
          << A->getSpelling() << T.str();

    const Option &O = A->getOption();
    if (O.matches(OPT_fpcc_struct_return) ||
        O.matches(OPT_maix_struct_return)) {
      Opts.setStructReturnConvention(CodeGenOptions::SRCK_OnStack);
    } else {
      assert(O.matches(OPT_freg_struct_return) ||
             O.matches(OPT_msvr4_struct_return));
      Opts.setStructReturnConvention(CodeGenOptions::SRCK_InRegs);
    }
  }

  if (T.isOSAIX() && (Args.hasArg(OPT_mignore_xcoff_visibility) ||
                      !Args.hasArg(OPT_fvisibility)))
    Opts.IgnoreXCOFFVisibility = 1;

  if (Arg *A =
          Args.getLastArg(OPT_mabi_EQ_vec_default, OPT_mabi_EQ_vec_extabi)) {
    if (!T.isOSAIX())
      Diags.Report(diag::err_drv_unsupported_opt_for_target)
          << A->getSpelling() << T.str();

    const Option &O = A->getOption();
    if (O.matches(OPT_mabi_EQ_vec_default))
      Diags.Report(diag::err_aix_default_altivec_abi)
          << A->getSpelling() << T.str();
    else {
      assert(O.matches(OPT_mabi_EQ_vec_extabi));
      Opts.EnableAIXExtendedAltivecABI = 1;
    }
  }

  bool NeedLocTracking = false;

  if (!Opts.OptRecordFile.empty())
    NeedLocTracking = true;

  if (Arg *A = Args.getLastArg(OPT_opt_record_passes)) {
    Opts.OptRecordPasses = A->getValue();
    NeedLocTracking = true;
  }

  if (Arg *A = Args.getLastArg(OPT_opt_record_format)) {
    Opts.OptRecordFormat = A->getValue();
    NeedLocTracking = true;
  }

  if (Arg *A = Args.getLastArg(OPT_Rpass_EQ)) {
    Opts.OptimizationRemarkPattern =
        GenerateOptimizationRemarkRegex(Diags, Args, A);
    NeedLocTracking = true;
  }

  if (Arg *A = Args.getLastArg(OPT_Rpass_missed_EQ)) {
    Opts.OptimizationRemarkMissedPattern =
        GenerateOptimizationRemarkRegex(Diags, Args, A);
    NeedLocTracking = true;
  }

  if (Arg *A = Args.getLastArg(OPT_Rpass_analysis_EQ)) {
    Opts.OptimizationRemarkAnalysisPattern =
        GenerateOptimizationRemarkRegex(Diags, Args, A);
    NeedLocTracking = true;
  }

  bool UsingSampleProfile = !Opts.SampleProfileFile.empty();
  bool UsingProfile = UsingSampleProfile ||
      (Opts.getProfileUse() != CodeGenOptions::ProfileNone);

  if (Opts.DiagnosticsWithHotness && !UsingProfile &&
      // An IR file will contain PGO as metadata
      IK.getLanguage() != Language::LLVM_IR)
    Diags.Report(diag::warn_drv_diagnostics_hotness_requires_pgo)
        << "-fdiagnostics-show-hotness";

  // Parse remarks hotness threshold. Valid value is either integer or 'auto'.
  if (auto *arg =
          Args.getLastArg(options::OPT_fdiagnostics_hotness_threshold_EQ)) {
    auto ResultOrErr =
        llvm::remarks::parseHotnessThresholdOption(arg->getValue());

    if (!ResultOrErr) {
      Diags.Report(diag::err_drv_invalid_diagnotics_hotness_threshold)
          << "-fdiagnostics-hotness-threshold=";
    } else {
      Opts.DiagnosticsHotnessThreshold = *ResultOrErr;
      if ((!Opts.DiagnosticsHotnessThreshold.hasValue() ||
           Opts.DiagnosticsHotnessThreshold.getValue() > 0) &&
          !UsingProfile)
        Diags.Report(diag::warn_drv_diagnostics_hotness_requires_pgo)
            << "-fdiagnostics-hotness-threshold=";
    }
  }

  // If the user requested to use a sample profile for PGO, then the
  // backend will need to track source location information so the profile
  // can be incorporated into the IR.
  if (UsingSampleProfile)
    NeedLocTracking = true;

  // If the user requested a flag that requires source locations available in
  // the backend, make sure that the backend tracks source location information.
  if (NeedLocTracking && Opts.getDebugInfo() == codegenoptions::NoDebugInfo)
    Opts.setDebugInfo(codegenoptions::LocTrackingOnly);

  // Parse -fsanitize-recover= arguments.
  // FIXME: Report unrecoverable sanitizers incorrectly specified here.
  parseSanitizerKinds("-fsanitize-recover=",
                      Args.getAllArgValues(OPT_fsanitize_recover_EQ), Diags,
                      Opts.SanitizeRecover);
  parseSanitizerKinds("-fsanitize-trap=",
                      Args.getAllArgValues(OPT_fsanitize_trap_EQ), Diags,
                      Opts.SanitizeTrap);

  Opts.EmitVersionIdentMetadata = Args.hasFlag(OPT_Qy, OPT_Qn, true);

  return Success;
}

static void ParseDependencyOutputArgs(DependencyOutputOptions &Opts,
                                      ArgList &Args) {
<<<<<<< HEAD
  Opts.DependencyFilter =
      std::string(Args.getLastArgValue(OPT_dependency_filter));
  Opts.Targets = Args.getAllArgValues(OPT_MT);
=======
>>>>>>> b6ba5983
  if (Args.hasArg(OPT_show_includes)) {
    // Writing both /showIncludes and preprocessor output to stdout
    // would produce interleaved output, so use stderr for /showIncludes.
    // This behaves the same as cl.exe, when /E, /EP or /P are passed.
    if (Args.hasArg(options::OPT_E) || Args.hasArg(options::OPT_P))
      Opts.ShowIncludesDest = ShowIncludesDestination::Stderr;
    else
      Opts.ShowIncludesDest = ShowIncludesDestination::Stdout;
  } else {
    Opts.ShowIncludesDest = ShowIncludesDestination::None;
  }
  // Add sanitizer blacklists as extra dependencies.
  // They won't be discovered by the regular preprocessor, so
  // we let make / ninja to know about this implicit dependency.
  if (!Args.hasArg(OPT_fno_sanitize_blacklist)) {
    for (const auto *A : Args.filtered(OPT_fsanitize_blacklist)) {
      StringRef Val = A->getValue();
      if (Val.find('=') == StringRef::npos)
        Opts.ExtraDeps.push_back(std::string(Val));
    }
    if (Opts.IncludeSystemHeaders) {
      for (const auto *A : Args.filtered(OPT_fsanitize_system_blacklist)) {
        StringRef Val = A->getValue();
        if (Val.find('=') == StringRef::npos)
          Opts.ExtraDeps.push_back(std::string(Val));
      }
    }
  }

  // Propagate the extra dependencies.
  for (const auto *A : Args.filtered(OPT_fdepfile_entry)) {
    Opts.ExtraDeps.push_back(A->getValue());
  }

  // Only the -fmodule-file=<file> form.
  for (const auto *A : Args.filtered(OPT_fmodule_file)) {
    StringRef Val = A->getValue();
    if (Val.find('=') == StringRef::npos)
      Opts.ExtraDeps.push_back(std::string(Val));
  }
}

static bool parseShowColorsArgs(const ArgList &Args, bool DefaultColor) {
  // Color diagnostics default to auto ("on" if terminal supports) in the driver
  // but default to off in cc1, needing an explicit OPT_fdiagnostics_color.
  // Support both clang's -f[no-]color-diagnostics and gcc's
  // -f[no-]diagnostics-colors[=never|always|auto].
  enum {
    Colors_On,
    Colors_Off,
    Colors_Auto
  } ShowColors = DefaultColor ? Colors_Auto : Colors_Off;
  for (auto *A : Args) {
    const Option &O = A->getOption();
    if (O.matches(options::OPT_fcolor_diagnostics) ||
        O.matches(options::OPT_fdiagnostics_color)) {
      ShowColors = Colors_On;
    } else if (O.matches(options::OPT_fno_color_diagnostics) ||
               O.matches(options::OPT_fno_diagnostics_color)) {
      ShowColors = Colors_Off;
    } else if (O.matches(options::OPT_fdiagnostics_color_EQ)) {
      StringRef Value(A->getValue());
      if (Value == "always")
        ShowColors = Colors_On;
      else if (Value == "never")
        ShowColors = Colors_Off;
      else if (Value == "auto")
        ShowColors = Colors_Auto;
    }
  }
  return ShowColors == Colors_On ||
         (ShowColors == Colors_Auto &&
          llvm::sys::Process::StandardErrHasColors());
}

static bool checkVerifyPrefixes(const std::vector<std::string> &VerifyPrefixes,
                                DiagnosticsEngine *Diags) {
  bool Success = true;
  for (const auto &Prefix : VerifyPrefixes) {
    // Every prefix must start with a letter and contain only alphanumeric
    // characters, hyphens, and underscores.
    auto BadChar = llvm::find_if(Prefix, [](char C) {
      return !isAlphanumeric(C) && C != '-' && C != '_';
    });
    if (BadChar != Prefix.end() || !isLetter(Prefix[0])) {
      Success = false;
      if (Diags) {
        Diags->Report(diag::err_drv_invalid_value) << "-verify=" << Prefix;
        Diags->Report(diag::note_drv_verify_prefix_spelling);
      }
    }
  }
  return Success;
}

bool clang::ParseDiagnosticArgs(DiagnosticOptions &Opts, ArgList &Args,
                                DiagnosticsEngine *Diags,
                                bool DefaultDiagColor) {
  bool Success = true;

  Opts.DiagnosticLogFile =
      std::string(Args.getLastArgValue(OPT_diagnostic_log_file));
  if (Arg *A =
          Args.getLastArg(OPT_diagnostic_serialized_file, OPT__serialize_diags))
    Opts.DiagnosticSerializationFile = A->getValue();
  Opts.IgnoreWarnings = Args.hasArg(OPT_w);
  Opts.NoRewriteMacros = Args.hasArg(OPT_Wno_rewrite_macros);
  Opts.Pedantic = Args.hasArg(OPT_pedantic);
  Opts.PedanticErrors = Args.hasArg(OPT_pedantic_errors);
  Opts.ShowCarets = !Args.hasArg(OPT_fno_caret_diagnostics);
  Opts.ShowColors = parseShowColorsArgs(Args, DefaultDiagColor);
  Opts.ShowColumn = !Args.hasArg(OPT_fno_show_column);
  Opts.ShowFixits = !Args.hasArg(OPT_fno_diagnostics_fixit_info);
  Opts.ShowLocation = !Args.hasArg(OPT_fno_show_source_location);
  Opts.AbsolutePath = Args.hasArg(OPT_fdiagnostics_absolute_paths);
  Opts.ShowOptionNames = !Args.hasArg(OPT_fno_diagnostics_show_option);

  // Default behavior is to not to show note include stacks.
  Opts.ShowNoteIncludeStack = false;
  if (Arg *A = Args.getLastArg(OPT_fdiagnostics_show_note_include_stack,
                               OPT_fno_diagnostics_show_note_include_stack))
    if (A->getOption().matches(OPT_fdiagnostics_show_note_include_stack))
      Opts.ShowNoteIncludeStack = true;

  StringRef ShowOverloads =
    Args.getLastArgValue(OPT_fshow_overloads_EQ, "all");
  if (ShowOverloads == "best")
    Opts.setShowOverloads(Ovl_Best);
  else if (ShowOverloads == "all")
    Opts.setShowOverloads(Ovl_All);
  else {
    Success = false;
    if (Diags)
      Diags->Report(diag::err_drv_invalid_value)
      << Args.getLastArg(OPT_fshow_overloads_EQ)->getAsString(Args)
      << ShowOverloads;
  }

  StringRef ShowCategory =
    Args.getLastArgValue(OPT_fdiagnostics_show_category, "none");
  if (ShowCategory == "none")
    Opts.ShowCategories = 0;
  else if (ShowCategory == "id")
    Opts.ShowCategories = 1;
  else if (ShowCategory == "name")
    Opts.ShowCategories = 2;
  else {
    Success = false;
    if (Diags)
      Diags->Report(diag::err_drv_invalid_value)
      << Args.getLastArg(OPT_fdiagnostics_show_category)->getAsString(Args)
      << ShowCategory;
  }

  StringRef Format =
    Args.getLastArgValue(OPT_fdiagnostics_format, "clang");
  if (Format == "clang")
    Opts.setFormat(DiagnosticOptions::Clang);
  else if (Format == "msvc")
    Opts.setFormat(DiagnosticOptions::MSVC);
  else if (Format == "msvc-fallback") {
    Opts.setFormat(DiagnosticOptions::MSVC);
    Opts.CLFallbackMode = true;
  } else if (Format == "vi")
    Opts.setFormat(DiagnosticOptions::Vi);
  else {
    Success = false;
    if (Diags)
      Diags->Report(diag::err_drv_invalid_value)
      << Args.getLastArg(OPT_fdiagnostics_format)->getAsString(Args)
      << Format;
  }

  Opts.ShowSourceRanges = Args.hasArg(OPT_fdiagnostics_print_source_range_info);
  Opts.ShowParseableFixits = Args.hasArg(OPT_fdiagnostics_parseable_fixits);
  Opts.ShowPresumedLoc = !Args.hasArg(OPT_fno_diagnostics_use_presumed_location);
  Opts.VerifyDiagnostics = Args.hasArg(OPT_verify) || Args.hasArg(OPT_verify_EQ);
  if (Args.hasArg(OPT_verify))
    Opts.VerifyPrefixes.push_back("expected");
  // Keep VerifyPrefixes in its original order for the sake of diagnostics, and
  // then sort it to prepare for fast lookup using std::binary_search.
  if (!checkVerifyPrefixes(Opts.VerifyPrefixes, Diags)) {
    Opts.VerifyDiagnostics = false;
    Success = false;
  }
  else
    llvm::sort(Opts.VerifyPrefixes);
  DiagnosticLevelMask DiagMask = DiagnosticLevelMask::None;
  Success &= parseDiagnosticLevelMask("-verify-ignore-unexpected=",
    Args.getAllArgValues(OPT_verify_ignore_unexpected_EQ),
    Diags, DiagMask);
  if (Args.hasArg(OPT_verify_ignore_unexpected))
    DiagMask = DiagnosticLevelMask::All;
  Opts.setVerifyIgnoreUnexpected(DiagMask);
  Opts.ElideType = !Args.hasArg(OPT_fno_elide_type);
  Opts.ShowTemplateTree = Args.hasArg(OPT_fdiagnostics_show_template_tree);
  Opts.ErrorLimit = getLastArgIntValue(Args, OPT_ferror_limit, 0, Diags);
  Opts.MacroBacktraceLimit =
      getLastArgIntValue(Args, OPT_fmacro_backtrace_limit,
                         DiagnosticOptions::DefaultMacroBacktraceLimit, Diags);
  Opts.TemplateBacktraceLimit = getLastArgIntValue(
      Args, OPT_ftemplate_backtrace_limit,
      DiagnosticOptions::DefaultTemplateBacktraceLimit, Diags);
  Opts.ConstexprBacktraceLimit = getLastArgIntValue(
      Args, OPT_fconstexpr_backtrace_limit,
      DiagnosticOptions::DefaultConstexprBacktraceLimit, Diags);
  Opts.SpellCheckingLimit = getLastArgIntValue(
      Args, OPT_fspell_checking_limit,
      DiagnosticOptions::DefaultSpellCheckingLimit, Diags);
  Opts.SnippetLineLimit = getLastArgIntValue(
      Args, OPT_fcaret_diagnostics_max_lines,
      DiagnosticOptions::DefaultSnippetLineLimit, Diags);
  Opts.TabStop = getLastArgIntValue(Args, OPT_ftabstop,
                                    DiagnosticOptions::DefaultTabStop, Diags);
  if (Opts.TabStop == 0 || Opts.TabStop > DiagnosticOptions::MaxTabStop) {
    Opts.TabStop = DiagnosticOptions::DefaultTabStop;
    if (Diags)
      Diags->Report(diag::warn_ignoring_ftabstop_value)
      << Opts.TabStop << DiagnosticOptions::DefaultTabStop;
  }
  Opts.MessageLength =
      getLastArgIntValue(Args, OPT_fmessage_length_EQ, 0, Diags);

  addDiagnosticArgs(Args, OPT_W_Group, OPT_W_value_Group, Opts.Warnings);
  addDiagnosticArgs(Args, OPT_R_Group, OPT_R_value_Group, Opts.Remarks);

  return Success;
}

/// Parse the argument to the -ftest-module-file-extension
/// command-line argument.
///
/// \returns true on error, false on success.
static bool parseTestModuleFileExtensionArg(StringRef Arg,
                                            std::string &BlockName,
                                            unsigned &MajorVersion,
                                            unsigned &MinorVersion,
                                            bool &Hashed,
                                            std::string &UserInfo) {
  SmallVector<StringRef, 5> Args;
  Arg.split(Args, ':', 5);
  if (Args.size() < 5)
    return true;

  BlockName = std::string(Args[0]);
  if (Args[1].getAsInteger(10, MajorVersion)) return true;
  if (Args[2].getAsInteger(10, MinorVersion)) return true;
  if (Args[3].getAsInteger(2, Hashed)) return true;
  if (Args.size() > 4)
    UserInfo = std::string(Args[4]);
  return false;
}

static InputKind ParseFrontendArgs(FrontendOptions &Opts, ArgList &Args,
                                   DiagnosticsEngine &Diags,
                                   bool &IsHeaderFile) {
  Opts.ProgramAction = frontend::ParseSyntaxOnly;
  if (const Arg *A = Args.getLastArg(OPT_Action_Group)) {
    switch (A->getOption().getID()) {
    default:
      llvm_unreachable("Invalid option in group!");
    case OPT_ast_list:
      Opts.ProgramAction = frontend::ASTDeclList; break;
    case OPT_ast_dump_all_EQ:
    case OPT_ast_dump_EQ: {
      unsigned Val = llvm::StringSwitch<unsigned>(A->getValue())
                         .CaseLower("default", ADOF_Default)
                         .CaseLower("json", ADOF_JSON)
                         .Default(std::numeric_limits<unsigned>::max());

      if (Val != std::numeric_limits<unsigned>::max())
        Opts.ASTDumpFormat = static_cast<ASTDumpOutputFormat>(Val);
      else {
        Diags.Report(diag::err_drv_invalid_value)
            << A->getAsString(Args) << A->getValue();
        Opts.ASTDumpFormat = ADOF_Default;
      }
      LLVM_FALLTHROUGH;
    }
    case OPT_ast_dump:
    case OPT_ast_dump_all:
    case OPT_ast_dump_lookups:
    case OPT_ast_dump_decl_types:
      Opts.ProgramAction = frontend::ASTDump; break;
    case OPT_ast_print:
      Opts.ProgramAction = frontend::ASTPrint; break;
    case OPT_ast_view:
      Opts.ProgramAction = frontend::ASTView; break;
    case OPT_compiler_options_dump:
      Opts.ProgramAction = frontend::DumpCompilerOptions; break;
    case OPT_dump_raw_tokens:
      Opts.ProgramAction = frontend::DumpRawTokens; break;
    case OPT_dump_tokens:
      Opts.ProgramAction = frontend::DumpTokens; break;
    case OPT_S:
      Opts.ProgramAction = frontend::EmitAssembly; break;
    case OPT_emit_llvm_bc:
      Opts.ProgramAction = frontend::EmitBC; break;
    case OPT_emit_html:
      Opts.ProgramAction = frontend::EmitHTML; break;
    case OPT_emit_llvm:
      Opts.ProgramAction = frontend::EmitLLVM; break;
    case OPT_emit_llvm_only:
      Opts.ProgramAction = frontend::EmitLLVMOnly; break;
    case OPT_emit_codegen_only:
      Opts.ProgramAction = frontend::EmitCodeGenOnly; break;
    case OPT_emit_obj:
      Opts.ProgramAction = frontend::EmitObj; break;
    case OPT_fixit_EQ:
      Opts.FixItSuffix = A->getValue();
      LLVM_FALLTHROUGH;
    case OPT_fixit:
      Opts.ProgramAction = frontend::FixIt; break;
    case OPT_emit_module:
      Opts.ProgramAction = frontend::GenerateModule; break;
    case OPT_emit_module_interface:
      Opts.ProgramAction = frontend::GenerateModuleInterface; break;
    case OPT_emit_header_module:
      Opts.ProgramAction = frontend::GenerateHeaderModule; break;
    case OPT_emit_pch:
      Opts.ProgramAction = frontend::GeneratePCH; break;
    case OPT_emit_interface_stubs: {
      StringRef ArgStr =
          Args.hasArg(OPT_interface_stub_version_EQ)
              ? Args.getLastArgValue(OPT_interface_stub_version_EQ)
              : "experimental-ifs-v2";
      if (ArgStr == "experimental-yaml-elf-v1" ||
          ArgStr == "experimental-ifs-v1" ||
          ArgStr == "experimental-tapi-elf-v1") {
        std::string ErrorMessage =
            "Invalid interface stub format: " + ArgStr.str() +
            " is deprecated.";
        Diags.Report(diag::err_drv_invalid_value)
            << "Must specify a valid interface stub format type, ie: "
               "-interface-stub-version=experimental-ifs-v2"
            << ErrorMessage;
      } else if (!ArgStr.startswith("experimental-ifs-")) {
        std::string ErrorMessage =
            "Invalid interface stub format: " + ArgStr.str() + ".";
        Diags.Report(diag::err_drv_invalid_value)
            << "Must specify a valid interface stub format type, ie: "
               "-interface-stub-version=experimental-ifs-v2"
            << ErrorMessage;
      } else {
        Opts.ProgramAction = frontend::GenerateInterfaceStubs;
      }
      break;
    }
    case OPT_init_only:
      Opts.ProgramAction = frontend::InitOnly; break;
    case OPT_fsyntax_only:
      Opts.ProgramAction = frontend::ParseSyntaxOnly; break;
    case OPT_module_file_info:
      Opts.ProgramAction = frontend::ModuleFileInfo; break;
    case OPT_verify_pch:
      Opts.ProgramAction = frontend::VerifyPCH; break;
    case OPT_print_preamble:
      Opts.ProgramAction = frontend::PrintPreamble; break;
    case OPT_E:
      Opts.ProgramAction = frontend::PrintPreprocessedInput; break;
    case OPT_templight_dump:
      Opts.ProgramAction = frontend::TemplightDump; break;
    case OPT_rewrite_macros:
      Opts.ProgramAction = frontend::RewriteMacros; break;
    case OPT_rewrite_objc:
      Opts.ProgramAction = frontend::RewriteObjC; break;
    case OPT_rewrite_test:
      Opts.ProgramAction = frontend::RewriteTest; break;
    case OPT_analyze:
      Opts.ProgramAction = frontend::RunAnalysis; break;
    case OPT_migrate:
      Opts.ProgramAction = frontend::MigrateSource; break;
    case OPT_Eonly:
      Opts.ProgramAction = frontend::RunPreprocessorOnly; break;
    case OPT_print_dependency_directives_minimized_source:
      Opts.ProgramAction =
          frontend::PrintDependencyDirectivesSourceMinimizerOutput;
      break;
    }
  }

  if (const Arg* A = Args.getLastArg(OPT_plugin)) {
    Opts.Plugins.emplace_back(A->getValue(0));
    Opts.ProgramAction = frontend::PluginAction;
    Opts.ActionName = A->getValue();
  }
  Opts.AddPluginActions = Args.getAllArgValues(OPT_add_plugin);
  for (const auto *AA : Args.filtered(OPT_plugin_arg))
    Opts.PluginArgs[AA->getValue(0)].emplace_back(AA->getValue(1));

  for (const std::string &Arg :
         Args.getAllArgValues(OPT_ftest_module_file_extension_EQ)) {
    std::string BlockName;
    unsigned MajorVersion;
    unsigned MinorVersion;
    bool Hashed;
    std::string UserInfo;
    if (parseTestModuleFileExtensionArg(Arg, BlockName, MajorVersion,
                                        MinorVersion, Hashed, UserInfo)) {
      Diags.Report(diag::err_test_module_file_extension_format) << Arg;

      continue;
    }

    // Add the testing module file extension.
    Opts.ModuleFileExtensions.push_back(
        std::make_shared<TestModuleFileExtension>(
            BlockName, MajorVersion, MinorVersion, Hashed, UserInfo));
  }

  if (const Arg *A = Args.getLastArg(OPT_code_completion_at)) {
    Opts.CodeCompletionAt =
      ParsedSourceLocation::FromString(A->getValue());
    if (Opts.CodeCompletionAt.FileName.empty())
      Diags.Report(diag::err_drv_invalid_value)
        << A->getAsString(Args) << A->getValue();
  }

  Opts.Plugins = Args.getAllArgValues(OPT_load);
  Opts.ASTDumpDecls = Args.hasArg(OPT_ast_dump, OPT_ast_dump_EQ);
  Opts.ASTDumpAll = Args.hasArg(OPT_ast_dump_all, OPT_ast_dump_all_EQ);
  // Only the -fmodule-file=<file> form.
  for (const auto *A : Args.filtered(OPT_fmodule_file)) {
    StringRef Val = A->getValue();
    if (Val.find('=') == StringRef::npos)
      Opts.ModuleFiles.push_back(std::string(Val));
  }
  Opts.AllowPCMWithCompilerErrors = Args.hasArg(OPT_fallow_pcm_with_errors);

  if (Opts.ProgramAction != frontend::GenerateModule && Opts.IsSystemModule)
    Diags.Report(diag::err_drv_argument_only_allowed_with) << "-fsystem-module"
                                                           << "-emit-module";

  if (Args.hasArg(OPT_aux_target_cpu))
    Opts.AuxTargetCPU = std::string(Args.getLastArgValue(OPT_aux_target_cpu));
  if (Args.hasArg(OPT_aux_target_feature))
    Opts.AuxTargetFeatures = Args.getAllArgValues(OPT_aux_target_feature);

  if (Opts.ARCMTAction != FrontendOptions::ARCMT_None &&
      Opts.ObjCMTAction != FrontendOptions::ObjCMT_None) {
    Diags.Report(diag::err_drv_argument_not_allowed_with)
      << "ARC migration" << "ObjC migration";
  }

  InputKind DashX(Language::Unknown);
  if (const Arg *A = Args.getLastArg(OPT_x)) {
    StringRef XValue = A->getValue();

    // Parse suffixes: '<lang>(-header|[-module-map][-cpp-output])'.
    // FIXME: Supporting '<lang>-header-cpp-output' would be useful.
    bool Preprocessed = XValue.consume_back("-cpp-output");
    bool ModuleMap = XValue.consume_back("-module-map");
    IsHeaderFile = !Preprocessed && !ModuleMap &&
                   XValue != "precompiled-header" &&
                   XValue.consume_back("-header");

    // Principal languages.
    DashX = llvm::StringSwitch<InputKind>(XValue)
                .Case("c", Language::C)
                .Case("cl", Language::OpenCL)
                .Case("cuda", Language::CUDA)
                .Case("hip", Language::HIP)
                .Case("c++", Language::CXX)
                .Case("objective-c", Language::ObjC)
                .Case("objective-c++", Language::ObjCXX)
                .Case("renderscript", Language::RenderScript)
                .Default(Language::Unknown);

    // "objc[++]-cpp-output" is an acceptable synonym for
    // "objective-c[++]-cpp-output".
    if (DashX.isUnknown() && Preprocessed && !IsHeaderFile && !ModuleMap)
      DashX = llvm::StringSwitch<InputKind>(XValue)
                  .Case("objc", Language::ObjC)
                  .Case("objc++", Language::ObjCXX)
                  .Default(Language::Unknown);

    // Some special cases cannot be combined with suffixes.
    if (DashX.isUnknown() && !Preprocessed && !ModuleMap && !IsHeaderFile)
      DashX = llvm::StringSwitch<InputKind>(XValue)
                  .Case("cpp-output", InputKind(Language::C).getPreprocessed())
                  .Case("assembler-with-cpp", Language::Asm)
                  .Cases("ast", "pcm", "precompiled-header",
                         InputKind(Language::Unknown, InputKind::Precompiled))
                  .Case("ir", Language::LLVM_IR)
                  .Default(Language::Unknown);

    if (DashX.isUnknown())
      Diags.Report(diag::err_drv_invalid_value)
        << A->getAsString(Args) << A->getValue();

    if (Preprocessed)
      DashX = DashX.getPreprocessed();
    if (ModuleMap)
      DashX = DashX.withFormat(InputKind::ModuleMap);
  }

  // '-' is the default input if none is given.
  std::vector<std::string> Inputs = Args.getAllArgValues(OPT_INPUT);
  Opts.Inputs.clear();
  if (Inputs.empty())
    Inputs.push_back("-");
  for (unsigned i = 0, e = Inputs.size(); i != e; ++i) {
    InputKind IK = DashX;
    if (IK.isUnknown()) {
      IK = FrontendOptions::getInputKindForExtension(
        StringRef(Inputs[i]).rsplit('.').second);
      // FIXME: Warn on this?
      if (IK.isUnknown())
        IK = Language::C;
      // FIXME: Remove this hack.
      if (i == 0)
        DashX = IK;
    }

    bool IsSystem = false;

    // The -emit-module action implicitly takes a module map.
    if (Opts.ProgramAction == frontend::GenerateModule &&
        IK.getFormat() == InputKind::Source) {
      IK = IK.withFormat(InputKind::ModuleMap);
      IsSystem = Opts.IsSystemModule;
    }

    Opts.Inputs.emplace_back(std::move(Inputs[i]), IK, IsSystem);
  }

  return DashX;
}

std::string CompilerInvocation::GetResourcesPath(const char *Argv0,
                                                 void *MainAddr) {
  std::string ClangExecutable =
      llvm::sys::fs::getMainExecutable(Argv0, MainAddr);
  return Driver::GetResourcesPath(ClangExecutable, CLANG_RESOURCE_DIR);
}

static void ParseHeaderSearchArgs(HeaderSearchOptions &Opts, ArgList &Args,
                                  const std::string &WorkingDir) {
  if (const Arg *A = Args.getLastArg(OPT_stdlib_EQ))
    Opts.UseLibcxx = (strcmp(A->getValue(), "libc++") == 0);

  // Canonicalize -fmodules-cache-path before storing it.
  SmallString<128> P(Args.getLastArgValue(OPT_fmodules_cache_path));
  if (!(P.empty() || llvm::sys::path::is_absolute(P))) {
    if (WorkingDir.empty())
      llvm::sys::fs::make_absolute(P);
    else
      llvm::sys::fs::make_absolute(WorkingDir, P);
  }
  llvm::sys::path::remove_dots(P);
  Opts.ModuleCachePath = std::string(P.str());

  // Only the -fmodule-file=<name>=<file> form.
  for (const auto *A : Args.filtered(OPT_fmodule_file)) {
    StringRef Val = A->getValue();
    if (Val.find('=') != StringRef::npos){
      auto Split = Val.split('=');
      Opts.PrebuiltModuleFiles.insert(
          {std::string(Split.first), std::string(Split.second)});
    }
  }
  for (const auto *A : Args.filtered(OPT_fprebuilt_module_path))
    Opts.AddPrebuiltModulePath(A->getValue());

  for (const auto *A : Args.filtered(OPT_fmodules_ignore_macro)) {
    StringRef MacroDef = A->getValue();
    Opts.ModulesIgnoreMacros.insert(
        llvm::CachedHashString(MacroDef.split('=').first));
  }

  // Add -I..., -F..., and -index-header-map options in order.
  bool IsIndexHeaderMap = false;
  bool IsSysrootSpecified =
      Args.hasArg(OPT__sysroot_EQ) || Args.hasArg(OPT_isysroot);
  for (const auto *A : Args.filtered(OPT_I, OPT_F, OPT_index_header_map)) {
    if (A->getOption().matches(OPT_index_header_map)) {
      // -index-header-map applies to the next -I or -F.
      IsIndexHeaderMap = true;
      continue;
    }

    frontend::IncludeDirGroup Group =
        IsIndexHeaderMap ? frontend::IndexHeaderMap : frontend::Angled;

    bool IsFramework = A->getOption().matches(OPT_F);
    std::string Path = A->getValue();

    if (IsSysrootSpecified && !IsFramework && A->getValue()[0] == '=') {
      SmallString<32> Buffer;
      llvm::sys::path::append(Buffer, Opts.Sysroot,
                              llvm::StringRef(A->getValue()).substr(1));
      Path = std::string(Buffer.str());
    }

    Opts.AddPath(Path, Group, IsFramework,
                 /*IgnoreSysroot*/ true);
    IsIndexHeaderMap = false;
  }

  // Add -iprefix/-iwithprefix/-iwithprefixbefore options.
  StringRef Prefix = ""; // FIXME: This isn't the correct default prefix.
  for (const auto *A :
       Args.filtered(OPT_iprefix, OPT_iwithprefix, OPT_iwithprefixbefore)) {
    if (A->getOption().matches(OPT_iprefix))
      Prefix = A->getValue();
    else if (A->getOption().matches(OPT_iwithprefix))
      Opts.AddPath(Prefix.str() + A->getValue(), frontend::After, false, true);
    else
      Opts.AddPath(Prefix.str() + A->getValue(), frontend::Angled, false, true);
  }

  for (const auto *A : Args.filtered(OPT_idirafter))
    Opts.AddPath(A->getValue(), frontend::After, false, true);
  for (const auto *A : Args.filtered(OPT_iquote))
    Opts.AddPath(A->getValue(), frontend::Quoted, false, true);
  for (const auto *A : Args.filtered(OPT_isystem, OPT_iwithsysroot))
    Opts.AddPath(A->getValue(), frontend::System, false,
                 !A->getOption().matches(OPT_iwithsysroot));
  for (const auto *A : Args.filtered(OPT_iframework))
    Opts.AddPath(A->getValue(), frontend::System, true, true);
  for (const auto *A : Args.filtered(OPT_iframeworkwithsysroot))
    Opts.AddPath(A->getValue(), frontend::System, /*IsFramework=*/true,
                 /*IgnoreSysRoot=*/false);

  // Add the paths for the various language specific isystem flags.
  for (const auto *A : Args.filtered(OPT_c_isystem))
    Opts.AddPath(A->getValue(), frontend::CSystem, false, true);
  for (const auto *A : Args.filtered(OPT_cxx_isystem))
    Opts.AddPath(A->getValue(), frontend::CXXSystem, false, true);
  for (const auto *A : Args.filtered(OPT_objc_isystem))
    Opts.AddPath(A->getValue(), frontend::ObjCSystem, false,true);
  for (const auto *A : Args.filtered(OPT_objcxx_isystem))
    Opts.AddPath(A->getValue(), frontend::ObjCXXSystem, false, true);

  // Add the internal paths from a driver that detects standard include paths.
  for (const auto *A :
       Args.filtered(OPT_internal_isystem, OPT_internal_externc_isystem)) {
    frontend::IncludeDirGroup Group = frontend::System;
    if (A->getOption().matches(OPT_internal_externc_isystem))
      Group = frontend::ExternCSystem;
    Opts.AddPath(A->getValue(), Group, false, true);
  }

  // Add the path prefixes which are implicitly treated as being system headers.
  for (const auto *A :
       Args.filtered(OPT_system_header_prefix, OPT_no_system_header_prefix))
    Opts.AddSystemHeaderPrefix(
        A->getValue(), A->getOption().matches(OPT_system_header_prefix));

  for (const auto *A : Args.filtered(OPT_ivfsoverlay))
    Opts.AddVFSOverlayFile(A->getValue());
}

void CompilerInvocation::setLangDefaults(LangOptions &Opts, InputKind IK,
                                         const llvm::Triple &T,
                                         PreprocessorOptions &PPOpts,
                                         LangStandard::Kind LangStd) {
  // Set some properties which depend solely on the input kind; it would be nice
  // to move these to the language standard, and have the driver resolve the
  // input kind + language standard.
  //
  // FIXME: Perhaps a better model would be for a single source file to have
  // multiple language standards (C / C++ std, ObjC std, OpenCL std, OpenMP std)
  // simultaneously active?
  if (IK.getLanguage() == Language::Asm) {
    Opts.AsmPreprocessor = 1;
  } else if (IK.isObjectiveC()) {
    Opts.ObjC = 1;
  }

  if (LangStd == LangStandard::lang_unspecified) {
    // Based on the base language, pick one.
    switch (IK.getLanguage()) {
    case Language::Unknown:
    case Language::LLVM_IR:
      llvm_unreachable("Invalid input kind!");
    case Language::OpenCL:
      LangStd = LangStandard::lang_opencl10;
      break;
    case Language::CUDA:
      LangStd = LangStandard::lang_cuda;
      break;
    case Language::Asm:
    case Language::C:
#if defined(CLANG_DEFAULT_STD_C)
      LangStd = CLANG_DEFAULT_STD_C;
#else
      // The PS4 uses C99 as the default C standard.
      if (T.isPS4())
        LangStd = LangStandard::lang_gnu99;
      else
        LangStd = LangStandard::lang_gnu17;
#endif
      break;
    case Language::ObjC:
#if defined(CLANG_DEFAULT_STD_C)
      LangStd = CLANG_DEFAULT_STD_C;
#else
      LangStd = LangStandard::lang_gnu11;
#endif
      break;
    case Language::CXX:
    case Language::ObjCXX:
#if defined(CLANG_DEFAULT_STD_CXX)
      LangStd = CLANG_DEFAULT_STD_CXX;
#else
      LangStd = LangStandard::lang_gnucxx14;
#endif
      break;
    case Language::RenderScript:
      LangStd = LangStandard::lang_c99;
      break;
    case Language::HIP:
      LangStd = LangStandard::lang_hip;
      break;
    }
  }

  const LangStandard &Std = LangStandard::getLangStandardForKind(LangStd);
  Opts.LineComment = Std.hasLineComments();
  Opts.C99 = Std.isC99();
  Opts.C11 = Std.isC11();
  Opts.C17 = Std.isC17();
  Opts.C2x = Std.isC2x();
  Opts.CPlusPlus = Std.isCPlusPlus();
  Opts.CPlusPlus11 = Std.isCPlusPlus11();
  Opts.CPlusPlus14 = Std.isCPlusPlus14();
  Opts.CPlusPlus17 = Std.isCPlusPlus17();
  Opts.CPlusPlus20 = Std.isCPlusPlus20();
  Opts.CPlusPlus2b = Std.isCPlusPlus2b();
  Opts.Digraphs = Std.hasDigraphs();
  Opts.GNUMode = Std.isGNUMode();
  Opts.GNUInline = !Opts.C99 && !Opts.CPlusPlus;
  Opts.GNUCVersion = 0;
  Opts.HexFloats = Std.hasHexFloats();
  Opts.ImplicitInt = Std.hasImplicitInt();

  // Set OpenCL Version.
  Opts.OpenCL = Std.isOpenCL();
  if (LangStd == LangStandard::lang_opencl10)
    Opts.OpenCLVersion = 100;
  else if (LangStd == LangStandard::lang_opencl11)
    Opts.OpenCLVersion = 110;
  else if (LangStd == LangStandard::lang_opencl12)
    Opts.OpenCLVersion = 120;
  else if (LangStd == LangStandard::lang_opencl20)
    Opts.OpenCLVersion = 200;
  else if (LangStd == LangStandard::lang_opencl30)
    Opts.OpenCLVersion = 300;
  else if (LangStd == LangStandard::lang_openclcpp)
    Opts.OpenCLCPlusPlusVersion = 100;

  // OpenCL has some additional defaults.
  if (Opts.OpenCL) {
    Opts.AltiVec = 0;
    Opts.ZVector = 0;
    Opts.setLaxVectorConversions(LangOptions::LaxVectorConversionKind::None);
    Opts.setDefaultFPContractMode(LangOptions::FPM_On);
    Opts.NativeHalfType = 1;
    Opts.NativeHalfArgsAndReturns = 1;
    Opts.OpenCLCPlusPlus = Opts.CPlusPlus;

    // Include default header file for OpenCL.
    if (Opts.IncludeDefaultHeader) {
      if (Opts.DeclareOpenCLBuiltins) {
        // Only include base header file for builtin types and constants.
        PPOpts.Includes.push_back("opencl-c-base.h");
      } else {
        PPOpts.Includes.push_back("opencl-c.h");
      }
    }
  }

  Opts.HIP = IK.getLanguage() == Language::HIP;
  Opts.CUDA = IK.getLanguage() == Language::CUDA || Opts.HIP;
  if (Opts.HIP) {
    // HIP toolchain does not support 'Fast' FPOpFusion in backends since it
    // fuses multiplication/addition instructions without contract flag from
    // device library functions in LLVM bitcode, which causes accuracy loss in
    // certain math functions, e.g. tan(-1e20) becomes -0.933 instead of 0.8446.
    // For device library functions in bitcode to work, 'Strict' or 'Standard'
    // FPOpFusion options in backends is needed. Therefore 'fast-honor-pragmas'
    // FP contract option is used to allow fuse across statements in frontend
    // whereas respecting contract flag in backend.
    Opts.setDefaultFPContractMode(LangOptions::FPM_FastHonorPragmas);
  } else if (Opts.CUDA) {
    // Allow fuse across statements disregarding pragmas.
    Opts.setDefaultFPContractMode(LangOptions::FPM_Fast);
  }

  Opts.RenderScript = IK.getLanguage() == Language::RenderScript;
  if (Opts.RenderScript) {
    Opts.NativeHalfType = 1;
    Opts.NativeHalfArgsAndReturns = 1;
  }

  // OpenCL and C++ both have bool, true, false keywords.
  Opts.Bool = Opts.OpenCL || Opts.CPlusPlus;

  // OpenCL has half keyword
  Opts.Half = Opts.OpenCL;

  // C++ has wchar_t keyword.
  Opts.WChar = Opts.CPlusPlus;

  Opts.GNUKeywords = Opts.GNUMode;
  Opts.CXXOperatorNames = Opts.CPlusPlus;

  Opts.AlignedAllocation = Opts.CPlusPlus17;

  Opts.DollarIdents = !Opts.AsmPreprocessor;

  // Enable [[]] attributes in C++11 and C2x by default.
  Opts.DoubleSquareBracketAttributes = Opts.CPlusPlus11 || Opts.C2x;
}

/// Attempt to parse a visibility value out of the given argument.
static Visibility parseVisibility(Arg *arg, ArgList &args,
                                  DiagnosticsEngine &diags) {
  StringRef value = arg->getValue();
  if (value == "default") {
    return DefaultVisibility;
  } else if (value == "hidden" || value == "internal") {
    return HiddenVisibility;
  } else if (value == "protected") {
    // FIXME: diagnose if target does not support protected visibility
    return ProtectedVisibility;
  }

  diags.Report(diag::err_drv_invalid_value)
    << arg->getAsString(args) << value;
  return DefaultVisibility;
}

/// Check if input file kind and language standard are compatible.
static bool IsInputCompatibleWithStandard(InputKind IK,
                                          const LangStandard &S) {
  switch (IK.getLanguage()) {
  case Language::Unknown:
  case Language::LLVM_IR:
    llvm_unreachable("should not parse language flags for this input");

  case Language::C:
  case Language::ObjC:
  case Language::RenderScript:
    return S.getLanguage() == Language::C;

  case Language::OpenCL:
    return S.getLanguage() == Language::OpenCL;

  case Language::CXX:
  case Language::ObjCXX:
    return S.getLanguage() == Language::CXX;

  case Language::CUDA:
    // FIXME: What -std= values should be permitted for CUDA compilations?
    return S.getLanguage() == Language::CUDA ||
           S.getLanguage() == Language::CXX;

  case Language::HIP:
    return S.getLanguage() == Language::CXX || S.getLanguage() == Language::HIP;

  case Language::Asm:
    // Accept (and ignore) all -std= values.
    // FIXME: The -std= value is not ignored; it affects the tokenization
    // and preprocessing rules if we're preprocessing this asm input.
    return true;
  }

  llvm_unreachable("unexpected input language");
}

/// Get language name for given input kind.
static const StringRef GetInputKindName(InputKind IK) {
  switch (IK.getLanguage()) {
  case Language::C:
    return "C";
  case Language::ObjC:
    return "Objective-C";
  case Language::CXX:
    return "C++";
  case Language::ObjCXX:
    return "Objective-C++";
  case Language::OpenCL:
    return "OpenCL";
  case Language::CUDA:
    return "CUDA";
  case Language::RenderScript:
    return "RenderScript";
  case Language::HIP:
    return "HIP";

  case Language::Asm:
    return "Asm";
  case Language::LLVM_IR:
    return "LLVM IR";

  case Language::Unknown:
    break;
  }
  llvm_unreachable("unknown input language");
}

static void ParseLangArgs(LangOptions &Opts, ArgList &Args, InputKind IK,
                          const TargetOptions &TargetOpts,
                          PreprocessorOptions &PPOpts,
                          DiagnosticsEngine &Diags) {
  // FIXME: Cleanup per-file based stuff.
  LangStandard::Kind LangStd = LangStandard::lang_unspecified;
  if (const Arg *A = Args.getLastArg(OPT_std_EQ)) {
    LangStd = LangStandard::getLangKind(A->getValue());
    if (LangStd == LangStandard::lang_unspecified) {
      Diags.Report(diag::err_drv_invalid_value)
        << A->getAsString(Args) << A->getValue();
      // Report supported standards with short description.
      for (unsigned KindValue = 0;
           KindValue != LangStandard::lang_unspecified;
           ++KindValue) {
        const LangStandard &Std = LangStandard::getLangStandardForKind(
          static_cast<LangStandard::Kind>(KindValue));
        if (IsInputCompatibleWithStandard(IK, Std)) {
          auto Diag = Diags.Report(diag::note_drv_use_standard);
          Diag << Std.getName() << Std.getDescription();
          unsigned NumAliases = 0;
#define LANGSTANDARD(id, name, lang, desc, features)
#define LANGSTANDARD_ALIAS(id, alias) \
          if (KindValue == LangStandard::lang_##id) ++NumAliases;
#define LANGSTANDARD_ALIAS_DEPR(id, alias)
#include "clang/Basic/LangStandards.def"
          Diag << NumAliases;
#define LANGSTANDARD(id, name, lang, desc, features)
#define LANGSTANDARD_ALIAS(id, alias) \
          if (KindValue == LangStandard::lang_##id) Diag << alias;
#define LANGSTANDARD_ALIAS_DEPR(id, alias)
#include "clang/Basic/LangStandards.def"
        }
      }
    } else {
      // Valid standard, check to make sure language and standard are
      // compatible.
      const LangStandard &Std = LangStandard::getLangStandardForKind(LangStd);
      if (!IsInputCompatibleWithStandard(IK, Std)) {
        Diags.Report(diag::err_drv_argument_not_allowed_with)
          << A->getAsString(Args) << GetInputKindName(IK);
      }
    }
  }

  if (const Arg *A = Args.getLastArg(OPT_fcf_protection_EQ)) {
    StringRef Name = A->getValue();
    if (Name == "full" || Name == "branch") {
      Opts.CFProtectionBranch = 1;
    }
  }
  // -cl-std only applies for OpenCL language standards.
  // Override the -std option in this case.
  if (const Arg *A = Args.getLastArg(OPT_cl_std_EQ)) {
    LangStandard::Kind OpenCLLangStd
      = llvm::StringSwitch<LangStandard::Kind>(A->getValue())
        .Cases("cl", "CL", LangStandard::lang_opencl10)
        .Cases("cl1.0", "CL1.0", LangStandard::lang_opencl10)
        .Cases("cl1.1", "CL1.1", LangStandard::lang_opencl11)
        .Cases("cl1.2", "CL1.2", LangStandard::lang_opencl12)
        .Cases("cl2.0", "CL2.0", LangStandard::lang_opencl20)
        .Cases("cl3.0", "CL3.0", LangStandard::lang_opencl30)
        .Cases("clc++", "CLC++", LangStandard::lang_openclcpp)
        .Default(LangStandard::lang_unspecified);

    if (OpenCLLangStd == LangStandard::lang_unspecified) {
      Diags.Report(diag::err_drv_invalid_value)
        << A->getAsString(Args) << A->getValue();
    }
    else
      LangStd = OpenCLLangStd;
  }

  Opts.SYCLIsDevice = Opts.SYCL && Args.hasArg(options::OPT_fsycl_is_device);
  if (Opts.SYCL) {
    Opts.SYCLIsDevice = Args.hasArg(options::OPT_fsycl_is_device);
    Opts.SYCLIsHost = Args.hasArg(options::OPT_fsycl_is_host);
    Opts.SYCLAllowFuncPtr =
        Args.hasFlag(options::OPT_fsycl_allow_func_ptr,
                     options::OPT_fno_sycl_allow_func_ptr, false);
    Opts.SYCLStdLayoutKernelParams =
        Args.hasArg(options::OPT_fsycl_std_layout_kernel_params);
    Opts.SYCLUnnamedLambda = Args.hasArg(options::OPT_fsycl_unnamed_lambda);
    // -sycl-std applies to any SYCL source, not only those containing kernels,
    // but also those using the SYCL API
    if (const Arg *A = Args.getLastArg(OPT_sycl_std_EQ)) {
      Opts.setSYCLVersion(
          llvm::StringSwitch<LangOptions::SYCLMajorVersion>(A->getValue())
              .Cases("2017", "1.2.1", "121", "sycl-1.2.1",
                     LangOptions::SYCL_2017)
              .Case("2020", LangOptions::SYCL_2020)
              .Default(LangOptions::SYCL_None));

      if (Opts.getSYCLVersion() == LangOptions::SYCL_None) {
        // User has passed an invalid value to the flag, this is an error
        Diags.Report(diag::err_drv_invalid_value)
            << A->getAsString(Args) << A->getValue();
      }
    }
    Opts.SYCLExplicitSIMD = Args.hasArg(options::OPT_fsycl_esimd);
    Opts.EnableDAEInSpirKernels = Args.hasArg(options::OPT_fenable_sycl_dae);
    Opts.SYCLValueFitInMaxInt =
        Args.hasFlag(options::OPT_fsycl_id_queries_fit_in_int,
                     options::OPT_fno_sycl_id_queries_fit_in_int, false);
    Opts.SYCLIntHeader =
        std::string(Args.getLastArgValue(OPT_fsycl_int_header));
  }

  Opts.DeclareSPIRVBuiltins = Args.hasArg(OPT_fdeclare_spirv_builtins);

  llvm::Triple T(TargetOpts.Triple);
  CompilerInvocation::setLangDefaults(Opts, IK, T, PPOpts, LangStd);

  // -cl-strict-aliasing needs to emit diagnostic in the case where CL > 1.0.
  // This option should be deprecated for CL > 1.0 because
  // this option was added for compatibility with OpenCL 1.0.
  if (Args.getLastArg(OPT_cl_strict_aliasing)
       && Opts.OpenCLVersion > 100) {
    Diags.Report(diag::warn_option_invalid_ocl_version)
        << Opts.getOpenCLVersionTuple().getAsString()
        << Args.getLastArg(OPT_cl_strict_aliasing)->getAsString(Args);
  }

  // We abuse '-f[no-]gnu-keywords' to force overriding all GNU-extension
  // keywords. This behavior is provided by GCC's poorly named '-fasm' flag,
  // while a subset (the non-C++ GNU keywords) is provided by GCC's
  // '-fgnu-keywords'. Clang conflates the two for simplicity under the single
  // name, as it doesn't seem a useful distinction.
  Opts.GNUKeywords = Args.hasFlag(OPT_fgnu_keywords, OPT_fno_gnu_keywords,
                                  Opts.GNUKeywords);

  Opts.Digraphs = Args.hasFlag(OPT_fdigraphs, OPT_fno_digraphs, Opts.Digraphs);

  if (Args.hasArg(OPT_fno_operator_names))
    Opts.CXXOperatorNames = 0;

  if (Opts.CUDAIsDevice && Args.hasArg(OPT_fcuda_approx_transcendentals))
    Opts.CUDADeviceApproxTranscendentals = 1;

  if (Args.hasArg(OPT_fgpu_allow_device_init)) {
    if (Opts.HIP)
      Opts.GPUAllowDeviceInit = 1;
    else
      Diags.Report(diag::warn_ignored_hip_only_option)
          << Args.getLastArg(OPT_fgpu_allow_device_init)->getAsString(Args);
  }
  if (Opts.HIP)
    Opts.GPUMaxThreadsPerBlock = getLastArgIntValue(
        Args, OPT_gpu_max_threads_per_block_EQ, Opts.GPUMaxThreadsPerBlock);
  else if (Args.hasArg(OPT_gpu_max_threads_per_block_EQ))
    Diags.Report(diag::warn_ignored_hip_only_option)
        << Args.getLastArg(OPT_gpu_max_threads_per_block_EQ)->getAsString(Args);

  if (Opts.ObjC) {
    if (Arg *arg = Args.getLastArg(OPT_fobjc_runtime_EQ)) {
      StringRef value = arg->getValue();
      if (Opts.ObjCRuntime.tryParse(value))
        Diags.Report(diag::err_drv_unknown_objc_runtime) << value;
    }

    if (Args.hasArg(OPT_fobjc_gc_only))
      Opts.setGC(LangOptions::GCOnly);
    else if (Args.hasArg(OPT_fobjc_gc))
      Opts.setGC(LangOptions::HybridGC);
    else if (Args.hasArg(OPT_fobjc_arc)) {
      Opts.ObjCAutoRefCount = 1;
      if (!Opts.ObjCRuntime.allowsARC())
        Diags.Report(diag::err_arc_unsupported_on_runtime);
    }

    // ObjCWeakRuntime tracks whether the runtime supports __weak, not
    // whether the feature is actually enabled.  This is predominantly
    // determined by -fobjc-runtime, but we allow it to be overridden
    // from the command line for testing purposes.
    if (Args.hasArg(OPT_fobjc_runtime_has_weak))
      Opts.ObjCWeakRuntime = 1;
    else
      Opts.ObjCWeakRuntime = Opts.ObjCRuntime.allowsWeak();

    // ObjCWeak determines whether __weak is actually enabled.
    // Note that we allow -fno-objc-weak to disable this even in ARC mode.
    if (auto weakArg = Args.getLastArg(OPT_fobjc_weak, OPT_fno_objc_weak)) {
      if (!weakArg->getOption().matches(OPT_fobjc_weak)) {
        assert(!Opts.ObjCWeak);
      } else if (Opts.getGC() != LangOptions::NonGC) {
        Diags.Report(diag::err_objc_weak_with_gc);
      } else if (!Opts.ObjCWeakRuntime) {
        Diags.Report(diag::err_objc_weak_unsupported);
      } else {
        Opts.ObjCWeak = 1;
      }
    } else if (Opts.ObjCAutoRefCount) {
      Opts.ObjCWeak = Opts.ObjCWeakRuntime;
    }

    if (Args.hasArg(OPT_fobjc_subscripting_legacy_runtime))
      Opts.ObjCSubscriptingLegacyRuntime =
        (Opts.ObjCRuntime.getKind() == ObjCRuntime::FragileMacOSX);
  }

  if (Arg *A = Args.getLastArg(options::OPT_fgnuc_version_EQ)) {
    // Check that the version has 1 to 3 components and the minor and patch
    // versions fit in two decimal digits.
    VersionTuple GNUCVer;
    bool Invalid = GNUCVer.tryParse(A->getValue());
    unsigned Major = GNUCVer.getMajor();
    unsigned Minor = GNUCVer.getMinor().getValueOr(0);
    unsigned Patch = GNUCVer.getSubminor().getValueOr(0);
    if (Invalid || GNUCVer.getBuild() || Minor >= 100 || Patch >= 100) {
      Diags.Report(diag::err_drv_invalid_value)
          << A->getAsString(Args) << A->getValue();
    }
    Opts.GNUCVersion = Major * 100 * 100 + Minor * 100 + Patch;
  }

  if (Args.hasArg(OPT_fgnu89_inline)) {
    if (Opts.CPlusPlus)
      Diags.Report(diag::err_drv_argument_not_allowed_with)
        << "-fgnu89-inline" << GetInputKindName(IK);
    else
      Opts.GNUInline = 1;
  }

  // The type-visibility mode defaults to the value-visibility mode.
  if (Arg *typeVisOpt = Args.getLastArg(OPT_ftype_visibility)) {
    Opts.setTypeVisibilityMode(parseVisibility(typeVisOpt, Args, Diags));
  } else {
    Opts.setTypeVisibilityMode(Opts.getValueVisibilityMode());
  }

  if (Args.hasArg(OPT_fvisibility_from_dllstorageclass)) {
    Opts.VisibilityFromDLLStorageClass = 1;

    // Translate dllexport defintions to default visibility, by default.
    if (Arg *O = Args.getLastArg(OPT_fvisibility_dllexport_EQ))
      Opts.setDLLExportVisibility(parseVisibility(O, Args, Diags));
    else
      Opts.setDLLExportVisibility(DefaultVisibility);

    // Translate defintions without an explict DLL storage class to hidden
    // visibility, by default.
    if (Arg *O = Args.getLastArg(OPT_fvisibility_nodllstorageclass_EQ))
      Opts.setNoDLLStorageClassVisibility(parseVisibility(O, Args, Diags));
    else
      Opts.setNoDLLStorageClassVisibility(HiddenVisibility);

    // Translate dllimport external declarations to default visibility, by
    // default.
    if (Arg *O = Args.getLastArg(OPT_fvisibility_externs_dllimport_EQ))
      Opts.setExternDeclDLLImportVisibility(parseVisibility(O, Args, Diags));
    else
      Opts.setExternDeclDLLImportVisibility(DefaultVisibility);

    // Translate external declarations without an explicit DLL storage class
    // to hidden visibility, by default.
    if (Arg *O = Args.getLastArg(OPT_fvisibility_externs_nodllstorageclass_EQ))
      Opts.setExternDeclNoDLLStorageClassVisibility(
          parseVisibility(O, Args, Diags));
    else
      Opts.setExternDeclNoDLLStorageClassVisibility(HiddenVisibility);
  }

  if (Args.hasArg(OPT_ftrapv)) {
    Opts.setSignedOverflowBehavior(LangOptions::SOB_Trapping);
    // Set the handler, if one is specified.
    Opts.OverflowHandler =
        std::string(Args.getLastArgValue(OPT_ftrapv_handler));
  }
  else if (Args.hasArg(OPT_fwrapv))
    Opts.setSignedOverflowBehavior(LangOptions::SOB_Defined);

  Opts.MicrosoftExt = Opts.MSVCCompat || Args.hasArg(OPT_fms_extensions);
  Opts.AsmBlocks = Args.hasArg(OPT_fasm_blocks) || Opts.MicrosoftExt;
  Opts.MSCompatibilityVersion = 0;
  if (const Arg *A = Args.getLastArg(OPT_fms_compatibility_version)) {
    VersionTuple VT;
    if (VT.tryParse(A->getValue()))
      Diags.Report(diag::err_drv_invalid_value) << A->getAsString(Args)
                                                << A->getValue();
    Opts.MSCompatibilityVersion = VT.getMajor() * 10000000 +
                                  VT.getMinor().getValueOr(0) * 100000 +
                                  VT.getSubminor().getValueOr(0);
  }

  // Mimicking gcc's behavior, trigraphs are only enabled if -trigraphs
  // is specified, or -std is set to a conforming mode.
  // Trigraphs are disabled by default in c++1z onwards.
  // For z/OS, trigraphs are enabled by default (without regard to the above).
  Opts.Trigraphs =
      (!Opts.GNUMode && !Opts.MSVCCompat && !Opts.CPlusPlus17) || T.isOSzOS();
  Opts.Trigraphs =
      Args.hasFlag(OPT_ftrigraphs, OPT_fno_trigraphs, Opts.Trigraphs);

  Opts.DollarIdents = Args.hasFlag(OPT_fdollars_in_identifiers,
                                   OPT_fno_dollars_in_identifiers,
                                   Opts.DollarIdents);

  // -ffixed-point
  Opts.FixedPoint =
      Args.hasFlag(OPT_ffixed_point, OPT_fno_fixed_point, /*Default=*/false) &&
      !Opts.CPlusPlus;
  Opts.PaddingOnUnsignedFixedPoint =
      Args.hasFlag(OPT_fpadding_on_unsigned_fixed_point,
                   OPT_fno_padding_on_unsigned_fixed_point,
                   /*Default=*/false) &&
      Opts.FixedPoint;

  Opts.RTTI = Opts.CPlusPlus && !Args.hasArg(OPT_fno_rtti);
  Opts.RTTIData = Opts.RTTI && !Args.hasArg(OPT_fno_rtti_data);
  Opts.Blocks = Args.hasArg(OPT_fblocks) || (Opts.OpenCL
    && Opts.OpenCLVersion == 200);
  Opts.Coroutines = Opts.CPlusPlus20 || Args.hasArg(OPT_fcoroutines_ts);

  Opts.ConvergentFunctions = Opts.OpenCL || (Opts.CUDA && Opts.CUDAIsDevice) ||
                             Opts.SYCLIsDevice ||
                             Args.hasArg(OPT_fconvergent_functions);

  Opts.DoubleSquareBracketAttributes =
      Args.hasFlag(OPT_fdouble_square_bracket_attributes,
                   OPT_fno_double_square_bracket_attributes,
                   Opts.DoubleSquareBracketAttributes);

  Opts.CPlusPlusModules = Opts.CPlusPlus20;
  Opts.Modules =
      Args.hasArg(OPT_fmodules) || Opts.ModulesTS || Opts.CPlusPlusModules;
  Opts.ModulesDeclUse =
      Args.hasArg(OPT_fmodules_decluse) || Opts.ModulesStrictDeclUse;
  // FIXME: We only need this in C++ modules / Modules TS if we might textually
  // enter a different module (eg, when building a header unit).
  Opts.ModulesLocalVisibility =
      Args.hasArg(OPT_fmodules_local_submodule_visibility) || Opts.ModulesTS ||
      Opts.CPlusPlusModules;
  Opts.ModulesSearchAll = Opts.Modules &&
    !Args.hasArg(OPT_fno_modules_search_all) &&
    Args.hasArg(OPT_fmodules_search_all);
  Opts.CharIsSigned = Opts.OpenCL || !Args.hasArg(OPT_fno_signed_char);
  Opts.WChar = Opts.CPlusPlus && !Args.hasArg(OPT_fno_wchar);
  Opts.Char8 = Args.hasFlag(OPT_fchar8__t, OPT_fno_char8__t, Opts.CPlusPlus20);
  Opts.NoBuiltin = Args.hasArg(OPT_fno_builtin) || Opts.Freestanding;
  if (!Opts.NoBuiltin)
    getAllNoBuiltinFuncValues(Args, Opts.NoBuiltinFuncs);
  Opts.AlignedAllocation =
      Args.hasFlag(OPT_faligned_allocation, OPT_fno_aligned_allocation,
                   Opts.AlignedAllocation);
  Opts.AlignedAllocationUnavailable =
      Opts.AlignedAllocation && Args.hasArg(OPT_aligned_alloc_unavailable);
  if (Args.hasArg(OPT_fconcepts_ts))
    Diags.Report(diag::warn_fe_concepts_ts_flag);
  Opts.MathErrno = !Opts.OpenCL && Args.hasArg(OPT_fmath_errno);
  Opts.LongDoubleSize = Args.hasArg(OPT_mlong_double_128)
                            ? 128
                            : Args.hasArg(OPT_mlong_double_64) ? 64 : 0;
  Opts.EnableAIXExtendedAltivecABI = Args.hasArg(OPT_mabi_EQ_vec_extabi);
  Opts.PICLevel = getLastArgIntValue(Args, OPT_pic_level, 0, Diags);
  Opts.DumpRecordLayouts = Opts.DumpRecordLayoutsSimple
                        || Args.hasArg(OPT_fdump_record_layouts);
  if (Opts.FastRelaxedMath)
    Opts.setDefaultFPContractMode(LangOptions::FPM_Fast);
  llvm::sort(Opts.ModuleFeatures);
  Opts.NativeHalfType |= Args.hasArg(OPT_fnative_half_type);
  Opts.NativeHalfArgsAndReturns |= Args.hasArg(OPT_fnative_half_arguments_and_returns);
  // Enable HalfArgsAndReturns if present in Args or if NativeHalfArgsAndReturns
  // is enabled.
  Opts.HalfArgsAndReturns = Args.hasArg(OPT_fallow_half_arguments_and_returns)
                            | Opts.NativeHalfArgsAndReturns;

  Opts.ArmSveVectorBits =
      getLastArgIntValue(Args, options::OPT_msve_vector_bits_EQ, 0, Diags);

  // __declspec is enabled by default for the PS4 by the driver, and also
  // enabled for Microsoft Extensions or Borland Extensions, here.
  //
  // FIXME: __declspec is also currently enabled for CUDA, but isn't really a
  // CUDA extension. However, it is required for supporting
  // __clang_cuda_builtin_vars.h, which uses __declspec(property). Once that has
  // been rewritten in terms of something more generic, remove the Opts.CUDA
  // term here.
  Opts.DeclSpecKeyword =
      Args.hasFlag(OPT_fdeclspec, OPT_fno_declspec,
                   (Opts.MicrosoftExt || Opts.Borland || Opts.CUDA));

  // -mrtd option
  if (Arg *A = Args.getLastArg(OPT_mrtd)) {
    if (Opts.getDefaultCallingConv() != LangOptions::DCC_None)
      Diags.Report(diag::err_drv_argument_not_allowed_with)
          << A->getSpelling() << "-fdefault-calling-conv";
    else {
      llvm::Triple T(TargetOpts.Triple);
      if (T.getArch() != llvm::Triple::x86)
        Diags.Report(diag::err_drv_argument_not_allowed_with)
            << A->getSpelling() << T.getTriple();
      else
        Opts.setDefaultCallingConv(LangOptions::DCC_StdCall);
    }
  }

  // Check if -fopenmp-simd is specified.
  bool IsSimdSpecified =
      Args.hasFlag(options::OPT_fopenmp_simd, options::OPT_fno_openmp_simd,
                   /*Default=*/false);
  Opts.OpenMPSimd = !Opts.OpenMP && IsSimdSpecified;
  Opts.OpenMPUseTLS =
      Opts.OpenMP && !Args.hasArg(options::OPT_fnoopenmp_use_tls);
  Opts.OpenMPIsDevice =
      Opts.OpenMP && Args.hasArg(options::OPT_fopenmp_is_device);
  Opts.OpenMPIRBuilder =
      Opts.OpenMP && Args.hasArg(options::OPT_fopenmp_enable_irbuilder);
  bool IsTargetSpecified =
      Opts.OpenMPIsDevice || Args.hasArg(options::OPT_fopenmp_targets_EQ);

  if (Opts.OpenMP || Opts.OpenMPSimd) {
    if (int Version = getLastArgIntValue(
            Args, OPT_fopenmp_version_EQ,
            (IsSimdSpecified || IsTargetSpecified) ? 50 : Opts.OpenMP, Diags))
      Opts.OpenMP = Version;
    // Provide diagnostic when a given target is not expected to be an OpenMP
    // device or host.
    if (!Opts.OpenMPIsDevice) {
      switch (T.getArch()) {
      default:
        break;
      // Add unsupported host targets here:
      case llvm::Triple::nvptx:
      case llvm::Triple::nvptx64:
        Diags.Report(diag::err_drv_omp_host_target_not_supported)
            << TargetOpts.Triple;
        break;
      }
    }
  }

  // Set the flag to prevent the implementation from emitting device exception
  // handling code for those requiring so.
  if ((Opts.OpenMPIsDevice && (T.isNVPTX() || T.isAMDGCN())) ||
      Opts.OpenCLCPlusPlus) {
    Opts.Exceptions = 0;
    Opts.CXXExceptions = 0;
  }
  if (Opts.OpenMPIsDevice && T.isNVPTX()) {
    Opts.OpenMPCUDANumSMs =
        getLastArgIntValue(Args, options::OPT_fopenmp_cuda_number_of_sm_EQ,
                           Opts.OpenMPCUDANumSMs, Diags);
    Opts.OpenMPCUDABlocksPerSM =
        getLastArgIntValue(Args, options::OPT_fopenmp_cuda_blocks_per_sm_EQ,
                           Opts.OpenMPCUDABlocksPerSM, Diags);
    Opts.OpenMPCUDAReductionBufNum = getLastArgIntValue(
        Args, options::OPT_fopenmp_cuda_teams_reduction_recs_num_EQ,
        Opts.OpenMPCUDAReductionBufNum, Diags);
  }

  // Get the OpenMP target triples if any.
  if (Arg *A = Args.getLastArg(options::OPT_fopenmp_targets_EQ)) {
    enum ArchPtrSize { Arch16Bit, Arch32Bit, Arch64Bit };
    auto getArchPtrSize = [](const llvm::Triple &T) {
      if (T.isArch16Bit())
        return Arch16Bit;
      if (T.isArch32Bit())
        return Arch32Bit;
      assert(T.isArch64Bit() && "Expected 64-bit architecture");
      return Arch64Bit;
    };

    for (unsigned i = 0; i < A->getNumValues(); ++i) {
      llvm::Triple TT(A->getValue(i));

      if (TT.getArch() == llvm::Triple::UnknownArch ||
          !(TT.getArch() == llvm::Triple::aarch64 || TT.isPPC() ||
            TT.getArch() == llvm::Triple::nvptx ||
            TT.getArch() == llvm::Triple::nvptx64 ||
            TT.getArch() == llvm::Triple::amdgcn ||
            TT.getArch() == llvm::Triple::x86 ||
            TT.getArch() == llvm::Triple::x86_64))
        Diags.Report(diag::err_drv_invalid_omp_target) << A->getValue(i);
      else if (getArchPtrSize(T) != getArchPtrSize(TT))
        Diags.Report(diag::err_drv_incompatible_omp_arch)
            << A->getValue(i) << T.str();
      else
        Opts.OMPTargetTriples.push_back(TT);
    }
  }

  // Get OpenMP host file path if any and report if a non existent file is
  // found
  if (Arg *A = Args.getLastArg(options::OPT_fopenmp_host_ir_file_path)) {
    Opts.OMPHostIRFile = A->getValue();
    if (!llvm::sys::fs::exists(Opts.OMPHostIRFile))
      Diags.Report(diag::err_drv_omp_host_ir_file_not_found)
          << Opts.OMPHostIRFile;
  }

  // Set CUDA mode for OpenMP target NVPTX/AMDGCN if specified in options
  Opts.OpenMPCUDAMode = Opts.OpenMPIsDevice && (T.isNVPTX() || T.isAMDGCN()) &&
                        Args.hasArg(options::OPT_fopenmp_cuda_mode);

  // Set CUDA support for parallel execution of target regions for OpenMP target
  // NVPTX/AMDGCN if specified in options.
  Opts.OpenMPCUDATargetParallel =
      Opts.OpenMPIsDevice && (T.isNVPTX() || T.isAMDGCN()) &&
      Args.hasArg(options::OPT_fopenmp_cuda_parallel_target_regions);

  // Set CUDA mode for OpenMP target NVPTX/AMDGCN if specified in options
  Opts.OpenMPCUDAForceFullRuntime =
      Opts.OpenMPIsDevice && (T.isNVPTX() || T.isAMDGCN()) &&
      Args.hasArg(options::OPT_fopenmp_cuda_force_full_runtime);

  // Record whether the __DEPRECATED define was requested.
  Opts.Deprecated = Args.hasFlag(OPT_fdeprecated_macro,
                                 OPT_fno_deprecated_macro,
                                 Opts.Deprecated);

  // FIXME: Eliminate this dependency.
  unsigned Opt = getOptimizationLevel(Args, IK, Diags),
       OptSize = getOptimizationLevelSize(Args);
  Opts.Optimize = Opt != 0;
  Opts.OptimizeSize = OptSize != 0;

  // This is the __NO_INLINE__ define, which just depends on things like the
  // optimization level and -fno-inline, not actually whether the backend has
  // inlining enabled.
  Opts.NoInlineDefine = !Opts.Optimize;
  if (Arg *InlineArg = Args.getLastArg(
          options::OPT_finline_functions, options::OPT_finline_hint_functions,
          options::OPT_fno_inline_functions, options::OPT_fno_inline))
    if (InlineArg->getOption().matches(options::OPT_fno_inline))
      Opts.NoInlineDefine = true;

  if (Arg *A = Args.getLastArg(OPT_ffp_contract)) {
    StringRef Val = A->getValue();
    if (Val == "fast")
      Opts.setDefaultFPContractMode(LangOptions::FPM_Fast);
    else if (Val == "on")
      Opts.setDefaultFPContractMode(LangOptions::FPM_On);
    else if (Val == "off")
      Opts.setDefaultFPContractMode(LangOptions::FPM_Off);
    else if (Val == "fast-honor-pragmas")
      Opts.setDefaultFPContractMode(LangOptions::FPM_FastHonorPragmas);
    else
      Diags.Report(diag::err_drv_invalid_value) << A->getAsString(Args) << Val;
  }

  if (Args.hasArg(OPT_ftrapping_math)) {
    Opts.setFPExceptionMode(LangOptions::FPE_Strict);
  }

  if (Args.hasArg(OPT_fno_trapping_math)) {
    Opts.setFPExceptionMode(LangOptions::FPE_Ignore);
  }

  LangOptions::FPExceptionModeKind FPEB = LangOptions::FPE_Ignore;
  if (Arg *A = Args.getLastArg(OPT_ffp_exception_behavior_EQ)) {
    StringRef Val = A->getValue();
    if (Val.equals("ignore"))
      FPEB = LangOptions::FPE_Ignore;
    else if (Val.equals("maytrap"))
      FPEB = LangOptions::FPE_MayTrap;
    else if (Val.equals("strict"))
      FPEB = LangOptions::FPE_Strict;
    else
      Diags.Report(diag::err_drv_invalid_value) << A->getAsString(Args) << Val;
  }
  Opts.setFPExceptionMode(FPEB);

  // Parse -fsanitize= arguments.
  parseSanitizerKinds("-fsanitize=", Args.getAllArgValues(OPT_fsanitize_EQ),
                      Diags, Opts.Sanitize);
  std::vector<std::string> systemBlacklists =
      Args.getAllArgValues(OPT_fsanitize_system_blacklist);
  Opts.SanitizerBlacklistFiles.insert(Opts.SanitizerBlacklistFiles.end(),
                                      systemBlacklists.begin(),
                                      systemBlacklists.end());

  if (Arg *A = Args.getLastArg(OPT_fclang_abi_compat_EQ)) {
    Opts.setClangABICompat(LangOptions::ClangABI::Latest);

    StringRef Ver = A->getValue();
    std::pair<StringRef, StringRef> VerParts = Ver.split('.');
    unsigned Major, Minor = 0;

    // Check the version number is valid: either 3.x (0 <= x <= 9) or
    // y or y.0 (4 <= y <= current version).
    if (!VerParts.first.startswith("0") &&
        !VerParts.first.getAsInteger(10, Major) &&
        3 <= Major && Major <= CLANG_VERSION_MAJOR &&
        (Major == 3 ? VerParts.second.size() == 1 &&
                      !VerParts.second.getAsInteger(10, Minor)
                    : VerParts.first.size() == Ver.size() ||
                      VerParts.second == "0")) {
      // Got a valid version number.
      if (Major == 3 && Minor <= 8)
        Opts.setClangABICompat(LangOptions::ClangABI::Ver3_8);
      else if (Major <= 4)
        Opts.setClangABICompat(LangOptions::ClangABI::Ver4);
      else if (Major <= 6)
        Opts.setClangABICompat(LangOptions::ClangABI::Ver6);
      else if (Major <= 7)
        Opts.setClangABICompat(LangOptions::ClangABI::Ver7);
      else if (Major <= 9)
        Opts.setClangABICompat(LangOptions::ClangABI::Ver9);
      else if (Major <= 11)
        Opts.setClangABICompat(LangOptions::ClangABI::Ver11);
    } else if (Ver != "latest") {
      Diags.Report(diag::err_drv_invalid_value)
          << A->getAsString(Args) << A->getValue();
    }
  }

  if (Arg *A = Args.getLastArg(OPT_msign_return_address_EQ)) {
    StringRef SignScope = A->getValue();

    if (SignScope.equals_lower("none"))
      Opts.setSignReturnAddressScope(
          LangOptions::SignReturnAddressScopeKind::None);
    else if (SignScope.equals_lower("all"))
      Opts.setSignReturnAddressScope(
          LangOptions::SignReturnAddressScopeKind::All);
    else if (SignScope.equals_lower("non-leaf"))
      Opts.setSignReturnAddressScope(
          LangOptions::SignReturnAddressScopeKind::NonLeaf);
    else
      Diags.Report(diag::err_drv_invalid_value)
          << A->getAsString(Args) << SignScope;

    if (Arg *A = Args.getLastArg(OPT_msign_return_address_key_EQ)) {
      StringRef SignKey = A->getValue();
      if (!SignScope.empty() && !SignKey.empty()) {
        if (SignKey.equals_lower("a_key"))
          Opts.setSignReturnAddressKey(
              LangOptions::SignReturnAddressKeyKind::AKey);
        else if (SignKey.equals_lower("b_key"))
          Opts.setSignReturnAddressKey(
              LangOptions::SignReturnAddressKeyKind::BKey);
        else
          Diags.Report(diag::err_drv_invalid_value)
              << A->getAsString(Args) << SignKey;
      }
    }
  }

  std::string ThreadModel =
      std::string(Args.getLastArgValue(OPT_mthread_model, "posix"));
  if (ThreadModel != "posix" && ThreadModel != "single")
    Diags.Report(diag::err_drv_invalid_value)
        << Args.getLastArg(OPT_mthread_model)->getAsString(Args) << ThreadModel;
  Opts.setThreadModel(
      llvm::StringSwitch<LangOptions::ThreadModelKind>(ThreadModel)
          .Case("posix", LangOptions::ThreadModelKind::POSIX)
          .Case("single", LangOptions::ThreadModelKind::Single));
}

static bool isStrictlyPreprocessorAction(frontend::ActionKind Action) {
  switch (Action) {
  case frontend::ASTDeclList:
  case frontend::ASTDump:
  case frontend::ASTPrint:
  case frontend::ASTView:
  case frontend::EmitAssembly:
  case frontend::EmitBC:
  case frontend::EmitHTML:
  case frontend::EmitLLVM:
  case frontend::EmitLLVMOnly:
  case frontend::EmitCodeGenOnly:
  case frontend::EmitObj:
  case frontend::FixIt:
  case frontend::GenerateModule:
  case frontend::GenerateModuleInterface:
  case frontend::GenerateHeaderModule:
  case frontend::GeneratePCH:
  case frontend::GenerateInterfaceStubs:
  case frontend::ParseSyntaxOnly:
  case frontend::ModuleFileInfo:
  case frontend::VerifyPCH:
  case frontend::PluginAction:
  case frontend::RewriteObjC:
  case frontend::RewriteTest:
  case frontend::RunAnalysis:
  case frontend::TemplightDump:
  case frontend::MigrateSource:
    return false;

  case frontend::DumpCompilerOptions:
  case frontend::DumpRawTokens:
  case frontend::DumpTokens:
  case frontend::InitOnly:
  case frontend::PrintPreamble:
  case frontend::PrintPreprocessedInput:
  case frontend::RewriteMacros:
  case frontend::RunPreprocessorOnly:
  case frontend::PrintDependencyDirectivesSourceMinimizerOutput:
    return true;
  }
  llvm_unreachable("invalid frontend action");
}

static void ParsePreprocessorArgs(PreprocessorOptions &Opts, ArgList &Args,
                                  DiagnosticsEngine &Diags,
                                  frontend::ActionKind Action) {
  Opts.PCHWithHdrStop = Args.hasArg(OPT_pch_through_hdrstop_create) ||
                        Args.hasArg(OPT_pch_through_hdrstop_use);
  Opts.AllowPCHWithCompilerErrors =
      Args.hasArg(OPT_fallow_pch_with_errors, OPT_fallow_pcm_with_errors);

  for (const auto *A : Args.filtered(OPT_error_on_deserialized_pch_decl))
    Opts.DeserializedPCHDeclsToErrorOn.insert(A->getValue());

  for (const auto &A : Args.getAllArgValues(OPT_fmacro_prefix_map_EQ)) {
    auto Split = StringRef(A).split('=');
    Opts.MacroPrefixMap.insert(
        {std::string(Split.first), std::string(Split.second)});
  }

  if (const Arg *A = Args.getLastArg(OPT_preamble_bytes_EQ)) {
    StringRef Value(A->getValue());
    size_t Comma = Value.find(',');
    unsigned Bytes = 0;
    unsigned EndOfLine = 0;

    if (Comma == StringRef::npos ||
        Value.substr(0, Comma).getAsInteger(10, Bytes) ||
        Value.substr(Comma + 1).getAsInteger(10, EndOfLine))
      Diags.Report(diag::err_drv_preamble_format);
    else {
      Opts.PrecompiledPreambleBytes.first = Bytes;
      Opts.PrecompiledPreambleBytes.second = (EndOfLine != 0);
    }
  }

  // Add the __CET__ macro if a CFProtection option is set.
  if (const Arg *A = Args.getLastArg(OPT_fcf_protection_EQ)) {
    StringRef Name = A->getValue();
    if (Name == "branch")
      Opts.addMacroDef("__CET__=1");
    else if (Name == "return")
      Opts.addMacroDef("__CET__=2");
    else if (Name == "full")
      Opts.addMacroDef("__CET__=3");
  }

  // Add macros from the command line.
  for (const auto *A : Args.filtered(OPT_D, OPT_U)) {
    if (A->getOption().matches(OPT_D))
      Opts.addMacroDef(A->getValue());
    else
      Opts.addMacroUndef(A->getValue());
  }

  // Add the ordered list of -includes.
  for (const auto *A : Args.filtered(OPT_include))
    Opts.Includes.emplace_back(A->getValue());

  for (const auto *A : Args.filtered(OPT_chain_include))
    Opts.ChainedIncludes.emplace_back(A->getValue());

  for (const auto *A : Args.filtered(OPT_remap_file)) {
    std::pair<StringRef, StringRef> Split = StringRef(A->getValue()).split(';');

    if (Split.second.empty()) {
      Diags.Report(diag::err_drv_invalid_remap_file) << A->getAsString(Args);
      continue;
    }

    Opts.addRemappedFile(Split.first, Split.second);
  }

  // Always avoid lexing editor placeholders when we're just running the
  // preprocessor as we never want to emit the
  // "editor placeholder in source file" error in PP only mode.
  if (isStrictlyPreprocessorAction(Action))
    Opts.LexEditorPlaceholders = false;
}

static void ParsePreprocessorOutputArgs(PreprocessorOutputOptions &Opts,
                                        ArgList &Args,
                                        frontend::ActionKind Action) {
  if (isStrictlyPreprocessorAction(Action))
    Opts.ShowCPP = !Args.hasArg(OPT_dM);
  else
    Opts.ShowCPP = 0;

  Opts.ShowMacros = Args.hasArg(OPT_dM) || Args.hasArg(OPT_dD);
}

static void ParseTargetArgs(TargetOptions &Opts, ArgList &Args,
                            DiagnosticsEngine &Diags) {
  Opts.AllowAMDGPUUnsafeFPAtomics =
      Args.hasFlag(options::OPT_munsafe_fp_atomics,
                   options::OPT_mno_unsafe_fp_atomics, false);
  if (Arg *A = Args.getLastArg(options::OPT_target_sdk_version_EQ)) {
    llvm::VersionTuple Version;
    if (Version.tryParse(A->getValue()))
      Diags.Report(diag::err_drv_invalid_value)
          << A->getAsString(Args) << A->getValue();
    else
      Opts.SDKVersion = Version;
  }
}

bool CompilerInvocation::parseSimpleArgs(const ArgList &Args,
                                         DiagnosticsEngine &Diags) {
#define OPTION_WITH_MARSHALLING(                                               \
    PREFIX_TYPE, NAME, ID, KIND, GROUP, ALIAS, ALIASARGS, FLAGS, PARAM,        \
    HELPTEXT, METAVAR, VALUES, SPELLING, SHOULD_PARSE, ALWAYS_EMIT, KEYPATH,   \
    DEFAULT_VALUE, IMPLIED_CHECK, IMPLIED_VALUE, NORMALIZER, DENORMALIZER,     \
    MERGER, EXTRACTOR, TABLE_INDEX)                                            \
  if ((FLAGS)&options::CC1Option) {                                            \
    this->KEYPATH = MERGER(this->KEYPATH, DEFAULT_VALUE);                      \
    if (IMPLIED_CHECK)                                                         \
      this->KEYPATH = MERGER(this->KEYPATH, IMPLIED_VALUE);                    \
    if (SHOULD_PARSE)                                                          \
      if (auto MaybeValue = NORMALIZER(OPT_##ID, TABLE_INDEX, Args, Diags))    \
        this->KEYPATH = MERGER(                                                \
            this->KEYPATH, static_cast<decltype(this->KEYPATH)>(*MaybeValue)); \
  }

#include "clang/Driver/Options.inc"
#undef OPTION_WITH_MARSHALLING
  return true;
}

bool CompilerInvocation::CreateFromArgs(CompilerInvocation &Res,
                                        ArrayRef<const char *> CommandLineArgs,
                                        DiagnosticsEngine &Diags,
                                        const char *Argv0) {
  bool Success = true;

  // Parse the arguments.
  const OptTable &Opts = getDriverOptTable();
  const unsigned IncludedFlagsBitmask = options::CC1Option;
  unsigned MissingArgIndex, MissingArgCount;
  InputArgList Args = Opts.ParseArgs(CommandLineArgs, MissingArgIndex,
                                     MissingArgCount, IncludedFlagsBitmask);
  LangOptions &LangOpts = *Res.getLangOpts();

  // Check for missing argument error.
  if (MissingArgCount) {
    Diags.Report(diag::err_drv_missing_argument)
        << Args.getArgString(MissingArgIndex) << MissingArgCount;
    Success = false;
  }

  // Issue errors on unknown arguments.
  for (const auto *A : Args.filtered(OPT_UNKNOWN)) {
    auto ArgString = A->getAsString(Args);
    std::string Nearest;
    if (Opts.findNearest(ArgString, Nearest, IncludedFlagsBitmask) > 1)
      Diags.Report(diag::err_drv_unknown_argument) << ArgString;
    else
      Diags.Report(diag::err_drv_unknown_argument_with_suggestion)
          << ArgString << Nearest;
    Success = false;
  }

  Success &= Res.parseSimpleArgs(Args, Diags);

  Success &= ParseAnalyzerArgs(*Res.getAnalyzerOpts(), Args, Diags);
  ParseDependencyOutputArgs(Res.getDependencyOutputOpts(), Args);
  if (!Res.getDependencyOutputOpts().OutputFile.empty() &&
      Res.getDependencyOutputOpts().Targets.empty()) {
    Diags.Report(diag::err_fe_dependency_file_requires_MT);
    Success = false;
  }
  Success &= ParseDiagnosticArgs(Res.getDiagnosticOpts(), Args, &Diags,
                                 /*DefaultDiagColor=*/false);
  ParseCommentArgs(LangOpts.CommentOpts, Args);
  // FIXME: We shouldn't have to pass the DashX option around here
  InputKind DashX = ParseFrontendArgs(Res.getFrontendOpts(), Args, Diags,
                                      LangOpts.IsHeaderFile);
  ParseTargetArgs(Res.getTargetOpts(), Args, Diags);
  Success &= ParseCodeGenArgs(Res.getCodeGenOpts(), Args, DashX, Diags,
                              Res.getTargetOpts(), Res.getFrontendOpts());
  ParseHeaderSearchArgs(Res.getHeaderSearchOpts(), Args,
                        Res.getFileSystemOpts().WorkingDir);
  llvm::Triple T(Res.getTargetOpts().Triple);
  if (DashX.getFormat() == InputKind::Precompiled ||
      DashX.getLanguage() == Language::LLVM_IR) {
    // ObjCAAutoRefCount and Sanitize LangOpts are used to setup the
    // PassManager in BackendUtil.cpp. They need to be initializd no matter
    // what the input type is.
    if (Args.hasArg(OPT_fobjc_arc))
      LangOpts.ObjCAutoRefCount = 1;
    // PIClevel and PIELevel are needed during code generation and this should be
    // set regardless of the input type.
    LangOpts.PICLevel = getLastArgIntValue(Args, OPT_pic_level, 0, Diags);
    parseSanitizerKinds("-fsanitize=", Args.getAllArgValues(OPT_fsanitize_EQ),
                        Diags, LangOpts.Sanitize);
  } else {
    // Other LangOpts are only initialized when the input is not AST or LLVM IR.
    // FIXME: Should we really be calling this for an Language::Asm input?
    ParseLangArgs(LangOpts, Args, DashX, Res.getTargetOpts(),
                  Res.getPreprocessorOpts(), Diags);
    if (Res.getFrontendOpts().ProgramAction == frontend::RewriteObjC)
      LangOpts.ObjCExceptions = 1;
    if (T.isOSDarwin() && DashX.isPreprocessed()) {
      // Supress the darwin-specific 'stdlibcxx-not-found' diagnostic for
      // preprocessed input as we don't expect it to be used with -std=libc++
      // anyway.
      Res.getDiagnosticOpts().Warnings.push_back("no-stdlibcxx-not-found");
    }
  }

  if (LangOpts.CUDA) {
    // During CUDA device-side compilation, the aux triple is the
    // triple used for host compilation.
    if (LangOpts.CUDAIsDevice)
      Res.getTargetOpts().HostTriple = Res.getFrontendOpts().AuxTriple;
  }

  // Set the triple of the host for OpenMP device compile.
  if (LangOpts.OpenMPIsDevice)
    Res.getTargetOpts().HostTriple = Res.getFrontendOpts().AuxTriple;

  // Set the triple of the host for SYCL device compile.
  if (LangOpts.SYCLIsDevice)
    Res.getTargetOpts().HostTriple = Res.getFrontendOpts().AuxTriple;

  // FIXME: Override value name discarding when asan or msan is used because the
  // backend passes depend on the name of the alloca in order to print out
  // names.
  Res.getCodeGenOpts().DiscardValueNames &=
      !LangOpts.Sanitize.has(SanitizerKind::Address) &&
      !LangOpts.Sanitize.has(SanitizerKind::KernelAddress) &&
      !LangOpts.Sanitize.has(SanitizerKind::Memory) &&
      !LangOpts.Sanitize.has(SanitizerKind::KernelMemory);

  ParsePreprocessorArgs(Res.getPreprocessorOpts(), Args, Diags,
                        Res.getFrontendOpts().ProgramAction);
  ParsePreprocessorOutputArgs(Res.getPreprocessorOutputOpts(), Args,
                              Res.getFrontendOpts().ProgramAction);

  // Turn on -Wspir-compat for SPIR target.
  if (T.isSPIR())
    Res.getDiagnosticOpts().Warnings.push_back("spir-compat");

  // If sanitizer is enabled, disable OPT_ffine_grained_bitfield_accesses.
  if (Res.getCodeGenOpts().FineGrainedBitfieldAccesses &&
      !Res.getLangOpts()->Sanitize.empty()) {
    Res.getCodeGenOpts().FineGrainedBitfieldAccesses = false;
    Diags.Report(diag::warn_drv_fine_grained_bitfield_accesses_ignored);
  }

  // Store the command-line for using in the CodeView backend.
  Res.getCodeGenOpts().Argv0 = Argv0;
  Res.getCodeGenOpts().CommandLineArgs = CommandLineArgs;

  FixupInvocation(Res, Diags, Args);

  return Success;
}

std::string CompilerInvocation::getModuleHash() const {
  // Note: For QoI reasons, the things we use as a hash here should all be
  // dumped via the -module-info flag.
  using llvm::hash_code;
  using llvm::hash_value;
  using llvm::hash_combine;
  using llvm::hash_combine_range;

  // Start the signature with the compiler version.
  // FIXME: We'd rather use something more cryptographically sound than
  // CityHash, but this will do for now.
  hash_code code = hash_value(getClangFullRepositoryVersion());

  // Also include the serialization version, in case LLVM_APPEND_VC_REV is off
  // and getClangFullRepositoryVersion() doesn't include git revision.
  code = hash_combine(code, serialization::VERSION_MAJOR,
                      serialization::VERSION_MINOR);

  // Extend the signature with the language options
#define LANGOPT(Name, Bits, Default, Description) \
   code = hash_combine(code, LangOpts->Name);
#define ENUM_LANGOPT(Name, Type, Bits, Default, Description) \
  code = hash_combine(code, static_cast<unsigned>(LangOpts->get##Name()));
#define BENIGN_LANGOPT(Name, Bits, Default, Description)
#define BENIGN_ENUM_LANGOPT(Name, Type, Bits, Default, Description)
#include "clang/Basic/LangOptions.def"

  for (StringRef Feature : LangOpts->ModuleFeatures)
    code = hash_combine(code, Feature);

  code = hash_combine(code, LangOpts->ObjCRuntime);
  const auto &BCN = LangOpts->CommentOpts.BlockCommandNames;
  code = hash_combine(code, hash_combine_range(BCN.begin(), BCN.end()));

  // Extend the signature with the target options.
  code = hash_combine(code, TargetOpts->Triple, TargetOpts->CPU,
                      TargetOpts->TuneCPU, TargetOpts->ABI);
  for (const auto &FeatureAsWritten : TargetOpts->FeaturesAsWritten)
    code = hash_combine(code, FeatureAsWritten);

  // Extend the signature with preprocessor options.
  const PreprocessorOptions &ppOpts = getPreprocessorOpts();
  const HeaderSearchOptions &hsOpts = getHeaderSearchOpts();
  code = hash_combine(code, ppOpts.UsePredefines, ppOpts.DetailedRecord);

  for (const auto &I : getPreprocessorOpts().Macros) {
    // If we're supposed to ignore this macro for the purposes of modules,
    // don't put it into the hash.
    if (!hsOpts.ModulesIgnoreMacros.empty()) {
      // Check whether we're ignoring this macro.
      StringRef MacroDef = I.first;
      if (hsOpts.ModulesIgnoreMacros.count(
              llvm::CachedHashString(MacroDef.split('=').first)))
        continue;
    }

    code = hash_combine(code, I.first, I.second);
  }

  // Extend the signature with the sysroot and other header search options.
  code = hash_combine(code, hsOpts.Sysroot,
                      hsOpts.ModuleFormat,
                      hsOpts.UseDebugInfo,
                      hsOpts.UseBuiltinIncludes,
                      hsOpts.UseStandardSystemIncludes,
                      hsOpts.UseStandardCXXIncludes,
                      hsOpts.UseLibcxx,
                      hsOpts.ModulesValidateDiagnosticOptions);
  code = hash_combine(code, hsOpts.ResourceDir);

  if (hsOpts.ModulesStrictContextHash) {
    hash_code SHPC = hash_combine_range(hsOpts.SystemHeaderPrefixes.begin(),
                                        hsOpts.SystemHeaderPrefixes.end());
    hash_code UEC = hash_combine_range(hsOpts.UserEntries.begin(),
                                       hsOpts.UserEntries.end());
    code = hash_combine(code, hsOpts.SystemHeaderPrefixes.size(), SHPC,
                        hsOpts.UserEntries.size(), UEC);

    const DiagnosticOptions &diagOpts = getDiagnosticOpts();
    #define DIAGOPT(Name, Bits, Default) \
      code = hash_combine(code, diagOpts.Name);
    #define ENUM_DIAGOPT(Name, Type, Bits, Default) \
      code = hash_combine(code, diagOpts.get##Name());
    #include "clang/Basic/DiagnosticOptions.def"
    #undef DIAGOPT
    #undef ENUM_DIAGOPT
  }

  // Extend the signature with the user build path.
  code = hash_combine(code, hsOpts.ModuleUserBuildPath);

  // Extend the signature with the module file extensions.
  const FrontendOptions &frontendOpts = getFrontendOpts();
  for (const auto &ext : frontendOpts.ModuleFileExtensions) {
    code = ext->hashExtension(code);
  }

  // When compiling with -gmodules, also hash -fdebug-prefix-map as it
  // affects the debug info in the PCM.
  if (getCodeGenOpts().DebugTypeExtRefs)
    for (const auto &KeyValue : getCodeGenOpts().DebugPrefixMap)
      code = hash_combine(code, KeyValue.first, KeyValue.second);

  // Extend the signature with the enabled sanitizers, if at least one is
  // enabled. Sanitizers which cannot affect AST generation aren't hashed.
  SanitizerSet SanHash = LangOpts->Sanitize;
  SanHash.clear(getPPTransparentSanitizers());
  if (!SanHash.empty())
    code = hash_combine(code, SanHash.Mask);

  return llvm::APInt(64, code).toString(36, /*Signed=*/false);
}

void CompilerInvocation::generateCC1CommandLine(
    SmallVectorImpl<const char *> &Args, StringAllocator SA) const {
  // Capture the extracted value as a lambda argument to avoid potential issues
  // with lifetime extension of the reference.
#define OPTION_WITH_MARSHALLING(                                               \
    PREFIX_TYPE, NAME, ID, KIND, GROUP, ALIAS, ALIASARGS, FLAGS, PARAM,        \
    HELPTEXT, METAVAR, VALUES, SPELLING, SHOULD_PARSE, ALWAYS_EMIT, KEYPATH,   \
    DEFAULT_VALUE, IMPLIED_CHECK, IMPLIED_VALUE, NORMALIZER, DENORMALIZER,     \
    MERGER, EXTRACTOR, TABLE_INDEX)                                            \
  if ((FLAGS)&options::CC1Option) {                                            \
    [&](const auto &Extracted) {                                               \
      if (ALWAYS_EMIT ||                                                       \
          (Extracted !=                                                        \
           static_cast<decltype(this->KEYPATH)>(                               \
               (IMPLIED_CHECK) ? (IMPLIED_VALUE) : (DEFAULT_VALUE))))          \
        DENORMALIZER(Args, SPELLING, SA, Option::KIND##Class, TABLE_INDEX,     \
                     Extracted);                                               \
    }(EXTRACTOR(this->KEYPATH));                                               \
  }

#include "clang/Driver/Options.inc"
#undef OPTION_WITH_MARSHALLING
}

IntrusiveRefCntPtr<llvm::vfs::FileSystem>
clang::createVFSFromCompilerInvocation(const CompilerInvocation &CI,
                                       DiagnosticsEngine &Diags) {
  return createVFSFromCompilerInvocation(CI, Diags,
                                         llvm::vfs::getRealFileSystem());
}

IntrusiveRefCntPtr<llvm::vfs::FileSystem>
clang::createVFSFromCompilerInvocation(
    const CompilerInvocation &CI, DiagnosticsEngine &Diags,
    IntrusiveRefCntPtr<llvm::vfs::FileSystem> BaseFS) {
  if (CI.getHeaderSearchOpts().VFSOverlayFiles.empty())
    return BaseFS;

  IntrusiveRefCntPtr<llvm::vfs::FileSystem> Result = BaseFS;
  // earlier vfs files are on the bottom
  for (const auto &File : CI.getHeaderSearchOpts().VFSOverlayFiles) {
    llvm::ErrorOr<std::unique_ptr<llvm::MemoryBuffer>> Buffer =
        Result->getBufferForFile(File);
    if (!Buffer) {
      Diags.Report(diag::err_missing_vfs_overlay_file) << File;
      continue;
    }

    IntrusiveRefCntPtr<llvm::vfs::FileSystem> FS = llvm::vfs::getVFSFromYAML(
        std::move(Buffer.get()), /*DiagHandler*/ nullptr, File,
        /*DiagContext*/ nullptr, Result);
    if (!FS) {
      Diags.Report(diag::err_invalid_vfs_overlay) << File;
      continue;
    }

    Result = FS;
  }
  return Result;
}<|MERGE_RESOLUTION|>--- conflicted
+++ resolved
@@ -1310,12 +1310,9 @@
 
 static void ParseDependencyOutputArgs(DependencyOutputOptions &Opts,
                                       ArgList &Args) {
-<<<<<<< HEAD
   Opts.DependencyFilter =
       std::string(Args.getLastArgValue(OPT_dependency_filter));
   Opts.Targets = Args.getAllArgValues(OPT_MT);
-=======
->>>>>>> b6ba5983
   if (Args.hasArg(OPT_show_includes)) {
     // Writing both /showIncludes and preprocessor output to stdout
     // would produce interleaved output, so use stderr for /showIncludes.
