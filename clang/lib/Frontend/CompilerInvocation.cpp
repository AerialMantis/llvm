//===- CompilerInvocation.cpp ---------------------------------------------===//
//
// Part of the LLVM Project, under the Apache License v2.0 with LLVM Exceptions.
// See https://llvm.org/LICENSE.txt for license information.
// SPDX-License-Identifier: Apache-2.0 WITH LLVM-exception
//
//===----------------------------------------------------------------------===//

#include "clang/Frontend/CompilerInvocation.h"
#include "TestModuleFileExtension.h"
#include "clang/Basic/Builtins.h"
#include "clang/Basic/CharInfo.h"
#include "clang/Basic/CodeGenOptions.h"
#include "clang/Basic/CommentOptions.h"
#include "clang/Basic/DebugInfoOptions.h"
#include "clang/Basic/Diagnostic.h"
#include "clang/Basic/DiagnosticDriver.h"
#include "clang/Basic/DiagnosticOptions.h"
#include "clang/Basic/FileSystemOptions.h"
#include "clang/Basic/LLVM.h"
#include "clang/Basic/LangOptions.h"
#include "clang/Basic/LangStandard.h"
#include "clang/Basic/ObjCRuntime.h"
#include "clang/Basic/Sanitizers.h"
#include "clang/Basic/SourceLocation.h"
#include "clang/Basic/TargetOptions.h"
#include "clang/Basic/Version.h"
#include "clang/Basic/Visibility.h"
#include "clang/Basic/XRayInstr.h"
#include "clang/Config/config.h"
#include "clang/Driver/Driver.h"
#include "clang/Driver/DriverDiagnostic.h"
#include "clang/Driver/Options.h"
#include "clang/Frontend/CommandLineSourceLoc.h"
#include "clang/Frontend/DependencyOutputOptions.h"
#include "clang/Frontend/FrontendDiagnostic.h"
#include "clang/Frontend/FrontendOptions.h"
#include "clang/Frontend/FrontendPluginRegistry.h"
#include "clang/Frontend/MigratorOptions.h"
#include "clang/Frontend/PreprocessorOutputOptions.h"
#include "clang/Frontend/Utils.h"
#include "clang/Lex/HeaderSearchOptions.h"
#include "clang/Lex/PreprocessorOptions.h"
#include "clang/Sema/CodeCompleteOptions.h"
#include "clang/Serialization/ASTBitCodes.h"
#include "clang/Serialization/ModuleFileExtension.h"
#include "clang/StaticAnalyzer/Core/AnalyzerOptions.h"
#include "llvm/ADT/APInt.h"
#include "llvm/ADT/ArrayRef.h"
#include "llvm/ADT/CachedHashString.h"
#include "llvm/ADT/FloatingPointMode.h"
#include "llvm/ADT/Hashing.h"
#include "llvm/ADT/None.h"
#include "llvm/ADT/Optional.h"
#include "llvm/ADT/SmallString.h"
#include "llvm/ADT/SmallVector.h"
#include "llvm/ADT/StringRef.h"
#include "llvm/ADT/StringSwitch.h"
#include "llvm/ADT/Triple.h"
#include "llvm/ADT/Twine.h"
#include "llvm/Config/llvm-config.h"
#include "llvm/IR/DebugInfoMetadata.h"
#include "llvm/Linker/Linker.h"
#include "llvm/MC/MCTargetOptions.h"
#include "llvm/Option/Arg.h"
#include "llvm/Option/ArgList.h"
#include "llvm/Option/OptSpecifier.h"
#include "llvm/Option/OptTable.h"
#include "llvm/Option/Option.h"
#include "llvm/ProfileData/InstrProfReader.h"
#include "llvm/Remarks/HotnessThresholdParser.h"
#include "llvm/Support/CodeGen.h"
#include "llvm/Support/Compiler.h"
#include "llvm/Support/Error.h"
#include "llvm/Support/ErrorHandling.h"
#include "llvm/Support/ErrorOr.h"
#include "llvm/Support/FileSystem.h"
#include "llvm/Support/Host.h"
#include "llvm/Support/MathExtras.h"
#include "llvm/Support/MemoryBuffer.h"
#include "llvm/Support/Path.h"
#include "llvm/Support/Process.h"
#include "llvm/Support/Regex.h"
#include "llvm/Support/VersionTuple.h"
#include "llvm/Support/VirtualFileSystem.h"
#include "llvm/Support/raw_ostream.h"
#include "llvm/Target/TargetOptions.h"
#include <algorithm>
#include <atomic>
#include <cassert>
#include <cstddef>
#include <cstring>
#include <memory>
#include <string>
#include <tuple>
#include <utility>
#include <vector>

using namespace clang;
using namespace driver;
using namespace options;
using namespace llvm::opt;

//===----------------------------------------------------------------------===//
// Initialization.
//===----------------------------------------------------------------------===//

CompilerInvocationBase::CompilerInvocationBase()
    : LangOpts(new LangOptions()), TargetOpts(new TargetOptions()),
      DiagnosticOpts(new DiagnosticOptions()),
      HeaderSearchOpts(new HeaderSearchOptions()),
      PreprocessorOpts(new PreprocessorOptions()) {}

CompilerInvocationBase::CompilerInvocationBase(const CompilerInvocationBase &X)
    : LangOpts(new LangOptions(*X.getLangOpts())),
      TargetOpts(new TargetOptions(X.getTargetOpts())),
      DiagnosticOpts(new DiagnosticOptions(X.getDiagnosticOpts())),
      HeaderSearchOpts(new HeaderSearchOptions(X.getHeaderSearchOpts())),
      PreprocessorOpts(new PreprocessorOptions(X.getPreprocessorOpts())) {}

CompilerInvocationBase::~CompilerInvocationBase() = default;

//===----------------------------------------------------------------------===//
// Normalizers
//===----------------------------------------------------------------------===//

#define SIMPLE_ENUM_VALUE_TABLE
#include "clang/Driver/Options.inc"
#undef SIMPLE_ENUM_VALUE_TABLE

static llvm::Optional<bool> normalizeSimpleFlag(OptSpecifier Opt,
                                                unsigned TableIndex,
                                                const ArgList &Args,
                                                DiagnosticsEngine &Diags) {
  if (Args.hasArg(Opt))
    return true;
  return None;
}

static Optional<bool> normalizeSimpleNegativeFlag(OptSpecifier Opt, unsigned,
                                                  const ArgList &Args,
                                                  DiagnosticsEngine &) {
  if (Args.hasArg(Opt))
    return false;
  return None;
}

/// The tblgen-erated code passes in a fifth parameter of an arbitrary type, but
/// denormalizeSimpleFlags never looks at it. Avoid bloating compile-time with
/// unnecessary template instantiations and just ignore it with a variadic
/// argument.
static void denormalizeSimpleFlag(SmallVectorImpl<const char *> &Args,
                                  const char *Spelling,
                                  CompilerInvocation::StringAllocator, unsigned,
                                  /*T*/...) {
  Args.push_back(Spelling);
}

namespace {
template <typename T> struct FlagToValueNormalizer {
  T Value;

  Optional<T> operator()(OptSpecifier Opt, unsigned, const ArgList &Args,
                         DiagnosticsEngine &) {
    if (Args.hasArg(Opt))
      return Value;
    return None;
  }
};
} // namespace

template <typename T> static constexpr bool is_int_convertible() {
  return sizeof(T) <= sizeof(uint64_t) &&
         std::is_trivially_constructible<T, uint64_t>::value &&
         std::is_trivially_constructible<uint64_t, T>::value;
}

template <typename T, std::enable_if_t<is_int_convertible<T>(), bool> = false>
static FlagToValueNormalizer<uint64_t> makeFlagToValueNormalizer(T Value) {
  return FlagToValueNormalizer<uint64_t>{Value};
}

template <typename T, std::enable_if_t<!is_int_convertible<T>(), bool> = false>
static FlagToValueNormalizer<T> makeFlagToValueNormalizer(T Value) {
  return FlagToValueNormalizer<T>{std::move(Value)};
}

static auto makeBooleanOptionNormalizer(bool Value, bool OtherValue,
                                        OptSpecifier OtherOpt) {
  return [Value, OtherValue, OtherOpt](OptSpecifier Opt, unsigned,
                                       const ArgList &Args,
                                       DiagnosticsEngine &) -> Optional<bool> {
    if (const Arg *A = Args.getLastArg(Opt, OtherOpt)) {
      return A->getOption().matches(Opt) ? Value : OtherValue;
    }
    return None;
  };
}

static auto makeBooleanOptionDenormalizer(bool Value) {
  return [Value](SmallVectorImpl<const char *> &Args, const char *Spelling,
                 CompilerInvocation::StringAllocator, unsigned, bool KeyPath) {
    if (KeyPath == Value)
      Args.push_back(Spelling);
  };
}

static Optional<SimpleEnumValue>
findValueTableByName(const SimpleEnumValueTable &Table, StringRef Name) {
  for (int I = 0, E = Table.Size; I != E; ++I)
    if (Name == Table.Table[I].Name)
      return Table.Table[I];

  return None;
}

static Optional<SimpleEnumValue>
findValueTableByValue(const SimpleEnumValueTable &Table, unsigned Value) {
  for (int I = 0, E = Table.Size; I != E; ++I)
    if (Value == Table.Table[I].Value)
      return Table.Table[I];

  return None;
}

static llvm::Optional<unsigned> normalizeSimpleEnum(OptSpecifier Opt,
                                                    unsigned TableIndex,
                                                    const ArgList &Args,
                                                    DiagnosticsEngine &Diags) {
  assert(TableIndex < SimpleEnumValueTablesSize);
  const SimpleEnumValueTable &Table = SimpleEnumValueTables[TableIndex];

  auto *Arg = Args.getLastArg(Opt);
  if (!Arg)
    return None;

  StringRef ArgValue = Arg->getValue();
  if (auto MaybeEnumVal = findValueTableByName(Table, ArgValue))
    return MaybeEnumVal->Value;

  Diags.Report(diag::err_drv_invalid_value)
      << Arg->getAsString(Args) << ArgValue;
  return None;
}

static void denormalizeSimpleEnum(SmallVectorImpl<const char *> &Args,
                                  const char *Spelling,
                                  CompilerInvocation::StringAllocator SA,
                                  unsigned TableIndex, unsigned Value) {
  assert(TableIndex < SimpleEnumValueTablesSize);
  const SimpleEnumValueTable &Table = SimpleEnumValueTables[TableIndex];
  if (auto MaybeEnumVal = findValueTableByValue(Table, Value)) {
    Args.push_back(Spelling);
    Args.push_back(MaybeEnumVal->Name);
  } else {
    llvm_unreachable("The simple enum value was not correctly defined in "
                     "the tablegen option description");
  }
}

static void denormalizeSimpleEnumJoined(SmallVectorImpl<const char *> &Args,
                                        const char *Spelling,
                                        CompilerInvocation::StringAllocator SA,
                                        unsigned TableIndex, unsigned Value) {
  assert(TableIndex < SimpleEnumValueTablesSize);
  const SimpleEnumValueTable &Table = SimpleEnumValueTables[TableIndex];
  if (auto MaybeEnumVal = findValueTableByValue(Table, Value))
    Args.push_back(SA(Twine(Spelling) + MaybeEnumVal->Name));
  else
    llvm_unreachable("The simple enum value was not correctly defined in "
                     "the tablegen option description");
}

static Optional<std::string> normalizeString(OptSpecifier Opt, int TableIndex,
                                             const ArgList &Args,
                                             DiagnosticsEngine &Diags) {
  auto *Arg = Args.getLastArg(Opt);
  if (!Arg)
    return None;
  return std::string(Arg->getValue());
}

static void denormalizeString(SmallVectorImpl<const char *> &Args,
                              const char *Spelling,
                              CompilerInvocation::StringAllocator SA,
                              unsigned TableIndex, const std::string &Value) {
  Args.push_back(Spelling);
  Args.push_back(SA(Value));
}

static Optional<std::string> normalizeTriple(OptSpecifier Opt, int TableIndex,
                                             const ArgList &Args,
                                             DiagnosticsEngine &Diags) {
  auto *Arg = Args.getLastArg(Opt);
  if (!Arg)
    return None;
  return llvm::Triple::normalize(Arg->getValue());
}

template <typename T, typename U>
static T mergeForwardValue(T KeyPath, U Value) {
  return static_cast<T>(Value);
}

template <typename T, typename U> static T mergeMaskValue(T KeyPath, U Value) {
  return KeyPath | Value;
}

template <typename T> static T extractForwardValue(T KeyPath) {
  return KeyPath;
}

template <typename T, typename U, U Value>
static T extractMaskValue(T KeyPath) {
  return KeyPath & Value;
}

static void FixupInvocation(CompilerInvocation &Invocation,
                            DiagnosticsEngine &Diags) {
  LangOptions &LangOpts = *Invocation.getLangOpts();
  DiagnosticOptions &DiagOpts = Invocation.getDiagnosticOpts();
  CodeGenOptions &CodeGenOpts = Invocation.getCodeGenOpts();
  TargetOptions &TargetOpts = Invocation.getTargetOpts();
  FrontendOptions &FrontendOpts = Invocation.getFrontendOpts();
  CodeGenOpts.XRayInstrumentFunctions = LangOpts.XRayInstrument;
  CodeGenOpts.XRayAlwaysEmitCustomEvents = LangOpts.XRayAlwaysEmitCustomEvents;
  CodeGenOpts.XRayAlwaysEmitTypedEvents = LangOpts.XRayAlwaysEmitTypedEvents;
  CodeGenOpts.DisableFree = FrontendOpts.DisableFree;
  FrontendOpts.GenerateGlobalModuleIndex = FrontendOpts.UseGlobalModuleIndex;

  llvm::sys::Process::UseANSIEscapeCodes(DiagOpts.UseANSIEscapeCodes);

  llvm::Triple T(TargetOpts.Triple);

  if (LangOpts.getExceptionHandling() != llvm::ExceptionHandling::None &&
      T.isWindowsMSVCEnvironment())
    Diags.Report(diag::err_fe_invalid_exception_model)
        << static_cast<unsigned>(LangOpts.getExceptionHandling()) << T.str();
}

//===----------------------------------------------------------------------===//
// Deserialization (from args)
//===----------------------------------------------------------------------===//

static unsigned getOptimizationLevel(ArgList &Args, InputKind IK,
                                     DiagnosticsEngine &Diags) {
  unsigned DefaultOpt = llvm::CodeGenOpt::None;
  if ((IK.getLanguage() == Language::OpenCL &&
      !Args.hasArg(OPT_cl_opt_disable)) || Args.hasArg(OPT_fsycl_is_device))
    DefaultOpt = llvm::CodeGenOpt::Default;

  if (Arg *A = Args.getLastArg(options::OPT_O_Group)) {
    if (A->getOption().matches(options::OPT_O0))
      return llvm::CodeGenOpt::None;

    if (A->getOption().matches(options::OPT_Ofast))
      return llvm::CodeGenOpt::Aggressive;

    assert(A->getOption().matches(options::OPT_O));

    StringRef S(A->getValue());
    if (S == "s" || S == "z")
      return llvm::CodeGenOpt::Default;

    if (S == "g")
      return llvm::CodeGenOpt::Less;

    return getLastArgIntValue(Args, OPT_O, DefaultOpt, Diags);
  }

  return DefaultOpt;
}

static unsigned getOptimizationLevelSize(ArgList &Args) {
  if (Arg *A = Args.getLastArg(options::OPT_O_Group)) {
    if (A->getOption().matches(options::OPT_O)) {
      switch (A->getValue()[0]) {
      default:
        return 0;
      case 's':
        return 1;
      case 'z':
        return 2;
      }
    }
  }
  return 0;
}

static void addDiagnosticArgs(ArgList &Args, OptSpecifier Group,
                              OptSpecifier GroupWithValue,
                              std::vector<std::string> &Diagnostics) {
  for (auto *A : Args.filtered(Group)) {
    if (A->getOption().getKind() == Option::FlagClass) {
      // The argument is a pure flag (such as OPT_Wall or OPT_Wdeprecated). Add
      // its name (minus the "W" or "R" at the beginning) to the warning list.
      Diagnostics.push_back(
          std::string(A->getOption().getName().drop_front(1)));
    } else if (A->getOption().matches(GroupWithValue)) {
      // This is -Wfoo= or -Rfoo=, where foo is the name of the diagnostic group.
      Diagnostics.push_back(
          std::string(A->getOption().getName().drop_front(1).rtrim("=-")));
    } else {
      // Otherwise, add its value (for OPT_W_Joined and similar).
      for (const auto *Arg : A->getValues())
        Diagnostics.emplace_back(Arg);
    }
  }
}

// Parse the Static Analyzer configuration. If \p Diags is set to nullptr,
// it won't verify the input.
static void parseAnalyzerConfigs(AnalyzerOptions &AnOpts,
                                 DiagnosticsEngine *Diags);

static void getAllNoBuiltinFuncValues(ArgList &Args,
                                      std::vector<std::string> &Funcs) {
  SmallVector<const char *, 8> Values;
  for (const auto &Arg : Args) {
    const Option &O = Arg->getOption();
    if (O.matches(options::OPT_fno_builtin_)) {
      const char *FuncName = Arg->getValue();
      if (Builtin::Context::isBuiltinFunc(FuncName))
        Values.push_back(FuncName);
    }
  }
  Funcs.insert(Funcs.end(), Values.begin(), Values.end());
}

static bool ParseAnalyzerArgs(AnalyzerOptions &Opts, ArgList &Args,
                              DiagnosticsEngine &Diags) {
  bool Success = true;
  if (Arg *A = Args.getLastArg(OPT_analyzer_store)) {
    StringRef Name = A->getValue();
    AnalysisStores Value = llvm::StringSwitch<AnalysisStores>(Name)
#define ANALYSIS_STORE(NAME, CMDFLAG, DESC, CREATFN) \
      .Case(CMDFLAG, NAME##Model)
#include "clang/StaticAnalyzer/Core/Analyses.def"
      .Default(NumStores);
    if (Value == NumStores) {
      Diags.Report(diag::err_drv_invalid_value)
        << A->getAsString(Args) << Name;
      Success = false;
    } else {
      Opts.AnalysisStoreOpt = Value;
    }
  }

  if (Arg *A = Args.getLastArg(OPT_analyzer_constraints)) {
    StringRef Name = A->getValue();
    AnalysisConstraints Value = llvm::StringSwitch<AnalysisConstraints>(Name)
#define ANALYSIS_CONSTRAINTS(NAME, CMDFLAG, DESC, CREATFN) \
      .Case(CMDFLAG, NAME##Model)
#include "clang/StaticAnalyzer/Core/Analyses.def"
      .Default(NumConstraints);
    if (Value == NumConstraints) {
      Diags.Report(diag::err_drv_invalid_value)
        << A->getAsString(Args) << Name;
      Success = false;
    } else {
      Opts.AnalysisConstraintsOpt = Value;
    }
  }

  if (Arg *A = Args.getLastArg(OPT_analyzer_output)) {
    StringRef Name = A->getValue();
    AnalysisDiagClients Value = llvm::StringSwitch<AnalysisDiagClients>(Name)
#define ANALYSIS_DIAGNOSTICS(NAME, CMDFLAG, DESC, CREATFN) \
      .Case(CMDFLAG, PD_##NAME)
#include "clang/StaticAnalyzer/Core/Analyses.def"
      .Default(NUM_ANALYSIS_DIAG_CLIENTS);
    if (Value == NUM_ANALYSIS_DIAG_CLIENTS) {
      Diags.Report(diag::err_drv_invalid_value)
        << A->getAsString(Args) << Name;
      Success = false;
    } else {
      Opts.AnalysisDiagOpt = Value;
    }
  }

  if (Arg *A = Args.getLastArg(OPT_analyzer_purge)) {
    StringRef Name = A->getValue();
    AnalysisPurgeMode Value = llvm::StringSwitch<AnalysisPurgeMode>(Name)
#define ANALYSIS_PURGE(NAME, CMDFLAG, DESC) \
      .Case(CMDFLAG, NAME)
#include "clang/StaticAnalyzer/Core/Analyses.def"
      .Default(NumPurgeModes);
    if (Value == NumPurgeModes) {
      Diags.Report(diag::err_drv_invalid_value)
        << A->getAsString(Args) << Name;
      Success = false;
    } else {
      Opts.AnalysisPurgeOpt = Value;
    }
  }

  if (Arg *A = Args.getLastArg(OPT_analyzer_inlining_mode)) {
    StringRef Name = A->getValue();
    AnalysisInliningMode Value = llvm::StringSwitch<AnalysisInliningMode>(Name)
#define ANALYSIS_INLINING_MODE(NAME, CMDFLAG, DESC) \
      .Case(CMDFLAG, NAME)
#include "clang/StaticAnalyzer/Core/Analyses.def"
      .Default(NumInliningModes);
    if (Value == NumInliningModes) {
      Diags.Report(diag::err_drv_invalid_value)
        << A->getAsString(Args) << Name;
      Success = false;
    } else {
      Opts.InliningMode = Value;
    }
  }

  Opts.ShouldEmitErrorsOnInvalidConfigValue =
      /* negated */!llvm::StringSwitch<bool>(
                   Args.getLastArgValue(OPT_analyzer_config_compatibility_mode))
        .Case("true", true)
        .Case("false", false)
        .Default(false);

  Opts.AnalyzeSpecificFunction =
      std::string(Args.getLastArgValue(OPT_analyze_function));
  Opts.maxBlockVisitOnPath =
      getLastArgIntValue(Args, OPT_analyzer_max_loop, 4, Diags);
  Opts.InlineMaxStackDepth =
      getLastArgIntValue(Args, OPT_analyzer_inline_max_stack_depth,
                         Opts.InlineMaxStackDepth, Diags);

  Opts.CheckersAndPackages.clear();
  for (const Arg *A :
       Args.filtered(OPT_analyzer_checker, OPT_analyzer_disable_checker)) {
    A->claim();
    bool IsEnabled = A->getOption().getID() == OPT_analyzer_checker;
    // We can have a list of comma separated checker names, e.g:
    // '-analyzer-checker=cocoa,unix'
    StringRef CheckerAndPackageList = A->getValue();
    SmallVector<StringRef, 16> CheckersAndPackages;
    CheckerAndPackageList.split(CheckersAndPackages, ",");
    for (const StringRef &CheckerOrPackage : CheckersAndPackages)
      Opts.CheckersAndPackages.emplace_back(std::string(CheckerOrPackage),
                                            IsEnabled);
  }

  // Go through the analyzer configuration options.
  for (const auto *A : Args.filtered(OPT_analyzer_config)) {

    // We can have a list of comma separated config names, e.g:
    // '-analyzer-config key1=val1,key2=val2'
    StringRef configList = A->getValue();
    SmallVector<StringRef, 4> configVals;
    configList.split(configVals, ",");
    for (const auto &configVal : configVals) {
      StringRef key, val;
      std::tie(key, val) = configVal.split("=");
      if (val.empty()) {
        Diags.Report(SourceLocation(),
                     diag::err_analyzer_config_no_value) << configVal;
        Success = false;
        break;
      }
      if (val.find('=') != StringRef::npos) {
        Diags.Report(SourceLocation(),
                     diag::err_analyzer_config_multiple_values)
          << configVal;
        Success = false;
        break;
      }

      // TODO: Check checker options too, possibly in CheckerRegistry.
      // Leave unknown non-checker configs unclaimed.
      if (!key.contains(":") && Opts.isUnknownAnalyzerConfig(key)) {
        if (Opts.ShouldEmitErrorsOnInvalidConfigValue)
          Diags.Report(diag::err_analyzer_config_unknown) << key;
        continue;
      }

      A->claim();
      Opts.Config[key] = std::string(val);
    }
  }

  if (Opts.ShouldEmitErrorsOnInvalidConfigValue)
    parseAnalyzerConfigs(Opts, &Diags);
  else
    parseAnalyzerConfigs(Opts, nullptr);

  llvm::raw_string_ostream os(Opts.FullCompilerInvocation);
  for (unsigned i = 0; i < Args.getNumInputArgStrings(); ++i) {
    if (i != 0)
      os << " ";
    os << Args.getArgString(i);
  }
  os.flush();

  return Success;
}

static StringRef getStringOption(AnalyzerOptions::ConfigTable &Config,
                                 StringRef OptionName, StringRef DefaultVal) {
  return Config.insert({OptionName, std::string(DefaultVal)}).first->second;
}

static void initOption(AnalyzerOptions::ConfigTable &Config,
                       DiagnosticsEngine *Diags,
                       StringRef &OptionField, StringRef Name,
                       StringRef DefaultVal) {
  // String options may be known to invalid (e.g. if the expected string is a
  // file name, but the file does not exist), those will have to be checked in
  // parseConfigs.
  OptionField = getStringOption(Config, Name, DefaultVal);
}

static void initOption(AnalyzerOptions::ConfigTable &Config,
                       DiagnosticsEngine *Diags,
                       bool &OptionField, StringRef Name, bool DefaultVal) {
  auto PossiblyInvalidVal = llvm::StringSwitch<Optional<bool>>(
                 getStringOption(Config, Name, (DefaultVal ? "true" : "false")))
      .Case("true", true)
      .Case("false", false)
      .Default(None);

  if (!PossiblyInvalidVal) {
    if (Diags)
      Diags->Report(diag::err_analyzer_config_invalid_input)
        << Name << "a boolean";
    else
      OptionField = DefaultVal;
  } else
    OptionField = PossiblyInvalidVal.getValue();
}

static void initOption(AnalyzerOptions::ConfigTable &Config,
                       DiagnosticsEngine *Diags,
                       unsigned &OptionField, StringRef Name,
                       unsigned DefaultVal) {

  OptionField = DefaultVal;
  bool HasFailed = getStringOption(Config, Name, std::to_string(DefaultVal))
                     .getAsInteger(0, OptionField);
  if (Diags && HasFailed)
    Diags->Report(diag::err_analyzer_config_invalid_input)
      << Name << "an unsigned";
}

static void parseAnalyzerConfigs(AnalyzerOptions &AnOpts,
                                 DiagnosticsEngine *Diags) {
  // TODO: There's no need to store the entire configtable, it'd be plenty
  // enough tostore checker options.

#define ANALYZER_OPTION(TYPE, NAME, CMDFLAG, DESC, DEFAULT_VAL)                \
  initOption(AnOpts.Config, Diags, AnOpts.NAME, CMDFLAG, DEFAULT_VAL);

#define ANALYZER_OPTION_DEPENDS_ON_USER_MODE(TYPE, NAME, CMDFLAG, DESC,        \
                                           SHALLOW_VAL, DEEP_VAL)              \
  switch (AnOpts.getUserMode()) {                                              \
  case UMK_Shallow:                                                            \
    initOption(AnOpts.Config, Diags, AnOpts.NAME, CMDFLAG, SHALLOW_VAL);       \
    break;                                                                     \
  case UMK_Deep:                                                               \
    initOption(AnOpts.Config, Diags, AnOpts.NAME, CMDFLAG, DEEP_VAL);          \
    break;                                                                     \
  }                                                                            \

#include "clang/StaticAnalyzer/Core/AnalyzerOptions.def"
#undef ANALYZER_OPTION
#undef ANALYZER_OPTION_DEPENDS_ON_USER_MODE

  // At this point, AnalyzerOptions is configured. Let's validate some options.

  // FIXME: Here we try to validate the silenced checkers or packages are valid.
  // The current approach only validates the registered checkers which does not
  // contain the runtime enabled checkers and optimally we would validate both.
  if (!AnOpts.RawSilencedCheckersAndPackages.empty()) {
    std::vector<StringRef> Checkers =
        AnOpts.getRegisteredCheckers(/*IncludeExperimental=*/true);
    std::vector<StringRef> Packages =
        AnOpts.getRegisteredPackages(/*IncludeExperimental=*/true);

    SmallVector<StringRef, 16> CheckersAndPackages;
    AnOpts.RawSilencedCheckersAndPackages.split(CheckersAndPackages, ";");

    for (const StringRef &CheckerOrPackage : CheckersAndPackages) {
      if (Diags) {
        bool IsChecker = CheckerOrPackage.contains('.');
        bool IsValidName =
            IsChecker
                ? llvm::find(Checkers, CheckerOrPackage) != Checkers.end()
                : llvm::find(Packages, CheckerOrPackage) != Packages.end();

        if (!IsValidName)
          Diags->Report(diag::err_unknown_analyzer_checker_or_package)
              << CheckerOrPackage;
      }

      AnOpts.SilencedCheckersAndPackages.emplace_back(CheckerOrPackage);
    }
  }

  if (!Diags)
    return;

  if (AnOpts.ShouldTrackConditionsDebug && !AnOpts.ShouldTrackConditions)
    Diags->Report(diag::err_analyzer_config_invalid_input)
        << "track-conditions-debug" << "'track-conditions' to also be enabled";

  if (!AnOpts.CTUDir.empty() && !llvm::sys::fs::is_directory(AnOpts.CTUDir))
    Diags->Report(diag::err_analyzer_config_invalid_input) << "ctu-dir"
                                                           << "a filename";

  if (!AnOpts.ModelPath.empty() &&
      !llvm::sys::fs::is_directory(AnOpts.ModelPath))
    Diags->Report(diag::err_analyzer_config_invalid_input) << "model-path"
                                                           << "a filename";
}

static void ParseCommentArgs(CommentOptions &Opts, ArgList &Args) {
  Opts.BlockCommandNames = Args.getAllArgValues(OPT_fcomment_block_commands);
  Opts.ParseAllComments = Args.hasArg(OPT_fparse_all_comments);
}

/// Create a new Regex instance out of the string value in \p RpassArg.
/// It returns a pointer to the newly generated Regex instance.
static std::shared_ptr<llvm::Regex>
GenerateOptimizationRemarkRegex(DiagnosticsEngine &Diags, ArgList &Args,
                                Arg *RpassArg) {
  StringRef Val = RpassArg->getValue();
  std::string RegexError;
  std::shared_ptr<llvm::Regex> Pattern = std::make_shared<llvm::Regex>(Val);
  if (!Pattern->isValid(RegexError)) {
    Diags.Report(diag::err_drv_optimization_remark_pattern)
        << RegexError << RpassArg->getAsString(Args);
    Pattern.reset();
  }
  return Pattern;
}

static bool parseDiagnosticLevelMask(StringRef FlagName,
                                     const std::vector<std::string> &Levels,
                                     DiagnosticsEngine *Diags,
                                     DiagnosticLevelMask &M) {
  bool Success = true;
  for (const auto &Level : Levels) {
    DiagnosticLevelMask const PM =
      llvm::StringSwitch<DiagnosticLevelMask>(Level)
        .Case("note",    DiagnosticLevelMask::Note)
        .Case("remark",  DiagnosticLevelMask::Remark)
        .Case("warning", DiagnosticLevelMask::Warning)
        .Case("error",   DiagnosticLevelMask::Error)
        .Default(DiagnosticLevelMask::None);
    if (PM == DiagnosticLevelMask::None) {
      Success = false;
      if (Diags)
        Diags->Report(diag::err_drv_invalid_value) << FlagName << Level;
    }
    M = M | PM;
  }
  return Success;
}

static void parseSanitizerKinds(StringRef FlagName,
                                const std::vector<std::string> &Sanitizers,
                                DiagnosticsEngine &Diags, SanitizerSet &S) {
  for (const auto &Sanitizer : Sanitizers) {
    SanitizerMask K = parseSanitizerValue(Sanitizer, /*AllowGroups=*/false);
    if (K == SanitizerMask())
      Diags.Report(diag::err_drv_invalid_value) << FlagName << Sanitizer;
    else
      S.set(K, true);
  }
}

static void parseXRayInstrumentationBundle(StringRef FlagName, StringRef Bundle,
                                           ArgList &Args, DiagnosticsEngine &D,
                                           XRayInstrSet &S) {
  llvm::SmallVector<StringRef, 2> BundleParts;
  llvm::SplitString(Bundle, BundleParts, ",");
  for (const auto &B : BundleParts) {
    auto Mask = parseXRayInstrValue(B);
    if (Mask == XRayInstrKind::None)
      if (B != "none")
        D.Report(diag::err_drv_invalid_value) << FlagName << Bundle;
      else
        S.Mask = Mask;
    else if (Mask == XRayInstrKind::All)
      S.Mask = Mask;
    else
      S.set(Mask, true);
  }
}

// Set the profile kind for fprofile-instrument.
static void setPGOInstrumentor(CodeGenOptions &Opts, ArgList &Args,
                               DiagnosticsEngine &Diags) {
  Arg *A = Args.getLastArg(OPT_fprofile_instrument_EQ);
  if (A == nullptr)
    return;
  StringRef S = A->getValue();
  unsigned I = llvm::StringSwitch<unsigned>(S)
                   .Case("none", CodeGenOptions::ProfileNone)
                   .Case("clang", CodeGenOptions::ProfileClangInstr)
                   .Case("llvm", CodeGenOptions::ProfileIRInstr)
                   .Case("csllvm", CodeGenOptions::ProfileCSIRInstr)
                   .Default(~0U);
  if (I == ~0U) {
    Diags.Report(diag::err_drv_invalid_pgo_instrumentor) << A->getAsString(Args)
                                                         << S;
    return;
  }
  auto Instrumentor = static_cast<CodeGenOptions::ProfileInstrKind>(I);
  Opts.setProfileInstr(Instrumentor);
}

// Set the profile kind using fprofile-instrument-use-path.
static void setPGOUseInstrumentor(CodeGenOptions &Opts,
                                  const Twine &ProfileName) {
  auto ReaderOrErr = llvm::IndexedInstrProfReader::create(ProfileName);
  // In error, return silently and let Clang PGOUse report the error message.
  if (auto E = ReaderOrErr.takeError()) {
    llvm::consumeError(std::move(E));
    Opts.setProfileUse(CodeGenOptions::ProfileClangInstr);
    return;
  }
  std::unique_ptr<llvm::IndexedInstrProfReader> PGOReader =
    std::move(ReaderOrErr.get());
  if (PGOReader->isIRLevelProfile()) {
    if (PGOReader->hasCSIRLevelProfile())
      Opts.setProfileUse(CodeGenOptions::ProfileCSIRInstr);
    else
      Opts.setProfileUse(CodeGenOptions::ProfileIRInstr);
  } else
    Opts.setProfileUse(CodeGenOptions::ProfileClangInstr);
}

static bool ParseCodeGenArgs(CodeGenOptions &Opts, ArgList &Args, InputKind IK,
                             DiagnosticsEngine &Diags,
                             const TargetOptions &TargetOpts,
                             const FrontendOptions &FrontendOpts) {
  bool Success = true;
  llvm::Triple Triple = llvm::Triple(TargetOpts.Triple);

  unsigned OptimizationLevel = getOptimizationLevel(Args, IK, Diags);
  // TODO: This could be done in Driver
  unsigned MaxOptLevel = 3;
  if (OptimizationLevel > MaxOptLevel) {
    // If the optimization level is not supported, fall back on the default
    // optimization
    Diags.Report(diag::warn_drv_optimization_value)
        << Args.getLastArg(OPT_O)->getAsString(Args) << "-O" << MaxOptLevel;
    OptimizationLevel = MaxOptLevel;
  }
  Opts.OptimizationLevel = OptimizationLevel;

  // At O0 we want to fully disable inlining outside of cases marked with
  // 'alwaysinline' that are required for correctness.
  Opts.setInlining((Opts.OptimizationLevel == 0)
                       ? CodeGenOptions::OnlyAlwaysInlining
                       : CodeGenOptions::NormalInlining);
  // Explicit inlining flags can disable some or all inlining even at
  // optimization levels above zero.
  if (Arg *InlineArg = Args.getLastArg(
          options::OPT_finline_functions, options::OPT_finline_hint_functions,
          options::OPT_fno_inline_functions, options::OPT_fno_inline)) {
    if (Opts.OptimizationLevel > 0) {
      const Option &InlineOpt = InlineArg->getOption();
      if (InlineOpt.matches(options::OPT_finline_functions))
        Opts.setInlining(CodeGenOptions::NormalInlining);
      else if (InlineOpt.matches(options::OPT_finline_hint_functions))
        Opts.setInlining(CodeGenOptions::OnlyHintInlining);
      else
        Opts.setInlining(CodeGenOptions::OnlyAlwaysInlining);
    }
  }

  if (Arg *A = Args.getLastArg(OPT_fveclib)) {
    StringRef Name = A->getValue();
    if (Name == "Accelerate")
      Opts.setVecLib(CodeGenOptions::Accelerate);
    else if (Name == "libmvec")
      Opts.setVecLib(CodeGenOptions::LIBMVEC);
    else if (Name == "MASSV")
      Opts.setVecLib(CodeGenOptions::MASSV);
    else if (Name == "SVML")
      Opts.setVecLib(CodeGenOptions::SVML);
    else if (Name == "none")
      Opts.setVecLib(CodeGenOptions::NoLibrary);
    else
      Diags.Report(diag::err_drv_invalid_value) << A->getAsString(Args) << Name;
  }

  if (Arg *A = Args.getLastArg(OPT_debug_info_kind_EQ)) {
    unsigned Val =
        llvm::StringSwitch<unsigned>(A->getValue())
            .Case("line-tables-only", codegenoptions::DebugLineTablesOnly)
            .Case("line-directives-only", codegenoptions::DebugDirectivesOnly)
            .Case("constructor", codegenoptions::DebugInfoConstructor)
            .Case("limited", codegenoptions::LimitedDebugInfo)
            .Case("standalone", codegenoptions::FullDebugInfo)
            .Case("unused-types", codegenoptions::UnusedTypeInfo)
            .Default(~0U);
    if (Val == ~0U)
      Diags.Report(diag::err_drv_invalid_value) << A->getAsString(Args)
                                                << A->getValue();
    else
      Opts.setDebugInfo(static_cast<codegenoptions::DebugInfoKind>(Val));
  }
  // If -fuse-ctor-homing is set and limited debug info is already on, then use
  // constructor homing.
  if (Args.getLastArg(OPT_fuse_ctor_homing))
    if (Opts.getDebugInfo() == codegenoptions::LimitedDebugInfo)
      Opts.setDebugInfo(codegenoptions::DebugInfoConstructor);

  if (Arg *A = Args.getLastArg(OPT_debugger_tuning_EQ)) {
    unsigned Val = llvm::StringSwitch<unsigned>(A->getValue())
                       .Case("gdb", unsigned(llvm::DebuggerKind::GDB))
                       .Case("lldb", unsigned(llvm::DebuggerKind::LLDB))
                       .Case("sce", unsigned(llvm::DebuggerKind::SCE))
                       .Default(~0U);
    if (Val == ~0U)
      Diags.Report(diag::err_drv_invalid_value) << A->getAsString(Args)
                                                << A->getValue();
    else
      Opts.setDebuggerTuning(static_cast<llvm::DebuggerKind>(Val));
  }
  Opts.DwarfVersion = getLastArgIntValue(Args, OPT_dwarf_version_EQ, 0, Diags);
  Opts.SplitDwarfFile = std::string(Args.getLastArgValue(OPT_split_dwarf_file));
  Opts.SplitDwarfOutput =
      std::string(Args.getLastArgValue(OPT_split_dwarf_output));

  for (const auto &Arg : Args.getAllArgValues(OPT_fdebug_prefix_map_EQ)) {
    auto Split = StringRef(Arg).split('=');
    Opts.DebugPrefixMap.insert(
        {std::string(Split.first), std::string(Split.second)});
  }

<<<<<<< HEAD
  if (const Arg *A =
          Args.getLastArg(OPT_emit_llvm_uselists, OPT_no_emit_llvm_uselists))
    Opts.EmitLLVMUseLists = A->getOption().getID() == OPT_emit_llvm_uselists;

  Opts.DisableLLVMPasses =
      Args.hasArg(OPT_disable_llvm_passes) ||
      (Args.hasArg(OPT_fsycl_is_device) && Triple.isSPIR() &&
       Args.hasArg(OPT_fno_sycl_early_optimizations));
  Opts.DisableLifetimeMarkers = Args.hasArg(OPT_disable_lifetimemarkers);

=======
>>>>>>> 741978d7
  const llvm::Triple::ArchType DebugEntryValueArchs[] = {
      llvm::Triple::x86, llvm::Triple::x86_64, llvm::Triple::aarch64,
      llvm::Triple::arm, llvm::Triple::armeb, llvm::Triple::mips,
      llvm::Triple::mipsel, llvm::Triple::mips64, llvm::Triple::mips64el};

  llvm::Triple T(TargetOpts.Triple);
  if (Opts.OptimizationLevel > 0 && Opts.hasReducedDebugInfo() &&
      llvm::is_contained(DebugEntryValueArchs, T.getArch()))
    Opts.EmitCallSiteInfo = true;

  Opts.NewStructPathTBAA = !Args.hasArg(OPT_no_struct_path_tbaa) &&
                           Args.hasArg(OPT_new_struct_path_tbaa);
  Opts.DwarfDebugFlags =
      std::string(Args.getLastArgValue(OPT_dwarf_debug_flags));
  Opts.RecordCommandLine =
      std::string(Args.getLastArgValue(OPT_record_command_line));
  Opts.OptimizeSize = getOptimizationLevelSize(Args);
  Opts.SimplifyLibCalls = !(Args.hasArg(OPT_fno_builtin) ||
                            Args.hasArg(OPT_ffreestanding));
  if (Opts.SimplifyLibCalls)
    getAllNoBuiltinFuncValues(Args, Opts.NoBuiltinFuncs);
  Opts.UnrollLoops =
      Args.hasFlag(OPT_funroll_loops, OPT_fno_unroll_loops,
                   (Opts.OptimizationLevel > 1));

  Opts.SampleProfileFile =
      std::string(Args.getLastArgValue(OPT_fprofile_sample_use_EQ));
  Opts.DebugNameTable = static_cast<unsigned>(
      Args.hasArg(OPT_ggnu_pubnames)
          ? llvm::DICompileUnit::DebugNameTableKind::GNU
          : Args.hasArg(OPT_gpubnames)
                ? llvm::DICompileUnit::DebugNameTableKind::Default
                : llvm::DICompileUnit::DebugNameTableKind::None);

  setPGOInstrumentor(Opts, Args, Diags);
  Opts.InstrProfileOutput =
      std::string(Args.getLastArgValue(OPT_fprofile_instrument_path_EQ));
  Opts.ProfileInstrumentUsePath =
      std::string(Args.getLastArgValue(OPT_fprofile_instrument_use_path_EQ));
  if (!Opts.ProfileInstrumentUsePath.empty())
    setPGOUseInstrumentor(Opts, Opts.ProfileInstrumentUsePath);
  Opts.ProfileRemappingFile =
      std::string(Args.getLastArgValue(OPT_fprofile_remapping_file_EQ));
  if (!Opts.ProfileRemappingFile.empty() && Opts.LegacyPassManager) {
    Diags.Report(diag::err_drv_argument_only_allowed_with)
        << Args.getLastArg(OPT_fprofile_remapping_file_EQ)->getAsString(Args)
        << "-fno-legacy-pass-manager";
  }

  Opts.CodeModel = TargetOpts.CodeModel;
  Opts.DebugPass = std::string(Args.getLastArgValue(OPT_mdebug_pass));

  // Handle -mframe-pointer option.
  if (Arg *A = Args.getLastArg(OPT_mframe_pointer_EQ)) {
    CodeGenOptions::FramePointerKind FP;
    StringRef Name = A->getValue();
    bool ValidFP = true;
    if (Name == "none")
      FP = CodeGenOptions::FramePointerKind::None;
    else if (Name == "non-leaf")
      FP = CodeGenOptions::FramePointerKind::NonLeaf;
    else if (Name == "all")
      FP = CodeGenOptions::FramePointerKind::All;
    else {
      Diags.Report(diag::err_drv_invalid_value) << A->getAsString(Args) << Name;
      Success = false;
      ValidFP = false;
    }
    if (ValidFP)
      Opts.setFramePointer(FP);
  }

  if (const Arg *A = Args.getLastArg(OPT_ftime_report, OPT_ftime_report_EQ)) {
    Opts.TimePasses = true;

    // -ftime-report= is only for new pass manager.
    if (A->getOption().getID() == OPT_ftime_report_EQ) {
      if (Opts.LegacyPassManager)
        Diags.Report(diag::err_drv_argument_only_allowed_with)
            << A->getAsString(Args) << "-fno-legacy-pass-manager";

      StringRef Val = A->getValue();
      if (Val == "per-pass")
        Opts.TimePassesPerRun = false;
      else if (Val == "per-pass-run")
        Opts.TimePassesPerRun = true;
      else
        Diags.Report(diag::err_drv_invalid_value)
            << A->getAsString(Args) << A->getValue();
    }
  }

  Opts.FloatABI = std::string(Args.getLastArgValue(OPT_mfloat_abi));
  Opts.LimitFloatPrecision =
      std::string(Args.getLastArgValue(OPT_mlimit_float_precision));
  Opts.Reciprocals = Args.getAllArgValues(OPT_mrecip_EQ);

  Opts.NumRegisterParameters = getLastArgIntValue(Args, OPT_mregparm, 0, Diags);
  Opts.SmallDataLimit =
      getLastArgIntValue(Args, OPT_msmall_data_limit, 0, Diags);
  Opts.TrapFuncName = std::string(Args.getLastArgValue(OPT_ftrap_function_EQ));

  Opts.BBSections =
      std::string(Args.getLastArgValue(OPT_fbasic_block_sections_EQ, "none"));

  // Basic Block Sections implies Function Sections.
  Opts.FunctionSections =
      Args.hasArg(OPT_ffunction_sections) ||
      (Opts.BBSections != "none" && Opts.BBSections != "labels");

  Opts.PrepareForLTO = Args.hasArg(OPT_flto, OPT_flto_EQ);
  Opts.PrepareForThinLTO = false;
  if (Arg *A = Args.getLastArg(OPT_flto_EQ)) {
    StringRef S = A->getValue();
    if (S == "thin")
      Opts.PrepareForThinLTO = true;
    else if (S != "full")
      Diags.Report(diag::err_drv_invalid_value) << A->getAsString(Args) << S;
  }
  if (Arg *A = Args.getLastArg(OPT_fthinlto_index_EQ)) {
    if (IK.getLanguage() != Language::LLVM_IR)
      Diags.Report(diag::err_drv_argument_only_allowed_with)
          << A->getAsString(Args) << "-x ir";
    Opts.ThinLTOIndexFile =
        std::string(Args.getLastArgValue(OPT_fthinlto_index_EQ));
  }
  if (Arg *A = Args.getLastArg(OPT_save_temps_EQ))
    Opts.SaveTempsFilePrefix =
        llvm::StringSwitch<std::string>(A->getValue())
            .Case("obj", FrontendOpts.OutputFile)
            .Default(llvm::sys::path::filename(FrontendOpts.OutputFile).str());

  Opts.ThinLinkBitcodeFile =
      std::string(Args.getLastArgValue(OPT_fthin_link_bitcode_EQ));

  // The memory profile runtime appends the pid to make this name more unique.
  const char *MemProfileBasename = "memprof.profraw";
  if (Args.hasArg(OPT_fmemory_profile_EQ)) {
    SmallString<128> Path(
        std::string(Args.getLastArgValue(OPT_fmemory_profile_EQ)));
    llvm::sys::path::append(Path, MemProfileBasename);
    Opts.MemoryProfileOutput = std::string(Path);
  } else if (Args.hasArg(OPT_fmemory_profile))
    Opts.MemoryProfileOutput = MemProfileBasename;

  Opts.PreferVectorWidth =
      std::string(Args.getLastArgValue(OPT_mprefer_vector_width_EQ));

  Opts.MainFileName = std::string(Args.getLastArgValue(OPT_main_file_name));

  if (Opts.EmitGcovArcs || Opts.EmitGcovNotes) {
    Opts.CoverageDataFile =
        std::string(Args.getLastArgValue(OPT_coverage_data_file));
    Opts.CoverageNotesFile =
        std::string(Args.getLastArgValue(OPT_coverage_notes_file));
    Opts.ProfileFilterFiles =
        std::string(Args.getLastArgValue(OPT_fprofile_filter_files_EQ));
    Opts.ProfileExcludeFiles =
        std::string(Args.getLastArgValue(OPT_fprofile_exclude_files_EQ));
    if (Args.hasArg(OPT_coverage_version_EQ)) {
      StringRef CoverageVersion = Args.getLastArgValue(OPT_coverage_version_EQ);
      if (CoverageVersion.size() != 4) {
        Diags.Report(diag::err_drv_invalid_value)
            << Args.getLastArg(OPT_coverage_version_EQ)->getAsString(Args)
            << CoverageVersion;
      } else {
        memcpy(Opts.CoverageVersion, CoverageVersion.data(), 4);
      }
    }
  }
  // Handle -fembed-bitcode option.
  if (Arg *A = Args.getLastArg(OPT_fembed_bitcode_EQ)) {
    StringRef Name = A->getValue();
    unsigned Model = llvm::StringSwitch<unsigned>(Name)
        .Case("off", CodeGenOptions::Embed_Off)
        .Case("all", CodeGenOptions::Embed_All)
        .Case("bitcode", CodeGenOptions::Embed_Bitcode)
        .Case("marker", CodeGenOptions::Embed_Marker)
        .Default(~0U);
    if (Model == ~0U) {
      Diags.Report(diag::err_drv_invalid_value) << A->getAsString(Args) << Name;
      Success = false;
    } else
      Opts.setEmbedBitcode(
          static_cast<CodeGenOptions::EmbedBitcodeKind>(Model));
  }
  // FIXME: For backend options that are not yet recorded as function
  // attributes in the IR, keep track of them so we can embed them in a
  // separate data section and use them when building the bitcode.
  for (const auto &A : Args) {
    // Do not encode output and input.
    if (A->getOption().getID() == options::OPT_o ||
        A->getOption().getID() == options::OPT_INPUT ||
        A->getOption().getID() == options::OPT_x ||
        A->getOption().getID() == options::OPT_fembed_bitcode ||
        A->getOption().matches(options::OPT_W_Group))
      continue;
    ArgStringList ASL;
    A->render(Args, ASL);
    for (const auto &arg : ASL) {
      StringRef ArgStr(arg);
      Opts.CmdArgs.insert(Opts.CmdArgs.end(), ArgStr.begin(), ArgStr.end());
      // using \00 to separate each commandline options.
      Opts.CmdArgs.push_back('\0');
    }
  }

  Opts.XRayInstructionThreshold =
      getLastArgIntValue(Args, OPT_fxray_instruction_threshold_EQ, 200, Diags);
  Opts.XRayTotalFunctionGroups =
      getLastArgIntValue(Args, OPT_fxray_function_groups, 1, Diags);
  Opts.XRaySelectedFunctionGroup =
      getLastArgIntValue(Args, OPT_fxray_selected_function_group, 0, Diags);

  auto XRayInstrBundles =
      Args.getAllArgValues(OPT_fxray_instrumentation_bundle);
  if (XRayInstrBundles.empty())
    Opts.XRayInstrumentationBundle.Mask = XRayInstrKind::All;
  else
    for (const auto &A : XRayInstrBundles)
      parseXRayInstrumentationBundle("-fxray-instrumentation-bundle=", A, Args,
                                     Diags, Opts.XRayInstrumentationBundle);

  Opts.PatchableFunctionEntryCount =
      getLastArgIntValue(Args, OPT_fpatchable_function_entry_EQ, 0, Diags);
  Opts.PatchableFunctionEntryOffset = getLastArgIntValue(
      Args, OPT_fpatchable_function_entry_offset_EQ, 0, Diags);

  if (const Arg *A = Args.getLastArg(OPT_fcf_protection_EQ)) {
    StringRef Name = A->getValue();
    if (Name == "full") {
      Opts.CFProtectionReturn = 1;
      Opts.CFProtectionBranch = 1;
    } else if (Name == "return")
      Opts.CFProtectionReturn = 1;
    else if (Name == "branch")
      Opts.CFProtectionBranch = 1;
    else if (Name != "none") {
      Diags.Report(diag::err_drv_invalid_value) << A->getAsString(Args) << Name;
      Success = false;
    }
  }

  if (const Arg *A = Args.getLastArg(OPT_compress_debug_sections_EQ)) {
    auto DCT = llvm::StringSwitch<llvm::DebugCompressionType>(A->getValue())
                   .Case("none", llvm::DebugCompressionType::None)
                   .Case("zlib", llvm::DebugCompressionType::Z)
                   .Case("zlib-gnu", llvm::DebugCompressionType::GNU)
                   .Default(llvm::DebugCompressionType::None);
    Opts.setCompressDebugSections(DCT);
  }

  Opts.DebugCompilationDir =
      std::string(Args.getLastArgValue(OPT_fdebug_compilation_dir));
  for (auto *A :
       Args.filtered(OPT_mlink_bitcode_file, OPT_mlink_builtin_bitcode)) {
    CodeGenOptions::BitcodeFileToLink F;
    F.Filename = A->getValue();
    if (A->getOption().matches(OPT_mlink_builtin_bitcode)) {
      F.LinkFlags = llvm::Linker::Flags::LinkOnlyNeeded;
      // When linking CUDA bitcode, propagate function attributes so that
      // e.g. libdevice gets fast-math attrs if we're building with fast-math.
      F.PropagateAttrs = true;
      F.Internalize = true;
    }
    Opts.LinkBitcodeFiles.push_back(F);
  }
  Opts.SanitizeCoverageType =
      getLastArgIntValue(Args, OPT_fsanitize_coverage_type, 0, Diags);
  Opts.SanitizeCoverageAllowlistFiles =
      Args.getAllArgValues(OPT_fsanitize_coverage_allowlist);
  Opts.SanitizeCoverageBlocklistFiles =
      Args.getAllArgValues(OPT_fsanitize_coverage_blocklist);
  Opts.SanitizeMemoryTrackOrigins =
      getLastArgIntValue(Args, OPT_fsanitize_memory_track_origins_EQ, 0, Diags);
  Opts.SSPBufferSize =
      getLastArgIntValue(Args, OPT_stack_protector_buffer_size, 8, Diags);

  Opts.StackProtectorGuard =
      std::string(Args.getLastArgValue(OPT_mstack_protector_guard_EQ));

  if (Arg *A = Args.getLastArg(OPT_mstack_protector_guard_offset_EQ)) {
    StringRef Val = A->getValue();
    unsigned Offset = Opts.StackProtectorGuardOffset;
    Val.getAsInteger(10, Offset);
    Opts.StackProtectorGuardOffset = Offset;
  }

  Opts.StackProtectorGuardReg =
      std::string(Args.getLastArgValue(OPT_mstack_protector_guard_reg_EQ,
                                       "none"));

  if (Arg *A = Args.getLastArg(OPT_mstack_alignment)) {
    StringRef Val = A->getValue();
    unsigned StackAlignment = Opts.StackAlignment;
    Val.getAsInteger(10, StackAlignment);
    Opts.StackAlignment = StackAlignment;
  }

  if (Arg *A = Args.getLastArg(OPT_mstack_probe_size)) {
    StringRef Val = A->getValue();
    unsigned StackProbeSize = Opts.StackProbeSize;
    Val.getAsInteger(0, StackProbeSize);
    Opts.StackProbeSize = StackProbeSize;
  }

  if (Arg *A = Args.getLastArg(OPT_fobjc_dispatch_method_EQ)) {
    StringRef Name = A->getValue();
    unsigned Method = llvm::StringSwitch<unsigned>(Name)
      .Case("legacy", CodeGenOptions::Legacy)
      .Case("non-legacy", CodeGenOptions::NonLegacy)
      .Case("mixed", CodeGenOptions::Mixed)
      .Default(~0U);
    if (Method == ~0U) {
      Diags.Report(diag::err_drv_invalid_value) << A->getAsString(Args) << Name;
      Success = false;
    } else {
      Opts.setObjCDispatchMethod(
        static_cast<CodeGenOptions::ObjCDispatchMethodKind>(Method));
    }
  }


  if (Args.getLastArg(OPT_femulated_tls) ||
      Args.getLastArg(OPT_fno_emulated_tls)) {
    Opts.ExplicitEmulatedTLS = true;
    Opts.EmulatedTLS =
        Args.hasFlag(OPT_femulated_tls, OPT_fno_emulated_tls, false);
  }

  if (Arg *A = Args.getLastArg(OPT_ftlsmodel_EQ)) {
    StringRef Name = A->getValue();
    unsigned Model = llvm::StringSwitch<unsigned>(Name)
        .Case("global-dynamic", CodeGenOptions::GeneralDynamicTLSModel)
        .Case("local-dynamic", CodeGenOptions::LocalDynamicTLSModel)
        .Case("initial-exec", CodeGenOptions::InitialExecTLSModel)
        .Case("local-exec", CodeGenOptions::LocalExecTLSModel)
        .Default(~0U);
    if (Model == ~0U) {
      Diags.Report(diag::err_drv_invalid_value) << A->getAsString(Args) << Name;
      Success = false;
    } else {
      Opts.setDefaultTLSModel(static_cast<CodeGenOptions::TLSModel>(Model));
    }
  }

  Opts.TLSSize = getLastArgIntValue(Args, OPT_mtls_size_EQ, 0, Diags);

  if (Arg *A = Args.getLastArg(OPT_fdenormal_fp_math_EQ)) {
    StringRef Val = A->getValue();
    Opts.FPDenormalMode = llvm::parseDenormalFPAttribute(Val);
    if (!Opts.FPDenormalMode.isValid())
      Diags.Report(diag::err_drv_invalid_value) << A->getAsString(Args) << Val;
  }

  if (Arg *A = Args.getLastArg(OPT_fdenormal_fp_math_f32_EQ)) {
    StringRef Val = A->getValue();
    Opts.FP32DenormalMode = llvm::parseDenormalFPAttribute(Val);
    if (!Opts.FP32DenormalMode.isValid())
      Diags.Report(diag::err_drv_invalid_value) << A->getAsString(Args) << Val;
  }

  // X86_32 has -fppc-struct-return and -freg-struct-return.
  // PPC32 has -maix-struct-return and -msvr4-struct-return.
  if (Arg *A =
          Args.getLastArg(OPT_fpcc_struct_return, OPT_freg_struct_return,
                          OPT_maix_struct_return, OPT_msvr4_struct_return)) {
    // TODO: We might want to consider enabling these options on AIX in the
    // future.
    if (T.isOSAIX())
      Diags.Report(diag::err_drv_unsupported_opt_for_target)
          << A->getSpelling() << T.str();

    const Option &O = A->getOption();
    if (O.matches(OPT_fpcc_struct_return) ||
        O.matches(OPT_maix_struct_return)) {
      Opts.setStructReturnConvention(CodeGenOptions::SRCK_OnStack);
    } else {
      assert(O.matches(OPT_freg_struct_return) ||
             O.matches(OPT_msvr4_struct_return));
      Opts.setStructReturnConvention(CodeGenOptions::SRCK_InRegs);
    }
  }

  if (T.isOSAIX() && (Args.hasArg(OPT_mignore_xcoff_visibility) ||
                      !Args.hasArg(OPT_fvisibility)))
    Opts.IgnoreXCOFFVisibility = 1;

  if (Arg *A =
          Args.getLastArg(OPT_mabi_EQ_vec_default, OPT_mabi_EQ_vec_extabi)) {
    if (!T.isOSAIX())
      Diags.Report(diag::err_drv_unsupported_opt_for_target)
          << A->getSpelling() << T.str();

    const Option &O = A->getOption();
    if (O.matches(OPT_mabi_EQ_vec_default))
      Diags.Report(diag::err_aix_default_altivec_abi)
          << A->getSpelling() << T.str();
    else {
      assert(O.matches(OPT_mabi_EQ_vec_extabi));
      Opts.EnableAIXExtendedAltivecABI = 1;
    }
  }

  Opts.DependentLibraries = Args.getAllArgValues(OPT_dependent_lib);
  Opts.LinkerOptions = Args.getAllArgValues(OPT_linker_option);
  bool NeedLocTracking = false;

  Opts.OptRecordFile = std::string(Args.getLastArgValue(OPT_opt_record_file));
  if (!Opts.OptRecordFile.empty())
    NeedLocTracking = true;

  if (Arg *A = Args.getLastArg(OPT_opt_record_passes)) {
    Opts.OptRecordPasses = A->getValue();
    NeedLocTracking = true;
  }

  if (Arg *A = Args.getLastArg(OPT_opt_record_format)) {
    Opts.OptRecordFormat = A->getValue();
    NeedLocTracking = true;
  }

  if (Arg *A = Args.getLastArg(OPT_Rpass_EQ)) {
    Opts.OptimizationRemarkPattern =
        GenerateOptimizationRemarkRegex(Diags, Args, A);
    NeedLocTracking = true;
  }

  if (Arg *A = Args.getLastArg(OPT_Rpass_missed_EQ)) {
    Opts.OptimizationRemarkMissedPattern =
        GenerateOptimizationRemarkRegex(Diags, Args, A);
    NeedLocTracking = true;
  }

  if (Arg *A = Args.getLastArg(OPT_Rpass_analysis_EQ)) {
    Opts.OptimizationRemarkAnalysisPattern =
        GenerateOptimizationRemarkRegex(Diags, Args, A);
    NeedLocTracking = true;
  }

  bool UsingSampleProfile = !Opts.SampleProfileFile.empty();
  bool UsingProfile = UsingSampleProfile ||
      (Opts.getProfileUse() != CodeGenOptions::ProfileNone);

  if (Opts.DiagnosticsWithHotness && !UsingProfile &&
      // An IR file will contain PGO as metadata
      IK.getLanguage() != Language::LLVM_IR)
    Diags.Report(diag::warn_drv_diagnostics_hotness_requires_pgo)
        << "-fdiagnostics-show-hotness";

  // Parse remarks hotness threshold. Valid value is either integer or 'auto'.
  if (auto *arg =
          Args.getLastArg(options::OPT_fdiagnostics_hotness_threshold_EQ)) {
    auto ResultOrErr =
        llvm::remarks::parseHotnessThresholdOption(arg->getValue());

    if (!ResultOrErr) {
      Diags.Report(diag::err_drv_invalid_diagnotics_hotness_threshold)
          << "-fdiagnostics-hotness-threshold=";
    } else {
      Opts.DiagnosticsHotnessThreshold = *ResultOrErr;
      if ((!Opts.DiagnosticsHotnessThreshold.hasValue() ||
           Opts.DiagnosticsHotnessThreshold.getValue() > 0) &&
          !UsingProfile)
        Diags.Report(diag::warn_drv_diagnostics_hotness_requires_pgo)
            << "-fdiagnostics-hotness-threshold=";
    }
  }

  // If the user requested to use a sample profile for PGO, then the
  // backend will need to track source location information so the profile
  // can be incorporated into the IR.
  if (UsingSampleProfile)
    NeedLocTracking = true;

  // If the user requested a flag that requires source locations available in
  // the backend, make sure that the backend tracks source location information.
  if (NeedLocTracking && Opts.getDebugInfo() == codegenoptions::NoDebugInfo)
    Opts.setDebugInfo(codegenoptions::LocTrackingOnly);

  Opts.RewriteMapFiles = Args.getAllArgValues(OPT_frewrite_map_file);

  // Parse -fsanitize-recover= arguments.
  // FIXME: Report unrecoverable sanitizers incorrectly specified here.
  parseSanitizerKinds("-fsanitize-recover=",
                      Args.getAllArgValues(OPT_fsanitize_recover_EQ), Diags,
                      Opts.SanitizeRecover);
  parseSanitizerKinds("-fsanitize-trap=",
                      Args.getAllArgValues(OPT_fsanitize_trap_EQ), Diags,
                      Opts.SanitizeTrap);

  Opts.CudaGpuBinaryFileName =
      std::string(Args.getLastArgValue(OPT_fcuda_include_gpubinary));

  Opts.EmitCheckPathComponentsToStrip = getLastArgIntValue(
      Args, OPT_fsanitize_undefined_strip_path_components_EQ, 0, Diags);

  Opts.EmitVersionIdentMetadata = Args.hasFlag(OPT_Qy, OPT_Qn, true);

  Opts.DefaultFunctionAttrs = Args.getAllArgValues(OPT_default_function_attr);

  Opts.PassPlugins = Args.getAllArgValues(OPT_fpass_plugin_EQ);

  Opts.SymbolPartition =
      std::string(Args.getLastArgValue(OPT_fsymbol_partition_EQ));

  return Success;
}

static void ParseDependencyOutputArgs(DependencyOutputOptions &Opts,
                                      ArgList &Args) {
  Opts.OutputFile = std::string(Args.getLastArgValue(OPT_dependency_file));
  Opts.DependencyFilter =
      std::string(Args.getLastArgValue(OPT_dependency_filter));
  Opts.Targets = Args.getAllArgValues(OPT_MT);
  Opts.HeaderIncludeOutputFile =
      std::string(Args.getLastArgValue(OPT_header_include_file));
  if (Args.hasArg(OPT_show_includes)) {
    // Writing both /showIncludes and preprocessor output to stdout
    // would produce interleaved output, so use stderr for /showIncludes.
    // This behaves the same as cl.exe, when /E, /EP or /P are passed.
    if (Args.hasArg(options::OPT_E) || Args.hasArg(options::OPT_P))
      Opts.ShowIncludesDest = ShowIncludesDestination::Stderr;
    else
      Opts.ShowIncludesDest = ShowIncludesDestination::Stdout;
  } else {
    Opts.ShowIncludesDest = ShowIncludesDestination::None;
  }
  Opts.DOTOutputFile = std::string(Args.getLastArgValue(OPT_dependency_dot));
  Opts.ModuleDependencyOutputDir =
      std::string(Args.getLastArgValue(OPT_module_dependency_dir));
  // Add sanitizer blacklists as extra dependencies.
  // They won't be discovered by the regular preprocessor, so
  // we let make / ninja to know about this implicit dependency.
  if (!Args.hasArg(OPT_fno_sanitize_blacklist)) {
    for (const auto *A : Args.filtered(OPT_fsanitize_blacklist)) {
      StringRef Val = A->getValue();
      if (Val.find('=') == StringRef::npos)
        Opts.ExtraDeps.push_back(std::string(Val));
    }
    if (Opts.IncludeSystemHeaders) {
      for (const auto *A : Args.filtered(OPT_fsanitize_system_blacklist)) {
        StringRef Val = A->getValue();
        if (Val.find('=') == StringRef::npos)
          Opts.ExtraDeps.push_back(std::string(Val));
      }
    }
  }

  // Propagate the extra dependencies.
  for (const auto *A : Args.filtered(OPT_fdepfile_entry)) {
    Opts.ExtraDeps.push_back(A->getValue());
  }

  // Only the -fmodule-file=<file> form.
  for (const auto *A : Args.filtered(OPT_fmodule_file)) {
    StringRef Val = A->getValue();
    if (Val.find('=') == StringRef::npos)
      Opts.ExtraDeps.push_back(std::string(Val));
  }
}

static bool parseShowColorsArgs(const ArgList &Args, bool DefaultColor) {
  // Color diagnostics default to auto ("on" if terminal supports) in the driver
  // but default to off in cc1, needing an explicit OPT_fdiagnostics_color.
  // Support both clang's -f[no-]color-diagnostics and gcc's
  // -f[no-]diagnostics-colors[=never|always|auto].
  enum {
    Colors_On,
    Colors_Off,
    Colors_Auto
  } ShowColors = DefaultColor ? Colors_Auto : Colors_Off;
  for (auto *A : Args) {
    const Option &O = A->getOption();
    if (O.matches(options::OPT_fcolor_diagnostics) ||
        O.matches(options::OPT_fdiagnostics_color)) {
      ShowColors = Colors_On;
    } else if (O.matches(options::OPT_fno_color_diagnostics) ||
               O.matches(options::OPT_fno_diagnostics_color)) {
      ShowColors = Colors_Off;
    } else if (O.matches(options::OPT_fdiagnostics_color_EQ)) {
      StringRef Value(A->getValue());
      if (Value == "always")
        ShowColors = Colors_On;
      else if (Value == "never")
        ShowColors = Colors_Off;
      else if (Value == "auto")
        ShowColors = Colors_Auto;
    }
  }
  return ShowColors == Colors_On ||
         (ShowColors == Colors_Auto &&
          llvm::sys::Process::StandardErrHasColors());
}

static bool checkVerifyPrefixes(const std::vector<std::string> &VerifyPrefixes,
                                DiagnosticsEngine *Diags) {
  bool Success = true;
  for (const auto &Prefix : VerifyPrefixes) {
    // Every prefix must start with a letter and contain only alphanumeric
    // characters, hyphens, and underscores.
    auto BadChar = llvm::find_if(Prefix, [](char C) {
      return !isAlphanumeric(C) && C != '-' && C != '_';
    });
    if (BadChar != Prefix.end() || !isLetter(Prefix[0])) {
      Success = false;
      if (Diags) {
        Diags->Report(diag::err_drv_invalid_value) << "-verify=" << Prefix;
        Diags->Report(diag::note_drv_verify_prefix_spelling);
      }
    }
  }
  return Success;
}

bool clang::ParseDiagnosticArgs(DiagnosticOptions &Opts, ArgList &Args,
                                DiagnosticsEngine *Diags,
                                bool DefaultDiagColor) {
  bool Success = true;

  Opts.DiagnosticLogFile =
      std::string(Args.getLastArgValue(OPT_diagnostic_log_file));
  if (Arg *A =
          Args.getLastArg(OPT_diagnostic_serialized_file, OPT__serialize_diags))
    Opts.DiagnosticSerializationFile = A->getValue();
  Opts.IgnoreWarnings = Args.hasArg(OPT_w);
  Opts.NoRewriteMacros = Args.hasArg(OPT_Wno_rewrite_macros);
  Opts.Pedantic = Args.hasArg(OPT_pedantic);
  Opts.PedanticErrors = Args.hasArg(OPT_pedantic_errors);
  Opts.ShowCarets = !Args.hasArg(OPT_fno_caret_diagnostics);
  Opts.ShowColors = parseShowColorsArgs(Args, DefaultDiagColor);
  Opts.ShowColumn = !Args.hasArg(OPT_fno_show_column);
  Opts.ShowFixits = !Args.hasArg(OPT_fno_diagnostics_fixit_info);
  Opts.ShowLocation = !Args.hasArg(OPT_fno_show_source_location);
  Opts.AbsolutePath = Args.hasArg(OPT_fdiagnostics_absolute_paths);
  Opts.ShowOptionNames = !Args.hasArg(OPT_fno_diagnostics_show_option);

  // Default behavior is to not to show note include stacks.
  Opts.ShowNoteIncludeStack = false;
  if (Arg *A = Args.getLastArg(OPT_fdiagnostics_show_note_include_stack,
                               OPT_fno_diagnostics_show_note_include_stack))
    if (A->getOption().matches(OPT_fdiagnostics_show_note_include_stack))
      Opts.ShowNoteIncludeStack = true;

  StringRef ShowOverloads =
    Args.getLastArgValue(OPT_fshow_overloads_EQ, "all");
  if (ShowOverloads == "best")
    Opts.setShowOverloads(Ovl_Best);
  else if (ShowOverloads == "all")
    Opts.setShowOverloads(Ovl_All);
  else {
    Success = false;
    if (Diags)
      Diags->Report(diag::err_drv_invalid_value)
      << Args.getLastArg(OPT_fshow_overloads_EQ)->getAsString(Args)
      << ShowOverloads;
  }

  StringRef ShowCategory =
    Args.getLastArgValue(OPT_fdiagnostics_show_category, "none");
  if (ShowCategory == "none")
    Opts.ShowCategories = 0;
  else if (ShowCategory == "id")
    Opts.ShowCategories = 1;
  else if (ShowCategory == "name")
    Opts.ShowCategories = 2;
  else {
    Success = false;
    if (Diags)
      Diags->Report(diag::err_drv_invalid_value)
      << Args.getLastArg(OPT_fdiagnostics_show_category)->getAsString(Args)
      << ShowCategory;
  }

  StringRef Format =
    Args.getLastArgValue(OPT_fdiagnostics_format, "clang");
  if (Format == "clang")
    Opts.setFormat(DiagnosticOptions::Clang);
  else if (Format == "msvc")
    Opts.setFormat(DiagnosticOptions::MSVC);
  else if (Format == "msvc-fallback") {
    Opts.setFormat(DiagnosticOptions::MSVC);
    Opts.CLFallbackMode = true;
  } else if (Format == "vi")
    Opts.setFormat(DiagnosticOptions::Vi);
  else {
    Success = false;
    if (Diags)
      Diags->Report(diag::err_drv_invalid_value)
      << Args.getLastArg(OPT_fdiagnostics_format)->getAsString(Args)
      << Format;
  }

  Opts.ShowSourceRanges = Args.hasArg(OPT_fdiagnostics_print_source_range_info);
  Opts.ShowParseableFixits = Args.hasArg(OPT_fdiagnostics_parseable_fixits);
  Opts.ShowPresumedLoc = !Args.hasArg(OPT_fno_diagnostics_use_presumed_location);
  Opts.VerifyDiagnostics = Args.hasArg(OPT_verify) || Args.hasArg(OPT_verify_EQ);
  Opts.VerifyPrefixes = Args.getAllArgValues(OPT_verify_EQ);
  if (Args.hasArg(OPT_verify))
    Opts.VerifyPrefixes.push_back("expected");
  // Keep VerifyPrefixes in its original order for the sake of diagnostics, and
  // then sort it to prepare for fast lookup using std::binary_search.
  if (!checkVerifyPrefixes(Opts.VerifyPrefixes, Diags)) {
    Opts.VerifyDiagnostics = false;
    Success = false;
  }
  else
    llvm::sort(Opts.VerifyPrefixes);
  DiagnosticLevelMask DiagMask = DiagnosticLevelMask::None;
  Success &= parseDiagnosticLevelMask("-verify-ignore-unexpected=",
    Args.getAllArgValues(OPT_verify_ignore_unexpected_EQ),
    Diags, DiagMask);
  if (Args.hasArg(OPT_verify_ignore_unexpected))
    DiagMask = DiagnosticLevelMask::All;
  Opts.setVerifyIgnoreUnexpected(DiagMask);
  Opts.ElideType = !Args.hasArg(OPT_fno_elide_type);
  Opts.ShowTemplateTree = Args.hasArg(OPT_fdiagnostics_show_template_tree);
  Opts.ErrorLimit = getLastArgIntValue(Args, OPT_ferror_limit, 0, Diags);
  Opts.MacroBacktraceLimit =
      getLastArgIntValue(Args, OPT_fmacro_backtrace_limit,
                         DiagnosticOptions::DefaultMacroBacktraceLimit, Diags);
  Opts.TemplateBacktraceLimit = getLastArgIntValue(
      Args, OPT_ftemplate_backtrace_limit,
      DiagnosticOptions::DefaultTemplateBacktraceLimit, Diags);
  Opts.ConstexprBacktraceLimit = getLastArgIntValue(
      Args, OPT_fconstexpr_backtrace_limit,
      DiagnosticOptions::DefaultConstexprBacktraceLimit, Diags);
  Opts.SpellCheckingLimit = getLastArgIntValue(
      Args, OPT_fspell_checking_limit,
      DiagnosticOptions::DefaultSpellCheckingLimit, Diags);
  Opts.SnippetLineLimit = getLastArgIntValue(
      Args, OPT_fcaret_diagnostics_max_lines,
      DiagnosticOptions::DefaultSnippetLineLimit, Diags);
  Opts.TabStop = getLastArgIntValue(Args, OPT_ftabstop,
                                    DiagnosticOptions::DefaultTabStop, Diags);
  if (Opts.TabStop == 0 || Opts.TabStop > DiagnosticOptions::MaxTabStop) {
    Opts.TabStop = DiagnosticOptions::DefaultTabStop;
    if (Diags)
      Diags->Report(diag::warn_ignoring_ftabstop_value)
      << Opts.TabStop << DiagnosticOptions::DefaultTabStop;
  }
  Opts.MessageLength =
      getLastArgIntValue(Args, OPT_fmessage_length_EQ, 0, Diags);

  Opts.UndefPrefixes = Args.getAllArgValues(OPT_Wundef_prefix_EQ);

  addDiagnosticArgs(Args, OPT_W_Group, OPT_W_value_Group, Opts.Warnings);
  addDiagnosticArgs(Args, OPT_R_Group, OPT_R_value_Group, Opts.Remarks);

  return Success;
}

/// Parse the argument to the -ftest-module-file-extension
/// command-line argument.
///
/// \returns true on error, false on success.
static bool parseTestModuleFileExtensionArg(StringRef Arg,
                                            std::string &BlockName,
                                            unsigned &MajorVersion,
                                            unsigned &MinorVersion,
                                            bool &Hashed,
                                            std::string &UserInfo) {
  SmallVector<StringRef, 5> Args;
  Arg.split(Args, ':', 5);
  if (Args.size() < 5)
    return true;

  BlockName = std::string(Args[0]);
  if (Args[1].getAsInteger(10, MajorVersion)) return true;
  if (Args[2].getAsInteger(10, MinorVersion)) return true;
  if (Args[3].getAsInteger(2, Hashed)) return true;
  if (Args.size() > 4)
    UserInfo = std::string(Args[4]);
  return false;
}

static InputKind ParseFrontendArgs(FrontendOptions &Opts, ArgList &Args,
                                   DiagnosticsEngine &Diags,
                                   bool &IsHeaderFile) {
  Opts.ProgramAction = frontend::ParseSyntaxOnly;
  if (const Arg *A = Args.getLastArg(OPT_Action_Group)) {
    switch (A->getOption().getID()) {
    default:
      llvm_unreachable("Invalid option in group!");
    case OPT_ast_list:
      Opts.ProgramAction = frontend::ASTDeclList; break;
    case OPT_ast_dump_all_EQ:
    case OPT_ast_dump_EQ: {
      unsigned Val = llvm::StringSwitch<unsigned>(A->getValue())
                         .CaseLower("default", ADOF_Default)
                         .CaseLower("json", ADOF_JSON)
                         .Default(std::numeric_limits<unsigned>::max());

      if (Val != std::numeric_limits<unsigned>::max())
        Opts.ASTDumpFormat = static_cast<ASTDumpOutputFormat>(Val);
      else {
        Diags.Report(diag::err_drv_invalid_value)
            << A->getAsString(Args) << A->getValue();
        Opts.ASTDumpFormat = ADOF_Default;
      }
      LLVM_FALLTHROUGH;
    }
    case OPT_ast_dump:
    case OPT_ast_dump_all:
    case OPT_ast_dump_lookups:
    case OPT_ast_dump_decl_types:
      Opts.ProgramAction = frontend::ASTDump; break;
    case OPT_ast_print:
      Opts.ProgramAction = frontend::ASTPrint; break;
    case OPT_ast_view:
      Opts.ProgramAction = frontend::ASTView; break;
    case OPT_compiler_options_dump:
      Opts.ProgramAction = frontend::DumpCompilerOptions; break;
    case OPT_dump_raw_tokens:
      Opts.ProgramAction = frontend::DumpRawTokens; break;
    case OPT_dump_tokens:
      Opts.ProgramAction = frontend::DumpTokens; break;
    case OPT_S:
      Opts.ProgramAction = frontend::EmitAssembly; break;
    case OPT_emit_llvm_bc:
      Opts.ProgramAction = frontend::EmitBC; break;
    case OPT_emit_html:
      Opts.ProgramAction = frontend::EmitHTML; break;
    case OPT_emit_llvm:
      Opts.ProgramAction = frontend::EmitLLVM; break;
    case OPT_emit_llvm_only:
      Opts.ProgramAction = frontend::EmitLLVMOnly; break;
    case OPT_emit_codegen_only:
      Opts.ProgramAction = frontend::EmitCodeGenOnly; break;
    case OPT_emit_obj:
      Opts.ProgramAction = frontend::EmitObj; break;
    case OPT_fixit_EQ:
      Opts.FixItSuffix = A->getValue();
      LLVM_FALLTHROUGH;
    case OPT_fixit:
      Opts.ProgramAction = frontend::FixIt; break;
    case OPT_emit_module:
      Opts.ProgramAction = frontend::GenerateModule; break;
    case OPT_emit_module_interface:
      Opts.ProgramAction = frontend::GenerateModuleInterface; break;
    case OPT_emit_header_module:
      Opts.ProgramAction = frontend::GenerateHeaderModule; break;
    case OPT_emit_pch:
      Opts.ProgramAction = frontend::GeneratePCH; break;
    case OPT_emit_interface_stubs: {
      StringRef ArgStr =
          Args.hasArg(OPT_interface_stub_version_EQ)
              ? Args.getLastArgValue(OPT_interface_stub_version_EQ)
              : "experimental-ifs-v2";
      if (ArgStr == "experimental-yaml-elf-v1" ||
          ArgStr == "experimental-ifs-v1" ||
          ArgStr == "experimental-tapi-elf-v1") {
        std::string ErrorMessage =
            "Invalid interface stub format: " + ArgStr.str() +
            " is deprecated.";
        Diags.Report(diag::err_drv_invalid_value)
            << "Must specify a valid interface stub format type, ie: "
               "-interface-stub-version=experimental-ifs-v2"
            << ErrorMessage;
      } else if (!ArgStr.startswith("experimental-ifs-")) {
        std::string ErrorMessage =
            "Invalid interface stub format: " + ArgStr.str() + ".";
        Diags.Report(diag::err_drv_invalid_value)
            << "Must specify a valid interface stub format type, ie: "
               "-interface-stub-version=experimental-ifs-v2"
            << ErrorMessage;
      } else {
        Opts.ProgramAction = frontend::GenerateInterfaceStubs;
      }
      break;
    }
    case OPT_init_only:
      Opts.ProgramAction = frontend::InitOnly; break;
    case OPT_fsyntax_only:
      Opts.ProgramAction = frontend::ParseSyntaxOnly; break;
    case OPT_module_file_info:
      Opts.ProgramAction = frontend::ModuleFileInfo; break;
    case OPT_verify_pch:
      Opts.ProgramAction = frontend::VerifyPCH; break;
    case OPT_print_preamble:
      Opts.ProgramAction = frontend::PrintPreamble; break;
    case OPT_E:
      Opts.ProgramAction = frontend::PrintPreprocessedInput; break;
    case OPT_templight_dump:
      Opts.ProgramAction = frontend::TemplightDump; break;
    case OPT_rewrite_macros:
      Opts.ProgramAction = frontend::RewriteMacros; break;
    case OPT_rewrite_objc:
      Opts.ProgramAction = frontend::RewriteObjC; break;
    case OPT_rewrite_test:
      Opts.ProgramAction = frontend::RewriteTest; break;
    case OPT_analyze:
      Opts.ProgramAction = frontend::RunAnalysis; break;
    case OPT_migrate:
      Opts.ProgramAction = frontend::MigrateSource; break;
    case OPT_Eonly:
      Opts.ProgramAction = frontend::RunPreprocessorOnly; break;
    case OPT_print_dependency_directives_minimized_source:
      Opts.ProgramAction =
          frontend::PrintDependencyDirectivesSourceMinimizerOutput;
      break;
    }
  }

  if (const Arg* A = Args.getLastArg(OPT_plugin)) {
    Opts.Plugins.emplace_back(A->getValue(0));
    Opts.ProgramAction = frontend::PluginAction;
    Opts.ActionName = A->getValue();
  }
  Opts.AddPluginActions = Args.getAllArgValues(OPT_add_plugin);
  for (const auto *AA : Args.filtered(OPT_plugin_arg))
    Opts.PluginArgs[AA->getValue(0)].emplace_back(AA->getValue(1));

  for (const std::string &Arg :
         Args.getAllArgValues(OPT_ftest_module_file_extension_EQ)) {
    std::string BlockName;
    unsigned MajorVersion;
    unsigned MinorVersion;
    bool Hashed;
    std::string UserInfo;
    if (parseTestModuleFileExtensionArg(Arg, BlockName, MajorVersion,
                                        MinorVersion, Hashed, UserInfo)) {
      Diags.Report(diag::err_test_module_file_extension_format) << Arg;

      continue;
    }

    // Add the testing module file extension.
    Opts.ModuleFileExtensions.push_back(
        std::make_shared<TestModuleFileExtension>(
            BlockName, MajorVersion, MinorVersion, Hashed, UserInfo));
  }

  if (const Arg *A = Args.getLastArg(OPT_code_completion_at)) {
    Opts.CodeCompletionAt =
      ParsedSourceLocation::FromString(A->getValue());
    if (Opts.CodeCompletionAt.FileName.empty())
      Diags.Report(diag::err_drv_invalid_value)
        << A->getAsString(Args) << A->getValue();
  }

  Opts.OutputFile = std::string(Args.getLastArgValue(OPT_o));
  Opts.Plugins = Args.getAllArgValues(OPT_load);
  Opts.TimeTraceGranularity = getLastArgIntValue(
      Args, OPT_ftime_trace_granularity_EQ, Opts.TimeTraceGranularity, Diags);
  Opts.ASTMergeFiles = Args.getAllArgValues(OPT_ast_merge);
  Opts.LLVMArgs = Args.getAllArgValues(OPT_mllvm);
  Opts.ASTDumpDecls = Args.hasArg(OPT_ast_dump, OPT_ast_dump_EQ);
  Opts.ASTDumpAll = Args.hasArg(OPT_ast_dump_all, OPT_ast_dump_all_EQ);
  Opts.ASTDumpFilter = std::string(Args.getLastArgValue(OPT_ast_dump_filter));
  Opts.ModuleMapFiles = Args.getAllArgValues(OPT_fmodule_map_file);
  // Only the -fmodule-file=<file> form.
  for (const auto *A : Args.filtered(OPT_fmodule_file)) {
    StringRef Val = A->getValue();
    if (Val.find('=') == StringRef::npos)
      Opts.ModuleFiles.push_back(std::string(Val));
  }
  Opts.ModulesEmbedFiles = Args.getAllArgValues(OPT_fmodules_embed_file_EQ);
  Opts.AllowPCMWithCompilerErrors = Args.hasArg(OPT_fallow_pcm_with_errors);

  if (Opts.ProgramAction != frontend::GenerateModule && Opts.IsSystemModule)
    Diags.Report(diag::err_drv_argument_only_allowed_with) << "-fsystem-module"
                                                           << "-emit-module";

  Opts.OverrideRecordLayoutsFile =
      std::string(Args.getLastArgValue(OPT_foverride_record_layout_EQ));
  Opts.AuxTriple = std::string(Args.getLastArgValue(OPT_aux_triple));
  if (Args.hasArg(OPT_aux_target_cpu))
    Opts.AuxTargetCPU = std::string(Args.getLastArgValue(OPT_aux_target_cpu));
  if (Args.hasArg(OPT_aux_target_feature))
    Opts.AuxTargetFeatures = Args.getAllArgValues(OPT_aux_target_feature);
  Opts.StatsFile = std::string(Args.getLastArgValue(OPT_stats_file));

  Opts.MTMigrateDir =
      std::string(Args.getLastArgValue(OPT_mt_migrate_directory));
  Opts.ARCMTMigrateReportOut =
      std::string(Args.getLastArgValue(OPT_arcmt_migrate_report_output));

  Opts.ObjCMTWhiteListPath =
      std::string(Args.getLastArgValue(OPT_objcmt_whitelist_dir_path));

  if (Opts.ARCMTAction != FrontendOptions::ARCMT_None &&
      Opts.ObjCMTAction != FrontendOptions::ObjCMT_None) {
    Diags.Report(diag::err_drv_argument_not_allowed_with)
      << "ARC migration" << "ObjC migration";
  }

  InputKind DashX(Language::Unknown);
  if (const Arg *A = Args.getLastArg(OPT_x)) {
    StringRef XValue = A->getValue();

    // Parse suffixes: '<lang>(-header|[-module-map][-cpp-output])'.
    // FIXME: Supporting '<lang>-header-cpp-output' would be useful.
    bool Preprocessed = XValue.consume_back("-cpp-output");
    bool ModuleMap = XValue.consume_back("-module-map");
    IsHeaderFile = !Preprocessed && !ModuleMap &&
                   XValue != "precompiled-header" &&
                   XValue.consume_back("-header");

    // Principal languages.
    DashX = llvm::StringSwitch<InputKind>(XValue)
                .Case("c", Language::C)
                .Case("cl", Language::OpenCL)
                .Case("cuda", Language::CUDA)
                .Case("hip", Language::HIP)
                .Case("c++", Language::CXX)
                .Case("objective-c", Language::ObjC)
                .Case("objective-c++", Language::ObjCXX)
                .Case("renderscript", Language::RenderScript)
                .Default(Language::Unknown);

    // "objc[++]-cpp-output" is an acceptable synonym for
    // "objective-c[++]-cpp-output".
    if (DashX.isUnknown() && Preprocessed && !IsHeaderFile && !ModuleMap)
      DashX = llvm::StringSwitch<InputKind>(XValue)
                  .Case("objc", Language::ObjC)
                  .Case("objc++", Language::ObjCXX)
                  .Default(Language::Unknown);

    // Some special cases cannot be combined with suffixes.
    if (DashX.isUnknown() && !Preprocessed && !ModuleMap && !IsHeaderFile)
      DashX = llvm::StringSwitch<InputKind>(XValue)
                  .Case("cpp-output", InputKind(Language::C).getPreprocessed())
                  .Case("assembler-with-cpp", Language::Asm)
                  .Cases("ast", "pcm", "precompiled-header",
                         InputKind(Language::Unknown, InputKind::Precompiled))
                  .Case("ir", Language::LLVM_IR)
                  .Default(Language::Unknown);

    if (DashX.isUnknown())
      Diags.Report(diag::err_drv_invalid_value)
        << A->getAsString(Args) << A->getValue();

    if (Preprocessed)
      DashX = DashX.getPreprocessed();
    if (ModuleMap)
      DashX = DashX.withFormat(InputKind::ModuleMap);
  }

  // '-' is the default input if none is given.
  std::vector<std::string> Inputs = Args.getAllArgValues(OPT_INPUT);
  Opts.Inputs.clear();
  if (Inputs.empty())
    Inputs.push_back("-");
  for (unsigned i = 0, e = Inputs.size(); i != e; ++i) {
    InputKind IK = DashX;
    if (IK.isUnknown()) {
      IK = FrontendOptions::getInputKindForExtension(
        StringRef(Inputs[i]).rsplit('.').second);
      // FIXME: Warn on this?
      if (IK.isUnknown())
        IK = Language::C;
      // FIXME: Remove this hack.
      if (i == 0)
        DashX = IK;
    }

    bool IsSystem = false;

    // The -emit-module action implicitly takes a module map.
    if (Opts.ProgramAction == frontend::GenerateModule &&
        IK.getFormat() == InputKind::Source) {
      IK = IK.withFormat(InputKind::ModuleMap);
      IsSystem = Opts.IsSystemModule;
    }

    Opts.Inputs.emplace_back(std::move(Inputs[i]), IK, IsSystem);
  }

  return DashX;
}

std::string CompilerInvocation::GetResourcesPath(const char *Argv0,
                                                 void *MainAddr) {
  std::string ClangExecutable =
      llvm::sys::fs::getMainExecutable(Argv0, MainAddr);
  return Driver::GetResourcesPath(ClangExecutable, CLANG_RESOURCE_DIR);
}

static void ParseHeaderSearchArgs(HeaderSearchOptions &Opts, ArgList &Args,
                                  const std::string &WorkingDir) {
  Opts.Sysroot = std::string(Args.getLastArgValue(OPT_isysroot, "/"));
  if (const Arg *A = Args.getLastArg(OPT_stdlib_EQ))
    Opts.UseLibcxx = (strcmp(A->getValue(), "libc++") == 0);
  Opts.ResourceDir = std::string(Args.getLastArgValue(OPT_resource_dir));

  // Canonicalize -fmodules-cache-path before storing it.
  SmallString<128> P(Args.getLastArgValue(OPT_fmodules_cache_path));
  if (!(P.empty() || llvm::sys::path::is_absolute(P))) {
    if (WorkingDir.empty())
      llvm::sys::fs::make_absolute(P);
    else
      llvm::sys::fs::make_absolute(WorkingDir, P);
  }
  llvm::sys::path::remove_dots(P);
  Opts.ModuleCachePath = std::string(P.str());

  Opts.ModuleUserBuildPath =
      std::string(Args.getLastArgValue(OPT_fmodules_user_build_path));
  // Only the -fmodule-file=<name>=<file> form.
  for (const auto *A : Args.filtered(OPT_fmodule_file)) {
    StringRef Val = A->getValue();
    if (Val.find('=') != StringRef::npos){
      auto Split = Val.split('=');
      Opts.PrebuiltModuleFiles.insert(
          {std::string(Split.first), std::string(Split.second)});
    }
  }
  for (const auto *A : Args.filtered(OPT_fprebuilt_module_path))
    Opts.AddPrebuiltModulePath(A->getValue());
  Opts.ModuleCachePruneInterval =
      getLastArgIntValue(Args, OPT_fmodules_prune_interval, 7 * 24 * 60 * 60);
  Opts.ModuleCachePruneAfter =
      getLastArgIntValue(Args, OPT_fmodules_prune_after, 31 * 24 * 60 * 60);
  Opts.BuildSessionTimestamp =
      getLastArgUInt64Value(Args, OPT_fbuild_session_timestamp, 0);
  if (const Arg *A = Args.getLastArg(OPT_fmodule_format_EQ))
    Opts.ModuleFormat = A->getValue();

  for (const auto *A : Args.filtered(OPT_fmodules_ignore_macro)) {
    StringRef MacroDef = A->getValue();
    Opts.ModulesIgnoreMacros.insert(
        llvm::CachedHashString(MacroDef.split('=').first));
  }

  // Add -I..., -F..., and -index-header-map options in order.
  bool IsIndexHeaderMap = false;
  bool IsSysrootSpecified =
      Args.hasArg(OPT__sysroot_EQ) || Args.hasArg(OPT_isysroot);
  for (const auto *A : Args.filtered(OPT_I, OPT_F, OPT_index_header_map)) {
    if (A->getOption().matches(OPT_index_header_map)) {
      // -index-header-map applies to the next -I or -F.
      IsIndexHeaderMap = true;
      continue;
    }

    frontend::IncludeDirGroup Group =
        IsIndexHeaderMap ? frontend::IndexHeaderMap : frontend::Angled;

    bool IsFramework = A->getOption().matches(OPT_F);
    std::string Path = A->getValue();

    if (IsSysrootSpecified && !IsFramework && A->getValue()[0] == '=') {
      SmallString<32> Buffer;
      llvm::sys::path::append(Buffer, Opts.Sysroot,
                              llvm::StringRef(A->getValue()).substr(1));
      Path = std::string(Buffer.str());
    }

    Opts.AddPath(Path, Group, IsFramework,
                 /*IgnoreSysroot*/ true);
    IsIndexHeaderMap = false;
  }

  // Add -iprefix/-iwithprefix/-iwithprefixbefore options.
  StringRef Prefix = ""; // FIXME: This isn't the correct default prefix.
  for (const auto *A :
       Args.filtered(OPT_iprefix, OPT_iwithprefix, OPT_iwithprefixbefore)) {
    if (A->getOption().matches(OPT_iprefix))
      Prefix = A->getValue();
    else if (A->getOption().matches(OPT_iwithprefix))
      Opts.AddPath(Prefix.str() + A->getValue(), frontend::After, false, true);
    else
      Opts.AddPath(Prefix.str() + A->getValue(), frontend::Angled, false, true);
  }

  for (const auto *A : Args.filtered(OPT_idirafter))
    Opts.AddPath(A->getValue(), frontend::After, false, true);
  for (const auto *A : Args.filtered(OPT_iquote))
    Opts.AddPath(A->getValue(), frontend::Quoted, false, true);
  for (const auto *A : Args.filtered(OPT_isystem, OPT_iwithsysroot))
    Opts.AddPath(A->getValue(), frontend::System, false,
                 !A->getOption().matches(OPT_iwithsysroot));
  for (const auto *A : Args.filtered(OPT_iframework))
    Opts.AddPath(A->getValue(), frontend::System, true, true);
  for (const auto *A : Args.filtered(OPT_iframeworkwithsysroot))
    Opts.AddPath(A->getValue(), frontend::System, /*IsFramework=*/true,
                 /*IgnoreSysRoot=*/false);

  // Add the paths for the various language specific isystem flags.
  for (const auto *A : Args.filtered(OPT_c_isystem))
    Opts.AddPath(A->getValue(), frontend::CSystem, false, true);
  for (const auto *A : Args.filtered(OPT_cxx_isystem))
    Opts.AddPath(A->getValue(), frontend::CXXSystem, false, true);
  for (const auto *A : Args.filtered(OPT_objc_isystem))
    Opts.AddPath(A->getValue(), frontend::ObjCSystem, false,true);
  for (const auto *A : Args.filtered(OPT_objcxx_isystem))
    Opts.AddPath(A->getValue(), frontend::ObjCXXSystem, false, true);

  // Add the internal paths from a driver that detects standard include paths.
  for (const auto *A :
       Args.filtered(OPT_internal_isystem, OPT_internal_externc_isystem)) {
    frontend::IncludeDirGroup Group = frontend::System;
    if (A->getOption().matches(OPT_internal_externc_isystem))
      Group = frontend::ExternCSystem;
    Opts.AddPath(A->getValue(), Group, false, true);
  }

  // Add the path prefixes which are implicitly treated as being system headers.
  for (const auto *A :
       Args.filtered(OPT_system_header_prefix, OPT_no_system_header_prefix))
    Opts.AddSystemHeaderPrefix(
        A->getValue(), A->getOption().matches(OPT_system_header_prefix));

  for (const auto *A : Args.filtered(OPT_ivfsoverlay))
    Opts.AddVFSOverlayFile(A->getValue());
}

void CompilerInvocation::setLangDefaults(LangOptions &Opts, InputKind IK,
                                         const llvm::Triple &T,
                                         PreprocessorOptions &PPOpts,
                                         LangStandard::Kind LangStd) {
  // Set some properties which depend solely on the input kind; it would be nice
  // to move these to the language standard, and have the driver resolve the
  // input kind + language standard.
  //
  // FIXME: Perhaps a better model would be for a single source file to have
  // multiple language standards (C / C++ std, ObjC std, OpenCL std, OpenMP std)
  // simultaneously active?
  if (IK.getLanguage() == Language::Asm) {
    Opts.AsmPreprocessor = 1;
  } else if (IK.isObjectiveC()) {
    Opts.ObjC = 1;
  }

  if (LangStd == LangStandard::lang_unspecified) {
    // Based on the base language, pick one.
    switch (IK.getLanguage()) {
    case Language::Unknown:
    case Language::LLVM_IR:
      llvm_unreachable("Invalid input kind!");
    case Language::OpenCL:
      LangStd = LangStandard::lang_opencl10;
      break;
    case Language::CUDA:
      LangStd = LangStandard::lang_cuda;
      break;
    case Language::Asm:
    case Language::C:
#if defined(CLANG_DEFAULT_STD_C)
      LangStd = CLANG_DEFAULT_STD_C;
#else
      // The PS4 uses C99 as the default C standard.
      if (T.isPS4())
        LangStd = LangStandard::lang_gnu99;
      else
        LangStd = LangStandard::lang_gnu17;
#endif
      break;
    case Language::ObjC:
#if defined(CLANG_DEFAULT_STD_C)
      LangStd = CLANG_DEFAULT_STD_C;
#else
      LangStd = LangStandard::lang_gnu11;
#endif
      break;
    case Language::CXX:
    case Language::ObjCXX:
#if defined(CLANG_DEFAULT_STD_CXX)
      LangStd = CLANG_DEFAULT_STD_CXX;
#else
      LangStd = LangStandard::lang_gnucxx14;
#endif
      break;
    case Language::RenderScript:
      LangStd = LangStandard::lang_c99;
      break;
    case Language::HIP:
      LangStd = LangStandard::lang_hip;
      break;
    }
  }

  const LangStandard &Std = LangStandard::getLangStandardForKind(LangStd);
  Opts.LineComment = Std.hasLineComments();
  Opts.C99 = Std.isC99();
  Opts.C11 = Std.isC11();
  Opts.C17 = Std.isC17();
  Opts.C2x = Std.isC2x();
  Opts.CPlusPlus = Std.isCPlusPlus();
  Opts.CPlusPlus11 = Std.isCPlusPlus11();
  Opts.CPlusPlus14 = Std.isCPlusPlus14();
  Opts.CPlusPlus17 = Std.isCPlusPlus17();
  Opts.CPlusPlus20 = Std.isCPlusPlus20();
  Opts.CPlusPlus2b = Std.isCPlusPlus2b();
  Opts.Digraphs = Std.hasDigraphs();
  Opts.GNUMode = Std.isGNUMode();
  Opts.GNUInline = !Opts.C99 && !Opts.CPlusPlus;
  Opts.GNUCVersion = 0;
  Opts.HexFloats = Std.hasHexFloats();
  Opts.ImplicitInt = Std.hasImplicitInt();

  // Set OpenCL Version.
  Opts.OpenCL = Std.isOpenCL();
  if (LangStd == LangStandard::lang_opencl10)
    Opts.OpenCLVersion = 100;
  else if (LangStd == LangStandard::lang_opencl11)
    Opts.OpenCLVersion = 110;
  else if (LangStd == LangStandard::lang_opencl12)
    Opts.OpenCLVersion = 120;
  else if (LangStd == LangStandard::lang_opencl20)
    Opts.OpenCLVersion = 200;
  else if (LangStd == LangStandard::lang_opencl30)
    Opts.OpenCLVersion = 300;
  else if (LangStd == LangStandard::lang_openclcpp)
    Opts.OpenCLCPlusPlusVersion = 100;

  // OpenCL has some additional defaults.
  if (Opts.OpenCL) {
    Opts.AltiVec = 0;
    Opts.ZVector = 0;
    Opts.setLaxVectorConversions(LangOptions::LaxVectorConversionKind::None);
    Opts.setDefaultFPContractMode(LangOptions::FPM_On);
    Opts.NativeHalfType = 1;
    Opts.NativeHalfArgsAndReturns = 1;
    Opts.OpenCLCPlusPlus = Opts.CPlusPlus;

    // Include default header file for OpenCL.
    if (Opts.IncludeDefaultHeader) {
      if (Opts.DeclareOpenCLBuiltins) {
        // Only include base header file for builtin types and constants.
        PPOpts.Includes.push_back("opencl-c-base.h");
      } else {
        PPOpts.Includes.push_back("opencl-c.h");
      }
    }
  }

  Opts.HIP = IK.getLanguage() == Language::HIP;
  Opts.CUDA = IK.getLanguage() == Language::CUDA || Opts.HIP;
  if (Opts.HIP) {
    // HIP toolchain does not support 'Fast' FPOpFusion in backends since it
    // fuses multiplication/addition instructions without contract flag from
    // device library functions in LLVM bitcode, which causes accuracy loss in
    // certain math functions, e.g. tan(-1e20) becomes -0.933 instead of 0.8446.
    // For device library functions in bitcode to work, 'Strict' or 'Standard'
    // FPOpFusion options in backends is needed. Therefore 'fast-honor-pragmas'
    // FP contract option is used to allow fuse across statements in frontend
    // whereas respecting contract flag in backend.
    Opts.setDefaultFPContractMode(LangOptions::FPM_FastHonorPragmas);
  } else if (Opts.CUDA) {
    // Allow fuse across statements disregarding pragmas.
    Opts.setDefaultFPContractMode(LangOptions::FPM_Fast);
  }

  Opts.RenderScript = IK.getLanguage() == Language::RenderScript;
  if (Opts.RenderScript) {
    Opts.NativeHalfType = 1;
    Opts.NativeHalfArgsAndReturns = 1;
  }

  // OpenCL and C++ both have bool, true, false keywords.
  Opts.Bool = Opts.OpenCL || Opts.CPlusPlus;

  // OpenCL has half keyword
  Opts.Half = Opts.OpenCL;

  // C++ has wchar_t keyword.
  Opts.WChar = Opts.CPlusPlus;

  Opts.GNUKeywords = Opts.GNUMode;
  Opts.CXXOperatorNames = Opts.CPlusPlus;

  Opts.AlignedAllocation = Opts.CPlusPlus17;

  Opts.DollarIdents = !Opts.AsmPreprocessor;

  // Enable [[]] attributes in C++11 and C2x by default.
  Opts.DoubleSquareBracketAttributes = Opts.CPlusPlus11 || Opts.C2x;
}

/// Attempt to parse a visibility value out of the given argument.
static Visibility parseVisibility(Arg *arg, ArgList &args,
                                  DiagnosticsEngine &diags) {
  StringRef value = arg->getValue();
  if (value == "default") {
    return DefaultVisibility;
  } else if (value == "hidden" || value == "internal") {
    return HiddenVisibility;
  } else if (value == "protected") {
    // FIXME: diagnose if target does not support protected visibility
    return ProtectedVisibility;
  }

  diags.Report(diag::err_drv_invalid_value)
    << arg->getAsString(args) << value;
  return DefaultVisibility;
}

/// Check if input file kind and language standard are compatible.
static bool IsInputCompatibleWithStandard(InputKind IK,
                                          const LangStandard &S) {
  switch (IK.getLanguage()) {
  case Language::Unknown:
  case Language::LLVM_IR:
    llvm_unreachable("should not parse language flags for this input");

  case Language::C:
  case Language::ObjC:
  case Language::RenderScript:
    return S.getLanguage() == Language::C;

  case Language::OpenCL:
    return S.getLanguage() == Language::OpenCL;

  case Language::CXX:
  case Language::ObjCXX:
    return S.getLanguage() == Language::CXX;

  case Language::CUDA:
    // FIXME: What -std= values should be permitted for CUDA compilations?
    return S.getLanguage() == Language::CUDA ||
           S.getLanguage() == Language::CXX;

  case Language::HIP:
    return S.getLanguage() == Language::CXX || S.getLanguage() == Language::HIP;

  case Language::Asm:
    // Accept (and ignore) all -std= values.
    // FIXME: The -std= value is not ignored; it affects the tokenization
    // and preprocessing rules if we're preprocessing this asm input.
    return true;
  }

  llvm_unreachable("unexpected input language");
}

/// Get language name for given input kind.
static const StringRef GetInputKindName(InputKind IK) {
  switch (IK.getLanguage()) {
  case Language::C:
    return "C";
  case Language::ObjC:
    return "Objective-C";
  case Language::CXX:
    return "C++";
  case Language::ObjCXX:
    return "Objective-C++";
  case Language::OpenCL:
    return "OpenCL";
  case Language::CUDA:
    return "CUDA";
  case Language::RenderScript:
    return "RenderScript";
  case Language::HIP:
    return "HIP";

  case Language::Asm:
    return "Asm";
  case Language::LLVM_IR:
    return "LLVM IR";

  case Language::Unknown:
    break;
  }
  llvm_unreachable("unknown input language");
}

static void ParseLangArgs(LangOptions &Opts, ArgList &Args, InputKind IK,
                          const TargetOptions &TargetOpts,
                          PreprocessorOptions &PPOpts,
                          DiagnosticsEngine &Diags) {
  // FIXME: Cleanup per-file based stuff.
  LangStandard::Kind LangStd = LangStandard::lang_unspecified;
  if (const Arg *A = Args.getLastArg(OPT_std_EQ)) {
    LangStd = LangStandard::getLangKind(A->getValue());
    if (LangStd == LangStandard::lang_unspecified) {
      Diags.Report(diag::err_drv_invalid_value)
        << A->getAsString(Args) << A->getValue();
      // Report supported standards with short description.
      for (unsigned KindValue = 0;
           KindValue != LangStandard::lang_unspecified;
           ++KindValue) {
        const LangStandard &Std = LangStandard::getLangStandardForKind(
          static_cast<LangStandard::Kind>(KindValue));
        if (IsInputCompatibleWithStandard(IK, Std)) {
          auto Diag = Diags.Report(diag::note_drv_use_standard);
          Diag << Std.getName() << Std.getDescription();
          unsigned NumAliases = 0;
#define LANGSTANDARD(id, name, lang, desc, features)
#define LANGSTANDARD_ALIAS(id, alias) \
          if (KindValue == LangStandard::lang_##id) ++NumAliases;
#define LANGSTANDARD_ALIAS_DEPR(id, alias)
#include "clang/Basic/LangStandards.def"
          Diag << NumAliases;
#define LANGSTANDARD(id, name, lang, desc, features)
#define LANGSTANDARD_ALIAS(id, alias) \
          if (KindValue == LangStandard::lang_##id) Diag << alias;
#define LANGSTANDARD_ALIAS_DEPR(id, alias)
#include "clang/Basic/LangStandards.def"
        }
      }
    } else {
      // Valid standard, check to make sure language and standard are
      // compatible.
      const LangStandard &Std = LangStandard::getLangStandardForKind(LangStd);
      if (!IsInputCompatibleWithStandard(IK, Std)) {
        Diags.Report(diag::err_drv_argument_not_allowed_with)
          << A->getAsString(Args) << GetInputKindName(IK);
      }
    }
  }

  if (Args.hasArg(OPT_fno_dllexport_inlines))
    Opts.DllExportInlines = false;

  if (const Arg *A = Args.getLastArg(OPT_fcf_protection_EQ)) {
    StringRef Name = A->getValue();
    if (Name == "full" || Name == "branch") {
      Opts.CFProtectionBranch = 1;
    }
  }
  // -cl-std only applies for OpenCL language standards.
  // Override the -std option in this case.
  if (const Arg *A = Args.getLastArg(OPT_cl_std_EQ)) {
    LangStandard::Kind OpenCLLangStd
      = llvm::StringSwitch<LangStandard::Kind>(A->getValue())
        .Cases("cl", "CL", LangStandard::lang_opencl10)
        .Cases("cl1.0", "CL1.0", LangStandard::lang_opencl10)
        .Cases("cl1.1", "CL1.1", LangStandard::lang_opencl11)
        .Cases("cl1.2", "CL1.2", LangStandard::lang_opencl12)
        .Cases("cl2.0", "CL2.0", LangStandard::lang_opencl20)
        .Cases("cl3.0", "CL3.0", LangStandard::lang_opencl30)
        .Cases("clc++", "CLC++", LangStandard::lang_openclcpp)
        .Default(LangStandard::lang_unspecified);

    if (OpenCLLangStd == LangStandard::lang_unspecified) {
      Diags.Report(diag::err_drv_invalid_value)
        << A->getAsString(Args) << A->getValue();
    }
    else
      LangStd = OpenCLLangStd;
  }

  Opts.SYCL = Args.hasArg(options::OPT_fsycl);

  if (Opts.SYCL) {
    Opts.SYCLIsDevice = Args.hasArg(options::OPT_fsycl_is_device);
    Opts.SYCLIsHost = Args.hasArg(options::OPT_fsycl_is_host);
    Opts.SYCLAllowFuncPtr =
        Args.hasFlag(options::OPT_fsycl_allow_func_ptr,
                     options::OPT_fno_sycl_allow_func_ptr, false);
    Opts.SYCLStdLayoutKernelParams =
        Args.hasArg(options::OPT_fsycl_std_layout_kernel_params);
    Opts.SYCLUnnamedLambda = Args.hasArg(options::OPT_fsycl_unnamed_lambda);
    // -sycl-std applies to any SYCL source, not only those containing kernels,
    // but also those using the SYCL API
    if (const Arg *A = Args.getLastArg(OPT_sycl_std_EQ)) {
      Opts.SYCLVersion = llvm::StringSwitch<unsigned>(A->getValue())
                             .Cases("2017", "1.2.1", "121", "sycl-1.2.1", 2017)
                             .Case("2020", 2020)
                             .Default(0U);

      if (Opts.SYCLVersion == 0U) {
        // User has passed an invalid value to the flag, this is an error
        Diags.Report(diag::err_drv_invalid_value)
            << A->getAsString(Args) << A->getValue();
      }
    }
    Opts.SYCLExplicitSIMD = Args.hasArg(options::OPT_fsycl_esimd);
    Opts.EnableDAEInSpirKernels = Args.hasArg(options::OPT_fenable_sycl_dae);
    Opts.SYCLValueFitInMaxInt =
        Args.hasFlag(options::OPT_fsycl_id_queries_fit_in_int,
                     options::OPT_fno_sycl_id_queries_fit_in_int, false);
    Opts.SYCLIntHeader =
        std::string(Args.getLastArgValue(OPT_fsycl_int_header));
  }

  Opts.IncludeDefaultHeader = Args.hasArg(OPT_finclude_default_header);
  Opts.DeclareOpenCLBuiltins = Args.hasArg(OPT_fdeclare_opencl_builtins);
  Opts.DeclareSPIRVBuiltins = Args.hasArg(OPT_fdeclare_spirv_builtins);

  llvm::Triple T(TargetOpts.Triple);
  CompilerInvocation::setLangDefaults(Opts, IK, T, PPOpts, LangStd);

  // -cl-strict-aliasing needs to emit diagnostic in the case where CL > 1.0.
  // This option should be deprecated for CL > 1.0 because
  // this option was added for compatibility with OpenCL 1.0.
  if (Args.getLastArg(OPT_cl_strict_aliasing)
       && Opts.OpenCLVersion > 100) {
    Diags.Report(diag::warn_option_invalid_ocl_version)
        << Opts.getOpenCLVersionTuple().getAsString()
        << Args.getLastArg(OPT_cl_strict_aliasing)->getAsString(Args);
  }

  // We abuse '-f[no-]gnu-keywords' to force overriding all GNU-extension
  // keywords. This behavior is provided by GCC's poorly named '-fasm' flag,
  // while a subset (the non-C++ GNU keywords) is provided by GCC's
  // '-fgnu-keywords'. Clang conflates the two for simplicity under the single
  // name, as it doesn't seem a useful distinction.
  Opts.GNUKeywords = Args.hasFlag(OPT_fgnu_keywords, OPT_fno_gnu_keywords,
                                  Opts.GNUKeywords);

  Opts.Digraphs = Args.hasFlag(OPT_fdigraphs, OPT_fno_digraphs, Opts.Digraphs);

  if (Args.hasArg(OPT_fno_operator_names))
    Opts.CXXOperatorNames = 0;

  if (Args.hasArg(OPT_fcuda_is_device))
    Opts.CUDAIsDevice = 1;

  if (Args.hasArg(OPT_fcuda_allow_variadic_functions))
    Opts.CUDAAllowVariadicFunctions = 1;

  if (Args.hasArg(OPT_fno_cuda_host_device_constexpr))
    Opts.CUDAHostDeviceConstexpr = 0;

  if (Args.hasArg(OPT_fgpu_exclude_wrong_side_overloads))
    Opts.GPUExcludeWrongSideOverloads = 1;

  if (Args.hasArg(OPT_fgpu_defer_diag))
    Opts.GPUDeferDiag = 1;

  if (Opts.CUDAIsDevice && Args.hasArg(OPT_fcuda_approx_transcendentals))
    Opts.CUDADeviceApproxTranscendentals = 1;

  Opts.GPURelocatableDeviceCode = Args.hasArg(OPT_fgpu_rdc);
  if (Args.hasArg(OPT_fgpu_allow_device_init)) {
    if (Opts.HIP)
      Opts.GPUAllowDeviceInit = 1;
    else
      Diags.Report(diag::warn_ignored_hip_only_option)
          << Args.getLastArg(OPT_fgpu_allow_device_init)->getAsString(Args);
  }
  Opts.HIPUseNewLaunchAPI = Args.hasArg(OPT_fhip_new_launch_api);
  if (Opts.HIP)
    Opts.GPUMaxThreadsPerBlock = getLastArgIntValue(
        Args, OPT_gpu_max_threads_per_block_EQ, Opts.GPUMaxThreadsPerBlock);
  else if (Args.hasArg(OPT_gpu_max_threads_per_block_EQ))
    Diags.Report(diag::warn_ignored_hip_only_option)
        << Args.getLastArg(OPT_gpu_max_threads_per_block_EQ)->getAsString(Args);

  if (Opts.ObjC) {
    if (Arg *arg = Args.getLastArg(OPT_fobjc_runtime_EQ)) {
      StringRef value = arg->getValue();
      if (Opts.ObjCRuntime.tryParse(value))
        Diags.Report(diag::err_drv_unknown_objc_runtime) << value;
    }

    if (Args.hasArg(OPT_fobjc_gc_only))
      Opts.setGC(LangOptions::GCOnly);
    else if (Args.hasArg(OPT_fobjc_gc))
      Opts.setGC(LangOptions::HybridGC);
    else if (Args.hasArg(OPT_fobjc_arc)) {
      Opts.ObjCAutoRefCount = 1;
      if (!Opts.ObjCRuntime.allowsARC())
        Diags.Report(diag::err_arc_unsupported_on_runtime);
    }

    // ObjCWeakRuntime tracks whether the runtime supports __weak, not
    // whether the feature is actually enabled.  This is predominantly
    // determined by -fobjc-runtime, but we allow it to be overridden
    // from the command line for testing purposes.
    if (Args.hasArg(OPT_fobjc_runtime_has_weak))
      Opts.ObjCWeakRuntime = 1;
    else
      Opts.ObjCWeakRuntime = Opts.ObjCRuntime.allowsWeak();

    // ObjCWeak determines whether __weak is actually enabled.
    // Note that we allow -fno-objc-weak to disable this even in ARC mode.
    if (auto weakArg = Args.getLastArg(OPT_fobjc_weak, OPT_fno_objc_weak)) {
      if (!weakArg->getOption().matches(OPT_fobjc_weak)) {
        assert(!Opts.ObjCWeak);
      } else if (Opts.getGC() != LangOptions::NonGC) {
        Diags.Report(diag::err_objc_weak_with_gc);
      } else if (!Opts.ObjCWeakRuntime) {
        Diags.Report(diag::err_objc_weak_unsupported);
      } else {
        Opts.ObjCWeak = 1;
      }
    } else if (Opts.ObjCAutoRefCount) {
      Opts.ObjCWeak = Opts.ObjCWeakRuntime;
    }

    if (Args.hasArg(OPT_fno_objc_infer_related_result_type))
      Opts.ObjCInferRelatedResultType = 0;

    if (Args.hasArg(OPT_fobjc_subscripting_legacy_runtime))
      Opts.ObjCSubscriptingLegacyRuntime =
        (Opts.ObjCRuntime.getKind() == ObjCRuntime::FragileMacOSX);
  }

  if (Arg *A = Args.getLastArg(options::OPT_fgnuc_version_EQ)) {
    // Check that the version has 1 to 3 components and the minor and patch
    // versions fit in two decimal digits.
    VersionTuple GNUCVer;
    bool Invalid = GNUCVer.tryParse(A->getValue());
    unsigned Major = GNUCVer.getMajor();
    unsigned Minor = GNUCVer.getMinor().getValueOr(0);
    unsigned Patch = GNUCVer.getSubminor().getValueOr(0);
    if (Invalid || GNUCVer.getBuild() || Minor >= 100 || Patch >= 100) {
      Diags.Report(diag::err_drv_invalid_value)
          << A->getAsString(Args) << A->getValue();
    }
    Opts.GNUCVersion = Major * 100 * 100 + Minor * 100 + Patch;
  }

  if (Args.hasArg(OPT_fgnu89_inline)) {
    if (Opts.CPlusPlus)
      Diags.Report(diag::err_drv_argument_not_allowed_with)
        << "-fgnu89-inline" << GetInputKindName(IK);
    else
      Opts.GNUInline = 1;
  }

  if (Args.hasArg(OPT_fapple_kext)) {
    if (!Opts.CPlusPlus)
      Diags.Report(diag::warn_c_kext);
    else
      Opts.AppleKext = 1;
  }

  if (Args.hasArg(OPT_print_ivar_layout))
    Opts.ObjCGCBitmapPrint = 1;

  if (Args.hasArg(OPT_fno_constant_cfstrings))
    Opts.NoConstantCFStrings = 1;
  if (const auto *A = Args.getLastArg(OPT_fcf_runtime_abi_EQ))
    Opts.CFRuntime =
        llvm::StringSwitch<LangOptions::CoreFoundationABI>(A->getValue())
            .Cases("unspecified", "standalone", "objc",
                   LangOptions::CoreFoundationABI::ObjectiveC)
            .Cases("swift", "swift-5.0",
                   LangOptions::CoreFoundationABI::Swift5_0)
            .Case("swift-4.2", LangOptions::CoreFoundationABI::Swift4_2)
            .Case("swift-4.1", LangOptions::CoreFoundationABI::Swift4_1)
            .Default(LangOptions::CoreFoundationABI::ObjectiveC);

  if (Args.hasArg(OPT_fzvector))
    Opts.ZVector = 1;

  if (Args.hasArg(OPT_pthread))
    Opts.POSIXThreads = 1;

  // The value-visibility mode defaults to "default".
  if (Arg *visOpt = Args.getLastArg(OPT_fvisibility)) {
    Opts.setValueVisibilityMode(parseVisibility(visOpt, Args, Diags));
  } else {
    Opts.setValueVisibilityMode(DefaultVisibility);
  }

  // The type-visibility mode defaults to the value-visibility mode.
  if (Arg *typeVisOpt = Args.getLastArg(OPT_ftype_visibility)) {
    Opts.setTypeVisibilityMode(parseVisibility(typeVisOpt, Args, Diags));
  } else {
    Opts.setTypeVisibilityMode(Opts.getValueVisibilityMode());
  }

  if (Args.hasArg(OPT_fvisibility_inlines_hidden))
    Opts.InlineVisibilityHidden = 1;

  if (Args.hasArg(OPT_fvisibility_inlines_hidden_static_local_var))
    Opts.VisibilityInlinesHiddenStaticLocalVar = 1;

  if (Args.hasArg(OPT_fvisibility_global_new_delete_hidden))
    Opts.GlobalAllocationFunctionVisibilityHidden = 1;

  if (Args.hasArg(OPT_fapply_global_visibility_to_externs))
    Opts.SetVisibilityForExternDecls = 1;

  if (Args.hasArg(OPT_fvisibility_from_dllstorageclass)) {
    Opts.VisibilityFromDLLStorageClass = 1;

    // Translate dllexport defintions to default visibility, by default.
    if (Arg *O = Args.getLastArg(OPT_fvisibility_dllexport_EQ))
      Opts.setDLLExportVisibility(parseVisibility(O, Args, Diags));
    else
      Opts.setDLLExportVisibility(DefaultVisibility);

    // Translate defintions without an explict DLL storage class to hidden
    // visibility, by default.
    if (Arg *O = Args.getLastArg(OPT_fvisibility_nodllstorageclass_EQ))
      Opts.setNoDLLStorageClassVisibility(parseVisibility(O, Args, Diags));
    else
      Opts.setNoDLLStorageClassVisibility(HiddenVisibility);

    // Translate dllimport external declarations to default visibility, by
    // default.
    if (Arg *O = Args.getLastArg(OPT_fvisibility_externs_dllimport_EQ))
      Opts.setExternDeclDLLImportVisibility(parseVisibility(O, Args, Diags));
    else
      Opts.setExternDeclDLLImportVisibility(DefaultVisibility);

    // Translate external declarations without an explicit DLL storage class
    // to hidden visibility, by default.
    if (Arg *O = Args.getLastArg(OPT_fvisibility_externs_nodllstorageclass_EQ))
      Opts.setExternDeclNoDLLStorageClassVisibility(
          parseVisibility(O, Args, Diags));
    else
      Opts.setExternDeclNoDLLStorageClassVisibility(HiddenVisibility);
  }

  if (Args.hasArg(OPT_ftrapv)) {
    Opts.setSignedOverflowBehavior(LangOptions::SOB_Trapping);
    // Set the handler, if one is specified.
    Opts.OverflowHandler =
        std::string(Args.getLastArgValue(OPT_ftrapv_handler));
  }
  else if (Args.hasArg(OPT_fwrapv))
    Opts.setSignedOverflowBehavior(LangOptions::SOB_Defined);

  Opts.MSVCCompat = Args.hasArg(OPT_fms_compatibility);
  Opts.MicrosoftExt = Opts.MSVCCompat || Args.hasArg(OPT_fms_extensions);
  Opts.AsmBlocks = Args.hasArg(OPT_fasm_blocks) || Opts.MicrosoftExt;
  Opts.MSCompatibilityVersion = 0;
  if (const Arg *A = Args.getLastArg(OPT_fms_compatibility_version)) {
    VersionTuple VT;
    if (VT.tryParse(A->getValue()))
      Diags.Report(diag::err_drv_invalid_value) << A->getAsString(Args)
                                                << A->getValue();
    Opts.MSCompatibilityVersion = VT.getMajor() * 10000000 +
                                  VT.getMinor().getValueOr(0) * 100000 +
                                  VT.getSubminor().getValueOr(0);
  }

  // Mimicking gcc's behavior, trigraphs are only enabled if -trigraphs
  // is specified, or -std is set to a conforming mode.
  // Trigraphs are disabled by default in c++1z onwards.
  // For z/OS, trigraphs are enabled by default (without regard to the above).
  Opts.Trigraphs =
      (!Opts.GNUMode && !Opts.MSVCCompat && !Opts.CPlusPlus17) || T.isOSzOS();
  Opts.Trigraphs =
      Args.hasFlag(OPT_ftrigraphs, OPT_fno_trigraphs, Opts.Trigraphs);

  Opts.DollarIdents = Args.hasFlag(OPT_fdollars_in_identifiers,
                                   OPT_fno_dollars_in_identifiers,
                                   Opts.DollarIdents);
  Opts.PascalStrings = Args.hasArg(OPT_fpascal_strings);
  Opts.setVtorDispMode(
      MSVtorDispMode(getLastArgIntValue(Args, OPT_vtordisp_mode_EQ, 1, Diags)));
  Opts.Borland = Args.hasArg(OPT_fborland_extensions);
  Opts.WritableStrings = Args.hasArg(OPT_fwritable_strings);
  Opts.ConstStrings = Args.hasFlag(OPT_fconst_strings, OPT_fno_const_strings,
                                   Opts.ConstStrings);
  if (Arg *A = Args.getLastArg(OPT_flax_vector_conversions_EQ)) {
    using LaxKind = LangOptions::LaxVectorConversionKind;
    if (auto Kind = llvm::StringSwitch<Optional<LaxKind>>(A->getValue())
                        .Case("none", LaxKind::None)
                        .Case("integer", LaxKind::Integer)
                        .Case("all", LaxKind::All)
                        .Default(llvm::None))
      Opts.setLaxVectorConversions(*Kind);
    else
      Diags.Report(diag::err_drv_invalid_value)
          << A->getAsString(Args) << A->getValue();
  }
  if (Args.hasArg(OPT_fno_threadsafe_statics))
    Opts.ThreadsafeStatics = 0;
  Opts.Exceptions = Args.hasArg(OPT_fexceptions);
  Opts.IgnoreExceptions = Args.hasArg(OPT_fignore_exceptions);
  Opts.ObjCExceptions = Args.hasArg(OPT_fobjc_exceptions);
  Opts.CXXExceptions = Args.hasArg(OPT_fcxx_exceptions);

  // -ffixed-point
  Opts.FixedPoint =
      Args.hasFlag(OPT_ffixed_point, OPT_fno_fixed_point, /*Default=*/false) &&
      !Opts.CPlusPlus;
  Opts.PaddingOnUnsignedFixedPoint =
      Args.hasFlag(OPT_fpadding_on_unsigned_fixed_point,
                   OPT_fno_padding_on_unsigned_fixed_point,
                   /*Default=*/false) &&
      Opts.FixedPoint;

  Opts.ExternCNoUnwind = Args.hasArg(OPT_fexternc_nounwind);
  Opts.TraditionalCPP = Args.hasArg(OPT_traditional_cpp);

  Opts.RTTI = Opts.CPlusPlus && !Args.hasArg(OPT_fno_rtti);
  Opts.RTTIData = Opts.RTTI && !Args.hasArg(OPT_fno_rtti_data);
  Opts.Blocks = Args.hasArg(OPT_fblocks) || (Opts.OpenCL
    && Opts.OpenCLVersion == 200);
  Opts.BlocksRuntimeOptional = Args.hasArg(OPT_fblocks_runtime_optional);
  Opts.Coroutines = Opts.CPlusPlus20 || Args.hasArg(OPT_fcoroutines_ts);

  Opts.ConvergentFunctions = Opts.OpenCL || (Opts.CUDA && Opts.CUDAIsDevice) ||
                             Opts.SYCLIsDevice ||
                             Args.hasArg(OPT_fconvergent_functions);

  Opts.DoubleSquareBracketAttributes =
      Args.hasFlag(OPT_fdouble_square_bracket_attributes,
                   OPT_fno_double_square_bracket_attributes,
                   Opts.DoubleSquareBracketAttributes);

  Opts.CPlusPlusModules = Opts.CPlusPlus20;
  Opts.ModulesTS = Args.hasArg(OPT_fmodules_ts);
  Opts.Modules =
      Args.hasArg(OPT_fmodules) || Opts.ModulesTS || Opts.CPlusPlusModules;
  Opts.ModulesStrictDeclUse = Args.hasArg(OPT_fmodules_strict_decluse);
  Opts.ModulesDeclUse =
      Args.hasArg(OPT_fmodules_decluse) || Opts.ModulesStrictDeclUse;
  // FIXME: We only need this in C++ modules / Modules TS if we might textually
  // enter a different module (eg, when building a header unit).
  Opts.ModulesLocalVisibility =
      Args.hasArg(OPT_fmodules_local_submodule_visibility) || Opts.ModulesTS ||
      Opts.CPlusPlusModules;
  Opts.ModulesCodegen = Args.hasArg(OPT_fmodules_codegen);
  Opts.ModulesDebugInfo = Args.hasArg(OPT_fmodules_debuginfo);
  Opts.ModulesSearchAll = Opts.Modules &&
    !Args.hasArg(OPT_fno_modules_search_all) &&
    Args.hasArg(OPT_fmodules_search_all);
  Opts.ModulesErrorRecovery = !Args.hasArg(OPT_fno_modules_error_recovery);
  Opts.ImplicitModules = !Args.hasArg(OPT_fno_implicit_modules);
  Opts.CharIsSigned = Opts.OpenCL || !Args.hasArg(OPT_fno_signed_char);
  Opts.WChar = Opts.CPlusPlus && !Args.hasArg(OPT_fno_wchar);
  Opts.Char8 = Args.hasFlag(OPT_fchar8__t, OPT_fno_char8__t, Opts.CPlusPlus20);
  if (const Arg *A = Args.getLastArg(OPT_fwchar_type_EQ)) {
    Opts.WCharSize = llvm::StringSwitch<unsigned>(A->getValue())
                         .Case("char", 1)
                         .Case("short", 2)
                         .Case("int", 4)
                         .Default(0);
    if (Opts.WCharSize == 0)
      Diags.Report(diag::err_fe_invalid_wchar_type) << A->getValue();
  }
  Opts.WCharIsSigned = Args.hasFlag(OPT_fsigned_wchar, OPT_fno_signed_wchar, true);
  Opts.ShortEnums = Args.hasArg(OPT_fshort_enums);
  Opts.Freestanding = Args.hasArg(OPT_ffreestanding);
  Opts.NoBuiltin = Args.hasArg(OPT_fno_builtin) || Opts.Freestanding;
  if (!Opts.NoBuiltin)
    getAllNoBuiltinFuncValues(Args, Opts.NoBuiltinFuncs);
  Opts.NoMathBuiltin = Args.hasArg(OPT_fno_math_builtin);
  Opts.RelaxedTemplateTemplateArgs =
      Args.hasArg(OPT_frelaxed_template_template_args);
  Opts.SizedDeallocation = Args.hasArg(OPT_fsized_deallocation);
  Opts.AlignedAllocation =
      Args.hasFlag(OPT_faligned_allocation, OPT_fno_aligned_allocation,
                   Opts.AlignedAllocation);
  Opts.AlignedAllocationUnavailable =
      Opts.AlignedAllocation && Args.hasArg(OPT_aligned_alloc_unavailable);
  Opts.NewAlignOverride =
      getLastArgIntValue(Args, OPT_fnew_alignment_EQ, 0, Diags);
  if (Opts.NewAlignOverride && !llvm::isPowerOf2_32(Opts.NewAlignOverride)) {
    Arg *A = Args.getLastArg(OPT_fnew_alignment_EQ);
    Diags.Report(diag::err_fe_invalid_alignment) << A->getAsString(Args)
                                                 << A->getValue();
    Opts.NewAlignOverride = 0;
  }
  Opts.ConceptSatisfactionCaching =
      !Args.hasArg(OPT_fno_concept_satisfaction_caching);
  if (Args.hasArg(OPT_fconcepts_ts))
    Diags.Report(diag::warn_fe_concepts_ts_flag);
  Opts.RecoveryAST = Args.hasFlag(OPT_frecovery_ast, OPT_fno_recovery_ast);
  Opts.RecoveryASTType =
      Args.hasFlag(OPT_frecovery_ast_type, OPT_fno_recovery_ast_type);
  Opts.HeinousExtensions = Args.hasArg(OPT_fheinous_gnu_extensions);
  Opts.AccessControl = !Args.hasArg(OPT_fno_access_control);
  Opts.ElideConstructors = !Args.hasArg(OPT_fno_elide_constructors);
  Opts.MathErrno = !Opts.OpenCL && Args.hasArg(OPT_fmath_errno);
  Opts.InstantiationDepth =
      getLastArgIntValue(Args, OPT_ftemplate_depth, 1024, Diags);
  Opts.ArrowDepth =
      getLastArgIntValue(Args, OPT_foperator_arrow_depth, 256, Diags);
  Opts.ConstexprCallDepth =
      getLastArgIntValue(Args, OPT_fconstexpr_depth, 512, Diags);
  Opts.ConstexprStepLimit =
      getLastArgIntValue(Args, OPT_fconstexpr_steps, 1048576, Diags);
  Opts.EnableNewConstInterp =
      Args.hasArg(OPT_fexperimental_new_constant_interpreter);
  Opts.BracketDepth = getLastArgIntValue(Args, OPT_fbracket_depth, 256, Diags);
  Opts.DelayedTemplateParsing = Args.hasArg(OPT_fdelayed_template_parsing);
  Opts.NumLargeByValueCopy =
      getLastArgIntValue(Args, OPT_Wlarge_by_value_copy_EQ, 0, Diags);
  Opts.MSBitfields = Args.hasArg(OPT_mms_bitfields);
  Opts.ObjCConstantStringClass =
      std::string(Args.getLastArgValue(OPT_fconstant_string_class));
  Opts.ObjCDefaultSynthProperties =
    !Args.hasArg(OPT_disable_objc_default_synthesize_properties);
  Opts.EncodeExtendedBlockSig =
    Args.hasArg(OPT_fencode_extended_block_signature);
  Opts.EmitAllDecls = Args.hasArg(OPT_femit_all_decls);
  Opts.PackStruct = getLastArgIntValue(Args, OPT_fpack_struct_EQ, 0, Diags);
  Opts.MaxTypeAlign = getLastArgIntValue(Args, OPT_fmax_type_align_EQ, 0, Diags);
  Opts.AlignDouble = Args.hasArg(OPT_malign_double);
  Opts.DoubleSize = getLastArgIntValue(Args, OPT_mdouble_EQ, 0, Diags);
  Opts.LongDoubleSize = Args.hasArg(OPT_mlong_double_128)
                            ? 128
                            : Args.hasArg(OPT_mlong_double_64) ? 64 : 0;
  Opts.PPCIEEELongDouble = Args.hasArg(OPT_mabi_EQ_ieeelongdouble);
  Opts.EnableAIXExtendedAltivecABI = Args.hasArg(OPT_mabi_EQ_vec_extabi);
  Opts.PICLevel = getLastArgIntValue(Args, OPT_pic_level, 0, Diags);
  Opts.ROPI = Args.hasArg(OPT_fropi);
  Opts.RWPI = Args.hasArg(OPT_frwpi);
  Opts.PIE = Args.hasArg(OPT_pic_is_pie);
  Opts.Static = Args.hasArg(OPT_static_define);
  Opts.DumpRecordLayoutsSimple = Args.hasArg(OPT_fdump_record_layouts_simple);
  Opts.DumpRecordLayouts = Opts.DumpRecordLayoutsSimple
                        || Args.hasArg(OPT_fdump_record_layouts);
  Opts.DumpVTableLayouts = Args.hasArg(OPT_fdump_vtable_layouts);
  Opts.SpellChecking = !Args.hasArg(OPT_fno_spell_checking);
  Opts.NoBitFieldTypeAlign = Args.hasArg(OPT_fno_bitfield_type_align);
  if (Opts.FastRelaxedMath)
    Opts.setDefaultFPContractMode(LangOptions::FPM_Fast);
  Opts.HexagonQdsp6Compat = Args.hasArg(OPT_mqdsp6_compat);
  Opts.FakeAddressSpaceMap = Args.hasArg(OPT_ffake_address_space_map);
  Opts.ParseUnknownAnytype = Args.hasArg(OPT_funknown_anytype);
  Opts.DebuggerSupport = Args.hasArg(OPT_fdebugger_support);
  Opts.DebuggerCastResultToId = Args.hasArg(OPT_fdebugger_cast_result_to_id);
  Opts.DebuggerObjCLiteral = Args.hasArg(OPT_fdebugger_objc_literal);
  Opts.ApplePragmaPack = Args.hasArg(OPT_fapple_pragma_pack);
  Opts.ModuleName = std::string(Args.getLastArgValue(OPT_fmodule_name_EQ));
  Opts.CurrentModule = Opts.ModuleName;
  Opts.AppExt = Args.hasArg(OPT_fapplication_extension);
  Opts.ModuleFeatures = Args.getAllArgValues(OPT_fmodule_feature);
  llvm::sort(Opts.ModuleFeatures);
  Opts.NativeHalfType |= Args.hasArg(OPT_fnative_half_type);
  Opts.NativeHalfArgsAndReturns |= Args.hasArg(OPT_fnative_half_arguments_and_returns);
  // Enable HalfArgsAndReturns if present in Args or if NativeHalfArgsAndReturns
  // is enabled.
  Opts.HalfArgsAndReturns = Args.hasArg(OPT_fallow_half_arguments_and_returns)
                            | Opts.NativeHalfArgsAndReturns;
  Opts.GNUAsm = !Args.hasArg(OPT_fno_gnu_inline_asm);
  Opts.Cmse = Args.hasArg(OPT_mcmse); // Armv8-M Security Extensions

  Opts.ArmSveVectorBits =
      getLastArgIntValue(Args, options::OPT_msve_vector_bits_EQ, 0, Diags);

  // __declspec is enabled by default for the PS4 by the driver, and also
  // enabled for Microsoft Extensions or Borland Extensions, here.
  //
  // FIXME: __declspec is also currently enabled for CUDA, but isn't really a
  // CUDA extension. However, it is required for supporting
  // __clang_cuda_builtin_vars.h, which uses __declspec(property). Once that has
  // been rewritten in terms of something more generic, remove the Opts.CUDA
  // term here.
  Opts.DeclSpecKeyword =
      Args.hasFlag(OPT_fdeclspec, OPT_fno_declspec,
                   (Opts.MicrosoftExt || Opts.Borland || Opts.CUDA));

  if (Arg *A = Args.getLastArg(OPT_faddress_space_map_mangling_EQ)) {
    switch (llvm::StringSwitch<unsigned>(A->getValue())
      .Case("target", LangOptions::ASMM_Target)
      .Case("no", LangOptions::ASMM_Off)
      .Case("yes", LangOptions::ASMM_On)
      .Default(255)) {
    default:
      Diags.Report(diag::err_drv_invalid_value)
        << "-faddress-space-map-mangling=" << A->getValue();
      break;
    case LangOptions::ASMM_Target:
      Opts.setAddressSpaceMapMangling(LangOptions::ASMM_Target);
      break;
    case LangOptions::ASMM_On:
      Opts.setAddressSpaceMapMangling(LangOptions::ASMM_On);
      break;
    case LangOptions::ASMM_Off:
      Opts.setAddressSpaceMapMangling(LangOptions::ASMM_Off);
      break;
    }
  }

  if (Arg *A = Args.getLastArg(OPT_fms_memptr_rep_EQ)) {
    LangOptions::PragmaMSPointersToMembersKind InheritanceModel =
        llvm::StringSwitch<LangOptions::PragmaMSPointersToMembersKind>(
            A->getValue())
            .Case("single",
                  LangOptions::PPTMK_FullGeneralitySingleInheritance)
            .Case("multiple",
                  LangOptions::PPTMK_FullGeneralityMultipleInheritance)
            .Case("virtual",
                  LangOptions::PPTMK_FullGeneralityVirtualInheritance)
            .Default(LangOptions::PPTMK_BestCase);
    if (InheritanceModel == LangOptions::PPTMK_BestCase)
      Diags.Report(diag::err_drv_invalid_value)
          << "-fms-memptr-rep=" << A->getValue();

    Opts.setMSPointerToMemberRepresentationMethod(InheritanceModel);
  }

  // Check for MS default calling conventions being specified.
  if (Arg *A = Args.getLastArg(OPT_fdefault_calling_conv_EQ)) {
    LangOptions::DefaultCallingConvention DefaultCC =
        llvm::StringSwitch<LangOptions::DefaultCallingConvention>(A->getValue())
            .Case("cdecl", LangOptions::DCC_CDecl)
            .Case("fastcall", LangOptions::DCC_FastCall)
            .Case("stdcall", LangOptions::DCC_StdCall)
            .Case("vectorcall", LangOptions::DCC_VectorCall)
            .Case("regcall", LangOptions::DCC_RegCall)
            .Default(LangOptions::DCC_None);
    if (DefaultCC == LangOptions::DCC_None)
      Diags.Report(diag::err_drv_invalid_value)
          << "-fdefault-calling-conv=" << A->getValue();

    llvm::Triple T(TargetOpts.Triple);
    llvm::Triple::ArchType Arch = T.getArch();
    bool emitError = (DefaultCC == LangOptions::DCC_FastCall ||
                      DefaultCC == LangOptions::DCC_StdCall) &&
                     Arch != llvm::Triple::x86;
    emitError |= (DefaultCC == LangOptions::DCC_VectorCall ||
                  DefaultCC == LangOptions::DCC_RegCall) &&
                 !T.isX86();
    if (emitError)
      Diags.Report(diag::err_drv_argument_not_allowed_with)
          << A->getSpelling() << T.getTriple();
    else
      Opts.setDefaultCallingConv(DefaultCC);
  }

  Opts.SemanticInterposition = Args.hasArg(OPT_fsemantic_interposition);
  // An explicit -fno-semantic-interposition infers dso_local.
  Opts.ExplicitNoSemanticInterposition =
      Args.hasArg(OPT_fno_semantic_interposition);

  // -mrtd option
  if (Arg *A = Args.getLastArg(OPT_mrtd)) {
    if (Opts.getDefaultCallingConv() != LangOptions::DCC_None)
      Diags.Report(diag::err_drv_argument_not_allowed_with)
          << A->getSpelling() << "-fdefault-calling-conv";
    else {
      llvm::Triple T(TargetOpts.Triple);
      if (T.getArch() != llvm::Triple::x86)
        Diags.Report(diag::err_drv_argument_not_allowed_with)
            << A->getSpelling() << T.getTriple();
      else
        Opts.setDefaultCallingConv(LangOptions::DCC_StdCall);
    }
  }

  // Check if -fopenmp is specified and set default version to 5.0.
  Opts.OpenMP = Args.hasArg(options::OPT_fopenmp) ? 50 : 0;
  // Check if -fopenmp-simd is specified.
  bool IsSimdSpecified =
      Args.hasFlag(options::OPT_fopenmp_simd, options::OPT_fno_openmp_simd,
                   /*Default=*/false);
  Opts.OpenMPSimd = !Opts.OpenMP && IsSimdSpecified;
  Opts.OpenMPUseTLS =
      Opts.OpenMP && !Args.hasArg(options::OPT_fnoopenmp_use_tls);
  Opts.OpenMPIsDevice =
      Opts.OpenMP && Args.hasArg(options::OPT_fopenmp_is_device);
  Opts.OpenMPIRBuilder =
      Opts.OpenMP && Args.hasArg(options::OPT_fopenmp_enable_irbuilder);
  bool IsTargetSpecified =
      Opts.OpenMPIsDevice || Args.hasArg(options::OPT_fopenmp_targets_EQ);

  if (Opts.OpenMP || Opts.OpenMPSimd) {
    if (int Version = getLastArgIntValue(
            Args, OPT_fopenmp_version_EQ,
            (IsSimdSpecified || IsTargetSpecified) ? 50 : Opts.OpenMP, Diags))
      Opts.OpenMP = Version;
    // Provide diagnostic when a given target is not expected to be an OpenMP
    // device or host.
    if (!Opts.OpenMPIsDevice) {
      switch (T.getArch()) {
      default:
        break;
      // Add unsupported host targets here:
      case llvm::Triple::nvptx:
      case llvm::Triple::nvptx64:
        Diags.Report(diag::err_drv_omp_host_target_not_supported)
            << TargetOpts.Triple;
        break;
      }
    }
  }

  // Set the flag to prevent the implementation from emitting device exception
  // handling code for those requiring so.
  if ((Opts.OpenMPIsDevice && (T.isNVPTX() || T.isAMDGCN())) ||
      Opts.OpenCLCPlusPlus) {
    Opts.Exceptions = 0;
    Opts.CXXExceptions = 0;
  }
  if (Opts.OpenMPIsDevice && T.isNVPTX()) {
    Opts.OpenMPCUDANumSMs =
        getLastArgIntValue(Args, options::OPT_fopenmp_cuda_number_of_sm_EQ,
                           Opts.OpenMPCUDANumSMs, Diags);
    Opts.OpenMPCUDABlocksPerSM =
        getLastArgIntValue(Args, options::OPT_fopenmp_cuda_blocks_per_sm_EQ,
                           Opts.OpenMPCUDABlocksPerSM, Diags);
    Opts.OpenMPCUDAReductionBufNum = getLastArgIntValue(
        Args, options::OPT_fopenmp_cuda_teams_reduction_recs_num_EQ,
        Opts.OpenMPCUDAReductionBufNum, Diags);
  }

  // Prevent auto-widening the representation of loop counters during an
  // OpenMP collapse clause.
  Opts.OpenMPOptimisticCollapse =
      Args.hasArg(options::OPT_fopenmp_optimistic_collapse) ? 1 : 0;

  // Get the OpenMP target triples if any.
  if (Arg *A = Args.getLastArg(options::OPT_fopenmp_targets_EQ)) {
    enum ArchPtrSize { Arch16Bit, Arch32Bit, Arch64Bit };
    auto getArchPtrSize = [](const llvm::Triple &T) {
      if (T.isArch16Bit())
        return Arch16Bit;
      if (T.isArch32Bit())
        return Arch32Bit;
      assert(T.isArch64Bit() && "Expected 64-bit architecture");
      return Arch64Bit;
    };

    for (unsigned i = 0; i < A->getNumValues(); ++i) {
      llvm::Triple TT(A->getValue(i));

      if (TT.getArch() == llvm::Triple::UnknownArch ||
          !(TT.getArch() == llvm::Triple::aarch64 ||
            TT.getArch() == llvm::Triple::ppc ||
            TT.getArch() == llvm::Triple::ppc64 ||
            TT.getArch() == llvm::Triple::ppc64le ||
            TT.getArch() == llvm::Triple::nvptx ||
            TT.getArch() == llvm::Triple::nvptx64 ||
            TT.getArch() == llvm::Triple::amdgcn ||
            TT.getArch() == llvm::Triple::x86 ||
            TT.getArch() == llvm::Triple::x86_64))
        Diags.Report(diag::err_drv_invalid_omp_target) << A->getValue(i);
      else if (getArchPtrSize(T) != getArchPtrSize(TT))
        Diags.Report(diag::err_drv_incompatible_omp_arch)
            << A->getValue(i) << T.str();
      else
        Opts.OMPTargetTriples.push_back(TT);
    }
  }

  // Get OpenMP host file path if any and report if a non existent file is
  // found
  if (Arg *A = Args.getLastArg(options::OPT_fopenmp_host_ir_file_path)) {
    Opts.OMPHostIRFile = A->getValue();
    if (!llvm::sys::fs::exists(Opts.OMPHostIRFile))
      Diags.Report(diag::err_drv_omp_host_ir_file_not_found)
          << Opts.OMPHostIRFile;
  }

  // Set CUDA mode for OpenMP target NVPTX/AMDGCN if specified in options
  Opts.OpenMPCUDAMode = Opts.OpenMPIsDevice && (T.isNVPTX() || T.isAMDGCN()) &&
                        Args.hasArg(options::OPT_fopenmp_cuda_mode);

  // Set CUDA support for parallel execution of target regions for OpenMP target
  // NVPTX/AMDGCN if specified in options.
  Opts.OpenMPCUDATargetParallel =
      Opts.OpenMPIsDevice && (T.isNVPTX() || T.isAMDGCN()) &&
      Args.hasArg(options::OPT_fopenmp_cuda_parallel_target_regions);

  // Set CUDA mode for OpenMP target NVPTX/AMDGCN if specified in options
  Opts.OpenMPCUDAForceFullRuntime =
      Opts.OpenMPIsDevice && (T.isNVPTX() || T.isAMDGCN()) &&
      Args.hasArg(options::OPT_fopenmp_cuda_force_full_runtime);

  // Record whether the __DEPRECATED define was requested.
  Opts.Deprecated = Args.hasFlag(OPT_fdeprecated_macro,
                                 OPT_fno_deprecated_macro,
                                 Opts.Deprecated);

  // FIXME: Eliminate this dependency.
  unsigned Opt = getOptimizationLevel(Args, IK, Diags),
       OptSize = getOptimizationLevelSize(Args);
  Opts.Optimize = Opt != 0;
  Opts.OptimizeSize = OptSize != 0;

  // This is the __NO_INLINE__ define, which just depends on things like the
  // optimization level and -fno-inline, not actually whether the backend has
  // inlining enabled.
  Opts.NoInlineDefine = !Opts.Optimize;
  if (Arg *InlineArg = Args.getLastArg(
          options::OPT_finline_functions, options::OPT_finline_hint_functions,
          options::OPT_fno_inline_functions, options::OPT_fno_inline))
    if (InlineArg->getOption().matches(options::OPT_fno_inline))
      Opts.NoInlineDefine = true;

  if (Arg *A = Args.getLastArg(OPT_ffp_contract)) {
    StringRef Val = A->getValue();
    if (Val == "fast")
      Opts.setDefaultFPContractMode(LangOptions::FPM_Fast);
    else if (Val == "on")
      Opts.setDefaultFPContractMode(LangOptions::FPM_On);
    else if (Val == "off")
      Opts.setDefaultFPContractMode(LangOptions::FPM_Off);
    else if (Val == "fast-honor-pragmas")
      Opts.setDefaultFPContractMode(LangOptions::FPM_FastHonorPragmas);
    else
      Diags.Report(diag::err_drv_invalid_value) << A->getAsString(Args) << Val;
  }

  auto FPRM = llvm::RoundingMode::NearestTiesToEven;
  if (Args.hasArg(OPT_frounding_math)) {
    FPRM = llvm::RoundingMode::Dynamic;
  }
  Opts.setFPRoundingMode(FPRM);

  if (Args.hasArg(OPT_ftrapping_math)) {
    Opts.setFPExceptionMode(LangOptions::FPE_Strict);
  }

  if (Args.hasArg(OPT_fno_trapping_math)) {
    Opts.setFPExceptionMode(LangOptions::FPE_Ignore);
  }

  LangOptions::FPExceptionModeKind FPEB = LangOptions::FPE_Ignore;
  if (Arg *A = Args.getLastArg(OPT_ffp_exception_behavior_EQ)) {
    StringRef Val = A->getValue();
    if (Val.equals("ignore"))
      FPEB = LangOptions::FPE_Ignore;
    else if (Val.equals("maytrap"))
      FPEB = LangOptions::FPE_MayTrap;
    else if (Val.equals("strict"))
      FPEB = LangOptions::FPE_Strict;
    else
      Diags.Report(diag::err_drv_invalid_value) << A->getAsString(Args) << Val;
  }
  Opts.setFPExceptionMode(FPEB);

  Opts.RetainCommentsFromSystemHeaders =
      Args.hasArg(OPT_fretain_comments_from_system_headers);

  unsigned SSP = getLastArgIntValue(Args, OPT_stack_protector, 0, Diags);
  switch (SSP) {
  default:
    Diags.Report(diag::err_drv_invalid_value)
      << Args.getLastArg(OPT_stack_protector)->getAsString(Args) << SSP;
    break;
  case 0: Opts.setStackProtector(LangOptions::SSPOff); break;
  case 1: Opts.setStackProtector(LangOptions::SSPOn);  break;
  case 2: Opts.setStackProtector(LangOptions::SSPStrong); break;
  case 3: Opts.setStackProtector(LangOptions::SSPReq); break;
  }

  if (Arg *A = Args.getLastArg(OPT_ftrivial_auto_var_init)) {
    StringRef Val = A->getValue();
    if (Val == "uninitialized")
      Opts.setTrivialAutoVarInit(
          LangOptions::TrivialAutoVarInitKind::Uninitialized);
    else if (Val == "zero")
      Opts.setTrivialAutoVarInit(LangOptions::TrivialAutoVarInitKind::Zero);
    else if (Val == "pattern")
      Opts.setTrivialAutoVarInit(LangOptions::TrivialAutoVarInitKind::Pattern);
    else
      Diags.Report(diag::err_drv_invalid_value) << A->getAsString(Args) << Val;
  }

  if (Arg *A = Args.getLastArg(OPT_ftrivial_auto_var_init_stop_after)) {
    int Val = std::stoi(A->getValue());
    Opts.TrivialAutoVarInitStopAfter = Val;
  }

  // Parse -fsanitize= arguments.
  parseSanitizerKinds("-fsanitize=", Args.getAllArgValues(OPT_fsanitize_EQ),
                      Diags, Opts.Sanitize);
  // -fsanitize-address-field-padding=N has to be a LangOpt, parse it here.
  Opts.SanitizeAddressFieldPadding =
      getLastArgIntValue(Args, OPT_fsanitize_address_field_padding, 0, Diags);
  Opts.SanitizerBlacklistFiles = Args.getAllArgValues(OPT_fsanitize_blacklist);
  std::vector<std::string> systemBlacklists =
      Args.getAllArgValues(OPT_fsanitize_system_blacklist);
  Opts.SanitizerBlacklistFiles.insert(Opts.SanitizerBlacklistFiles.end(),
                                      systemBlacklists.begin(),
                                      systemBlacklists.end());

  // -fxray-{always,never}-instrument= filenames.
  Opts.XRayAlwaysInstrumentFiles =
      Args.getAllArgValues(OPT_fxray_always_instrument);
  Opts.XRayNeverInstrumentFiles =
      Args.getAllArgValues(OPT_fxray_never_instrument);
  Opts.XRayAttrListFiles = Args.getAllArgValues(OPT_fxray_attr_list);

  // -fforce-emit-vtables
  Opts.ForceEmitVTables = Args.hasArg(OPT_fforce_emit_vtables);

  // -fallow-editor-placeholders
  Opts.AllowEditorPlaceholders = Args.hasArg(OPT_fallow_editor_placeholders);

  Opts.RegisterStaticDestructors = !Args.hasArg(OPT_fno_cxx_static_destructors);

  if (Arg *A = Args.getLastArg(OPT_fclang_abi_compat_EQ)) {
    Opts.setClangABICompat(LangOptions::ClangABI::Latest);

    StringRef Ver = A->getValue();
    std::pair<StringRef, StringRef> VerParts = Ver.split('.');
    unsigned Major, Minor = 0;

    // Check the version number is valid: either 3.x (0 <= x <= 9) or
    // y or y.0 (4 <= y <= current version).
    if (!VerParts.first.startswith("0") &&
        !VerParts.first.getAsInteger(10, Major) &&
        3 <= Major && Major <= CLANG_VERSION_MAJOR &&
        (Major == 3 ? VerParts.second.size() == 1 &&
                      !VerParts.second.getAsInteger(10, Minor)
                    : VerParts.first.size() == Ver.size() ||
                      VerParts.second == "0")) {
      // Got a valid version number.
      if (Major == 3 && Minor <= 8)
        Opts.setClangABICompat(LangOptions::ClangABI::Ver3_8);
      else if (Major <= 4)
        Opts.setClangABICompat(LangOptions::ClangABI::Ver4);
      else if (Major <= 6)
        Opts.setClangABICompat(LangOptions::ClangABI::Ver6);
      else if (Major <= 7)
        Opts.setClangABICompat(LangOptions::ClangABI::Ver7);
      else if (Major <= 9)
        Opts.setClangABICompat(LangOptions::ClangABI::Ver9);
      else if (Major <= 11)
        Opts.setClangABICompat(LangOptions::ClangABI::Ver11);
    } else if (Ver != "latest") {
      Diags.Report(diag::err_drv_invalid_value)
          << A->getAsString(Args) << A->getValue();
    }
  }

  Opts.CompleteMemberPointers = Args.hasArg(OPT_fcomplete_member_pointers);
  Opts.BuildingPCHWithObjectFile = Args.hasArg(OPT_building_pch_with_obj);
  Opts.PCHInstantiateTemplates = Args.hasArg(OPT_fpch_instantiate_templates);

  Opts.MatrixTypes = Args.hasArg(OPT_fenable_matrix);

  Opts.MaxTokens = getLastArgIntValue(Args, OPT_fmax_tokens_EQ, 0, Diags);

  if (Arg *A = Args.getLastArg(OPT_msign_return_address_EQ)) {
    StringRef SignScope = A->getValue();

    if (SignScope.equals_lower("none"))
      Opts.setSignReturnAddressScope(
          LangOptions::SignReturnAddressScopeKind::None);
    else if (SignScope.equals_lower("all"))
      Opts.setSignReturnAddressScope(
          LangOptions::SignReturnAddressScopeKind::All);
    else if (SignScope.equals_lower("non-leaf"))
      Opts.setSignReturnAddressScope(
          LangOptions::SignReturnAddressScopeKind::NonLeaf);
    else
      Diags.Report(diag::err_drv_invalid_value)
          << A->getAsString(Args) << SignScope;

    if (Arg *A = Args.getLastArg(OPT_msign_return_address_key_EQ)) {
      StringRef SignKey = A->getValue();
      if (!SignScope.empty() && !SignKey.empty()) {
        if (SignKey.equals_lower("a_key"))
          Opts.setSignReturnAddressKey(
              LangOptions::SignReturnAddressKeyKind::AKey);
        else if (SignKey.equals_lower("b_key"))
          Opts.setSignReturnAddressKey(
              LangOptions::SignReturnAddressKeyKind::BKey);
        else
          Diags.Report(diag::err_drv_invalid_value)
              << A->getAsString(Args) << SignKey;
      }
    }
  }

  Opts.BranchTargetEnforcement = Args.hasArg(OPT_mbranch_target_enforce);
  Opts.SpeculativeLoadHardening = Args.hasArg(OPT_mspeculative_load_hardening);

  Opts.CompatibilityQualifiedIdBlockParamTypeChecking =
      Args.hasArg(OPT_fcompatibility_qualified_id_block_param_type_checking);

  Opts.RelativeCXXABIVTables =
      Args.hasFlag(OPT_fexperimental_relative_cxx_abi_vtables,
                   OPT_fno_experimental_relative_cxx_abi_vtables,
                   /*default=*/false);

  std::string ThreadModel =
      std::string(Args.getLastArgValue(OPT_mthread_model, "posix"));
  if (ThreadModel != "posix" && ThreadModel != "single")
    Diags.Report(diag::err_drv_invalid_value)
        << Args.getLastArg(OPT_mthread_model)->getAsString(Args) << ThreadModel;
  Opts.setThreadModel(
      llvm::StringSwitch<LangOptions::ThreadModelKind>(ThreadModel)
          .Case("posix", LangOptions::ThreadModelKind::POSIX)
          .Case("single", LangOptions::ThreadModelKind::Single));
}

static bool isStrictlyPreprocessorAction(frontend::ActionKind Action) {
  switch (Action) {
  case frontend::ASTDeclList:
  case frontend::ASTDump:
  case frontend::ASTPrint:
  case frontend::ASTView:
  case frontend::EmitAssembly:
  case frontend::EmitBC:
  case frontend::EmitHTML:
  case frontend::EmitLLVM:
  case frontend::EmitLLVMOnly:
  case frontend::EmitCodeGenOnly:
  case frontend::EmitObj:
  case frontend::FixIt:
  case frontend::GenerateModule:
  case frontend::GenerateModuleInterface:
  case frontend::GenerateHeaderModule:
  case frontend::GeneratePCH:
  case frontend::GenerateInterfaceStubs:
  case frontend::ParseSyntaxOnly:
  case frontend::ModuleFileInfo:
  case frontend::VerifyPCH:
  case frontend::PluginAction:
  case frontend::RewriteObjC:
  case frontend::RewriteTest:
  case frontend::RunAnalysis:
  case frontend::TemplightDump:
  case frontend::MigrateSource:
    return false;

  case frontend::DumpCompilerOptions:
  case frontend::DumpRawTokens:
  case frontend::DumpTokens:
  case frontend::InitOnly:
  case frontend::PrintPreamble:
  case frontend::PrintPreprocessedInput:
  case frontend::RewriteMacros:
  case frontend::RunPreprocessorOnly:
  case frontend::PrintDependencyDirectivesSourceMinimizerOutput:
    return true;
  }
  llvm_unreachable("invalid frontend action");
}

static void ParsePreprocessorArgs(PreprocessorOptions &Opts, ArgList &Args,
                                  DiagnosticsEngine &Diags,
                                  frontend::ActionKind Action) {
  Opts.ImplicitPCHInclude = std::string(Args.getLastArgValue(OPT_include_pch));
  Opts.PCHWithHdrStop = Args.hasArg(OPT_pch_through_hdrstop_create) ||
                        Args.hasArg(OPT_pch_through_hdrstop_use);
  Opts.PCHThroughHeader =
      std::string(Args.getLastArgValue(OPT_pch_through_header_EQ));
  Opts.AllowPCHWithCompilerErrors =
      Args.hasArg(OPT_fallow_pch_with_errors, OPT_fallow_pcm_with_errors);

  for (const auto *A : Args.filtered(OPT_error_on_deserialized_pch_decl))
    Opts.DeserializedPCHDeclsToErrorOn.insert(A->getValue());

  for (const auto &A : Args.getAllArgValues(OPT_fmacro_prefix_map_EQ)) {
    auto Split = StringRef(A).split('=');
    Opts.MacroPrefixMap.insert(
        {std::string(Split.first), std::string(Split.second)});
  }

  if (const Arg *A = Args.getLastArg(OPT_preamble_bytes_EQ)) {
    StringRef Value(A->getValue());
    size_t Comma = Value.find(',');
    unsigned Bytes = 0;
    unsigned EndOfLine = 0;

    if (Comma == StringRef::npos ||
        Value.substr(0, Comma).getAsInteger(10, Bytes) ||
        Value.substr(Comma + 1).getAsInteger(10, EndOfLine))
      Diags.Report(diag::err_drv_preamble_format);
    else {
      Opts.PrecompiledPreambleBytes.first = Bytes;
      Opts.PrecompiledPreambleBytes.second = (EndOfLine != 0);
    }
  }

  // Add the __CET__ macro if a CFProtection option is set.
  if (const Arg *A = Args.getLastArg(OPT_fcf_protection_EQ)) {
    StringRef Name = A->getValue();
    if (Name == "branch")
      Opts.addMacroDef("__CET__=1");
    else if (Name == "return")
      Opts.addMacroDef("__CET__=2");
    else if (Name == "full")
      Opts.addMacroDef("__CET__=3");
  }

  // Add macros from the command line.
  for (const auto *A : Args.filtered(OPT_D, OPT_U)) {
    if (A->getOption().matches(OPT_D))
      Opts.addMacroDef(A->getValue());
    else
      Opts.addMacroUndef(A->getValue());
  }

  Opts.MacroIncludes = Args.getAllArgValues(OPT_imacros);

  // Add the ordered list of -includes.
  for (const auto *A : Args.filtered(OPT_include))
    Opts.Includes.emplace_back(A->getValue());

  for (const auto *A : Args.filtered(OPT_chain_include))
    Opts.ChainedIncludes.emplace_back(A->getValue());

  for (const auto *A : Args.filtered(OPT_remap_file)) {
    std::pair<StringRef, StringRef> Split = StringRef(A->getValue()).split(';');

    if (Split.second.empty()) {
      Diags.Report(diag::err_drv_invalid_remap_file) << A->getAsString(Args);
      continue;
    }

    Opts.addRemappedFile(Split.first, Split.second);
  }

  if (Arg *A = Args.getLastArg(OPT_fobjc_arc_cxxlib_EQ)) {
    StringRef Name = A->getValue();
    unsigned Library = llvm::StringSwitch<unsigned>(Name)
      .Case("libc++", ARCXX_libcxx)
      .Case("libstdc++", ARCXX_libstdcxx)
      .Case("none", ARCXX_nolib)
      .Default(~0U);
    if (Library == ~0U)
      Diags.Report(diag::err_drv_invalid_value) << A->getAsString(Args) << Name;
    else
      Opts.ObjCXXARCStandardLibrary = (ObjCXXARCStandardLibraryKind)Library;
  }

  // Always avoid lexing editor placeholders when we're just running the
  // preprocessor as we never want to emit the
  // "editor placeholder in source file" error in PP only mode.
  if (isStrictlyPreprocessorAction(Action))
    Opts.LexEditorPlaceholders = false;
}

static void ParsePreprocessorOutputArgs(PreprocessorOutputOptions &Opts,
                                        ArgList &Args,
                                        frontend::ActionKind Action) {
  if (isStrictlyPreprocessorAction(Action))
    Opts.ShowCPP = !Args.hasArg(OPT_dM);
  else
    Opts.ShowCPP = 0;

  Opts.ShowMacros = Args.hasArg(OPT_dM) || Args.hasArg(OPT_dD);
}

static void ParseTargetArgs(TargetOptions &Opts, ArgList &Args,
                            DiagnosticsEngine &Diags) {
  Opts.CodeModel = std::string(Args.getLastArgValue(OPT_mcmodel_EQ, "default"));
  Opts.ABI = std::string(Args.getLastArgValue(OPT_target_abi));
  if (Arg *A = Args.getLastArg(OPT_meabi)) {
    StringRef Value = A->getValue();
    llvm::EABI EABIVersion = llvm::StringSwitch<llvm::EABI>(Value)
                                 .Case("default", llvm::EABI::Default)
                                 .Case("4", llvm::EABI::EABI4)
                                 .Case("5", llvm::EABI::EABI5)
                                 .Case("gnu", llvm::EABI::GNU)
                                 .Default(llvm::EABI::Unknown);
    if (EABIVersion == llvm::EABI::Unknown)
      Diags.Report(diag::err_drv_invalid_value) << A->getAsString(Args)
                                                << Value;
    else
      Opts.EABIVersion = EABIVersion;
  }
  Opts.CPU = std::string(Args.getLastArgValue(OPT_target_cpu));
  Opts.TuneCPU = std::string(Args.getLastArgValue(OPT_tune_cpu));
  Opts.FPMath = std::string(Args.getLastArgValue(OPT_mfpmath));
  Opts.FeaturesAsWritten = Args.getAllArgValues(OPT_target_feature);
  Opts.LinkerVersion =
      std::string(Args.getLastArgValue(OPT_target_linker_version));
  Opts.OpenCLExtensionsAsWritten = Args.getAllArgValues(OPT_cl_ext_EQ);
  Opts.AllowAMDGPUUnsafeFPAtomics =
      Args.hasFlag(options::OPT_munsafe_fp_atomics,
                   options::OPT_mno_unsafe_fp_atomics, false);
  if (Arg *A = Args.getLastArg(options::OPT_target_sdk_version_EQ)) {
    llvm::VersionTuple Version;
    if (Version.tryParse(A->getValue()))
      Diags.Report(diag::err_drv_invalid_value)
          << A->getAsString(Args) << A->getValue();
    else
      Opts.SDKVersion = Version;
  }
}

bool CompilerInvocation::parseSimpleArgs(const ArgList &Args,
                                         DiagnosticsEngine &Diags) {
#define OPTION_WITH_MARSHALLING(                                               \
    PREFIX_TYPE, NAME, ID, KIND, GROUP, ALIAS, ALIASARGS, FLAGS, PARAM,        \
    HELPTEXT, METAVAR, VALUES, SPELLING, ALWAYS_EMIT, KEYPATH, DEFAULT_VALUE,  \
    IMPLIED_CHECK, IMPLIED_VALUE, NORMALIZER, DENORMALIZER, MERGER, EXTRACTOR, \
    TABLE_INDEX)                                                               \
  if ((FLAGS)&options::CC1Option) {                                            \
    this->KEYPATH = MERGER(this->KEYPATH, DEFAULT_VALUE);                      \
    if (IMPLIED_CHECK)                                                         \
      this->KEYPATH = MERGER(this->KEYPATH, IMPLIED_VALUE);                    \
    if (auto MaybeValue = NORMALIZER(OPT_##ID, TABLE_INDEX, Args, Diags))      \
      this->KEYPATH = MERGER(                                                  \
          this->KEYPATH, static_cast<decltype(this->KEYPATH)>(*MaybeValue));   \
  }

#include "clang/Driver/Options.inc"
#undef OPTION_WITH_MARSHALLING
  return true;
}

bool CompilerInvocation::CreateFromArgs(CompilerInvocation &Res,
                                        ArrayRef<const char *> CommandLineArgs,
                                        DiagnosticsEngine &Diags,
                                        const char *Argv0) {
  bool Success = true;

  // Parse the arguments.
  const OptTable &Opts = getDriverOptTable();
  const unsigned IncludedFlagsBitmask = options::CC1Option;
  unsigned MissingArgIndex, MissingArgCount;
  InputArgList Args = Opts.ParseArgs(CommandLineArgs, MissingArgIndex,
                                     MissingArgCount, IncludedFlagsBitmask);
  LangOptions &LangOpts = *Res.getLangOpts();

  // Check for missing argument error.
  if (MissingArgCount) {
    Diags.Report(diag::err_drv_missing_argument)
        << Args.getArgString(MissingArgIndex) << MissingArgCount;
    Success = false;
  }

  // Issue errors on unknown arguments.
  for (const auto *A : Args.filtered(OPT_UNKNOWN)) {
    auto ArgString = A->getAsString(Args);
    std::string Nearest;
    if (Opts.findNearest(ArgString, Nearest, IncludedFlagsBitmask) > 1)
      Diags.Report(diag::err_drv_unknown_argument) << ArgString;
    else
      Diags.Report(diag::err_drv_unknown_argument_with_suggestion)
          << ArgString << Nearest;
    Success = false;
  }

  Success &= Res.parseSimpleArgs(Args, Diags);

  Success &= ParseAnalyzerArgs(*Res.getAnalyzerOpts(), Args, Diags);
  ParseDependencyOutputArgs(Res.getDependencyOutputOpts(), Args);
  if (!Res.getDependencyOutputOpts().OutputFile.empty() &&
      Res.getDependencyOutputOpts().Targets.empty()) {
    Diags.Report(diag::err_fe_dependency_file_requires_MT);
    Success = false;
  }
  Success &= ParseDiagnosticArgs(Res.getDiagnosticOpts(), Args, &Diags,
                                 /*DefaultDiagColor=*/false);
  ParseCommentArgs(LangOpts.CommentOpts, Args);
  // FIXME: We shouldn't have to pass the DashX option around here
  InputKind DashX = ParseFrontendArgs(Res.getFrontendOpts(), Args, Diags,
                                      LangOpts.IsHeaderFile);
  ParseTargetArgs(Res.getTargetOpts(), Args, Diags);
  Success &= ParseCodeGenArgs(Res.getCodeGenOpts(), Args, DashX, Diags,
                              Res.getTargetOpts(), Res.getFrontendOpts());
  ParseHeaderSearchArgs(Res.getHeaderSearchOpts(), Args,
                        Res.getFileSystemOpts().WorkingDir);
  llvm::Triple T(Res.getTargetOpts().Triple);
  if (DashX.getFormat() == InputKind::Precompiled ||
      DashX.getLanguage() == Language::LLVM_IR) {
    // ObjCAAutoRefCount and Sanitize LangOpts are used to setup the
    // PassManager in BackendUtil.cpp. They need to be initializd no matter
    // what the input type is.
    if (Args.hasArg(OPT_fobjc_arc))
      LangOpts.ObjCAutoRefCount = 1;
    // PIClevel and PIELevel are needed during code generation and this should be
    // set regardless of the input type.
    LangOpts.PICLevel = getLastArgIntValue(Args, OPT_pic_level, 0, Diags);
    LangOpts.PIE = Args.hasArg(OPT_pic_is_pie);
    parseSanitizerKinds("-fsanitize=", Args.getAllArgValues(OPT_fsanitize_EQ),
                        Diags, LangOpts.Sanitize);
  } else {
    // Other LangOpts are only initialized when the input is not AST or LLVM IR.
    // FIXME: Should we really be calling this for an Language::Asm input?
    ParseLangArgs(LangOpts, Args, DashX, Res.getTargetOpts(),
                  Res.getPreprocessorOpts(), Diags);
    if (Res.getFrontendOpts().ProgramAction == frontend::RewriteObjC)
      LangOpts.ObjCExceptions = 1;
    if (T.isOSDarwin() && DashX.isPreprocessed()) {
      // Supress the darwin-specific 'stdlibcxx-not-found' diagnostic for
      // preprocessed input as we don't expect it to be used with -std=libc++
      // anyway.
      Res.getDiagnosticOpts().Warnings.push_back("no-stdlibcxx-not-found");
    }
  }

  LangOpts.FunctionAlignment =
      getLastArgIntValue(Args, OPT_function_alignment, 0, Diags);

  if (LangOpts.CUDA) {
    // During CUDA device-side compilation, the aux triple is the
    // triple used for host compilation.
    if (LangOpts.CUDAIsDevice)
      Res.getTargetOpts().HostTriple = Res.getFrontendOpts().AuxTriple;
  }

  // Set the triple of the host for OpenMP device compile.
  if (LangOpts.OpenMPIsDevice)
    Res.getTargetOpts().HostTriple = Res.getFrontendOpts().AuxTriple;

  // Set the triple of the host for SYCL device compile.
  if (LangOpts.SYCLIsDevice)
    Res.getTargetOpts().HostTriple = Res.getFrontendOpts().AuxTriple;

  // FIXME: Override value name discarding when asan or msan is used because the
  // backend passes depend on the name of the alloca in order to print out
  // names.
  Res.getCodeGenOpts().DiscardValueNames &=
      !LangOpts.Sanitize.has(SanitizerKind::Address) &&
      !LangOpts.Sanitize.has(SanitizerKind::KernelAddress) &&
      !LangOpts.Sanitize.has(SanitizerKind::Memory) &&
      !LangOpts.Sanitize.has(SanitizerKind::KernelMemory);

  ParsePreprocessorArgs(Res.getPreprocessorOpts(), Args, Diags,
                        Res.getFrontendOpts().ProgramAction);
  ParsePreprocessorOutputArgs(Res.getPreprocessorOutputOpts(), Args,
                              Res.getFrontendOpts().ProgramAction);

  // Turn on -Wspir-compat for SPIR target.
  if (T.isSPIR())
    Res.getDiagnosticOpts().Warnings.push_back("spir-compat");

  // If sanitizer is enabled, disable OPT_ffine_grained_bitfield_accesses.
  if (Res.getCodeGenOpts().FineGrainedBitfieldAccesses &&
      !Res.getLangOpts()->Sanitize.empty()) {
    Res.getCodeGenOpts().FineGrainedBitfieldAccesses = false;
    Diags.Report(diag::warn_drv_fine_grained_bitfield_accesses_ignored);
  }

  // Store the command-line for using in the CodeView backend.
  Res.getCodeGenOpts().Argv0 = Argv0;
  Res.getCodeGenOpts().CommandLineArgs = CommandLineArgs;

  FixupInvocation(Res, Diags);

  return Success;
}

std::string CompilerInvocation::getModuleHash() const {
  // Note: For QoI reasons, the things we use as a hash here should all be
  // dumped via the -module-info flag.
  using llvm::hash_code;
  using llvm::hash_value;
  using llvm::hash_combine;
  using llvm::hash_combine_range;

  // Start the signature with the compiler version.
  // FIXME: We'd rather use something more cryptographically sound than
  // CityHash, but this will do for now.
  hash_code code = hash_value(getClangFullRepositoryVersion());

  // Also include the serialization version, in case LLVM_APPEND_VC_REV is off
  // and getClangFullRepositoryVersion() doesn't include git revision.
  code = hash_combine(code, serialization::VERSION_MAJOR,
                      serialization::VERSION_MINOR);

  // Extend the signature with the language options
#define LANGOPT(Name, Bits, Default, Description) \
   code = hash_combine(code, LangOpts->Name);
#define ENUM_LANGOPT(Name, Type, Bits, Default, Description) \
  code = hash_combine(code, static_cast<unsigned>(LangOpts->get##Name()));
#define BENIGN_LANGOPT(Name, Bits, Default, Description)
#define BENIGN_ENUM_LANGOPT(Name, Type, Bits, Default, Description)
#include "clang/Basic/LangOptions.def"

  for (StringRef Feature : LangOpts->ModuleFeatures)
    code = hash_combine(code, Feature);

  code = hash_combine(code, LangOpts->ObjCRuntime);
  const auto &BCN = LangOpts->CommentOpts.BlockCommandNames;
  code = hash_combine(code, hash_combine_range(BCN.begin(), BCN.end()));

  // Extend the signature with the target options.
  code = hash_combine(code, TargetOpts->Triple, TargetOpts->CPU,
                      TargetOpts->TuneCPU, TargetOpts->ABI);
  for (const auto &FeatureAsWritten : TargetOpts->FeaturesAsWritten)
    code = hash_combine(code, FeatureAsWritten);

  // Extend the signature with preprocessor options.
  const PreprocessorOptions &ppOpts = getPreprocessorOpts();
  const HeaderSearchOptions &hsOpts = getHeaderSearchOpts();
  code = hash_combine(code, ppOpts.UsePredefines, ppOpts.DetailedRecord);

  for (const auto &I : getPreprocessorOpts().Macros) {
    // If we're supposed to ignore this macro for the purposes of modules,
    // don't put it into the hash.
    if (!hsOpts.ModulesIgnoreMacros.empty()) {
      // Check whether we're ignoring this macro.
      StringRef MacroDef = I.first;
      if (hsOpts.ModulesIgnoreMacros.count(
              llvm::CachedHashString(MacroDef.split('=').first)))
        continue;
    }

    code = hash_combine(code, I.first, I.second);
  }

  // Extend the signature with the sysroot and other header search options.
  code = hash_combine(code, hsOpts.Sysroot,
                      hsOpts.ModuleFormat,
                      hsOpts.UseDebugInfo,
                      hsOpts.UseBuiltinIncludes,
                      hsOpts.UseStandardSystemIncludes,
                      hsOpts.UseStandardCXXIncludes,
                      hsOpts.UseLibcxx,
                      hsOpts.ModulesValidateDiagnosticOptions);
  code = hash_combine(code, hsOpts.ResourceDir);

  if (hsOpts.ModulesStrictContextHash) {
    hash_code SHPC = hash_combine_range(hsOpts.SystemHeaderPrefixes.begin(),
                                        hsOpts.SystemHeaderPrefixes.end());
    hash_code UEC = hash_combine_range(hsOpts.UserEntries.begin(),
                                       hsOpts.UserEntries.end());
    code = hash_combine(code, hsOpts.SystemHeaderPrefixes.size(), SHPC,
                        hsOpts.UserEntries.size(), UEC);

    const DiagnosticOptions &diagOpts = getDiagnosticOpts();
    #define DIAGOPT(Name, Bits, Default) \
      code = hash_combine(code, diagOpts.Name);
    #define ENUM_DIAGOPT(Name, Type, Bits, Default) \
      code = hash_combine(code, diagOpts.get##Name());
    #include "clang/Basic/DiagnosticOptions.def"
    #undef DIAGOPT
    #undef ENUM_DIAGOPT
  }

  // Extend the signature with the user build path.
  code = hash_combine(code, hsOpts.ModuleUserBuildPath);

  // Extend the signature with the module file extensions.
  const FrontendOptions &frontendOpts = getFrontendOpts();
  for (const auto &ext : frontendOpts.ModuleFileExtensions) {
    code = ext->hashExtension(code);
  }

  // When compiling with -gmodules, also hash -fdebug-prefix-map as it
  // affects the debug info in the PCM.
  if (getCodeGenOpts().DebugTypeExtRefs)
    for (const auto &KeyValue : getCodeGenOpts().DebugPrefixMap)
      code = hash_combine(code, KeyValue.first, KeyValue.second);

  // Extend the signature with the enabled sanitizers, if at least one is
  // enabled. Sanitizers which cannot affect AST generation aren't hashed.
  SanitizerSet SanHash = LangOpts->Sanitize;
  SanHash.clear(getPPTransparentSanitizers());
  if (!SanHash.empty())
    code = hash_combine(code, SanHash.Mask);

  return llvm::APInt(64, code).toString(36, /*Signed=*/false);
}

void CompilerInvocation::generateCC1CommandLine(
    SmallVectorImpl<const char *> &Args, StringAllocator SA) const {
  // Capture the extracted value as a lambda argument to avoid potential issues
  // with lifetime extension of the reference.
#define OPTION_WITH_MARSHALLING(                                               \
    PREFIX_TYPE, NAME, ID, KIND, GROUP, ALIAS, ALIASARGS, FLAGS, PARAM,        \
    HELPTEXT, METAVAR, VALUES, SPELLING, ALWAYS_EMIT, KEYPATH, DEFAULT_VALUE,  \
    IMPLIED_CHECK, IMPLIED_VALUE, NORMALIZER, DENORMALIZER, MERGER, EXTRACTOR, \
    TABLE_INDEX)                                                               \
  if ((FLAGS)&options::CC1Option) {                                            \
    [&](const auto &Extracted) {                                               \
      if (ALWAYS_EMIT ||                                                       \
          (Extracted !=                                                        \
           static_cast<decltype(this->KEYPATH)>(                               \
               (IMPLIED_CHECK) ? (IMPLIED_VALUE) : (DEFAULT_VALUE))))          \
        DENORMALIZER(Args, SPELLING, SA, TABLE_INDEX, Extracted);              \
    }(EXTRACTOR(this->KEYPATH));                                               \
  }

#include "clang/Driver/Options.inc"
#undef OPTION_WITH_MARSHALLING
}

IntrusiveRefCntPtr<llvm::vfs::FileSystem>
clang::createVFSFromCompilerInvocation(const CompilerInvocation &CI,
                                       DiagnosticsEngine &Diags) {
  return createVFSFromCompilerInvocation(CI, Diags,
                                         llvm::vfs::getRealFileSystem());
}

IntrusiveRefCntPtr<llvm::vfs::FileSystem>
clang::createVFSFromCompilerInvocation(
    const CompilerInvocation &CI, DiagnosticsEngine &Diags,
    IntrusiveRefCntPtr<llvm::vfs::FileSystem> BaseFS) {
  if (CI.getHeaderSearchOpts().VFSOverlayFiles.empty())
    return BaseFS;

  IntrusiveRefCntPtr<llvm::vfs::FileSystem> Result = BaseFS;
  // earlier vfs files are on the bottom
  for (const auto &File : CI.getHeaderSearchOpts().VFSOverlayFiles) {
    llvm::ErrorOr<std::unique_ptr<llvm::MemoryBuffer>> Buffer =
        Result->getBufferForFile(File);
    if (!Buffer) {
      Diags.Report(diag::err_missing_vfs_overlay_file) << File;
      continue;
    }

    IntrusiveRefCntPtr<llvm::vfs::FileSystem> FS = llvm::vfs::getVFSFromYAML(
        std::move(Buffer.get()), /*DiagHandler*/ nullptr, File,
        /*DiagContext*/ nullptr, Result);
    if (!FS) {
      Diags.Report(diag::err_invalid_vfs_overlay) << File;
      continue;
    }

    Result = FS;
  }
  return Result;
}<|MERGE_RESOLUTION|>--- conflicted
+++ resolved
@@ -931,19 +931,6 @@
         {std::string(Split.first), std::string(Split.second)});
   }
 
-<<<<<<< HEAD
-  if (const Arg *A =
-          Args.getLastArg(OPT_emit_llvm_uselists, OPT_no_emit_llvm_uselists))
-    Opts.EmitLLVMUseLists = A->getOption().getID() == OPT_emit_llvm_uselists;
-
-  Opts.DisableLLVMPasses =
-      Args.hasArg(OPT_disable_llvm_passes) ||
-      (Args.hasArg(OPT_fsycl_is_device) && Triple.isSPIR() &&
-       Args.hasArg(OPT_fno_sycl_early_optimizations));
-  Opts.DisableLifetimeMarkers = Args.hasArg(OPT_disable_lifetimemarkers);
-
-=======
->>>>>>> 741978d7
   const llvm::Triple::ArchType DebugEntryValueArchs[] = {
       llvm::Triple::x86, llvm::Triple::x86_64, llvm::Triple::aarch64,
       llvm::Triple::arm, llvm::Triple::armeb, llvm::Triple::mips,
