--- conflicted
+++ resolved
@@ -1942,26 +1942,6 @@
     }
   }
 
-<<<<<<< HEAD
-  if (Arg *A =
-          Args.getLastArg(OPT_mabi_EQ_vec_default, OPT_mabi_EQ_vec_extabi)) {
-    if (!T.isOSAIX())
-      Diags.Report(diag::err_drv_unsupported_opt_for_target)
-          << A->getSpelling() << T.str();
-
-    const Option &O = A->getOption();
-    Opts.EnableAIXExtendedAltivecABI = O.matches(OPT_mabi_EQ_vec_extabi);
-  }
-
-  if (Arg *A = Args.getLastArg(OPT_fsycl_instrument_device_code)) {
-    if (!T.isSPIR())
-      Diags.Report(diag::err_drv_unsupported_opt_for_target)
-          << A->getSpelling() << T.str();
-    Opts.SPIRITTAnnotations = true;
-  }
-
-=======
->>>>>>> 68dd5142
   if (Arg *A = Args.getLastArg(OPT_mabi_EQ_quadword_atomics)) {
     if (!T.isOSAIX() || T.isPPC32())
       Diags.Report(diag::err_drv_unsupported_opt_for_target)
