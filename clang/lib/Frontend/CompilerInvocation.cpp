//===- CompilerInvocation.cpp ---------------------------------------------===//
//
// Part of the LLVM Project, under the Apache License v2.0 with LLVM Exceptions.
// See https://llvm.org/LICENSE.txt for license information.
// SPDX-License-Identifier: Apache-2.0 WITH LLVM-exception
//
//===----------------------------------------------------------------------===//

#include "clang/Frontend/CompilerInvocation.h"
#include "TestModuleFileExtension.h"
#include "clang/Basic/Builtins.h"
#include "clang/Basic/CharInfo.h"
#include "clang/Basic/CodeGenOptions.h"
#include "clang/Basic/CommentOptions.h"
#include "clang/Basic/DebugInfoOptions.h"
#include "clang/Basic/Diagnostic.h"
#include "clang/Basic/DiagnosticDriver.h"
#include "clang/Basic/DiagnosticOptions.h"
#include "clang/Basic/FileSystemOptions.h"
#include "clang/Basic/LLVM.h"
#include "clang/Basic/LangOptions.h"
#include "clang/Basic/LangStandard.h"
#include "clang/Basic/ObjCRuntime.h"
#include "clang/Basic/Sanitizers.h"
#include "clang/Basic/SourceLocation.h"
#include "clang/Basic/TargetOptions.h"
#include "clang/Basic/Version.h"
#include "clang/Basic/Visibility.h"
#include "clang/Basic/XRayInstr.h"
#include "clang/Config/config.h"
#include "clang/Driver/Driver.h"
#include "clang/Driver/DriverDiagnostic.h"
#include "clang/Driver/Options.h"
#include "clang/Frontend/CommandLineSourceLoc.h"
#include "clang/Frontend/DependencyOutputOptions.h"
#include "clang/Frontend/FrontendDiagnostic.h"
#include "clang/Frontend/FrontendOptions.h"
#include "clang/Frontend/FrontendPluginRegistry.h"
#include "clang/Frontend/MigratorOptions.h"
#include "clang/Frontend/PreprocessorOutputOptions.h"
#include "clang/Frontend/Utils.h"
#include "clang/Lex/HeaderSearchOptions.h"
#include "clang/Lex/PreprocessorOptions.h"
#include "clang/Sema/CodeCompleteOptions.h"
#include "clang/Serialization/ASTBitCodes.h"
#include "clang/Serialization/ModuleFileExtension.h"
#include "clang/StaticAnalyzer/Core/AnalyzerOptions.h"
#include "llvm/ADT/APInt.h"
#include "llvm/ADT/ArrayRef.h"
#include "llvm/ADT/CachedHashString.h"
#include "llvm/ADT/FloatingPointMode.h"
#include "llvm/ADT/Hashing.h"
#include "llvm/ADT/None.h"
#include "llvm/ADT/Optional.h"
#include "llvm/ADT/SmallString.h"
#include "llvm/ADT/SmallVector.h"
#include "llvm/ADT/StringRef.h"
#include "llvm/ADT/StringSwitch.h"
#include "llvm/ADT/Triple.h"
#include "llvm/ADT/Twine.h"
#include "llvm/Config/llvm-config.h"
#include "llvm/IR/DebugInfoMetadata.h"
#include "llvm/Linker/Linker.h"
#include "llvm/MC/MCTargetOptions.h"
#include "llvm/Option/Arg.h"
#include "llvm/Option/ArgList.h"
#include "llvm/Option/OptSpecifier.h"
#include "llvm/Option/OptTable.h"
#include "llvm/Option/Option.h"
#include "llvm/ProfileData/InstrProfReader.h"
#include "llvm/Remarks/HotnessThresholdParser.h"
#include "llvm/Support/CodeGen.h"
#include "llvm/Support/Compiler.h"
#include "llvm/Support/Error.h"
#include "llvm/Support/ErrorHandling.h"
#include "llvm/Support/ErrorOr.h"
#include "llvm/Support/FileSystem.h"
#include "llvm/Support/Host.h"
#include "llvm/Support/MathExtras.h"
#include "llvm/Support/MemoryBuffer.h"
#include "llvm/Support/Path.h"
#include "llvm/Support/Process.h"
#include "llvm/Support/Regex.h"
#include "llvm/Support/VersionTuple.h"
#include "llvm/Support/VirtualFileSystem.h"
#include "llvm/Support/raw_ostream.h"
#include "llvm/Target/TargetOptions.h"
#include <algorithm>
#include <atomic>
#include <cassert>
#include <cstddef>
#include <cstring>
#include <memory>
#include <string>
#include <tuple>
#include <type_traits>
#include <utility>
#include <vector>

using namespace clang;
using namespace driver;
using namespace options;
using namespace llvm::opt;

//===----------------------------------------------------------------------===//
// Initialization.
//===----------------------------------------------------------------------===//

CompilerInvocationBase::CompilerInvocationBase()
    : LangOpts(new LangOptions()), TargetOpts(new TargetOptions()),
      DiagnosticOpts(new DiagnosticOptions()),
      HeaderSearchOpts(new HeaderSearchOptions()),
      PreprocessorOpts(new PreprocessorOptions()) {}

CompilerInvocationBase::CompilerInvocationBase(const CompilerInvocationBase &X)
    : LangOpts(new LangOptions(*X.getLangOpts())),
      TargetOpts(new TargetOptions(X.getTargetOpts())),
      DiagnosticOpts(new DiagnosticOptions(X.getDiagnosticOpts())),
      HeaderSearchOpts(new HeaderSearchOptions(X.getHeaderSearchOpts())),
      PreprocessorOpts(new PreprocessorOptions(X.getPreprocessorOpts())) {}

CompilerInvocationBase::~CompilerInvocationBase() = default;

//===----------------------------------------------------------------------===//
// Normalizers
//===----------------------------------------------------------------------===//

#define SIMPLE_ENUM_VALUE_TABLE
#include "clang/Driver/Options.inc"
#undef SIMPLE_ENUM_VALUE_TABLE

static llvm::Optional<bool>
normalizeSimpleFlag(OptSpecifier Opt, unsigned TableIndex, const ArgList &Args,
                    DiagnosticsEngine &Diags, bool &Success) {
  if (Args.hasArg(Opt))
    return true;
  return None;
}

static Optional<bool> normalizeSimpleNegativeFlag(OptSpecifier Opt, unsigned,
                                                  const ArgList &Args,
                                                  DiagnosticsEngine &,
                                                  bool &Success) {
  if (Args.hasArg(Opt))
    return false;
  return None;
}

/// The tblgen-erated code passes in a fifth parameter of an arbitrary type, but
/// denormalizeSimpleFlags never looks at it. Avoid bloating compile-time with
/// unnecessary template instantiations and just ignore it with a variadic
/// argument.
static void denormalizeSimpleFlag(SmallVectorImpl<const char *> &Args,
                                  const char *Spelling,
                                  CompilerInvocation::StringAllocator,
                                  Option::OptionClass, unsigned, /*T*/...) {
  Args.push_back(Spelling);
}

template <typename T> static constexpr bool is_uint64_t_convertible() {
  return !std::is_same<T, uint64_t>::value &&
         llvm::is_integral_or_enum<T>::value;
}

template <typename T,
          std::enable_if_t<!is_uint64_t_convertible<T>(), bool> = false>
static auto makeFlagToValueNormalizer(T Value) {
  return [Value](OptSpecifier Opt, unsigned, const ArgList &Args,
                 DiagnosticsEngine &, bool &Success) -> Optional<T> {
    if (Args.hasArg(Opt))
      return Value;
    return None;
  };
}

template <typename T,
          std::enable_if_t<is_uint64_t_convertible<T>(), bool> = false>
static auto makeFlagToValueNormalizer(T Value) {
  return makeFlagToValueNormalizer(uint64_t(Value));
}

static auto makeBooleanOptionNormalizer(bool Value, bool OtherValue,
                                        OptSpecifier OtherOpt) {
  return [Value, OtherValue, OtherOpt](OptSpecifier Opt, unsigned,
                                       const ArgList &Args, DiagnosticsEngine &,
                                       bool &Success) -> Optional<bool> {
    if (const Arg *A = Args.getLastArg(Opt, OtherOpt)) {
      return A->getOption().matches(Opt) ? Value : OtherValue;
    }
    return None;
  };
}

static auto makeBooleanOptionDenormalizer(bool Value) {
  return [Value](SmallVectorImpl<const char *> &Args, const char *Spelling,
                 CompilerInvocation::StringAllocator, Option::OptionClass,
                 unsigned, bool KeyPath) {
    if (KeyPath == Value)
      Args.push_back(Spelling);
  };
}

static void denormalizeStringImpl(SmallVectorImpl<const char *> &Args,
                                  const char *Spelling,
                                  CompilerInvocation::StringAllocator SA,
                                  Option::OptionClass OptClass, unsigned,
                                  Twine Value) {
  switch (OptClass) {
  case Option::SeparateClass:
  case Option::JoinedOrSeparateClass:
    Args.push_back(Spelling);
    Args.push_back(SA(Value));
    break;
  case Option::JoinedClass:
    Args.push_back(SA(Twine(Spelling) + Value));
    break;
  default:
    llvm_unreachable("Cannot denormalize an option with option class "
                     "incompatible with string denormalization.");
  }
}

template <typename T>
static void
denormalizeString(SmallVectorImpl<const char *> &Args, const char *Spelling,
                  CompilerInvocation::StringAllocator SA,
                  Option::OptionClass OptClass, unsigned TableIndex, T Value) {
  denormalizeStringImpl(Args, Spelling, SA, OptClass, TableIndex, Twine(Value));
}

static Optional<SimpleEnumValue>
findValueTableByName(const SimpleEnumValueTable &Table, StringRef Name) {
  for (int I = 0, E = Table.Size; I != E; ++I)
    if (Name == Table.Table[I].Name)
      return Table.Table[I];

  return None;
}

static Optional<SimpleEnumValue>
findValueTableByValue(const SimpleEnumValueTable &Table, unsigned Value) {
  for (int I = 0, E = Table.Size; I != E; ++I)
    if (Value == Table.Table[I].Value)
      return Table.Table[I];

  return None;
}

static llvm::Optional<unsigned>
normalizeSimpleEnum(OptSpecifier Opt, unsigned TableIndex, const ArgList &Args,
                    DiagnosticsEngine &Diags, bool &Success) {
  assert(TableIndex < SimpleEnumValueTablesSize);
  const SimpleEnumValueTable &Table = SimpleEnumValueTables[TableIndex];

  auto *Arg = Args.getLastArg(Opt);
  if (!Arg)
    return None;

  StringRef ArgValue = Arg->getValue();
  if (auto MaybeEnumVal = findValueTableByName(Table, ArgValue))
    return MaybeEnumVal->Value;

  Success = false;
  Diags.Report(diag::err_drv_invalid_value)
      << Arg->getAsString(Args) << ArgValue;
  return None;
}

static void denormalizeSimpleEnumImpl(SmallVectorImpl<const char *> &Args,
                                      const char *Spelling,
                                      CompilerInvocation::StringAllocator SA,
                                      Option::OptionClass OptClass,
                                      unsigned TableIndex, unsigned Value) {
  assert(TableIndex < SimpleEnumValueTablesSize);
  const SimpleEnumValueTable &Table = SimpleEnumValueTables[TableIndex];
  if (auto MaybeEnumVal = findValueTableByValue(Table, Value)) {
    denormalizeString(Args, Spelling, SA, OptClass, TableIndex,
                      MaybeEnumVal->Name);
  } else {
    llvm_unreachable("The simple enum value was not correctly defined in "
                     "the tablegen option description");
  }
}

template <typename T>
static void denormalizeSimpleEnum(SmallVectorImpl<const char *> &Args,
                                  const char *Spelling,
                                  CompilerInvocation::StringAllocator SA,
                                  Option::OptionClass OptClass,
                                  unsigned TableIndex, T Value) {
  return denormalizeSimpleEnumImpl(Args, Spelling, SA, OptClass, TableIndex,
                                   static_cast<unsigned>(Value));
}

static Optional<std::string> normalizeString(OptSpecifier Opt, int TableIndex,
                                             const ArgList &Args,
                                             DiagnosticsEngine &Diags,
                                             bool &Success) {
  auto *Arg = Args.getLastArg(Opt);
  if (!Arg)
    return None;
  return std::string(Arg->getValue());
}

template <typename IntTy>
static Optional<IntTy>
normalizeStringIntegral(OptSpecifier Opt, int, const ArgList &Args,
                        DiagnosticsEngine &Diags, bool &Success) {
  auto *Arg = Args.getLastArg(Opt);
  if (!Arg)
    return None;
  IntTy Res;
  if (StringRef(Arg->getValue()).getAsInteger(0, Res)) {
    Success = false;
    Diags.Report(diag::err_drv_invalid_int_value)
        << Arg->getAsString(Args) << Arg->getValue();
    return None;
  }
  return Res;
}

static Optional<std::vector<std::string>>
normalizeStringVector(OptSpecifier Opt, int, const ArgList &Args,
                      DiagnosticsEngine &, bool &Success) {
  return Args.getAllArgValues(Opt);
}

static void denormalizeStringVector(SmallVectorImpl<const char *> &Args,
                                    const char *Spelling,
                                    CompilerInvocation::StringAllocator SA,
                                    Option::OptionClass OptClass,
                                    unsigned TableIndex,
                                    const std::vector<std::string> &Values) {
  switch (OptClass) {
  case Option::CommaJoinedClass: {
    std::string CommaJoinedValue;
    if (!Values.empty()) {
      CommaJoinedValue.append(Values.front());
      for (const std::string &Value : llvm::drop_begin(Values, 1)) {
        CommaJoinedValue.append(",");
        CommaJoinedValue.append(Value);
      }
    }
    denormalizeString(Args, Spelling, SA, Option::OptionClass::JoinedClass,
                      TableIndex, CommaJoinedValue);
    break;
  }
  case Option::JoinedClass:
  case Option::SeparateClass:
  case Option::JoinedOrSeparateClass:
    for (const std::string &Value : Values)
      denormalizeString(Args, Spelling, SA, OptClass, TableIndex, Value);
    break;
  default:
    llvm_unreachable("Cannot denormalize an option with option class "
                     "incompatible with string vector denormalization.");
  }
}

static Optional<std::string> normalizeTriple(OptSpecifier Opt, int TableIndex,
                                             const ArgList &Args,
                                             DiagnosticsEngine &Diags,
                                             bool &Success) {
  auto *Arg = Args.getLastArg(Opt);
  if (!Arg)
    return None;
  return llvm::Triple::normalize(Arg->getValue());
}

template <typename T, typename U>
static T mergeForwardValue(T KeyPath, U Value) {
  return static_cast<T>(Value);
}

template <typename T, typename U> static T mergeMaskValue(T KeyPath, U Value) {
  return KeyPath | Value;
}

template <typename T> static T extractForwardValue(T KeyPath) {
  return KeyPath;
}

template <typename T, typename U, U Value>
static T extractMaskValue(T KeyPath) {
  return KeyPath & Value;
}

#define PARSE_OPTION_WITH_MARSHALLING(ARGS, DIAGS, SUCCESS, ID, FLAGS, PARAM,  \
                                      SHOULD_PARSE, KEYPATH, DEFAULT_VALUE,    \
                                      IMPLIED_CHECK, IMPLIED_VALUE,            \
                                      NORMALIZER, MERGER, TABLE_INDEX)         \
  if ((FLAGS)&options::CC1Option) {                                            \
    KEYPATH = MERGER(KEYPATH, DEFAULT_VALUE);                                  \
    if (IMPLIED_CHECK)                                                         \
      KEYPATH = MERGER(KEYPATH, IMPLIED_VALUE);                                \
    if (SHOULD_PARSE)                                                          \
      if (auto MaybeValue =                                                    \
              NORMALIZER(OPT_##ID, TABLE_INDEX, ARGS, DIAGS, SUCCESS))         \
        KEYPATH =                                                              \
            MERGER(KEYPATH, static_cast<decltype(KEYPATH)>(*MaybeValue));      \
  }

static void FixupInvocation(CompilerInvocation &Invocation,
                            DiagnosticsEngine &Diags,
                            const InputArgList &Args) {
  LangOptions &LangOpts = *Invocation.getLangOpts();
  CodeGenOptions &CodeGenOpts = Invocation.getCodeGenOpts();
  TargetOptions &TargetOpts = Invocation.getTargetOpts();
  FrontendOptions &FrontendOpts = Invocation.getFrontendOpts();
  CodeGenOpts.XRayInstrumentFunctions = LangOpts.XRayInstrument;
  CodeGenOpts.XRayAlwaysEmitCustomEvents = LangOpts.XRayAlwaysEmitCustomEvents;
  CodeGenOpts.XRayAlwaysEmitTypedEvents = LangOpts.XRayAlwaysEmitTypedEvents;
  CodeGenOpts.DisableFree = FrontendOpts.DisableFree;
  FrontendOpts.GenerateGlobalModuleIndex = FrontendOpts.UseGlobalModuleIndex;

  LangOpts.ForceEmitVTables = CodeGenOpts.ForceEmitVTables;
  LangOpts.SpeculativeLoadHardening = CodeGenOpts.SpeculativeLoadHardening;
  LangOpts.CurrentModule = LangOpts.ModuleName;

  llvm::Triple T(TargetOpts.Triple);
  llvm::Triple::ArchType Arch = T.getArch();

  CodeGenOpts.CodeModel = TargetOpts.CodeModel;

  if (LangOpts.getExceptionHandling() != llvm::ExceptionHandling::None &&
      T.isWindowsMSVCEnvironment())
    Diags.Report(diag::err_fe_invalid_exception_model)
        << static_cast<unsigned>(LangOpts.getExceptionHandling()) << T.str();

  if (LangOpts.AppleKext && !LangOpts.CPlusPlus)
    Diags.Report(diag::warn_c_kext);

  if (LangOpts.NewAlignOverride &&
      !llvm::isPowerOf2_32(LangOpts.NewAlignOverride)) {
    Arg *A = Args.getLastArg(OPT_fnew_alignment_EQ);
    Diags.Report(diag::err_fe_invalid_alignment)
        << A->getAsString(Args) << A->getValue();
    LangOpts.NewAlignOverride = 0;
  }

  if (Arg *A = Args.getLastArg(OPT_fdefault_calling_conv_EQ)) {
    auto DefaultCC = LangOpts.getDefaultCallingConv();

    bool emitError = (DefaultCC == LangOptions::DCC_FastCall ||
                      DefaultCC == LangOptions::DCC_StdCall) &&
                     Arch != llvm::Triple::x86;
    emitError |= (DefaultCC == LangOptions::DCC_VectorCall ||
                  DefaultCC == LangOptions::DCC_RegCall) &&
                 !T.isX86();
    if (emitError)
      Diags.Report(diag::err_drv_argument_not_allowed_with)
          << A->getSpelling() << T.getTriple();
  }

  if (!CodeGenOpts.ProfileRemappingFile.empty() && CodeGenOpts.LegacyPassManager)
    Diags.Report(diag::err_drv_argument_only_allowed_with)
        << Args.getLastArg(OPT_fprofile_remapping_file_EQ)->getAsString(Args)
        << "-fno-legacy-pass-manager";
}

//===----------------------------------------------------------------------===//
// Deserialization (from args)
//===----------------------------------------------------------------------===//

static unsigned getOptimizationLevel(ArgList &Args, InputKind IK,
                                     DiagnosticsEngine &Diags) {
  unsigned DefaultOpt = llvm::CodeGenOpt::None;
  if ((IK.getLanguage() == Language::OpenCL &&
      !Args.hasArg(OPT_cl_opt_disable)) || Args.hasArg(OPT_fsycl_is_device))
    DefaultOpt = llvm::CodeGenOpt::Default;

  if (Arg *A = Args.getLastArg(options::OPT_O_Group)) {
    if (A->getOption().matches(options::OPT_O0))
      return llvm::CodeGenOpt::None;

    if (A->getOption().matches(options::OPT_Ofast))
      return llvm::CodeGenOpt::Aggressive;

    assert(A->getOption().matches(options::OPT_O));

    StringRef S(A->getValue());
    if (S == "s" || S == "z")
      return llvm::CodeGenOpt::Default;

    if (S == "g")
      return llvm::CodeGenOpt::Less;

    return getLastArgIntValue(Args, OPT_O, DefaultOpt, Diags);
  }

  return DefaultOpt;
}

static unsigned getOptimizationLevelSize(ArgList &Args) {
  if (Arg *A = Args.getLastArg(options::OPT_O_Group)) {
    if (A->getOption().matches(options::OPT_O)) {
      switch (A->getValue()[0]) {
      default:
        return 0;
      case 's':
        return 1;
      case 'z':
        return 2;
      }
    }
  }
  return 0;
}

static std::string GetOptName(llvm::opt::OptSpecifier OptSpecifier) {
  static const OptTable &OptTable = getDriverOptTable();
  return OptTable.getOption(OptSpecifier).getPrefixedName();
}

static void addDiagnosticArgs(ArgList &Args, OptSpecifier Group,
                              OptSpecifier GroupWithValue,
                              std::vector<std::string> &Diagnostics) {
  for (auto *A : Args.filtered(Group)) {
    if (A->getOption().getKind() == Option::FlagClass) {
      // The argument is a pure flag (such as OPT_Wall or OPT_Wdeprecated). Add
      // its name (minus the "W" or "R" at the beginning) to the warning list.
      Diagnostics.push_back(
          std::string(A->getOption().getName().drop_front(1)));
    } else if (A->getOption().matches(GroupWithValue)) {
      // This is -Wfoo= or -Rfoo=, where foo is the name of the diagnostic group.
      Diagnostics.push_back(
          std::string(A->getOption().getName().drop_front(1).rtrim("=-")));
    } else {
      // Otherwise, add its value (for OPT_W_Joined and similar).
      for (const auto *Arg : A->getValues())
        Diagnostics.emplace_back(Arg);
    }
  }
}

// Parse the Static Analyzer configuration. If \p Diags is set to nullptr,
// it won't verify the input.
static void parseAnalyzerConfigs(AnalyzerOptions &AnOpts,
                                 DiagnosticsEngine *Diags);

static void getAllNoBuiltinFuncValues(ArgList &Args,
                                      std::vector<std::string> &Funcs) {
  SmallVector<const char *, 8> Values;
  for (const auto &Arg : Args) {
    const Option &O = Arg->getOption();
    if (O.matches(options::OPT_fno_builtin_)) {
      const char *FuncName = Arg->getValue();
      if (Builtin::Context::isBuiltinFunc(FuncName))
        Values.push_back(FuncName);
    }
  }
  Funcs.insert(Funcs.end(), Values.begin(), Values.end());
}

static bool ParseAnalyzerArgs(AnalyzerOptions &Opts, ArgList &Args,
                              DiagnosticsEngine &Diags) {
  bool Success = true;
  if (Arg *A = Args.getLastArg(OPT_analyzer_store)) {
    StringRef Name = A->getValue();
    AnalysisStores Value = llvm::StringSwitch<AnalysisStores>(Name)
#define ANALYSIS_STORE(NAME, CMDFLAG, DESC, CREATFN) \
      .Case(CMDFLAG, NAME##Model)
#include "clang/StaticAnalyzer/Core/Analyses.def"
      .Default(NumStores);
    if (Value == NumStores) {
      Diags.Report(diag::err_drv_invalid_value)
        << A->getAsString(Args) << Name;
      Success = false;
    } else {
      Opts.AnalysisStoreOpt = Value;
    }
  }

  if (Arg *A = Args.getLastArg(OPT_analyzer_constraints)) {
    StringRef Name = A->getValue();
    AnalysisConstraints Value = llvm::StringSwitch<AnalysisConstraints>(Name)
#define ANALYSIS_CONSTRAINTS(NAME, CMDFLAG, DESC, CREATFN) \
      .Case(CMDFLAG, NAME##Model)
#include "clang/StaticAnalyzer/Core/Analyses.def"
      .Default(NumConstraints);
    if (Value == NumConstraints) {
      Diags.Report(diag::err_drv_invalid_value)
        << A->getAsString(Args) << Name;
      Success = false;
    } else {
      Opts.AnalysisConstraintsOpt = Value;
    }
  }

  if (Arg *A = Args.getLastArg(OPT_analyzer_output)) {
    StringRef Name = A->getValue();
    AnalysisDiagClients Value = llvm::StringSwitch<AnalysisDiagClients>(Name)
#define ANALYSIS_DIAGNOSTICS(NAME, CMDFLAG, DESC, CREATFN) \
      .Case(CMDFLAG, PD_##NAME)
#include "clang/StaticAnalyzer/Core/Analyses.def"
      .Default(NUM_ANALYSIS_DIAG_CLIENTS);
    if (Value == NUM_ANALYSIS_DIAG_CLIENTS) {
      Diags.Report(diag::err_drv_invalid_value)
        << A->getAsString(Args) << Name;
      Success = false;
    } else {
      Opts.AnalysisDiagOpt = Value;
    }
  }

  if (Arg *A = Args.getLastArg(OPT_analyzer_purge)) {
    StringRef Name = A->getValue();
    AnalysisPurgeMode Value = llvm::StringSwitch<AnalysisPurgeMode>(Name)
#define ANALYSIS_PURGE(NAME, CMDFLAG, DESC) \
      .Case(CMDFLAG, NAME)
#include "clang/StaticAnalyzer/Core/Analyses.def"
      .Default(NumPurgeModes);
    if (Value == NumPurgeModes) {
      Diags.Report(diag::err_drv_invalid_value)
        << A->getAsString(Args) << Name;
      Success = false;
    } else {
      Opts.AnalysisPurgeOpt = Value;
    }
  }

  if (Arg *A = Args.getLastArg(OPT_analyzer_inlining_mode)) {
    StringRef Name = A->getValue();
    AnalysisInliningMode Value = llvm::StringSwitch<AnalysisInliningMode>(Name)
#define ANALYSIS_INLINING_MODE(NAME, CMDFLAG, DESC) \
      .Case(CMDFLAG, NAME)
#include "clang/StaticAnalyzer/Core/Analyses.def"
      .Default(NumInliningModes);
    if (Value == NumInliningModes) {
      Diags.Report(diag::err_drv_invalid_value)
        << A->getAsString(Args) << Name;
      Success = false;
    } else {
      Opts.InliningMode = Value;
    }
  }

  Opts.ShouldEmitErrorsOnInvalidConfigValue =
      /* negated */!llvm::StringSwitch<bool>(
                   Args.getLastArgValue(OPT_analyzer_config_compatibility_mode))
        .Case("true", true)
        .Case("false", false)
        .Default(false);

  Opts.CheckersAndPackages.clear();
  for (const Arg *A :
       Args.filtered(OPT_analyzer_checker, OPT_analyzer_disable_checker)) {
    A->claim();
    bool IsEnabled = A->getOption().getID() == OPT_analyzer_checker;
    // We can have a list of comma separated checker names, e.g:
    // '-analyzer-checker=cocoa,unix'
    StringRef CheckerAndPackageList = A->getValue();
    SmallVector<StringRef, 16> CheckersAndPackages;
    CheckerAndPackageList.split(CheckersAndPackages, ",");
    for (const StringRef &CheckerOrPackage : CheckersAndPackages)
      Opts.CheckersAndPackages.emplace_back(std::string(CheckerOrPackage),
                                            IsEnabled);
  }

  // Go through the analyzer configuration options.
  for (const auto *A : Args.filtered(OPT_analyzer_config)) {

    // We can have a list of comma separated config names, e.g:
    // '-analyzer-config key1=val1,key2=val2'
    StringRef configList = A->getValue();
    SmallVector<StringRef, 4> configVals;
    configList.split(configVals, ",");
    for (const auto &configVal : configVals) {
      StringRef key, val;
      std::tie(key, val) = configVal.split("=");
      if (val.empty()) {
        Diags.Report(SourceLocation(),
                     diag::err_analyzer_config_no_value) << configVal;
        Success = false;
        break;
      }
      if (val.find('=') != StringRef::npos) {
        Diags.Report(SourceLocation(),
                     diag::err_analyzer_config_multiple_values)
          << configVal;
        Success = false;
        break;
      }

      // TODO: Check checker options too, possibly in CheckerRegistry.
      // Leave unknown non-checker configs unclaimed.
      if (!key.contains(":") && Opts.isUnknownAnalyzerConfig(key)) {
        if (Opts.ShouldEmitErrorsOnInvalidConfigValue)
          Diags.Report(diag::err_analyzer_config_unknown) << key;
        continue;
      }

      A->claim();
      Opts.Config[key] = std::string(val);
    }
  }

  if (Opts.ShouldEmitErrorsOnInvalidConfigValue)
    parseAnalyzerConfigs(Opts, &Diags);
  else
    parseAnalyzerConfigs(Opts, nullptr);

  llvm::raw_string_ostream os(Opts.FullCompilerInvocation);
  for (unsigned i = 0; i < Args.getNumInputArgStrings(); ++i) {
    if (i != 0)
      os << " ";
    os << Args.getArgString(i);
  }
  os.flush();

  return Success;
}

static StringRef getStringOption(AnalyzerOptions::ConfigTable &Config,
                                 StringRef OptionName, StringRef DefaultVal) {
  return Config.insert({OptionName, std::string(DefaultVal)}).first->second;
}

static void initOption(AnalyzerOptions::ConfigTable &Config,
                       DiagnosticsEngine *Diags,
                       StringRef &OptionField, StringRef Name,
                       StringRef DefaultVal) {
  // String options may be known to invalid (e.g. if the expected string is a
  // file name, but the file does not exist), those will have to be checked in
  // parseConfigs.
  OptionField = getStringOption(Config, Name, DefaultVal);
}

static void initOption(AnalyzerOptions::ConfigTable &Config,
                       DiagnosticsEngine *Diags,
                       bool &OptionField, StringRef Name, bool DefaultVal) {
  auto PossiblyInvalidVal = llvm::StringSwitch<Optional<bool>>(
                 getStringOption(Config, Name, (DefaultVal ? "true" : "false")))
      .Case("true", true)
      .Case("false", false)
      .Default(None);

  if (!PossiblyInvalidVal) {
    if (Diags)
      Diags->Report(diag::err_analyzer_config_invalid_input)
        << Name << "a boolean";
    else
      OptionField = DefaultVal;
  } else
    OptionField = PossiblyInvalidVal.getValue();
}

static void initOption(AnalyzerOptions::ConfigTable &Config,
                       DiagnosticsEngine *Diags,
                       unsigned &OptionField, StringRef Name,
                       unsigned DefaultVal) {

  OptionField = DefaultVal;
  bool HasFailed = getStringOption(Config, Name, std::to_string(DefaultVal))
                     .getAsInteger(0, OptionField);
  if (Diags && HasFailed)
    Diags->Report(diag::err_analyzer_config_invalid_input)
      << Name << "an unsigned";
}

static void parseAnalyzerConfigs(AnalyzerOptions &AnOpts,
                                 DiagnosticsEngine *Diags) {
  // TODO: There's no need to store the entire configtable, it'd be plenty
  // enough tostore checker options.

#define ANALYZER_OPTION(TYPE, NAME, CMDFLAG, DESC, DEFAULT_VAL)                \
  initOption(AnOpts.Config, Diags, AnOpts.NAME, CMDFLAG, DEFAULT_VAL);

#define ANALYZER_OPTION_DEPENDS_ON_USER_MODE(TYPE, NAME, CMDFLAG, DESC,        \
                                           SHALLOW_VAL, DEEP_VAL)              \
  switch (AnOpts.getUserMode()) {                                              \
  case UMK_Shallow:                                                            \
    initOption(AnOpts.Config, Diags, AnOpts.NAME, CMDFLAG, SHALLOW_VAL);       \
    break;                                                                     \
  case UMK_Deep:                                                               \
    initOption(AnOpts.Config, Diags, AnOpts.NAME, CMDFLAG, DEEP_VAL);          \
    break;                                                                     \
  }                                                                            \

#include "clang/StaticAnalyzer/Core/AnalyzerOptions.def"
#undef ANALYZER_OPTION
#undef ANALYZER_OPTION_DEPENDS_ON_USER_MODE

  // At this point, AnalyzerOptions is configured. Let's validate some options.

  // FIXME: Here we try to validate the silenced checkers or packages are valid.
  // The current approach only validates the registered checkers which does not
  // contain the runtime enabled checkers and optimally we would validate both.
  if (!AnOpts.RawSilencedCheckersAndPackages.empty()) {
    std::vector<StringRef> Checkers =
        AnOpts.getRegisteredCheckers(/*IncludeExperimental=*/true);
    std::vector<StringRef> Packages =
        AnOpts.getRegisteredPackages(/*IncludeExperimental=*/true);

    SmallVector<StringRef, 16> CheckersAndPackages;
    AnOpts.RawSilencedCheckersAndPackages.split(CheckersAndPackages, ";");

    for (const StringRef &CheckerOrPackage : CheckersAndPackages) {
      if (Diags) {
        bool IsChecker = CheckerOrPackage.contains('.');
        bool IsValidName =
            IsChecker
                ? llvm::find(Checkers, CheckerOrPackage) != Checkers.end()
                : llvm::find(Packages, CheckerOrPackage) != Packages.end();

        if (!IsValidName)
          Diags->Report(diag::err_unknown_analyzer_checker_or_package)
              << CheckerOrPackage;
      }

      AnOpts.SilencedCheckersAndPackages.emplace_back(CheckerOrPackage);
    }
  }

  if (!Diags)
    return;

  if (AnOpts.ShouldTrackConditionsDebug && !AnOpts.ShouldTrackConditions)
    Diags->Report(diag::err_analyzer_config_invalid_input)
        << "track-conditions-debug" << "'track-conditions' to also be enabled";

  if (!AnOpts.CTUDir.empty() && !llvm::sys::fs::is_directory(AnOpts.CTUDir))
    Diags->Report(diag::err_analyzer_config_invalid_input) << "ctu-dir"
                                                           << "a filename";

  if (!AnOpts.ModelPath.empty() &&
      !llvm::sys::fs::is_directory(AnOpts.ModelPath))
    Diags->Report(diag::err_analyzer_config_invalid_input) << "model-path"
                                                           << "a filename";
}

static void ParseCommentArgs(CommentOptions &Opts, ArgList &Args) {
  Opts.ParseAllComments = Args.hasArg(OPT_fparse_all_comments);
}

/// Create a new Regex instance out of the string value in \p RpassArg.
/// It returns a pointer to the newly generated Regex instance.
static std::shared_ptr<llvm::Regex>
GenerateOptimizationRemarkRegex(DiagnosticsEngine &Diags, ArgList &Args,
                                Arg *RpassArg) {
  StringRef Val = RpassArg->getValue();
  std::string RegexError;
  std::shared_ptr<llvm::Regex> Pattern = std::make_shared<llvm::Regex>(Val);
  if (!Pattern->isValid(RegexError)) {
    Diags.Report(diag::err_drv_optimization_remark_pattern)
        << RegexError << RpassArg->getAsString(Args);
    Pattern.reset();
  }
  return Pattern;
}

static bool parseDiagnosticLevelMask(StringRef FlagName,
                                     const std::vector<std::string> &Levels,
                                     DiagnosticsEngine &Diags,
                                     DiagnosticLevelMask &M) {
  bool Success = true;
  for (const auto &Level : Levels) {
    DiagnosticLevelMask const PM =
      llvm::StringSwitch<DiagnosticLevelMask>(Level)
        .Case("note",    DiagnosticLevelMask::Note)
        .Case("remark",  DiagnosticLevelMask::Remark)
        .Case("warning", DiagnosticLevelMask::Warning)
        .Case("error",   DiagnosticLevelMask::Error)
        .Default(DiagnosticLevelMask::None);
    if (PM == DiagnosticLevelMask::None) {
      Success = false;
      Diags.Report(diag::err_drv_invalid_value) << FlagName << Level;
    }
    M = M | PM;
  }
  return Success;
}

static void parseSanitizerKinds(StringRef FlagName,
                                const std::vector<std::string> &Sanitizers,
                                DiagnosticsEngine &Diags, SanitizerSet &S) {
  for (const auto &Sanitizer : Sanitizers) {
    SanitizerMask K = parseSanitizerValue(Sanitizer, /*AllowGroups=*/false);
    if (K == SanitizerMask())
      Diags.Report(diag::err_drv_invalid_value) << FlagName << Sanitizer;
    else
      S.set(K, true);
  }
}

static void parseXRayInstrumentationBundle(StringRef FlagName, StringRef Bundle,
                                           ArgList &Args, DiagnosticsEngine &D,
                                           XRayInstrSet &S) {
  llvm::SmallVector<StringRef, 2> BundleParts;
  llvm::SplitString(Bundle, BundleParts, ",");
  for (const auto &B : BundleParts) {
    auto Mask = parseXRayInstrValue(B);
    if (Mask == XRayInstrKind::None)
      if (B != "none")
        D.Report(diag::err_drv_invalid_value) << FlagName << Bundle;
      else
        S.Mask = Mask;
    else if (Mask == XRayInstrKind::All)
      S.Mask = Mask;
    else
      S.set(Mask, true);
  }
}

// Set the profile kind using fprofile-instrument-use-path.
static void setPGOUseInstrumentor(CodeGenOptions &Opts,
                                  const Twine &ProfileName) {
  auto ReaderOrErr = llvm::IndexedInstrProfReader::create(ProfileName);
  // In error, return silently and let Clang PGOUse report the error message.
  if (auto E = ReaderOrErr.takeError()) {
    llvm::consumeError(std::move(E));
    Opts.setProfileUse(CodeGenOptions::ProfileClangInstr);
    return;
  }
  std::unique_ptr<llvm::IndexedInstrProfReader> PGOReader =
    std::move(ReaderOrErr.get());
  if (PGOReader->isIRLevelProfile()) {
    if (PGOReader->hasCSIRLevelProfile())
      Opts.setProfileUse(CodeGenOptions::ProfileCSIRInstr);
    else
      Opts.setProfileUse(CodeGenOptions::ProfileIRInstr);
  } else
    Opts.setProfileUse(CodeGenOptions::ProfileClangInstr);
}

bool CompilerInvocation::ParseCodeGenArgs(CodeGenOptions &Opts, ArgList &Args,
                                          InputKind IK,
                                          DiagnosticsEngine &Diags,
                                          const llvm::Triple &T,
                                          const std::string &OutputFile,
                                          const LangOptions &LangOptsRef) {
  bool Success = true;

  unsigned OptimizationLevel = getOptimizationLevel(Args, IK, Diags);
  // TODO: This could be done in Driver
  unsigned MaxOptLevel = 3;
  if (OptimizationLevel > MaxOptLevel) {
    // If the optimization level is not supported, fall back on the default
    // optimization
    Diags.Report(diag::warn_drv_optimization_value)
        << Args.getLastArg(OPT_O)->getAsString(Args) << "-O" << MaxOptLevel;
    OptimizationLevel = MaxOptLevel;
  }
  Opts.OptimizationLevel = OptimizationLevel;

  // The key paths of codegen options defined in Options.td start with
  // "CodeGenOpts.". Let's provide the expected variable name and type.
  CodeGenOptions &CodeGenOpts = Opts;
  // Some codegen options depend on language options. Let's provide the expected
  // variable name and type.
  const LangOptions *LangOpts = &LangOptsRef;

#define CODEGEN_OPTION_WITH_MARSHALLING(                                       \
    PREFIX_TYPE, NAME, ID, KIND, GROUP, ALIAS, ALIASARGS, FLAGS, PARAM,        \
    HELPTEXT, METAVAR, VALUES, SPELLING, SHOULD_PARSE, ALWAYS_EMIT, KEYPATH,   \
    DEFAULT_VALUE, IMPLIED_CHECK, IMPLIED_VALUE, NORMALIZER, DENORMALIZER,     \
    MERGER, EXTRACTOR, TABLE_INDEX)                                            \
  PARSE_OPTION_WITH_MARSHALLING(Args, Diags, Success, ID, FLAGS, PARAM,        \
                                SHOULD_PARSE, KEYPATH, DEFAULT_VALUE,          \
                                IMPLIED_CHECK, IMPLIED_VALUE, NORMALIZER,      \
                                MERGER, TABLE_INDEX)
#include "clang/Driver/Options.inc"
#undef CODEGEN_OPTION_WITH_MARSHALLING

  // At O0 we want to fully disable inlining outside of cases marked with
  // 'alwaysinline' that are required for correctness.
  Opts.setInlining((Opts.OptimizationLevel == 0)
                       ? CodeGenOptions::OnlyAlwaysInlining
                       : CodeGenOptions::NormalInlining);
  // Explicit inlining flags can disable some or all inlining even at
  // optimization levels above zero.
  if (Arg *InlineArg = Args.getLastArg(
          options::OPT_finline_functions, options::OPT_finline_hint_functions,
          options::OPT_fno_inline_functions, options::OPT_fno_inline)) {
    if (Opts.OptimizationLevel > 0) {
      const Option &InlineOpt = InlineArg->getOption();
      if (InlineOpt.matches(options::OPT_finline_functions))
        Opts.setInlining(CodeGenOptions::NormalInlining);
      else if (InlineOpt.matches(options::OPT_finline_hint_functions))
        Opts.setInlining(CodeGenOptions::OnlyHintInlining);
      else
        Opts.setInlining(CodeGenOptions::OnlyAlwaysInlining);
    }
  }

  // PIC defaults to -fno-direct-access-external-data while non-PIC defaults to
  // -fdirect-access-external-data.
  Opts.DirectAccessExternalData =
      Args.hasArg(OPT_fdirect_access_external_data) ||
      (!Args.hasArg(OPT_fno_direct_access_external_data) &&
       getLastArgIntValue(Args, OPT_pic_level, 0, Diags) == 0);

  // If -fuse-ctor-homing is set and limited debug info is already on, then use
  // constructor homing.
  if (Args.getLastArg(OPT_fuse_ctor_homing))
    if (Opts.getDebugInfo() == codegenoptions::LimitedDebugInfo)
      Opts.setDebugInfo(codegenoptions::DebugInfoConstructor);

  for (const auto &Arg : Args.getAllArgValues(OPT_fdebug_prefix_map_EQ)) {
    auto Split = StringRef(Arg).split('=');
    Opts.DebugPrefixMap.insert(
        {std::string(Split.first), std::string(Split.second)});
  }

  Opts.DisableLLVMPasses =
      Args.hasArg(OPT_disable_llvm_passes) ||
      (Args.hasArg(OPT_fsycl_is_device) && T.isSPIR() &&
       Args.hasArg(OPT_fno_sycl_early_optimizations));

  const llvm::Triple::ArchType DebugEntryValueArchs[] = {
      llvm::Triple::x86, llvm::Triple::x86_64, llvm::Triple::aarch64,
      llvm::Triple::arm, llvm::Triple::armeb, llvm::Triple::mips,
      llvm::Triple::mipsel, llvm::Triple::mips64, llvm::Triple::mips64el};

  if (Opts.OptimizationLevel > 0 && Opts.hasReducedDebugInfo() &&
      llvm::is_contained(DebugEntryValueArchs, T.getArch()))
    Opts.EmitCallSiteInfo = true;

  Opts.NewStructPathTBAA = !Args.hasArg(OPT_no_struct_path_tbaa) &&
                           Args.hasArg(OPT_new_struct_path_tbaa);
  Opts.OptimizeSize = getOptimizationLevelSize(Args);
  Opts.SimplifyLibCalls = !(Args.hasArg(OPT_fno_builtin) ||
                            Args.hasArg(OPT_ffreestanding));
  if (Opts.SimplifyLibCalls)
    getAllNoBuiltinFuncValues(Args, Opts.NoBuiltinFuncs);
  Opts.UnrollLoops =
      Args.hasFlag(OPT_funroll_loops, OPT_fno_unroll_loops,
                   (Opts.OptimizationLevel > 1));

  Opts.DebugNameTable = static_cast<unsigned>(
      Args.hasArg(OPT_ggnu_pubnames)
          ? llvm::DICompileUnit::DebugNameTableKind::GNU
          : Args.hasArg(OPT_gpubnames)
                ? llvm::DICompileUnit::DebugNameTableKind::Default
                : llvm::DICompileUnit::DebugNameTableKind::None);

  if (!Opts.ProfileInstrumentUsePath.empty())
    setPGOUseInstrumentor(Opts, Opts.ProfileInstrumentUsePath);

  if (const Arg *A = Args.getLastArg(OPT_ftime_report, OPT_ftime_report_EQ)) {
    Opts.TimePasses = true;

    // -ftime-report= is only for new pass manager.
    if (A->getOption().getID() == OPT_ftime_report_EQ) {
      if (Opts.LegacyPassManager)
        Diags.Report(diag::err_drv_argument_only_allowed_with)
            << A->getAsString(Args) << "-fno-legacy-pass-manager";

      StringRef Val = A->getValue();
      if (Val == "per-pass")
        Opts.TimePassesPerRun = false;
      else if (Val == "per-pass-run")
        Opts.TimePassesPerRun = true;
      else
        Diags.Report(diag::err_drv_invalid_value)
            << A->getAsString(Args) << A->getValue();
    }
  }

  // Basic Block Sections implies Function Sections.
  Opts.FunctionSections =
      Args.hasArg(OPT_ffunction_sections) ||
      (Opts.BBSections != "none" && Opts.BBSections != "labels");

  Opts.PrepareForLTO = Args.hasArg(OPT_flto, OPT_flto_EQ);
  Opts.PrepareForThinLTO = false;
  if (Arg *A = Args.getLastArg(OPT_flto_EQ)) {
    StringRef S = A->getValue();
    if (S == "thin")
      Opts.PrepareForThinLTO = true;
    else if (S != "full")
      Diags.Report(diag::err_drv_invalid_value) << A->getAsString(Args) << S;
  }
  if (Arg *A = Args.getLastArg(OPT_fthinlto_index_EQ)) {
    if (IK.getLanguage() != Language::LLVM_IR)
      Diags.Report(diag::err_drv_argument_only_allowed_with)
          << A->getAsString(Args) << "-x ir";
    Opts.ThinLTOIndexFile =
        std::string(Args.getLastArgValue(OPT_fthinlto_index_EQ));
  }
  if (Arg *A = Args.getLastArg(OPT_save_temps_EQ))
    Opts.SaveTempsFilePrefix =
        llvm::StringSwitch<std::string>(A->getValue())
            .Case("obj", OutputFile)
            .Default(llvm::sys::path::filename(OutputFile).str());

  // The memory profile runtime appends the pid to make this name more unique.
  const char *MemProfileBasename = "memprof.profraw";
  if (Args.hasArg(OPT_fmemory_profile_EQ)) {
    SmallString<128> Path(
        std::string(Args.getLastArgValue(OPT_fmemory_profile_EQ)));
    llvm::sys::path::append(Path, MemProfileBasename);
    Opts.MemoryProfileOutput = std::string(Path);
  } else if (Args.hasArg(OPT_fmemory_profile))
    Opts.MemoryProfileOutput = MemProfileBasename;

  if (Opts.EmitGcovArcs || Opts.EmitGcovNotes) {
    if (Args.hasArg(OPT_coverage_version_EQ)) {
      StringRef CoverageVersion = Args.getLastArgValue(OPT_coverage_version_EQ);
      if (CoverageVersion.size() != 4) {
        Diags.Report(diag::err_drv_invalid_value)
            << Args.getLastArg(OPT_coverage_version_EQ)->getAsString(Args)
            << CoverageVersion;
      } else {
        memcpy(Opts.CoverageVersion, CoverageVersion.data(), 4);
      }
    }
  }
  // FIXME: For backend options that are not yet recorded as function
  // attributes in the IR, keep track of them so we can embed them in a
  // separate data section and use them when building the bitcode.
  for (const auto &A : Args) {
    // Do not encode output and input.
    if (A->getOption().getID() == options::OPT_o ||
        A->getOption().getID() == options::OPT_INPUT ||
        A->getOption().getID() == options::OPT_x ||
        A->getOption().getID() == options::OPT_fembed_bitcode ||
        A->getOption().matches(options::OPT_W_Group))
      continue;
    ArgStringList ASL;
    A->render(Args, ASL);
    for (const auto &arg : ASL) {
      StringRef ArgStr(arg);
      Opts.CmdArgs.insert(Opts.CmdArgs.end(), ArgStr.begin(), ArgStr.end());
      // using \00 to separate each commandline options.
      Opts.CmdArgs.push_back('\0');
    }
  }

  auto XRayInstrBundles =
      Args.getAllArgValues(OPT_fxray_instrumentation_bundle);
  if (XRayInstrBundles.empty())
    Opts.XRayInstrumentationBundle.Mask = XRayInstrKind::All;
  else
    for (const auto &A : XRayInstrBundles)
      parseXRayInstrumentationBundle("-fxray-instrumentation-bundle=", A, Args,
                                     Diags, Opts.XRayInstrumentationBundle);

  if (const Arg *A = Args.getLastArg(OPT_fcf_protection_EQ)) {
    StringRef Name = A->getValue();
    if (Name == "full") {
      Opts.CFProtectionReturn = 1;
      Opts.CFProtectionBranch = 1;
    } else if (Name == "return")
      Opts.CFProtectionReturn = 1;
    else if (Name == "branch")
      Opts.CFProtectionBranch = 1;
    else if (Name != "none") {
      Diags.Report(diag::err_drv_invalid_value) << A->getAsString(Args) << Name;
      Success = false;
    }
  }

  for (auto *A :
       Args.filtered(OPT_mlink_bitcode_file, OPT_mlink_builtin_bitcode)) {
    CodeGenOptions::BitcodeFileToLink F;
    F.Filename = A->getValue();
    if (A->getOption().matches(OPT_mlink_builtin_bitcode)) {
      F.LinkFlags = llvm::Linker::Flags::LinkOnlyNeeded;
      // When linking CUDA bitcode, propagate function attributes so that
      // e.g. libdevice gets fast-math attrs if we're building with fast-math.
      F.PropagateAttrs = true;
      F.Internalize = true;
    }
    Opts.LinkBitcodeFiles.push_back(F);
  }

  if (Args.getLastArg(OPT_femulated_tls) ||
      Args.getLastArg(OPT_fno_emulated_tls)) {
    Opts.ExplicitEmulatedTLS = true;
  }

  if (Arg *A = Args.getLastArg(OPT_fdenormal_fp_math_EQ)) {
    StringRef Val = A->getValue();
    Opts.FPDenormalMode = llvm::parseDenormalFPAttribute(Val);
    if (!Opts.FPDenormalMode.isValid())
      Diags.Report(diag::err_drv_invalid_value) << A->getAsString(Args) << Val;
  }

  if (Arg *A = Args.getLastArg(OPT_fdenormal_fp_math_f32_EQ)) {
    StringRef Val = A->getValue();
    Opts.FP32DenormalMode = llvm::parseDenormalFPAttribute(Val);
    if (!Opts.FP32DenormalMode.isValid())
      Diags.Report(diag::err_drv_invalid_value) << A->getAsString(Args) << Val;
  }

  // X86_32 has -fppc-struct-return and -freg-struct-return.
  // PPC32 has -maix-struct-return and -msvr4-struct-return.
  if (Arg *A =
          Args.getLastArg(OPT_fpcc_struct_return, OPT_freg_struct_return,
                          OPT_maix_struct_return, OPT_msvr4_struct_return)) {
    // TODO: We might want to consider enabling these options on AIX in the
    // future.
    if (T.isOSAIX())
      Diags.Report(diag::err_drv_unsupported_opt_for_target)
          << A->getSpelling() << T.str();

    const Option &O = A->getOption();
    if (O.matches(OPT_fpcc_struct_return) ||
        O.matches(OPT_maix_struct_return)) {
      Opts.setStructReturnConvention(CodeGenOptions::SRCK_OnStack);
    } else {
      assert(O.matches(OPT_freg_struct_return) ||
             O.matches(OPT_msvr4_struct_return));
      Opts.setStructReturnConvention(CodeGenOptions::SRCK_InRegs);
    }
  }

  if (T.isOSAIX() && (Args.hasArg(OPT_mignore_xcoff_visibility) ||
                      !Args.hasArg(OPT_fvisibility)))
    Opts.IgnoreXCOFFVisibility = 1;

  if (Arg *A =
          Args.getLastArg(OPT_mabi_EQ_vec_default, OPT_mabi_EQ_vec_extabi)) {
    if (!T.isOSAIX())
      Diags.Report(diag::err_drv_unsupported_opt_for_target)
          << A->getSpelling() << T.str();

    const Option &O = A->getOption();
    if (O.matches(OPT_mabi_EQ_vec_default))
      Diags.Report(diag::err_aix_default_altivec_abi)
          << A->getSpelling() << T.str();
    else {
      assert(O.matches(OPT_mabi_EQ_vec_extabi));
      Opts.EnableAIXExtendedAltivecABI = 1;
    }
  }

  bool NeedLocTracking = false;

  if (!Opts.OptRecordFile.empty())
    NeedLocTracking = true;

  if (Arg *A = Args.getLastArg(OPT_opt_record_passes)) {
    Opts.OptRecordPasses = A->getValue();
    NeedLocTracking = true;
  }

  if (Arg *A = Args.getLastArg(OPT_opt_record_format)) {
    Opts.OptRecordFormat = A->getValue();
    NeedLocTracking = true;
  }

  if (Arg *A = Args.getLastArg(OPT_Rpass_EQ)) {
    Opts.OptimizationRemarkPattern =
        GenerateOptimizationRemarkRegex(Diags, Args, A);
    NeedLocTracking = true;
  }

  if (Arg *A = Args.getLastArg(OPT_Rpass_missed_EQ)) {
    Opts.OptimizationRemarkMissedPattern =
        GenerateOptimizationRemarkRegex(Diags, Args, A);
    NeedLocTracking = true;
  }

  if (Arg *A = Args.getLastArg(OPT_Rpass_analysis_EQ)) {
    Opts.OptimizationRemarkAnalysisPattern =
        GenerateOptimizationRemarkRegex(Diags, Args, A);
    NeedLocTracking = true;
  }

  bool UsingSampleProfile = !Opts.SampleProfileFile.empty();
  bool UsingProfile = UsingSampleProfile ||
      (Opts.getProfileUse() != CodeGenOptions::ProfileNone);

  if (Opts.DiagnosticsWithHotness && !UsingProfile &&
      // An IR file will contain PGO as metadata
      IK.getLanguage() != Language::LLVM_IR)
    Diags.Report(diag::warn_drv_diagnostics_hotness_requires_pgo)
        << "-fdiagnostics-show-hotness";

  // Parse remarks hotness threshold. Valid value is either integer or 'auto'.
  if (auto *arg =
          Args.getLastArg(options::OPT_fdiagnostics_hotness_threshold_EQ)) {
    auto ResultOrErr =
        llvm::remarks::parseHotnessThresholdOption(arg->getValue());

    if (!ResultOrErr) {
      Diags.Report(diag::err_drv_invalid_diagnotics_hotness_threshold)
          << "-fdiagnostics-hotness-threshold=";
    } else {
      Opts.DiagnosticsHotnessThreshold = *ResultOrErr;
      if ((!Opts.DiagnosticsHotnessThreshold.hasValue() ||
           Opts.DiagnosticsHotnessThreshold.getValue() > 0) &&
          !UsingProfile)
        Diags.Report(diag::warn_drv_diagnostics_hotness_requires_pgo)
            << "-fdiagnostics-hotness-threshold=";
    }
  }

  // If the user requested to use a sample profile for PGO, then the
  // backend will need to track source location information so the profile
  // can be incorporated into the IR.
  if (UsingSampleProfile)
    NeedLocTracking = true;

  // If the user requested a flag that requires source locations available in
  // the backend, make sure that the backend tracks source location information.
  if (NeedLocTracking && Opts.getDebugInfo() == codegenoptions::NoDebugInfo)
    Opts.setDebugInfo(codegenoptions::LocTrackingOnly);

  // Parse -fsanitize-recover= arguments.
  // FIXME: Report unrecoverable sanitizers incorrectly specified here.
  parseSanitizerKinds("-fsanitize-recover=",
                      Args.getAllArgValues(OPT_fsanitize_recover_EQ), Diags,
                      Opts.SanitizeRecover);
  parseSanitizerKinds("-fsanitize-trap=",
                      Args.getAllArgValues(OPT_fsanitize_trap_EQ), Diags,
                      Opts.SanitizeTrap);

  Opts.EmitVersionIdentMetadata = Args.hasFlag(OPT_Qy, OPT_Qn, true);

  return Success;
}

static void ParseDependencyOutputArgs(DependencyOutputOptions &Opts,
                                      ArgList &Args) {
  Opts.DependencyFilter =
      std::string(Args.getLastArgValue(OPT_dependency_filter));
  Opts.Targets = Args.getAllArgValues(OPT_MT);
  if (Args.hasArg(OPT_show_includes)) {
    // Writing both /showIncludes and preprocessor output to stdout
    // would produce interleaved output, so use stderr for /showIncludes.
    // This behaves the same as cl.exe, when /E, /EP or /P are passed.
    if (Args.hasArg(options::OPT_E) || Args.hasArg(options::OPT_P))
      Opts.ShowIncludesDest = ShowIncludesDestination::Stderr;
    else
      Opts.ShowIncludesDest = ShowIncludesDestination::Stdout;
  } else {
    Opts.ShowIncludesDest = ShowIncludesDestination::None;
  }
  // Add sanitizer blacklists as extra dependencies.
  // They won't be discovered by the regular preprocessor, so
  // we let make / ninja to know about this implicit dependency.
  if (!Args.hasArg(OPT_fno_sanitize_blacklist)) {
    for (const auto *A : Args.filtered(OPT_fsanitize_blacklist)) {
      StringRef Val = A->getValue();
      if (Val.find('=') == StringRef::npos)
        Opts.ExtraDeps.push_back(std::string(Val));
    }
    if (Opts.IncludeSystemHeaders) {
      for (const auto *A : Args.filtered(OPT_fsanitize_system_blacklist)) {
        StringRef Val = A->getValue();
        if (Val.find('=') == StringRef::npos)
          Opts.ExtraDeps.push_back(std::string(Val));
      }
    }
  }

  // Propagate the extra dependencies.
  for (const auto *A : Args.filtered(OPT_fdepfile_entry)) {
    Opts.ExtraDeps.push_back(A->getValue());
  }

  // Only the -fmodule-file=<file> form.
  for (const auto *A : Args.filtered(OPT_fmodule_file)) {
    StringRef Val = A->getValue();
    if (Val.find('=') == StringRef::npos)
      Opts.ExtraDeps.push_back(std::string(Val));
  }
}

static bool parseShowColorsArgs(const ArgList &Args, bool DefaultColor) {
  // Color diagnostics default to auto ("on" if terminal supports) in the driver
  // but default to off in cc1, needing an explicit OPT_fdiagnostics_color.
  // Support both clang's -f[no-]color-diagnostics and gcc's
  // -f[no-]diagnostics-colors[=never|always|auto].
  enum {
    Colors_On,
    Colors_Off,
    Colors_Auto
  } ShowColors = DefaultColor ? Colors_Auto : Colors_Off;
  for (auto *A : Args) {
    const Option &O = A->getOption();
    if (O.matches(options::OPT_fcolor_diagnostics) ||
        O.matches(options::OPT_fdiagnostics_color)) {
      ShowColors = Colors_On;
    } else if (O.matches(options::OPT_fno_color_diagnostics) ||
               O.matches(options::OPT_fno_diagnostics_color)) {
      ShowColors = Colors_Off;
    } else if (O.matches(options::OPT_fdiagnostics_color_EQ)) {
      StringRef Value(A->getValue());
      if (Value == "always")
        ShowColors = Colors_On;
      else if (Value == "never")
        ShowColors = Colors_Off;
      else if (Value == "auto")
        ShowColors = Colors_Auto;
    }
  }
  return ShowColors == Colors_On ||
         (ShowColors == Colors_Auto &&
          llvm::sys::Process::StandardErrHasColors());
}

static bool checkVerifyPrefixes(const std::vector<std::string> &VerifyPrefixes,
                                DiagnosticsEngine &Diags) {
  bool Success = true;
  for (const auto &Prefix : VerifyPrefixes) {
    // Every prefix must start with a letter and contain only alphanumeric
    // characters, hyphens, and underscores.
    auto BadChar = llvm::find_if(Prefix, [](char C) {
      return !isAlphanumeric(C) && C != '-' && C != '_';
    });
    if (BadChar != Prefix.end() || !isLetter(Prefix[0])) {
      Success = false;
      Diags.Report(diag::err_drv_invalid_value) << "-verify=" << Prefix;
      Diags.Report(diag::note_drv_verify_prefix_spelling);
    }
  }
  return Success;
}

bool CompilerInvocation::parseSimpleArgs(const ArgList &Args,
                                         DiagnosticsEngine &Diags) {
  bool Success = true;

#define OPTION_WITH_MARSHALLING(                                               \
    PREFIX_TYPE, NAME, ID, KIND, GROUP, ALIAS, ALIASARGS, FLAGS, PARAM,        \
    HELPTEXT, METAVAR, VALUES, SPELLING, SHOULD_PARSE, ALWAYS_EMIT, KEYPATH,   \
    DEFAULT_VALUE, IMPLIED_CHECK, IMPLIED_VALUE, NORMALIZER, DENORMALIZER,     \
    MERGER, EXTRACTOR, TABLE_INDEX)                                            \
  PARSE_OPTION_WITH_MARSHALLING(Args, Diags, Success, ID, FLAGS, PARAM,        \
                                SHOULD_PARSE, this->KEYPATH, DEFAULT_VALUE,    \
                                IMPLIED_CHECK, IMPLIED_VALUE, NORMALIZER,      \
                                MERGER, TABLE_INDEX)
#include "clang/Driver/Options.inc"
#undef OPTION_WITH_MARSHALLING

  return Success;
}

bool clang::ParseDiagnosticArgs(DiagnosticOptions &Opts, ArgList &Args,
                                DiagnosticsEngine *Diags,
                                bool DefaultDiagColor) {
  Optional<DiagnosticsEngine> IgnoringDiags;
  if (!Diags) {
    IgnoringDiags.emplace(new DiagnosticIDs(), new DiagnosticOptions(),
                          new IgnoringDiagConsumer());
    Diags = &*IgnoringDiags;
  }

  // The key paths of diagnostic options defined in Options.td start with
  // "DiagnosticOpts->". Let's provide the expected variable name and type.
  DiagnosticOptions *DiagnosticOpts = &Opts;
  bool Success = true;

#define DIAG_OPTION_WITH_MARSHALLING(                                          \
    PREFIX_TYPE, NAME, ID, KIND, GROUP, ALIAS, ALIASARGS, FLAGS, PARAM,        \
    HELPTEXT, METAVAR, VALUES, SPELLING, SHOULD_PARSE, ALWAYS_EMIT, KEYPATH,   \
    DEFAULT_VALUE, IMPLIED_CHECK, IMPLIED_VALUE, NORMALIZER, DENORMALIZER,     \
    MERGER, EXTRACTOR, TABLE_INDEX)                                            \
  PARSE_OPTION_WITH_MARSHALLING(Args, *Diags, Success, ID, FLAGS, PARAM,       \
                                SHOULD_PARSE, KEYPATH, DEFAULT_VALUE,          \
                                IMPLIED_CHECK, IMPLIED_VALUE, NORMALIZER,      \
                                MERGER, TABLE_INDEX)
#include "clang/Driver/Options.inc"
#undef DIAG_OPTION_WITH_MARSHALLING

  llvm::sys::Process::UseANSIEscapeCodes(Opts.UseANSIEscapeCodes);

  if (Arg *A =
          Args.getLastArg(OPT_diagnostic_serialized_file, OPT__serialize_diags))
    Opts.DiagnosticSerializationFile = A->getValue();
  Opts.ShowColors = parseShowColorsArgs(Args, DefaultDiagColor);

  if (Args.getLastArgValue(OPT_fdiagnostics_format) == "msvc-fallback")
    Opts.CLFallbackMode = true;

  Opts.VerifyDiagnostics = Args.hasArg(OPT_verify) || Args.hasArg(OPT_verify_EQ);
  if (Args.hasArg(OPT_verify))
    Opts.VerifyPrefixes.push_back("expected");
  // Keep VerifyPrefixes in its original order for the sake of diagnostics, and
  // then sort it to prepare for fast lookup using std::binary_search.
  if (!checkVerifyPrefixes(Opts.VerifyPrefixes, *Diags)) {
    Opts.VerifyDiagnostics = false;
    Success = false;
  }
  else
    llvm::sort(Opts.VerifyPrefixes);
  DiagnosticLevelMask DiagMask = DiagnosticLevelMask::None;
  Success &= parseDiagnosticLevelMask("-verify-ignore-unexpected=",
    Args.getAllArgValues(OPT_verify_ignore_unexpected_EQ),
    *Diags, DiagMask);
  if (Args.hasArg(OPT_verify_ignore_unexpected))
    DiagMask = DiagnosticLevelMask::All;
  Opts.setVerifyIgnoreUnexpected(DiagMask);
  if (Opts.TabStop == 0 || Opts.TabStop > DiagnosticOptions::MaxTabStop) {
    Opts.TabStop = DiagnosticOptions::DefaultTabStop;
    Diags->Report(diag::warn_ignoring_ftabstop_value)
        << Opts.TabStop << DiagnosticOptions::DefaultTabStop;
  }

  addDiagnosticArgs(Args, OPT_W_Group, OPT_W_value_Group, Opts.Warnings);
  addDiagnosticArgs(Args, OPT_R_Group, OPT_R_value_Group, Opts.Remarks);

  return Success;
}

/// Parse the argument to the -ftest-module-file-extension
/// command-line argument.
///
/// \returns true on error, false on success.
static bool parseTestModuleFileExtensionArg(StringRef Arg,
                                            std::string &BlockName,
                                            unsigned &MajorVersion,
                                            unsigned &MinorVersion,
                                            bool &Hashed,
                                            std::string &UserInfo) {
  SmallVector<StringRef, 5> Args;
  Arg.split(Args, ':', 5);
  if (Args.size() < 5)
    return true;

  BlockName = std::string(Args[0]);
  if (Args[1].getAsInteger(10, MajorVersion)) return true;
  if (Args[2].getAsInteger(10, MinorVersion)) return true;
  if (Args[3].getAsInteger(2, Hashed)) return true;
  if (Args.size() > 4)
    UserInfo = std::string(Args[4]);
  return false;
}

static InputKind ParseFrontendArgs(FrontendOptions &Opts, ArgList &Args,
                                   DiagnosticsEngine &Diags,
                                   bool &IsHeaderFile) {
  Opts.ProgramAction = frontend::ParseSyntaxOnly;
  if (const Arg *A = Args.getLastArg(OPT_Action_Group)) {
    switch (A->getOption().getID()) {
    default:
      llvm_unreachable("Invalid option in group!");
    case OPT_ast_list:
      Opts.ProgramAction = frontend::ASTDeclList; break;
    case OPT_ast_dump_all_EQ:
    case OPT_ast_dump_EQ: {
      unsigned Val = llvm::StringSwitch<unsigned>(A->getValue())
                         .CaseLower("default", ADOF_Default)
                         .CaseLower("json", ADOF_JSON)
                         .Default(std::numeric_limits<unsigned>::max());

      if (Val != std::numeric_limits<unsigned>::max())
        Opts.ASTDumpFormat = static_cast<ASTDumpOutputFormat>(Val);
      else {
        Diags.Report(diag::err_drv_invalid_value)
            << A->getAsString(Args) << A->getValue();
        Opts.ASTDumpFormat = ADOF_Default;
      }
      LLVM_FALLTHROUGH;
    }
    case OPT_ast_dump:
    case OPT_ast_dump_all:
    case OPT_ast_dump_lookups:
    case OPT_ast_dump_decl_types:
      Opts.ProgramAction = frontend::ASTDump; break;
    case OPT_ast_print:
      Opts.ProgramAction = frontend::ASTPrint; break;
    case OPT_ast_view:
      Opts.ProgramAction = frontend::ASTView; break;
    case OPT_compiler_options_dump:
      Opts.ProgramAction = frontend::DumpCompilerOptions; break;
    case OPT_dump_raw_tokens:
      Opts.ProgramAction = frontend::DumpRawTokens; break;
    case OPT_dump_tokens:
      Opts.ProgramAction = frontend::DumpTokens; break;
    case OPT_S:
      Opts.ProgramAction = frontend::EmitAssembly; break;
    case OPT_emit_llvm_bc:
      Opts.ProgramAction = frontend::EmitBC; break;
    case OPT_emit_html:
      Opts.ProgramAction = frontend::EmitHTML; break;
    case OPT_emit_llvm:
      Opts.ProgramAction = frontend::EmitLLVM; break;
    case OPT_emit_llvm_only:
      Opts.ProgramAction = frontend::EmitLLVMOnly; break;
    case OPT_emit_codegen_only:
      Opts.ProgramAction = frontend::EmitCodeGenOnly; break;
    case OPT_emit_obj:
      Opts.ProgramAction = frontend::EmitObj; break;
    case OPT_fixit_EQ:
      Opts.FixItSuffix = A->getValue();
      LLVM_FALLTHROUGH;
    case OPT_fixit:
      Opts.ProgramAction = frontend::FixIt; break;
    case OPT_emit_module:
      Opts.ProgramAction = frontend::GenerateModule; break;
    case OPT_emit_module_interface:
      Opts.ProgramAction = frontend::GenerateModuleInterface; break;
    case OPT_emit_header_module:
      Opts.ProgramAction = frontend::GenerateHeaderModule; break;
    case OPT_emit_pch:
      Opts.ProgramAction = frontend::GeneratePCH; break;
    case OPT_emit_interface_stubs: {
      StringRef ArgStr =
          Args.hasArg(OPT_interface_stub_version_EQ)
              ? Args.getLastArgValue(OPT_interface_stub_version_EQ)
              : "experimental-ifs-v2";
      if (ArgStr == "experimental-yaml-elf-v1" ||
          ArgStr == "experimental-ifs-v1" ||
          ArgStr == "experimental-tapi-elf-v1") {
        std::string ErrorMessage =
            "Invalid interface stub format: " + ArgStr.str() +
            " is deprecated.";
        Diags.Report(diag::err_drv_invalid_value)
            << "Must specify a valid interface stub format type, ie: "
               "-interface-stub-version=experimental-ifs-v2"
            << ErrorMessage;
      } else if (!ArgStr.startswith("experimental-ifs-")) {
        std::string ErrorMessage =
            "Invalid interface stub format: " + ArgStr.str() + ".";
        Diags.Report(diag::err_drv_invalid_value)
            << "Must specify a valid interface stub format type, ie: "
               "-interface-stub-version=experimental-ifs-v2"
            << ErrorMessage;
      } else {
        Opts.ProgramAction = frontend::GenerateInterfaceStubs;
      }
      break;
    }
    case OPT_init_only:
      Opts.ProgramAction = frontend::InitOnly; break;
    case OPT_fsyntax_only:
      Opts.ProgramAction = frontend::ParseSyntaxOnly; break;
    case OPT_module_file_info:
      Opts.ProgramAction = frontend::ModuleFileInfo; break;
    case OPT_verify_pch:
      Opts.ProgramAction = frontend::VerifyPCH; break;
    case OPT_print_preamble:
      Opts.ProgramAction = frontend::PrintPreamble; break;
    case OPT_E:
      Opts.ProgramAction = frontend::PrintPreprocessedInput; break;
    case OPT_templight_dump:
      Opts.ProgramAction = frontend::TemplightDump; break;
    case OPT_rewrite_macros:
      Opts.ProgramAction = frontend::RewriteMacros; break;
    case OPT_rewrite_objc:
      Opts.ProgramAction = frontend::RewriteObjC; break;
    case OPT_rewrite_test:
      Opts.ProgramAction = frontend::RewriteTest; break;
    case OPT_analyze:
      Opts.ProgramAction = frontend::RunAnalysis; break;
    case OPT_migrate:
      Opts.ProgramAction = frontend::MigrateSource; break;
    case OPT_Eonly:
      Opts.ProgramAction = frontend::RunPreprocessorOnly; break;
    case OPT_print_dependency_directives_minimized_source:
      Opts.ProgramAction =
          frontend::PrintDependencyDirectivesSourceMinimizerOutput;
      break;
    }
  }

  if (const Arg* A = Args.getLastArg(OPT_plugin)) {
    Opts.Plugins.emplace_back(A->getValue(0));
    Opts.ProgramAction = frontend::PluginAction;
    Opts.ActionName = A->getValue();
  }
  Opts.AddPluginActions = Args.getAllArgValues(OPT_add_plugin);
  for (const auto *AA : Args.filtered(OPT_plugin_arg))
    Opts.PluginArgs[AA->getValue(0)].emplace_back(AA->getValue(1));

  for (const std::string &Arg :
         Args.getAllArgValues(OPT_ftest_module_file_extension_EQ)) {
    std::string BlockName;
    unsigned MajorVersion;
    unsigned MinorVersion;
    bool Hashed;
    std::string UserInfo;
    if (parseTestModuleFileExtensionArg(Arg, BlockName, MajorVersion,
                                        MinorVersion, Hashed, UserInfo)) {
      Diags.Report(diag::err_test_module_file_extension_format) << Arg;

      continue;
    }

    // Add the testing module file extension.
    Opts.ModuleFileExtensions.push_back(
        std::make_shared<TestModuleFileExtension>(
            BlockName, MajorVersion, MinorVersion, Hashed, UserInfo));
  }

  if (const Arg *A = Args.getLastArg(OPT_code_completion_at)) {
    Opts.CodeCompletionAt =
      ParsedSourceLocation::FromString(A->getValue());
    if (Opts.CodeCompletionAt.FileName.empty())
      Diags.Report(diag::err_drv_invalid_value)
        << A->getAsString(Args) << A->getValue();
  }

  Opts.Plugins = Args.getAllArgValues(OPT_load);
  Opts.ASTDumpDecls = Args.hasArg(OPT_ast_dump, OPT_ast_dump_EQ);
  Opts.ASTDumpAll = Args.hasArg(OPT_ast_dump_all, OPT_ast_dump_all_EQ);
  // Only the -fmodule-file=<file> form.
  for (const auto *A : Args.filtered(OPT_fmodule_file)) {
    StringRef Val = A->getValue();
    if (Val.find('=') == StringRef::npos)
      Opts.ModuleFiles.push_back(std::string(Val));
  }
  Opts.AllowPCMWithCompilerErrors = Args.hasArg(OPT_fallow_pcm_with_errors);

  if (Opts.ProgramAction != frontend::GenerateModule && Opts.IsSystemModule)
    Diags.Report(diag::err_drv_argument_only_allowed_with) << "-fsystem-module"
                                                           << "-emit-module";

  if (Args.hasArg(OPT_aux_target_cpu))
    Opts.AuxTargetCPU = std::string(Args.getLastArgValue(OPT_aux_target_cpu));
  if (Args.hasArg(OPT_aux_target_feature))
    Opts.AuxTargetFeatures = Args.getAllArgValues(OPT_aux_target_feature);

  if (Opts.ARCMTAction != FrontendOptions::ARCMT_None &&
      Opts.ObjCMTAction != FrontendOptions::ObjCMT_None) {
    Diags.Report(diag::err_drv_argument_not_allowed_with)
      << "ARC migration" << "ObjC migration";
  }

  InputKind DashX(Language::Unknown);
  if (const Arg *A = Args.getLastArg(OPT_x)) {
    StringRef XValue = A->getValue();

    // Parse suffixes: '<lang>(-header|[-module-map][-cpp-output])'.
    // FIXME: Supporting '<lang>-header-cpp-output' would be useful.
    bool Preprocessed = XValue.consume_back("-cpp-output");
    bool ModuleMap = XValue.consume_back("-module-map");
    IsHeaderFile = !Preprocessed && !ModuleMap &&
                   XValue != "precompiled-header" &&
                   XValue.consume_back("-header");

    // Principal languages.
    DashX = llvm::StringSwitch<InputKind>(XValue)
                .Case("c", Language::C)
                .Case("cl", Language::OpenCL)
                .Case("cuda", Language::CUDA)
                .Case("hip", Language::HIP)
                .Case("c++", Language::CXX)
                .Case("objective-c", Language::ObjC)
                .Case("objective-c++", Language::ObjCXX)
                .Case("renderscript", Language::RenderScript)
                .Default(Language::Unknown);

    // "objc[++]-cpp-output" is an acceptable synonym for
    // "objective-c[++]-cpp-output".
    if (DashX.isUnknown() && Preprocessed && !IsHeaderFile && !ModuleMap)
      DashX = llvm::StringSwitch<InputKind>(XValue)
                  .Case("objc", Language::ObjC)
                  .Case("objc++", Language::ObjCXX)
                  .Default(Language::Unknown);

    // Some special cases cannot be combined with suffixes.
    if (DashX.isUnknown() && !Preprocessed && !ModuleMap && !IsHeaderFile)
      DashX = llvm::StringSwitch<InputKind>(XValue)
                  .Case("cpp-output", InputKind(Language::C).getPreprocessed())
                  .Case("assembler-with-cpp", Language::Asm)
                  .Cases("ast", "pcm", "precompiled-header",
                         InputKind(Language::Unknown, InputKind::Precompiled))
                  .Case("ir", Language::LLVM_IR)
                  .Default(Language::Unknown);

    if (DashX.isUnknown())
      Diags.Report(diag::err_drv_invalid_value)
        << A->getAsString(Args) << A->getValue();

    if (Preprocessed)
      DashX = DashX.getPreprocessed();
    if (ModuleMap)
      DashX = DashX.withFormat(InputKind::ModuleMap);
  }

  // '-' is the default input if none is given.
  std::vector<std::string> Inputs = Args.getAllArgValues(OPT_INPUT);
  Opts.Inputs.clear();
  if (Inputs.empty())
    Inputs.push_back("-");
  for (unsigned i = 0, e = Inputs.size(); i != e; ++i) {
    InputKind IK = DashX;
    if (IK.isUnknown()) {
      IK = FrontendOptions::getInputKindForExtension(
        StringRef(Inputs[i]).rsplit('.').second);
      // FIXME: Warn on this?
      if (IK.isUnknown())
        IK = Language::C;
      // FIXME: Remove this hack.
      if (i == 0)
        DashX = IK;
    }

    bool IsSystem = false;

    // The -emit-module action implicitly takes a module map.
    if (Opts.ProgramAction == frontend::GenerateModule &&
        IK.getFormat() == InputKind::Source) {
      IK = IK.withFormat(InputKind::ModuleMap);
      IsSystem = Opts.IsSystemModule;
    }

    Opts.Inputs.emplace_back(std::move(Inputs[i]), IK, IsSystem);
  }

  return DashX;
}

std::string CompilerInvocation::GetResourcesPath(const char *Argv0,
                                                 void *MainAddr) {
  std::string ClangExecutable =
      llvm::sys::fs::getMainExecutable(Argv0, MainAddr);
  return Driver::GetResourcesPath(ClangExecutable, CLANG_RESOURCE_DIR);
}

static void ParseHeaderSearchArgs(HeaderSearchOptions &Opts, ArgList &Args,
                                  const std::string &WorkingDir) {
  if (const Arg *A = Args.getLastArg(OPT_stdlib_EQ))
    Opts.UseLibcxx = (strcmp(A->getValue(), "libc++") == 0);

  // Canonicalize -fmodules-cache-path before storing it.
  SmallString<128> P(Args.getLastArgValue(OPT_fmodules_cache_path));
  if (!(P.empty() || llvm::sys::path::is_absolute(P))) {
    if (WorkingDir.empty())
      llvm::sys::fs::make_absolute(P);
    else
      llvm::sys::fs::make_absolute(WorkingDir, P);
  }
  llvm::sys::path::remove_dots(P);
  Opts.ModuleCachePath = std::string(P.str());

  // Only the -fmodule-file=<name>=<file> form.
  for (const auto *A : Args.filtered(OPT_fmodule_file)) {
    StringRef Val = A->getValue();
    if (Val.find('=') != StringRef::npos){
      auto Split = Val.split('=');
      Opts.PrebuiltModuleFiles.insert(
          {std::string(Split.first), std::string(Split.second)});
    }
  }
  for (const auto *A : Args.filtered(OPT_fprebuilt_module_path))
    Opts.AddPrebuiltModulePath(A->getValue());

  for (const auto *A : Args.filtered(OPT_fmodules_ignore_macro)) {
    StringRef MacroDef = A->getValue();
    Opts.ModulesIgnoreMacros.insert(
        llvm::CachedHashString(MacroDef.split('=').first));
  }

  // Add -I..., -F..., and -index-header-map options in order.
  bool IsIndexHeaderMap = false;
  bool IsSysrootSpecified =
      Args.hasArg(OPT__sysroot_EQ) || Args.hasArg(OPT_isysroot);
  for (const auto *A : Args.filtered(OPT_I, OPT_F, OPT_index_header_map)) {
    if (A->getOption().matches(OPT_index_header_map)) {
      // -index-header-map applies to the next -I or -F.
      IsIndexHeaderMap = true;
      continue;
    }

    frontend::IncludeDirGroup Group =
        IsIndexHeaderMap ? frontend::IndexHeaderMap : frontend::Angled;

    bool IsFramework = A->getOption().matches(OPT_F);
    std::string Path = A->getValue();

    if (IsSysrootSpecified && !IsFramework && A->getValue()[0] == '=') {
      SmallString<32> Buffer;
      llvm::sys::path::append(Buffer, Opts.Sysroot,
                              llvm::StringRef(A->getValue()).substr(1));
      Path = std::string(Buffer.str());
    }

    Opts.AddPath(Path, Group, IsFramework,
                 /*IgnoreSysroot*/ true);
    IsIndexHeaderMap = false;
  }

  // Add -iprefix/-iwithprefix/-iwithprefixbefore options.
  StringRef Prefix = ""; // FIXME: This isn't the correct default prefix.
  for (const auto *A :
       Args.filtered(OPT_iprefix, OPT_iwithprefix, OPT_iwithprefixbefore)) {
    if (A->getOption().matches(OPT_iprefix))
      Prefix = A->getValue();
    else if (A->getOption().matches(OPT_iwithprefix))
      Opts.AddPath(Prefix.str() + A->getValue(), frontend::After, false, true);
    else
      Opts.AddPath(Prefix.str() + A->getValue(), frontend::Angled, false, true);
  }

  for (const auto *A : Args.filtered(OPT_idirafter))
    Opts.AddPath(A->getValue(), frontend::After, false, true);
  for (const auto *A : Args.filtered(OPT_iquote))
    Opts.AddPath(A->getValue(), frontend::Quoted, false, true);
  for (const auto *A : Args.filtered(OPT_isystem, OPT_iwithsysroot))
    Opts.AddPath(A->getValue(), frontend::System, false,
                 !A->getOption().matches(OPT_iwithsysroot));
  for (const auto *A : Args.filtered(OPT_iframework))
    Opts.AddPath(A->getValue(), frontend::System, true, true);
  for (const auto *A : Args.filtered(OPT_iframeworkwithsysroot))
    Opts.AddPath(A->getValue(), frontend::System, /*IsFramework=*/true,
                 /*IgnoreSysRoot=*/false);

  // Add the paths for the various language specific isystem flags.
  for (const auto *A : Args.filtered(OPT_c_isystem))
    Opts.AddPath(A->getValue(), frontend::CSystem, false, true);
  for (const auto *A : Args.filtered(OPT_cxx_isystem))
    Opts.AddPath(A->getValue(), frontend::CXXSystem, false, true);
  for (const auto *A : Args.filtered(OPT_objc_isystem))
    Opts.AddPath(A->getValue(), frontend::ObjCSystem, false,true);
  for (const auto *A : Args.filtered(OPT_objcxx_isystem))
    Opts.AddPath(A->getValue(), frontend::ObjCXXSystem, false, true);

  // Add the internal paths from a driver that detects standard include paths.
  for (const auto *A :
       Args.filtered(OPT_internal_isystem, OPT_internal_externc_isystem)) {
    frontend::IncludeDirGroup Group = frontend::System;
    if (A->getOption().matches(OPT_internal_externc_isystem))
      Group = frontend::ExternCSystem;
    Opts.AddPath(A->getValue(), Group, false, true);
  }

  // Add the path prefixes which are implicitly treated as being system headers.
  for (const auto *A :
       Args.filtered(OPT_system_header_prefix, OPT_no_system_header_prefix))
    Opts.AddSystemHeaderPrefix(
        A->getValue(), A->getOption().matches(OPT_system_header_prefix));

  for (const auto *A : Args.filtered(OPT_ivfsoverlay))
    Opts.AddVFSOverlayFile(A->getValue());
}

void CompilerInvocation::setLangDefaults(LangOptions &Opts, InputKind IK,
                                         const llvm::Triple &T,
                                         std::vector<std::string> &Includes,
                                         LangStandard::Kind LangStd) {
  // Set some properties which depend solely on the input kind; it would be nice
  // to move these to the language standard, and have the driver resolve the
  // input kind + language standard.
  //
  // FIXME: Perhaps a better model would be for a single source file to have
  // multiple language standards (C / C++ std, ObjC std, OpenCL std, OpenMP std)
  // simultaneously active?
  if (IK.getLanguage() == Language::Asm) {
    Opts.AsmPreprocessor = 1;
  } else if (IK.isObjectiveC()) {
    Opts.ObjC = 1;
  }

  if (LangStd == LangStandard::lang_unspecified) {
    // Based on the base language, pick one.
    switch (IK.getLanguage()) {
    case Language::Unknown:
    case Language::LLVM_IR:
      llvm_unreachable("Invalid input kind!");
    case Language::OpenCL:
      LangStd = LangStandard::lang_opencl10;
      break;
    case Language::CUDA:
      LangStd = LangStandard::lang_cuda;
      break;
    case Language::Asm:
    case Language::C:
#if defined(CLANG_DEFAULT_STD_C)
      LangStd = CLANG_DEFAULT_STD_C;
#else
      // The PS4 uses C99 as the default C standard.
      if (T.isPS4())
        LangStd = LangStandard::lang_gnu99;
      else
        LangStd = LangStandard::lang_gnu17;
#endif
      break;
    case Language::ObjC:
#if defined(CLANG_DEFAULT_STD_C)
      LangStd = CLANG_DEFAULT_STD_C;
#else
      LangStd = LangStandard::lang_gnu11;
#endif
      break;
    case Language::CXX:
    case Language::ObjCXX:
#if defined(CLANG_DEFAULT_STD_CXX)
      LangStd = CLANG_DEFAULT_STD_CXX;
#else
      LangStd = LangStandard::lang_gnucxx14;
#endif
      break;
    case Language::RenderScript:
      LangStd = LangStandard::lang_c99;
      break;
    case Language::HIP:
      LangStd = LangStandard::lang_hip;
      break;
    }
  }

  const LangStandard &Std = LangStandard::getLangStandardForKind(LangStd);
  Opts.LineComment = Std.hasLineComments();
  Opts.C99 = Std.isC99();
  Opts.C11 = Std.isC11();
  Opts.C17 = Std.isC17();
  Opts.C2x = Std.isC2x();
  Opts.CPlusPlus = Std.isCPlusPlus();
  Opts.CPlusPlus11 = Std.isCPlusPlus11();
  Opts.CPlusPlus14 = Std.isCPlusPlus14();
  Opts.CPlusPlus17 = Std.isCPlusPlus17();
  Opts.CPlusPlus20 = Std.isCPlusPlus20();
  Opts.CPlusPlus2b = Std.isCPlusPlus2b();
  Opts.Digraphs = Std.hasDigraphs();
  Opts.GNUMode = Std.isGNUMode();
  Opts.GNUInline = !Opts.C99 && !Opts.CPlusPlus;
  Opts.GNUCVersion = 0;
  Opts.HexFloats = Std.hasHexFloats();
  Opts.ImplicitInt = Std.hasImplicitInt();

  // Set OpenCL Version.
  Opts.OpenCL = Std.isOpenCL();
  if (LangStd == LangStandard::lang_opencl10)
    Opts.OpenCLVersion = 100;
  else if (LangStd == LangStandard::lang_opencl11)
    Opts.OpenCLVersion = 110;
  else if (LangStd == LangStandard::lang_opencl12)
    Opts.OpenCLVersion = 120;
  else if (LangStd == LangStandard::lang_opencl20)
    Opts.OpenCLVersion = 200;
  else if (LangStd == LangStandard::lang_opencl30)
    Opts.OpenCLVersion = 300;
  else if (LangStd == LangStandard::lang_openclcpp)
    Opts.OpenCLCPlusPlusVersion = 100;

  // OpenCL has some additional defaults.
  if (Opts.OpenCL) {
    Opts.AltiVec = 0;
    Opts.ZVector = 0;
    Opts.setDefaultFPContractMode(LangOptions::FPM_On);
    Opts.NativeHalfType = 1;
    Opts.NativeHalfArgsAndReturns = 1;
    Opts.OpenCLCPlusPlus = Opts.CPlusPlus;

    // Include default header file for OpenCL.
    if (Opts.IncludeDefaultHeader) {
      if (Opts.DeclareOpenCLBuiltins) {
        // Only include base header file for builtin types and constants.
        Includes.push_back("opencl-c-base.h");
      } else {
        Includes.push_back("opencl-c.h");
      }
    }
  }

  Opts.HIP = IK.getLanguage() == Language::HIP;
  Opts.CUDA = IK.getLanguage() == Language::CUDA || Opts.HIP;
  if (Opts.HIP) {
    // HIP toolchain does not support 'Fast' FPOpFusion in backends since it
    // fuses multiplication/addition instructions without contract flag from
    // device library functions in LLVM bitcode, which causes accuracy loss in
    // certain math functions, e.g. tan(-1e20) becomes -0.933 instead of 0.8446.
    // For device library functions in bitcode to work, 'Strict' or 'Standard'
    // FPOpFusion options in backends is needed. Therefore 'fast-honor-pragmas'
    // FP contract option is used to allow fuse across statements in frontend
    // whereas respecting contract flag in backend.
    Opts.setDefaultFPContractMode(LangOptions::FPM_FastHonorPragmas);
  } else if (Opts.CUDA) {
    // Allow fuse across statements disregarding pragmas.
    Opts.setDefaultFPContractMode(LangOptions::FPM_Fast);
  }

  Opts.RenderScript = IK.getLanguage() == Language::RenderScript;
  if (Opts.RenderScript) {
    Opts.NativeHalfType = 1;
    Opts.NativeHalfArgsAndReturns = 1;
  }

  // OpenCL and C++ both have bool, true, false keywords.
  Opts.Bool = Opts.OpenCL || Opts.CPlusPlus;

  // OpenCL has half keyword
  Opts.Half = Opts.OpenCL;

  // C++ has wchar_t keyword.
  Opts.WChar = Opts.CPlusPlus;

  Opts.GNUKeywords = Opts.GNUMode;
  Opts.CXXOperatorNames = Opts.CPlusPlus;

  Opts.AlignedAllocation = Opts.CPlusPlus17;

  Opts.DollarIdents = !Opts.AsmPreprocessor;

  // Enable [[]] attributes in C++11 and C2x by default.
  Opts.DoubleSquareBracketAttributes = Opts.CPlusPlus11 || Opts.C2x;
}

/// Attempt to parse a visibility value out of the given argument.
static Visibility parseVisibility(Arg *arg, ArgList &args,
                                  DiagnosticsEngine &diags) {
  StringRef value = arg->getValue();
  if (value == "default") {
    return DefaultVisibility;
  } else if (value == "hidden" || value == "internal") {
    return HiddenVisibility;
  } else if (value == "protected") {
    // FIXME: diagnose if target does not support protected visibility
    return ProtectedVisibility;
  }

  diags.Report(diag::err_drv_invalid_value)
    << arg->getAsString(args) << value;
  return DefaultVisibility;
}

/// Check if input file kind and language standard are compatible.
static bool IsInputCompatibleWithStandard(InputKind IK,
                                          const LangStandard &S) {
  switch (IK.getLanguage()) {
  case Language::Unknown:
  case Language::LLVM_IR:
    llvm_unreachable("should not parse language flags for this input");

  case Language::C:
  case Language::ObjC:
  case Language::RenderScript:
    return S.getLanguage() == Language::C;

  case Language::OpenCL:
    return S.getLanguage() == Language::OpenCL;

  case Language::CXX:
  case Language::ObjCXX:
    return S.getLanguage() == Language::CXX;

  case Language::CUDA:
    // FIXME: What -std= values should be permitted for CUDA compilations?
    return S.getLanguage() == Language::CUDA ||
           S.getLanguage() == Language::CXX;

  case Language::HIP:
    return S.getLanguage() == Language::CXX || S.getLanguage() == Language::HIP;

  case Language::Asm:
    // Accept (and ignore) all -std= values.
    // FIXME: The -std= value is not ignored; it affects the tokenization
    // and preprocessing rules if we're preprocessing this asm input.
    return true;
  }

  llvm_unreachable("unexpected input language");
}

/// Get language name for given input kind.
static const StringRef GetInputKindName(InputKind IK) {
  switch (IK.getLanguage()) {
  case Language::C:
    return "C";
  case Language::ObjC:
    return "Objective-C";
  case Language::CXX:
    return "C++";
  case Language::ObjCXX:
    return "Objective-C++";
  case Language::OpenCL:
    return "OpenCL";
  case Language::CUDA:
    return "CUDA";
  case Language::RenderScript:
    return "RenderScript";
  case Language::HIP:
    return "HIP";

  case Language::Asm:
    return "Asm";
  case Language::LLVM_IR:
    return "LLVM IR";

  case Language::Unknown:
    break;
  }
  llvm_unreachable("unknown input language");
}

static void GenerateLangArgs(const LangOptions &Opts,
                             SmallVectorImpl<const char *> &Args,
                             CompilerInvocation::StringAllocator SA) {
  if (Opts.IncludeDefaultHeader)
    Args.push_back(SA(GetOptName(OPT_finclude_default_header)));
  if (Opts.DeclareOpenCLBuiltins)
    Args.push_back(SA(GetOptName(OPT_fdeclare_opencl_builtins)));
}

void CompilerInvocation::ParseLangArgs(LangOptions &Opts, ArgList &Args,
                                       InputKind IK, const llvm::Triple &T,
                                       std::vector<std::string> &Includes,
                                       DiagnosticsEngine &Diags) {
  // FIXME: Cleanup per-file based stuff.
  LangStandard::Kind LangStd = LangStandard::lang_unspecified;
  if (const Arg *A = Args.getLastArg(OPT_std_EQ)) {
    LangStd = LangStandard::getLangKind(A->getValue());
    if (LangStd == LangStandard::lang_unspecified) {
      Diags.Report(diag::err_drv_invalid_value)
        << A->getAsString(Args) << A->getValue();
      // Report supported standards with short description.
      for (unsigned KindValue = 0;
           KindValue != LangStandard::lang_unspecified;
           ++KindValue) {
        const LangStandard &Std = LangStandard::getLangStandardForKind(
          static_cast<LangStandard::Kind>(KindValue));
        if (IsInputCompatibleWithStandard(IK, Std)) {
          auto Diag = Diags.Report(diag::note_drv_use_standard);
          Diag << Std.getName() << Std.getDescription();
          unsigned NumAliases = 0;
#define LANGSTANDARD(id, name, lang, desc, features)
#define LANGSTANDARD_ALIAS(id, alias) \
          if (KindValue == LangStandard::lang_##id) ++NumAliases;
#define LANGSTANDARD_ALIAS_DEPR(id, alias)
#include "clang/Basic/LangStandards.def"
          Diag << NumAliases;
#define LANGSTANDARD(id, name, lang, desc, features)
#define LANGSTANDARD_ALIAS(id, alias) \
          if (KindValue == LangStandard::lang_##id) Diag << alias;
#define LANGSTANDARD_ALIAS_DEPR(id, alias)
#include "clang/Basic/LangStandards.def"
        }
      }
    } else {
      // Valid standard, check to make sure language and standard are
      // compatible.
      const LangStandard &Std = LangStandard::getLangStandardForKind(LangStd);
      if (!IsInputCompatibleWithStandard(IK, Std)) {
        Diags.Report(diag::err_drv_argument_not_allowed_with)
          << A->getAsString(Args) << GetInputKindName(IK);
      }
    }
  }

  // -cl-std only applies for OpenCL language standards.
  // Override the -std option in this case.
  if (const Arg *A = Args.getLastArg(OPT_cl_std_EQ)) {
    LangStandard::Kind OpenCLLangStd
      = llvm::StringSwitch<LangStandard::Kind>(A->getValue())
        .Cases("cl", "CL", LangStandard::lang_opencl10)
        .Cases("cl1.0", "CL1.0", LangStandard::lang_opencl10)
        .Cases("cl1.1", "CL1.1", LangStandard::lang_opencl11)
        .Cases("cl1.2", "CL1.2", LangStandard::lang_opencl12)
        .Cases("cl2.0", "CL2.0", LangStandard::lang_opencl20)
        .Cases("cl3.0", "CL3.0", LangStandard::lang_opencl30)
        .Cases("clc++", "CLC++", LangStandard::lang_openclcpp)
        .Default(LangStandard::lang_unspecified);

    if (OpenCLLangStd == LangStandard::lang_unspecified) {
      Diags.Report(diag::err_drv_invalid_value)
        << A->getAsString(Args) << A->getValue();
    }
    else
      LangStd = OpenCLLangStd;
  }

  if (Opts.SYCL) {
    Opts.SYCLIsDevice = Args.hasArg(options::OPT_fsycl_is_device);
    Opts.SYCLIsHost = Args.hasArg(options::OPT_fsycl_is_host);
    Opts.SYCLAllowFuncPtr =
        Args.hasFlag(options::OPT_fsycl_allow_func_ptr,
                     options::OPT_fno_sycl_allow_func_ptr, false);
    Opts.SYCLStdLayoutKernelParams =
        Args.hasArg(options::OPT_fsycl_std_layout_kernel_params);
    Opts.SYCLUnnamedLambda = Args.hasArg(options::OPT_fsycl_unnamed_lambda);
    // -sycl-std applies to any SYCL source, not only those containing kernels,
    // but also those using the SYCL API
    if (const Arg *A = Args.getLastArg(OPT_sycl_std_EQ)) {
      Opts.setSYCLVersion(
          llvm::StringSwitch<LangOptions::SYCLMajorVersion>(A->getValue())
              .Cases("2017", "1.2.1", "121", "sycl-1.2.1",
                     LangOptions::SYCL_2017)
              .Case("2020", LangOptions::SYCL_2020)
              .Default(LangOptions::SYCL_None));

      if (Opts.getSYCLVersion() == LangOptions::SYCL_None) {
        // User has passed an invalid value to the flag, this is an error
        Diags.Report(diag::err_drv_invalid_value)
            << A->getAsString(Args) << A->getValue();
      }
    }
    Opts.SYCLExplicitSIMD = Args.hasArg(options::OPT_fsycl_esimd);
    Opts.EnableDAEInSpirKernels = Args.hasArg(options::OPT_fenable_sycl_dae);
    Opts.SYCLValueFitInMaxInt =
        Args.hasFlag(options::OPT_fsycl_id_queries_fit_in_int,
                     options::OPT_fno_sycl_id_queries_fit_in_int, false);
    Opts.SYCLIntHeader =
        std::string(Args.getLastArgValue(OPT_fsycl_int_header));
  }

  Opts.DeclareSPIRVBuiltins = Args.hasArg(OPT_fdeclare_spirv_builtins);

  // These need to be parsed now. They are used to set OpenCL defaults.
  Opts.IncludeDefaultHeader = Args.hasArg(OPT_finclude_default_header);
  Opts.DeclareOpenCLBuiltins = Args.hasArg(OPT_fdeclare_opencl_builtins);

  CompilerInvocation::setLangDefaults(Opts, IK, T, Includes, LangStd);

  // The key paths of codegen options defined in Options.td start with
  // "LangOpts->". Let's provide the expected variable name and type.
  LangOptions *LangOpts = &Opts;
  bool Success = true;

#define LANG_OPTION_WITH_MARSHALLING(                                          \
    PREFIX_TYPE, NAME, ID, KIND, GROUP, ALIAS, ALIASARGS, FLAGS, PARAM,        \
    HELPTEXT, METAVAR, VALUES, SPELLING, SHOULD_PARSE, ALWAYS_EMIT, KEYPATH,   \
    DEFAULT_VALUE, IMPLIED_CHECK, IMPLIED_VALUE, NORMALIZER, DENORMALIZER,     \
    MERGER, EXTRACTOR, TABLE_INDEX)                                            \
  PARSE_OPTION_WITH_MARSHALLING(Args, Diags, Success, ID, FLAGS, PARAM,        \
                                SHOULD_PARSE, KEYPATH, DEFAULT_VALUE,          \
                                IMPLIED_CHECK, IMPLIED_VALUE, NORMALIZER,      \
                                MERGER, TABLE_INDEX)
#include "clang/Driver/Options.inc"
#undef LANG_OPTION_WITH_MARSHALLING

  if (const Arg *A = Args.getLastArg(OPT_fcf_protection_EQ)) {
    StringRef Name = A->getValue();
    if (Name == "full" || Name == "branch") {
      Opts.CFProtectionBranch = 1;
    }
  }

  Opts.SYCLIsDevice = Opts.SYCL && Args.hasArg(options::OPT_fsycl_is_device);

  // -cl-strict-aliasing needs to emit diagnostic in the case where CL > 1.0.
  // This option should be deprecated for CL > 1.0 because
  // this option was added for compatibility with OpenCL 1.0.
  if (Args.getLastArg(OPT_cl_strict_aliasing)
       && Opts.OpenCLVersion > 100) {
    Diags.Report(diag::warn_option_invalid_ocl_version)
        << Opts.getOpenCLVersionTuple().getAsString()
        << Args.getLastArg(OPT_cl_strict_aliasing)->getAsString(Args);
  }

  // We abuse '-f[no-]gnu-keywords' to force overriding all GNU-extension
  // keywords. This behavior is provided by GCC's poorly named '-fasm' flag,
  // while a subset (the non-C++ GNU keywords) is provided by GCC's
  // '-fgnu-keywords'. Clang conflates the two for simplicity under the single
  // name, as it doesn't seem a useful distinction.
  Opts.GNUKeywords = Args.hasFlag(OPT_fgnu_keywords, OPT_fno_gnu_keywords,
                                  Opts.GNUKeywords);

  Opts.Digraphs = Args.hasFlag(OPT_fdigraphs, OPT_fno_digraphs, Opts.Digraphs);

  if (Args.hasArg(OPT_fno_operator_names))
    Opts.CXXOperatorNames = 0;

  if (Opts.CUDAIsDevice && Args.hasArg(OPT_fcuda_approx_transcendentals))
    Opts.CUDADeviceApproxTranscendentals = 1;

  if (Args.hasArg(OPT_fgpu_allow_device_init)) {
    if (Opts.HIP)
      Opts.GPUAllowDeviceInit = 1;
    else
      Diags.Report(diag::warn_ignored_hip_only_option)
          << Args.getLastArg(OPT_fgpu_allow_device_init)->getAsString(Args);
  }
  if (Opts.HIP)
    Opts.GPUMaxThreadsPerBlock = getLastArgIntValue(
        Args, OPT_gpu_max_threads_per_block_EQ, Opts.GPUMaxThreadsPerBlock);
  else if (Args.hasArg(OPT_gpu_max_threads_per_block_EQ))
    Diags.Report(diag::warn_ignored_hip_only_option)
        << Args.getLastArg(OPT_gpu_max_threads_per_block_EQ)->getAsString(Args);

  if (Opts.ObjC) {
    if (Arg *arg = Args.getLastArg(OPT_fobjc_runtime_EQ)) {
      StringRef value = arg->getValue();
      if (Opts.ObjCRuntime.tryParse(value))
        Diags.Report(diag::err_drv_unknown_objc_runtime) << value;
    }

    if (Args.hasArg(OPT_fobjc_gc_only))
      Opts.setGC(LangOptions::GCOnly);
    else if (Args.hasArg(OPT_fobjc_gc))
      Opts.setGC(LangOptions::HybridGC);
    else if (Args.hasArg(OPT_fobjc_arc)) {
      Opts.ObjCAutoRefCount = 1;
      if (!Opts.ObjCRuntime.allowsARC())
        Diags.Report(diag::err_arc_unsupported_on_runtime);
    }

    // ObjCWeakRuntime tracks whether the runtime supports __weak, not
    // whether the feature is actually enabled.  This is predominantly
    // determined by -fobjc-runtime, but we allow it to be overridden
    // from the command line for testing purposes.
    if (Args.hasArg(OPT_fobjc_runtime_has_weak))
      Opts.ObjCWeakRuntime = 1;
    else
      Opts.ObjCWeakRuntime = Opts.ObjCRuntime.allowsWeak();

    // ObjCWeak determines whether __weak is actually enabled.
    // Note that we allow -fno-objc-weak to disable this even in ARC mode.
    if (auto weakArg = Args.getLastArg(OPT_fobjc_weak, OPT_fno_objc_weak)) {
      if (!weakArg->getOption().matches(OPT_fobjc_weak)) {
        assert(!Opts.ObjCWeak);
      } else if (Opts.getGC() != LangOptions::NonGC) {
        Diags.Report(diag::err_objc_weak_with_gc);
      } else if (!Opts.ObjCWeakRuntime) {
        Diags.Report(diag::err_objc_weak_unsupported);
      } else {
        Opts.ObjCWeak = 1;
      }
    } else if (Opts.ObjCAutoRefCount) {
      Opts.ObjCWeak = Opts.ObjCWeakRuntime;
    }

    if (Args.hasArg(OPT_fobjc_subscripting_legacy_runtime))
      Opts.ObjCSubscriptingLegacyRuntime =
        (Opts.ObjCRuntime.getKind() == ObjCRuntime::FragileMacOSX);
  }

  if (Arg *A = Args.getLastArg(options::OPT_fgnuc_version_EQ)) {
    // Check that the version has 1 to 3 components and the minor and patch
    // versions fit in two decimal digits.
    VersionTuple GNUCVer;
    bool Invalid = GNUCVer.tryParse(A->getValue());
    unsigned Major = GNUCVer.getMajor();
    unsigned Minor = GNUCVer.getMinor().getValueOr(0);
    unsigned Patch = GNUCVer.getSubminor().getValueOr(0);
    if (Invalid || GNUCVer.getBuild() || Minor >= 100 || Patch >= 100) {
      Diags.Report(diag::err_drv_invalid_value)
          << A->getAsString(Args) << A->getValue();
    }
    Opts.GNUCVersion = Major * 100 * 100 + Minor * 100 + Patch;
  }

  if (Args.hasArg(OPT_fgnu89_inline)) {
    if (Opts.CPlusPlus)
      Diags.Report(diag::err_drv_argument_not_allowed_with)
        << "-fgnu89-inline" << GetInputKindName(IK);
    else
      Opts.GNUInline = 1;
  }

  // The type-visibility mode defaults to the value-visibility mode.
  if (Arg *typeVisOpt = Args.getLastArg(OPT_ftype_visibility)) {
    Opts.setTypeVisibilityMode(parseVisibility(typeVisOpt, Args, Diags));
  } else {
    Opts.setTypeVisibilityMode(Opts.getValueVisibilityMode());
  }

  if (Args.hasArg(OPT_fvisibility_from_dllstorageclass)) {
    Opts.VisibilityFromDLLStorageClass = 1;

    // Translate dllexport defintions to default visibility, by default.
    if (Arg *O = Args.getLastArg(OPT_fvisibility_dllexport_EQ))
      Opts.setDLLExportVisibility(parseVisibility(O, Args, Diags));
    else
      Opts.setDLLExportVisibility(DefaultVisibility);

    // Translate defintions without an explict DLL storage class to hidden
    // visibility, by default.
    if (Arg *O = Args.getLastArg(OPT_fvisibility_nodllstorageclass_EQ))
      Opts.setNoDLLStorageClassVisibility(parseVisibility(O, Args, Diags));
    else
      Opts.setNoDLLStorageClassVisibility(HiddenVisibility);

    // Translate dllimport external declarations to default visibility, by
    // default.
    if (Arg *O = Args.getLastArg(OPT_fvisibility_externs_dllimport_EQ))
      Opts.setExternDeclDLLImportVisibility(parseVisibility(O, Args, Diags));
    else
      Opts.setExternDeclDLLImportVisibility(DefaultVisibility);

    // Translate external declarations without an explicit DLL storage class
    // to hidden visibility, by default.
    if (Arg *O = Args.getLastArg(OPT_fvisibility_externs_nodllstorageclass_EQ))
      Opts.setExternDeclNoDLLStorageClassVisibility(
          parseVisibility(O, Args, Diags));
    else
      Opts.setExternDeclNoDLLStorageClassVisibility(HiddenVisibility);
  }

  if (Args.hasArg(OPT_ftrapv)) {
    Opts.setSignedOverflowBehavior(LangOptions::SOB_Trapping);
    // Set the handler, if one is specified.
    Opts.OverflowHandler =
        std::string(Args.getLastArgValue(OPT_ftrapv_handler));
  }
  else if (Args.hasArg(OPT_fwrapv))
    Opts.setSignedOverflowBehavior(LangOptions::SOB_Defined);

  Opts.MicrosoftExt = Opts.MSVCCompat || Args.hasArg(OPT_fms_extensions);
  Opts.AsmBlocks = Args.hasArg(OPT_fasm_blocks) || Opts.MicrosoftExt;
  Opts.MSCompatibilityVersion = 0;
  if (const Arg *A = Args.getLastArg(OPT_fms_compatibility_version)) {
    VersionTuple VT;
    if (VT.tryParse(A->getValue()))
      Diags.Report(diag::err_drv_invalid_value) << A->getAsString(Args)
                                                << A->getValue();
    Opts.MSCompatibilityVersion = VT.getMajor() * 10000000 +
                                  VT.getMinor().getValueOr(0) * 100000 +
                                  VT.getSubminor().getValueOr(0);
  }

  // Mimicking gcc's behavior, trigraphs are only enabled if -trigraphs
  // is specified, or -std is set to a conforming mode.
  // Trigraphs are disabled by default in c++1z onwards.
  // For z/OS, trigraphs are enabled by default (without regard to the above).
  Opts.Trigraphs =
      (!Opts.GNUMode && !Opts.MSVCCompat && !Opts.CPlusPlus17) || T.isOSzOS();
  Opts.Trigraphs =
      Args.hasFlag(OPT_ftrigraphs, OPT_fno_trigraphs, Opts.Trigraphs);

  Opts.DollarIdents = Args.hasFlag(OPT_fdollars_in_identifiers,
                                   OPT_fno_dollars_in_identifiers,
                                   Opts.DollarIdents);

  // -ffixed-point
  Opts.FixedPoint =
      Args.hasFlag(OPT_ffixed_point, OPT_fno_fixed_point, /*Default=*/false) &&
      !Opts.CPlusPlus;
  Opts.PaddingOnUnsignedFixedPoint =
      Args.hasFlag(OPT_fpadding_on_unsigned_fixed_point,
                   OPT_fno_padding_on_unsigned_fixed_point,
                   /*Default=*/false) &&
      Opts.FixedPoint;

  Opts.RTTI = Opts.CPlusPlus && !Args.hasArg(OPT_fno_rtti);
  Opts.RTTIData = Opts.RTTI && !Args.hasArg(OPT_fno_rtti_data);
  Opts.Blocks = Args.hasArg(OPT_fblocks) || (Opts.OpenCL
    && Opts.OpenCLVersion == 200);
  Opts.Coroutines = Opts.CPlusPlus20 || Args.hasArg(OPT_fcoroutines_ts);

  Opts.ConvergentFunctions = Opts.OpenCL || (Opts.CUDA && Opts.CUDAIsDevice) ||
                             Opts.SYCLIsDevice ||
                             Args.hasArg(OPT_fconvergent_functions);

  Opts.DoubleSquareBracketAttributes =
      Args.hasFlag(OPT_fdouble_square_bracket_attributes,
                   OPT_fno_double_square_bracket_attributes,
                   Opts.DoubleSquareBracketAttributes);

  Opts.CPlusPlusModules = Opts.CPlusPlus20;
  Opts.Modules =
      Args.hasArg(OPT_fmodules) || Opts.ModulesTS || Opts.CPlusPlusModules;
  Opts.ModulesDeclUse =
      Args.hasArg(OPT_fmodules_decluse) || Opts.ModulesStrictDeclUse;
  // FIXME: We only need this in C++ modules / Modules TS if we might textually
  // enter a different module (eg, when building a header unit).
  Opts.ModulesLocalVisibility =
      Args.hasArg(OPT_fmodules_local_submodule_visibility) || Opts.ModulesTS ||
      Opts.CPlusPlusModules;
  Opts.ModulesSearchAll = Opts.Modules &&
    !Args.hasArg(OPT_fno_modules_search_all) &&
    Args.hasArg(OPT_fmodules_search_all);
  Opts.CharIsSigned = Opts.OpenCL || !Args.hasArg(OPT_fno_signed_char);
  Opts.WChar = Opts.CPlusPlus && !Args.hasArg(OPT_fno_wchar);
  Opts.Char8 = Args.hasFlag(OPT_fchar8__t, OPT_fno_char8__t, Opts.CPlusPlus20);
  Opts.NoBuiltin = Args.hasArg(OPT_fno_builtin) || Opts.Freestanding;
  if (!Opts.NoBuiltin)
    getAllNoBuiltinFuncValues(Args, Opts.NoBuiltinFuncs);
  Opts.AlignedAllocation =
      Args.hasFlag(OPT_faligned_allocation, OPT_fno_aligned_allocation,
                   Opts.AlignedAllocation);
  Opts.AlignedAllocationUnavailable =
      Opts.AlignedAllocation && Args.hasArg(OPT_aligned_alloc_unavailable);
  if (Args.hasArg(OPT_fconcepts_ts))
    Diags.Report(diag::warn_fe_concepts_ts_flag);
  Opts.MathErrno = !Opts.OpenCL && Args.hasArg(OPT_fmath_errno);
  Opts.LongDoubleSize = Args.hasArg(OPT_mlong_double_128)
                            ? 128
                            : Args.hasArg(OPT_mlong_double_64) ? 64 : 0;
  Opts.EnableAIXExtendedAltivecABI = Args.hasArg(OPT_mabi_EQ_vec_extabi);
  Opts.PICLevel = getLastArgIntValue(Args, OPT_pic_level, 0, Diags);
  Opts.DumpRecordLayouts = Opts.DumpRecordLayoutsSimple
                        || Args.hasArg(OPT_fdump_record_layouts);
  if (Opts.FastRelaxedMath)
    Opts.setDefaultFPContractMode(LangOptions::FPM_Fast);
  Opts.XLPragmaPack = Args.hasArg(OPT_fxl_pragma_pack);
  llvm::sort(Opts.ModuleFeatures);
  Opts.NativeHalfType |= Args.hasArg(OPT_fnative_half_type);
  Opts.NativeHalfArgsAndReturns |= Args.hasArg(OPT_fnative_half_arguments_and_returns);
  // Enable HalfArgsAndReturns if present in Args or if NativeHalfArgsAndReturns
  // is enabled.
  Opts.HalfArgsAndReturns = Args.hasArg(OPT_fallow_half_arguments_and_returns)
                            | Opts.NativeHalfArgsAndReturns;

  Opts.ArmSveVectorBits =
      getLastArgIntValue(Args, options::OPT_msve_vector_bits_EQ, 0, Diags);

  // __declspec is enabled by default for the PS4 by the driver, and also
  // enabled for Microsoft Extensions or Borland Extensions, here.
  //
  // FIXME: __declspec is also currently enabled for CUDA, but isn't really a
  // CUDA extension. However, it is required for supporting
  // __clang_cuda_builtin_vars.h, which uses __declspec(property). Once that has
  // been rewritten in terms of something more generic, remove the Opts.CUDA
  // term here.
  Opts.DeclSpecKeyword =
      Args.hasFlag(OPT_fdeclspec, OPT_fno_declspec,
                   (Opts.MicrosoftExt || Opts.Borland || Opts.CUDA));

  // -mrtd option
  if (Arg *A = Args.getLastArg(OPT_mrtd)) {
    if (Opts.getDefaultCallingConv() != LangOptions::DCC_None)
      Diags.Report(diag::err_drv_argument_not_allowed_with)
          << A->getSpelling() << "-fdefault-calling-conv";
    else {
      if (T.getArch() != llvm::Triple::x86)
        Diags.Report(diag::err_drv_argument_not_allowed_with)
            << A->getSpelling() << T.getTriple();
      else
        Opts.setDefaultCallingConv(LangOptions::DCC_StdCall);
    }
  }

  // Check if -fopenmp-simd is specified.
  bool IsSimdSpecified =
      Args.hasFlag(options::OPT_fopenmp_simd, options::OPT_fno_openmp_simd,
                   /*Default=*/false);
  Opts.OpenMPSimd = !Opts.OpenMP && IsSimdSpecified;
  Opts.OpenMPUseTLS =
      Opts.OpenMP && !Args.hasArg(options::OPT_fnoopenmp_use_tls);
  Opts.OpenMPIsDevice =
      Opts.OpenMP && Args.hasArg(options::OPT_fopenmp_is_device);
  Opts.OpenMPIRBuilder =
      Opts.OpenMP && Args.hasArg(options::OPT_fopenmp_enable_irbuilder);
  bool IsTargetSpecified =
      Opts.OpenMPIsDevice || Args.hasArg(options::OPT_fopenmp_targets_EQ);

  if (Opts.OpenMP || Opts.OpenMPSimd) {
    if (int Version = getLastArgIntValue(
            Args, OPT_fopenmp_version_EQ,
            (IsSimdSpecified || IsTargetSpecified) ? 50 : Opts.OpenMP, Diags))
      Opts.OpenMP = Version;
    // Provide diagnostic when a given target is not expected to be an OpenMP
    // device or host.
    if (!Opts.OpenMPIsDevice) {
      switch (T.getArch()) {
      default:
        break;
      // Add unsupported host targets here:
      case llvm::Triple::nvptx:
      case llvm::Triple::nvptx64:
        Diags.Report(diag::err_drv_omp_host_target_not_supported) << T.str();
        break;
      }
    }
  }

  // Set the flag to prevent the implementation from emitting device exception
  // handling code for those requiring so.
  if ((Opts.OpenMPIsDevice && (T.isNVPTX() || T.isAMDGCN())) ||
      Opts.OpenCLCPlusPlus) {
    Opts.Exceptions = 0;
    Opts.CXXExceptions = 0;
  }
  if (Opts.OpenMPIsDevice && T.isNVPTX()) {
    Opts.OpenMPCUDANumSMs =
        getLastArgIntValue(Args, options::OPT_fopenmp_cuda_number_of_sm_EQ,
                           Opts.OpenMPCUDANumSMs, Diags);
    Opts.OpenMPCUDABlocksPerSM =
        getLastArgIntValue(Args, options::OPT_fopenmp_cuda_blocks_per_sm_EQ,
                           Opts.OpenMPCUDABlocksPerSM, Diags);
    Opts.OpenMPCUDAReductionBufNum = getLastArgIntValue(
        Args, options::OPT_fopenmp_cuda_teams_reduction_recs_num_EQ,
        Opts.OpenMPCUDAReductionBufNum, Diags);
  }

  // Get the OpenMP target triples if any.
  if (Arg *A = Args.getLastArg(options::OPT_fopenmp_targets_EQ)) {
    enum ArchPtrSize { Arch16Bit, Arch32Bit, Arch64Bit };
    auto getArchPtrSize = [](const llvm::Triple &T) {
      if (T.isArch16Bit())
        return Arch16Bit;
      if (T.isArch32Bit())
        return Arch32Bit;
      assert(T.isArch64Bit() && "Expected 64-bit architecture");
      return Arch64Bit;
    };

    for (unsigned i = 0; i < A->getNumValues(); ++i) {
      llvm::Triple TT(A->getValue(i));

      if (TT.getArch() == llvm::Triple::UnknownArch ||
          !(TT.getArch() == llvm::Triple::aarch64 || TT.isPPC() ||
            TT.getArch() == llvm::Triple::nvptx ||
            TT.getArch() == llvm::Triple::nvptx64 ||
            TT.getArch() == llvm::Triple::amdgcn ||
            TT.getArch() == llvm::Triple::x86 ||
            TT.getArch() == llvm::Triple::x86_64))
        Diags.Report(diag::err_drv_invalid_omp_target) << A->getValue(i);
      else if (getArchPtrSize(T) != getArchPtrSize(TT))
        Diags.Report(diag::err_drv_incompatible_omp_arch)
            << A->getValue(i) << T.str();
      else
        Opts.OMPTargetTriples.push_back(TT);
    }
  }

  // Get OpenMP host file path if any and report if a non existent file is
  // found
  if (Arg *A = Args.getLastArg(options::OPT_fopenmp_host_ir_file_path)) {
    Opts.OMPHostIRFile = A->getValue();
    if (!llvm::sys::fs::exists(Opts.OMPHostIRFile))
      Diags.Report(diag::err_drv_omp_host_ir_file_not_found)
          << Opts.OMPHostIRFile;
  }

  // Set CUDA mode for OpenMP target NVPTX/AMDGCN if specified in options
  Opts.OpenMPCUDAMode = Opts.OpenMPIsDevice && (T.isNVPTX() || T.isAMDGCN()) &&
                        Args.hasArg(options::OPT_fopenmp_cuda_mode);

  // Set CUDA support for parallel execution of target regions for OpenMP target
  // NVPTX/AMDGCN if specified in options.
  Opts.OpenMPCUDATargetParallel =
      Opts.OpenMPIsDevice && (T.isNVPTX() || T.isAMDGCN()) &&
      Args.hasArg(options::OPT_fopenmp_cuda_parallel_target_regions);

  // Set CUDA mode for OpenMP target NVPTX/AMDGCN if specified in options
  Opts.OpenMPCUDAForceFullRuntime =
      Opts.OpenMPIsDevice && (T.isNVPTX() || T.isAMDGCN()) &&
      Args.hasArg(options::OPT_fopenmp_cuda_force_full_runtime);

  // Record whether the __DEPRECATED define was requested.
  Opts.Deprecated = Args.hasFlag(OPT_fdeprecated_macro,
                                 OPT_fno_deprecated_macro,
                                 Opts.Deprecated);

  // FIXME: Eliminate this dependency.
  unsigned Opt = getOptimizationLevel(Args, IK, Diags),
       OptSize = getOptimizationLevelSize(Args);
  Opts.Optimize = Opt != 0;
  Opts.OptimizeSize = OptSize != 0;

  // This is the __NO_INLINE__ define, which just depends on things like the
  // optimization level and -fno-inline, not actually whether the backend has
  // inlining enabled.
  Opts.NoInlineDefine = !Opts.Optimize;
  if (Arg *InlineArg = Args.getLastArg(
          options::OPT_finline_functions, options::OPT_finline_hint_functions,
          options::OPT_fno_inline_functions, options::OPT_fno_inline))
    if (InlineArg->getOption().matches(options::OPT_fno_inline))
      Opts.NoInlineDefine = true;

  if (Arg *A = Args.getLastArg(OPT_ffp_contract)) {
    StringRef Val = A->getValue();
    if (Val == "fast")
      Opts.setDefaultFPContractMode(LangOptions::FPM_Fast);
    else if (Val == "on")
      Opts.setDefaultFPContractMode(LangOptions::FPM_On);
    else if (Val == "off")
      Opts.setDefaultFPContractMode(LangOptions::FPM_Off);
    else if (Val == "fast-honor-pragmas")
      Opts.setDefaultFPContractMode(LangOptions::FPM_FastHonorPragmas);
    else
      Diags.Report(diag::err_drv_invalid_value) << A->getAsString(Args) << Val;
  }

  LangOptions::FPExceptionModeKind FPEB = LangOptions::FPE_Ignore;
  if (Arg *A = Args.getLastArg(OPT_ffp_exception_behavior_EQ)) {
    StringRef Val = A->getValue();
    if (Val.equals("ignore"))
      FPEB = LangOptions::FPE_Ignore;
    else if (Val.equals("maytrap"))
      FPEB = LangOptions::FPE_MayTrap;
    else if (Val.equals("strict"))
      FPEB = LangOptions::FPE_Strict;
    else
      Diags.Report(diag::err_drv_invalid_value) << A->getAsString(Args) << Val;
  }
  Opts.setFPExceptionMode(FPEB);

  // Parse -fsanitize= arguments.
  parseSanitizerKinds("-fsanitize=", Args.getAllArgValues(OPT_fsanitize_EQ),
                      Diags, Opts.Sanitize);
  std::vector<std::string> systemBlacklists =
      Args.getAllArgValues(OPT_fsanitize_system_blacklist);
  Opts.SanitizerBlacklistFiles.insert(Opts.SanitizerBlacklistFiles.end(),
                                      systemBlacklists.begin(),
                                      systemBlacklists.end());

  if (Arg *A = Args.getLastArg(OPT_fclang_abi_compat_EQ)) {
    Opts.setClangABICompat(LangOptions::ClangABI::Latest);

    StringRef Ver = A->getValue();
    std::pair<StringRef, StringRef> VerParts = Ver.split('.');
    unsigned Major, Minor = 0;

    // Check the version number is valid: either 3.x (0 <= x <= 9) or
    // y or y.0 (4 <= y <= current version).
    if (!VerParts.first.startswith("0") &&
        !VerParts.first.getAsInteger(10, Major) &&
        3 <= Major && Major <= CLANG_VERSION_MAJOR &&
        (Major == 3 ? VerParts.second.size() == 1 &&
                      !VerParts.second.getAsInteger(10, Minor)
                    : VerParts.first.size() == Ver.size() ||
                      VerParts.second == "0")) {
      // Got a valid version number.
      if (Major == 3 && Minor <= 8)
        Opts.setClangABICompat(LangOptions::ClangABI::Ver3_8);
      else if (Major <= 4)
        Opts.setClangABICompat(LangOptions::ClangABI::Ver4);
      else if (Major <= 6)
        Opts.setClangABICompat(LangOptions::ClangABI::Ver6);
      else if (Major <= 7)
        Opts.setClangABICompat(LangOptions::ClangABI::Ver7);
      else if (Major <= 9)
        Opts.setClangABICompat(LangOptions::ClangABI::Ver9);
      else if (Major <= 11)
        Opts.setClangABICompat(LangOptions::ClangABI::Ver11);
    } else if (Ver != "latest") {
      Diags.Report(diag::err_drv_invalid_value)
          << A->getAsString(Args) << A->getValue();
    }
  }

  if (Arg *A = Args.getLastArg(OPT_msign_return_address_EQ)) {
    StringRef SignScope = A->getValue();

    if (SignScope.equals_lower("none"))
      Opts.setSignReturnAddressScope(
          LangOptions::SignReturnAddressScopeKind::None);
    else if (SignScope.equals_lower("all"))
      Opts.setSignReturnAddressScope(
          LangOptions::SignReturnAddressScopeKind::All);
    else if (SignScope.equals_lower("non-leaf"))
      Opts.setSignReturnAddressScope(
          LangOptions::SignReturnAddressScopeKind::NonLeaf);
    else
      Diags.Report(diag::err_drv_invalid_value)
          << A->getAsString(Args) << SignScope;

    if (Arg *A = Args.getLastArg(OPT_msign_return_address_key_EQ)) {
      StringRef SignKey = A->getValue();
      if (!SignScope.empty() && !SignKey.empty()) {
        if (SignKey.equals_lower("a_key"))
          Opts.setSignReturnAddressKey(
              LangOptions::SignReturnAddressKeyKind::AKey);
        else if (SignKey.equals_lower("b_key"))
          Opts.setSignReturnAddressKey(
              LangOptions::SignReturnAddressKeyKind::BKey);
        else
          Diags.Report(diag::err_drv_invalid_value)
              << A->getAsString(Args) << SignKey;
      }
    }
  }

  std::string ThreadModel =
      std::string(Args.getLastArgValue(OPT_mthread_model, "posix"));
  if (ThreadModel != "posix" && ThreadModel != "single")
    Diags.Report(diag::err_drv_invalid_value)
        << Args.getLastArg(OPT_mthread_model)->getAsString(Args) << ThreadModel;
  Opts.setThreadModel(
      llvm::StringSwitch<LangOptions::ThreadModelKind>(ThreadModel)
          .Case("posix", LangOptions::ThreadModelKind::POSIX)
          .Case("single", LangOptions::ThreadModelKind::Single));
}

static bool isStrictlyPreprocessorAction(frontend::ActionKind Action) {
  switch (Action) {
  case frontend::ASTDeclList:
  case frontend::ASTDump:
  case frontend::ASTPrint:
  case frontend::ASTView:
  case frontend::EmitAssembly:
  case frontend::EmitBC:
  case frontend::EmitHTML:
  case frontend::EmitLLVM:
  case frontend::EmitLLVMOnly:
  case frontend::EmitCodeGenOnly:
  case frontend::EmitObj:
  case frontend::FixIt:
  case frontend::GenerateModule:
  case frontend::GenerateModuleInterface:
  case frontend::GenerateHeaderModule:
  case frontend::GeneratePCH:
  case frontend::GenerateInterfaceStubs:
  case frontend::ParseSyntaxOnly:
  case frontend::ModuleFileInfo:
  case frontend::VerifyPCH:
  case frontend::PluginAction:
  case frontend::RewriteObjC:
  case frontend::RewriteTest:
  case frontend::RunAnalysis:
  case frontend::TemplightDump:
  case frontend::MigrateSource:
    return false;

  case frontend::DumpCompilerOptions:
  case frontend::DumpRawTokens:
  case frontend::DumpTokens:
  case frontend::InitOnly:
  case frontend::PrintPreamble:
  case frontend::PrintPreprocessedInput:
  case frontend::RewriteMacros:
  case frontend::RunPreprocessorOnly:
  case frontend::PrintDependencyDirectivesSourceMinimizerOutput:
    return true;
  }
  llvm_unreachable("invalid frontend action");
}

static void ParsePreprocessorArgs(PreprocessorOptions &Opts, ArgList &Args,
                                  DiagnosticsEngine &Diags,
                                  frontend::ActionKind Action) {
  Opts.PCHWithHdrStop = Args.hasArg(OPT_pch_through_hdrstop_create) ||
                        Args.hasArg(OPT_pch_through_hdrstop_use);
  Opts.AllowPCHWithCompilerErrors =
      Args.hasArg(OPT_fallow_pch_with_errors, OPT_fallow_pcm_with_errors);

  for (const auto *A : Args.filtered(OPT_error_on_deserialized_pch_decl))
    Opts.DeserializedPCHDeclsToErrorOn.insert(A->getValue());

  for (const auto &A : Args.getAllArgValues(OPT_fmacro_prefix_map_EQ)) {
    auto Split = StringRef(A).split('=');
    Opts.MacroPrefixMap.insert(
        {std::string(Split.first), std::string(Split.second)});
  }

  if (const Arg *A = Args.getLastArg(OPT_preamble_bytes_EQ)) {
    StringRef Value(A->getValue());
    size_t Comma = Value.find(',');
    unsigned Bytes = 0;
    unsigned EndOfLine = 0;

    if (Comma == StringRef::npos ||
        Value.substr(0, Comma).getAsInteger(10, Bytes) ||
        Value.substr(Comma + 1).getAsInteger(10, EndOfLine))
      Diags.Report(diag::err_drv_preamble_format);
    else {
      Opts.PrecompiledPreambleBytes.first = Bytes;
      Opts.PrecompiledPreambleBytes.second = (EndOfLine != 0);
    }
  }

  // Add the __CET__ macro if a CFProtection option is set.
  if (const Arg *A = Args.getLastArg(OPT_fcf_protection_EQ)) {
    StringRef Name = A->getValue();
    if (Name == "branch")
      Opts.addMacroDef("__CET__=1");
    else if (Name == "return")
      Opts.addMacroDef("__CET__=2");
    else if (Name == "full")
      Opts.addMacroDef("__CET__=3");
  }

  // Add macros from the command line.
  for (const auto *A : Args.filtered(OPT_D, OPT_U)) {
    if (A->getOption().matches(OPT_D))
      Opts.addMacroDef(A->getValue());
    else
      Opts.addMacroUndef(A->getValue());
  }

  // Add the ordered list of -includes.
  for (const auto *A : Args.filtered(OPT_include))
    Opts.Includes.emplace_back(A->getValue());

  for (const auto *A : Args.filtered(OPT_chain_include))
    Opts.ChainedIncludes.emplace_back(A->getValue());

  for (const auto *A : Args.filtered(OPT_remap_file)) {
    std::pair<StringRef, StringRef> Split = StringRef(A->getValue()).split(';');

    if (Split.second.empty()) {
      Diags.Report(diag::err_drv_invalid_remap_file) << A->getAsString(Args);
      continue;
    }

    Opts.addRemappedFile(Split.first, Split.second);
  }

  // Always avoid lexing editor placeholders when we're just running the
  // preprocessor as we never want to emit the
  // "editor placeholder in source file" error in PP only mode.
  if (isStrictlyPreprocessorAction(Action))
    Opts.LexEditorPlaceholders = false;
}

static void ParsePreprocessorOutputArgs(PreprocessorOutputOptions &Opts,
                                        ArgList &Args,
                                        frontend::ActionKind Action) {
  if (isStrictlyPreprocessorAction(Action))
    Opts.ShowCPP = !Args.hasArg(OPT_dM);
  else
    Opts.ShowCPP = 0;

  Opts.ShowMacros = Args.hasArg(OPT_dM) || Args.hasArg(OPT_dD);
}

static void ParseTargetArgs(TargetOptions &Opts, ArgList &Args,
                            DiagnosticsEngine &Diags) {
  Opts.AllowAMDGPUUnsafeFPAtomics =
      Args.hasFlag(options::OPT_munsafe_fp_atomics,
                   options::OPT_mno_unsafe_fp_atomics, false);
  if (Arg *A = Args.getLastArg(options::OPT_target_sdk_version_EQ)) {
    llvm::VersionTuple Version;
    if (Version.tryParse(A->getValue()))
      Diags.Report(diag::err_drv_invalid_value)
          << A->getAsString(Args) << A->getValue();
    else
      Opts.SDKVersion = Version;
  }
}

bool CompilerInvocation::CreateFromArgs(CompilerInvocation &Res,
                                        ArrayRef<const char *> CommandLineArgs,
                                        DiagnosticsEngine &Diags,
                                        const char *Argv0) {
  bool Success = true;

  // Parse the arguments.
  const OptTable &Opts = getDriverOptTable();
  const unsigned IncludedFlagsBitmask = options::CC1Option;
  unsigned MissingArgIndex, MissingArgCount;
  InputArgList Args = Opts.ParseArgs(CommandLineArgs, MissingArgIndex,
                                     MissingArgCount, IncludedFlagsBitmask);
  LangOptions &LangOpts = *Res.getLangOpts();

  // Check for missing argument error.
  if (MissingArgCount) {
    Diags.Report(diag::err_drv_missing_argument)
        << Args.getArgString(MissingArgIndex) << MissingArgCount;
    Success = false;
  }

  // Issue errors on unknown arguments.
  for (const auto *A : Args.filtered(OPT_UNKNOWN)) {
    auto ArgString = A->getAsString(Args);
    std::string Nearest;
    if (Opts.findNearest(ArgString, Nearest, IncludedFlagsBitmask) > 1)
      Diags.Report(diag::err_drv_unknown_argument) << ArgString;
    else
      Diags.Report(diag::err_drv_unknown_argument_with_suggestion)
          << ArgString << Nearest;
    Success = false;
  }

  Success &= Res.parseSimpleArgs(Args, Diags);

  Success &= ParseAnalyzerArgs(*Res.getAnalyzerOpts(), Args, Diags);
  ParseDependencyOutputArgs(Res.getDependencyOutputOpts(), Args);
  if (!Res.getDependencyOutputOpts().OutputFile.empty() &&
      Res.getDependencyOutputOpts().Targets.empty()) {
    Diags.Report(diag::err_fe_dependency_file_requires_MT);
    Success = false;
  }
  Success &= ParseDiagnosticArgs(Res.getDiagnosticOpts(), Args, &Diags,
                                 /*DefaultDiagColor=*/false);
  ParseCommentArgs(LangOpts.CommentOpts, Args);
  // FIXME: We shouldn't have to pass the DashX option around here
  InputKind DashX = ParseFrontendArgs(Res.getFrontendOpts(), Args, Diags,
                                      LangOpts.IsHeaderFile);
  ParseTargetArgs(Res.getTargetOpts(), Args, Diags);
  llvm::Triple T(Res.getTargetOpts().Triple);
  ParseHeaderSearchArgs(Res.getHeaderSearchOpts(), Args,
                        Res.getFileSystemOpts().WorkingDir);
  if (DashX.getFormat() == InputKind::Precompiled ||
      DashX.getLanguage() == Language::LLVM_IR) {
    // ObjCAAutoRefCount and Sanitize LangOpts are used to setup the
    // PassManager in BackendUtil.cpp. They need to be initializd no matter
    // what the input type is.
    if (Args.hasArg(OPT_fobjc_arc))
      LangOpts.ObjCAutoRefCount = 1;
    // PIClevel and PIELevel are needed during code generation and this should be
    // set regardless of the input type.
    LangOpts.PICLevel = getLastArgIntValue(Args, OPT_pic_level, 0, Diags);
    LangOpts.PIE = Args.hasArg(OPT_pic_is_pie);
    parseSanitizerKinds("-fsanitize=", Args.getAllArgValues(OPT_fsanitize_EQ),
                        Diags, LangOpts.Sanitize);
  } else {
    // Other LangOpts are only initialized when the input is not AST or LLVM IR.
    // FIXME: Should we really be calling this for an Language::Asm input?
    ParseLangArgs(LangOpts, Args, DashX, T, Res.getPreprocessorOpts().Includes,
                  Diags);
    if (Res.getFrontendOpts().ProgramAction == frontend::RewriteObjC)
      LangOpts.ObjCExceptions = 1;
    if (T.isOSDarwin() && DashX.isPreprocessed()) {
      // Supress the darwin-specific 'stdlibcxx-not-found' diagnostic for
      // preprocessed input as we don't expect it to be used with -std=libc++
      // anyway.
      Res.getDiagnosticOpts().Warnings.push_back("no-stdlibcxx-not-found");
    }
  }

  if (LangOpts.CUDA) {
    // During CUDA device-side compilation, the aux triple is the
    // triple used for host compilation.
    if (LangOpts.CUDAIsDevice)
      Res.getTargetOpts().HostTriple = Res.getFrontendOpts().AuxTriple;
  }

  // Set the triple of the host for OpenMP device compile.
  if (LangOpts.OpenMPIsDevice)
    Res.getTargetOpts().HostTriple = Res.getFrontendOpts().AuxTriple;

<<<<<<< HEAD
  // Set the triple of the host for SYCL device compile.
  if (LangOpts.SYCLIsDevice)
    Res.getTargetOpts().HostTriple = Res.getFrontendOpts().AuxTriple;
=======
  Success &= ParseCodeGenArgs(Res.getCodeGenOpts(), Args, DashX, Diags, T,
                              Res.getFrontendOpts().OutputFile, LangOpts);
>>>>>>> 39a2a233

  // FIXME: Override value name discarding when asan or msan is used because the
  // backend passes depend on the name of the alloca in order to print out
  // names.
  Res.getCodeGenOpts().DiscardValueNames &=
      !LangOpts.Sanitize.has(SanitizerKind::Address) &&
      !LangOpts.Sanitize.has(SanitizerKind::KernelAddress) &&
      !LangOpts.Sanitize.has(SanitizerKind::Memory) &&
      !LangOpts.Sanitize.has(SanitizerKind::KernelMemory);

  ParsePreprocessorArgs(Res.getPreprocessorOpts(), Args, Diags,
                        Res.getFrontendOpts().ProgramAction);
  ParsePreprocessorOutputArgs(Res.getPreprocessorOutputOpts(), Args,
                              Res.getFrontendOpts().ProgramAction);

  // Turn on -Wspir-compat for SPIR target.
  if (T.isSPIR())
    Res.getDiagnosticOpts().Warnings.push_back("spir-compat");

  // If sanitizer is enabled, disable OPT_ffine_grained_bitfield_accesses.
  if (Res.getCodeGenOpts().FineGrainedBitfieldAccesses &&
      !Res.getLangOpts()->Sanitize.empty()) {
    Res.getCodeGenOpts().FineGrainedBitfieldAccesses = false;
    Diags.Report(diag::warn_drv_fine_grained_bitfield_accesses_ignored);
  }

  // Store the command-line for using in the CodeView backend.
  Res.getCodeGenOpts().Argv0 = Argv0;
  Res.getCodeGenOpts().CommandLineArgs = CommandLineArgs;

  FixupInvocation(Res, Diags, Args);

  return Success;
}

std::string CompilerInvocation::getModuleHash() const {
  // Note: For QoI reasons, the things we use as a hash here should all be
  // dumped via the -module-info flag.
  using llvm::hash_code;
  using llvm::hash_value;
  using llvm::hash_combine;
  using llvm::hash_combine_range;

  // Start the signature with the compiler version.
  // FIXME: We'd rather use something more cryptographically sound than
  // CityHash, but this will do for now.
  hash_code code = hash_value(getClangFullRepositoryVersion());

  // Also include the serialization version, in case LLVM_APPEND_VC_REV is off
  // and getClangFullRepositoryVersion() doesn't include git revision.
  code = hash_combine(code, serialization::VERSION_MAJOR,
                      serialization::VERSION_MINOR);

  // Extend the signature with the language options
#define LANGOPT(Name, Bits, Default, Description) \
   code = hash_combine(code, LangOpts->Name);
#define ENUM_LANGOPT(Name, Type, Bits, Default, Description) \
  code = hash_combine(code, static_cast<unsigned>(LangOpts->get##Name()));
#define BENIGN_LANGOPT(Name, Bits, Default, Description)
#define BENIGN_ENUM_LANGOPT(Name, Type, Bits, Default, Description)
#include "clang/Basic/LangOptions.def"

  for (StringRef Feature : LangOpts->ModuleFeatures)
    code = hash_combine(code, Feature);

  code = hash_combine(code, LangOpts->ObjCRuntime);
  const auto &BCN = LangOpts->CommentOpts.BlockCommandNames;
  code = hash_combine(code, hash_combine_range(BCN.begin(), BCN.end()));

  // Extend the signature with the target options.
  code = hash_combine(code, TargetOpts->Triple, TargetOpts->CPU,
                      TargetOpts->TuneCPU, TargetOpts->ABI);
  for (const auto &FeatureAsWritten : TargetOpts->FeaturesAsWritten)
    code = hash_combine(code, FeatureAsWritten);

  // Extend the signature with preprocessor options.
  const PreprocessorOptions &ppOpts = getPreprocessorOpts();
  const HeaderSearchOptions &hsOpts = getHeaderSearchOpts();
  code = hash_combine(code, ppOpts.UsePredefines, ppOpts.DetailedRecord);

  for (const auto &I : getPreprocessorOpts().Macros) {
    // If we're supposed to ignore this macro for the purposes of modules,
    // don't put it into the hash.
    if (!hsOpts.ModulesIgnoreMacros.empty()) {
      // Check whether we're ignoring this macro.
      StringRef MacroDef = I.first;
      if (hsOpts.ModulesIgnoreMacros.count(
              llvm::CachedHashString(MacroDef.split('=').first)))
        continue;
    }

    code = hash_combine(code, I.first, I.second);
  }

  // Extend the signature with the sysroot and other header search options.
  code = hash_combine(code, hsOpts.Sysroot,
                      hsOpts.ModuleFormat,
                      hsOpts.UseDebugInfo,
                      hsOpts.UseBuiltinIncludes,
                      hsOpts.UseStandardSystemIncludes,
                      hsOpts.UseStandardCXXIncludes,
                      hsOpts.UseLibcxx,
                      hsOpts.ModulesValidateDiagnosticOptions);
  code = hash_combine(code, hsOpts.ResourceDir);

  if (hsOpts.ModulesStrictContextHash) {
    hash_code SHPC = hash_combine_range(hsOpts.SystemHeaderPrefixes.begin(),
                                        hsOpts.SystemHeaderPrefixes.end());
    hash_code UEC = hash_combine_range(hsOpts.UserEntries.begin(),
                                       hsOpts.UserEntries.end());
    code = hash_combine(code, hsOpts.SystemHeaderPrefixes.size(), SHPC,
                        hsOpts.UserEntries.size(), UEC);

    const DiagnosticOptions &diagOpts = getDiagnosticOpts();
    #define DIAGOPT(Name, Bits, Default) \
      code = hash_combine(code, diagOpts.Name);
    #define ENUM_DIAGOPT(Name, Type, Bits, Default) \
      code = hash_combine(code, diagOpts.get##Name());
    #include "clang/Basic/DiagnosticOptions.def"
    #undef DIAGOPT
    #undef ENUM_DIAGOPT
  }

  // Extend the signature with the user build path.
  code = hash_combine(code, hsOpts.ModuleUserBuildPath);

  // Extend the signature with the module file extensions.
  const FrontendOptions &frontendOpts = getFrontendOpts();
  for (const auto &ext : frontendOpts.ModuleFileExtensions) {
    code = ext->hashExtension(code);
  }

  // When compiling with -gmodules, also hash -fdebug-prefix-map as it
  // affects the debug info in the PCM.
  if (getCodeGenOpts().DebugTypeExtRefs)
    for (const auto &KeyValue : getCodeGenOpts().DebugPrefixMap)
      code = hash_combine(code, KeyValue.first, KeyValue.second);

  // Extend the signature with the enabled sanitizers, if at least one is
  // enabled. Sanitizers which cannot affect AST generation aren't hashed.
  SanitizerSet SanHash = LangOpts->Sanitize;
  SanHash.clear(getPPTransparentSanitizers());
  if (!SanHash.empty())
    code = hash_combine(code, SanHash.Mask);

  return llvm::APInt(64, code).toString(36, /*Signed=*/false);
}

void CompilerInvocation::generateCC1CommandLine(
    SmallVectorImpl<const char *> &Args, StringAllocator SA) const {
  // Capture the extracted value as a lambda argument to avoid potential issues
  // with lifetime extension of the reference.
#define GENERATE_OPTION_WITH_MARSHALLING(                                      \
    ARGS, STRING_ALLOCATOR, KIND, FLAGS, SPELLING, ALWAYS_EMIT, KEYPATH,       \
    DEFAULT_VALUE, IMPLIED_CHECK, IMPLIED_VALUE, DENORMALIZER, EXTRACTOR,      \
    TABLE_INDEX)                                                               \
  if ((FLAGS)&options::CC1Option) {                                            \
    [&](const auto &Extracted) {                                               \
      if (ALWAYS_EMIT ||                                                       \
          (Extracted !=                                                        \
           static_cast<decltype(KEYPATH)>((IMPLIED_CHECK) ? (IMPLIED_VALUE)    \
                                                          : (DEFAULT_VALUE)))) \
        DENORMALIZER(ARGS, SPELLING, STRING_ALLOCATOR, Option::KIND##Class,    \
                     TABLE_INDEX, Extracted);                                  \
    }(EXTRACTOR(KEYPATH));                                                     \
  }

#define OPTION_WITH_MARSHALLING(                                               \
    PREFIX_TYPE, NAME, ID, KIND, GROUP, ALIAS, ALIASARGS, FLAGS, PARAM,        \
    HELPTEXT, METAVAR, VALUES, SPELLING, SHOULD_PARSE, ALWAYS_EMIT, KEYPATH,   \
    DEFAULT_VALUE, IMPLIED_CHECK, IMPLIED_VALUE, NORMALIZER, DENORMALIZER,     \
    MERGER, EXTRACTOR, TABLE_INDEX)                                            \
  GENERATE_OPTION_WITH_MARSHALLING(Args, SA, KIND, FLAGS, SPELLING,            \
                                   ALWAYS_EMIT, this->KEYPATH, DEFAULT_VALUE,  \
                                   IMPLIED_CHECK, IMPLIED_VALUE, DENORMALIZER, \
                                   EXTRACTOR, TABLE_INDEX)

#define DIAG_OPTION_WITH_MARSHALLING OPTION_WITH_MARSHALLING
#define LANG_OPTION_WITH_MARSHALLING OPTION_WITH_MARSHALLING
#define CODEGEN_OPTION_WITH_MARSHALLING OPTION_WITH_MARSHALLING

#include "clang/Driver/Options.inc"

#undef CODEGEN_OPTION_WITH_MARSHALLING
#undef LANG_OPTION_WITH_MARSHALLING
#undef DIAG_OPTION_WITH_MARSHALLING
#undef OPTION_WITH_MARSHALLING
#undef GENERATE_OPTION_WITH_MARSHALLING

  GenerateLangArgs(*LangOpts, Args, SA);
}

IntrusiveRefCntPtr<llvm::vfs::FileSystem>
clang::createVFSFromCompilerInvocation(const CompilerInvocation &CI,
                                       DiagnosticsEngine &Diags) {
  return createVFSFromCompilerInvocation(CI, Diags,
                                         llvm::vfs::getRealFileSystem());
}

IntrusiveRefCntPtr<llvm::vfs::FileSystem>
clang::createVFSFromCompilerInvocation(
    const CompilerInvocation &CI, DiagnosticsEngine &Diags,
    IntrusiveRefCntPtr<llvm::vfs::FileSystem> BaseFS) {
  if (CI.getHeaderSearchOpts().VFSOverlayFiles.empty())
    return BaseFS;

  IntrusiveRefCntPtr<llvm::vfs::FileSystem> Result = BaseFS;
  // earlier vfs files are on the bottom
  for (const auto &File : CI.getHeaderSearchOpts().VFSOverlayFiles) {
    llvm::ErrorOr<std::unique_ptr<llvm::MemoryBuffer>> Buffer =
        Result->getBufferForFile(File);
    if (!Buffer) {
      Diags.Report(diag::err_missing_vfs_overlay_file) << File;
      continue;
    }

    IntrusiveRefCntPtr<llvm::vfs::FileSystem> FS = llvm::vfs::getVFSFromYAML(
        std::move(Buffer.get()), /*DiagHandler*/ nullptr, File,
        /*DiagContext*/ nullptr, Result);
    if (!FS) {
      Diags.Report(diag::err_invalid_vfs_overlay) << File;
      continue;
    }

    Result = FS;
  }
  return Result;
}<|MERGE_RESOLUTION|>--- conflicted
+++ resolved
@@ -3079,14 +3079,12 @@
   if (LangOpts.OpenMPIsDevice)
     Res.getTargetOpts().HostTriple = Res.getFrontendOpts().AuxTriple;
 
-<<<<<<< HEAD
   // Set the triple of the host for SYCL device compile.
   if (LangOpts.SYCLIsDevice)
     Res.getTargetOpts().HostTriple = Res.getFrontendOpts().AuxTriple;
-=======
+
   Success &= ParseCodeGenArgs(Res.getCodeGenOpts(), Args, DashX, Diags, T,
                               Res.getFrontendOpts().OutputFile, LangOpts);
->>>>>>> 39a2a233
 
   // FIXME: Override value name discarding when asan or msan is used because the
   // backend passes depend on the name of the alloca in order to print out
