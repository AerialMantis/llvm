--- conflicted
+++ resolved
@@ -74,28 +74,6 @@
   }
 
   D->addAttr(::new (getASTContext()) OpenCLAccessAttr(getASTContext(), AL));
-}
-
-<<<<<<< HEAD
-=======
-void SemaOpenCL::handleSubGroupSize(Decl *D, const ParsedAttr &AL) {
-  uint32_t SGSize;
-  const Expr *E = AL.getArgAsExpr(0);
-  if (!SemaRef.checkUInt32Argument(AL, E, SGSize))
-    return;
-  if (SGSize == 0) {
-    Diag(AL.getLoc(), diag::err_attribute_argument_is_zero)
-        << AL << E->getSourceRange();
-    return;
-  }
-
-  OpenCLIntelReqdSubGroupSizeAttr *Existing =
-      D->getAttr<OpenCLIntelReqdSubGroupSizeAttr>();
-  if (Existing && Existing->getSubGroupSize() != SGSize)
-    Diag(AL.getLoc(), diag::warn_duplicate_attribute) << AL;
-
-  D->addAttr(::new (getASTContext())
-                 OpenCLIntelReqdSubGroupSizeAttr(getASTContext(), AL, SGSize));
 }
 
 static inline bool isBlockPointer(Expr *Arg) {
@@ -577,5 +555,4 @@
   return false;
 }
 
->>>>>>> f1c54d72
 } // namespace clang