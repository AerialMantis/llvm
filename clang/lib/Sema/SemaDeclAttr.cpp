--- conflicted
+++ resolved
@@ -6642,6 +6642,9 @@
   case ParsedAttr::AT_PreserveAll:
     D->addAttr(::new (S.Context) PreserveAllAttr(S.Context, AL));
     return;
+  case ParsedAttr::AT_M68kRTD:
+    D->addAttr(::new (S.Context) M68kRTDAttr(S.Context, AL));
+    return;
   default:
     llvm_unreachable("unexpected attribute kind");
   }
@@ -6839,6 +6842,9 @@
     break;
   case ParsedAttr::AT_PreserveAll:
     CC = CC_PreserveAll;
+    break;
+  case ParsedAttr::AT_M68kRTD:
+    CC = CC_M68kRTD;
     break;
   default: llvm_unreachable("unexpected attribute kind");
   }
@@ -7463,39 +7469,9 @@
   return ::new (Context) SYCLIntelBankWidthAttr(Context, A, A.getValue());
 }
 
-<<<<<<< HEAD
 static void handleSYCLIntelBankWidthAttr(Sema &S, Decl *D,
                                          const ParsedAttr &A) {
   S.AddSYCLIntelBankWidthAttr(D, A, A.getArgAsExpr(0));
-=======
-    D->addAttr(::new (S.Context) PcsAttr(S.Context, AL, PCS));
-    return;
-  }
-  case ParsedAttr::AT_AArch64VectorPcs:
-    D->addAttr(::new (S.Context) AArch64VectorPcsAttr(S.Context, AL));
-    return;
-  case ParsedAttr::AT_AArch64SVEPcs:
-    D->addAttr(::new (S.Context) AArch64SVEPcsAttr(S.Context, AL));
-    return;
-  case ParsedAttr::AT_AMDGPUKernelCall:
-    D->addAttr(::new (S.Context) AMDGPUKernelCallAttr(S.Context, AL));
-    return;
-  case ParsedAttr::AT_IntelOclBicc:
-    D->addAttr(::new (S.Context) IntelOclBiccAttr(S.Context, AL));
-    return;
-  case ParsedAttr::AT_PreserveMost:
-    D->addAttr(::new (S.Context) PreserveMostAttr(S.Context, AL));
-    return;
-  case ParsedAttr::AT_PreserveAll:
-    D->addAttr(::new (S.Context) PreserveAllAttr(S.Context, AL));
-    return;
-  case ParsedAttr::AT_M68kRTD:
-    D->addAttr(::new (S.Context) M68kRTDAttr(S.Context, AL));
-    return;
-  default:
-    llvm_unreachable("unexpected attribute kind");
-  }
->>>>>>> bff17f9f
 }
 
 void Sema::AddSYCLIntelNumBanksAttr(Decl *D, const AttributeCommonInfo &CI,
@@ -7734,7 +7710,6 @@
   for (unsigned I = 0; I < A.getNumArgs(); ++I) {
     Args.push_back(A.getArgAsExpr(I));
   }
-<<<<<<< HEAD
 
   S.AddSYCLIntelBankBitsAttr(D, A, Args.data(), Args.size());
 }
@@ -7762,21 +7737,6 @@
     }
     Args.push_back(E);
     Values.push_back(Value.getExtValue());
-=======
-  case ParsedAttr::AT_IntelOclBicc:
-    CC = CC_IntelOclBicc;
-    break;
-  case ParsedAttr::AT_PreserveMost:
-    CC = CC_PreserveMost;
-    break;
-  case ParsedAttr::AT_PreserveAll:
-    CC = CC_PreserveAll;
-    break;
-  case ParsedAttr::AT_M68kRTD:
-    CC = CC_M68kRTD;
-    break;
-  default: llvm_unreachable("unexpected attribute kind");
->>>>>>> bff17f9f
   }
 
   // Check that the list is consecutive.
