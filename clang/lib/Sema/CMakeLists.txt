set(LLVM_LINK_COMPONENTS
  FrontendOpenMP
  Support
  )

if (MSVC)
  set_source_files_properties(SemaDeclAttr.cpp PROPERTIES COMPILE_FLAGS /bigobj)
  set_source_files_properties(SemaExpr.cpp PROPERTIES COMPILE_FLAGS /bigobj)
  set_source_files_properties(SemaExprCXX.cpp PROPERTIES COMPILE_FLAGS /bigobj)
  set_source_files_properties(SemaSYCL.cpp PROPERTIES COMPILE_FLAGS /bigobj)
  set_source_files_properties(SemaTemplate.cpp PROPERTIES COMPILE_FLAGS /bigobj)
  set_source_files_properties(SemaTemplateDeduction.cpp PROPERTIES COMPILE_FLAGS /bigobj)
  set_source_files_properties(SemaOpenMP.cpp PROPERTIES COMPILE_FLAGS /bigobj)
endif()

clang_tablegen(OpenCLBuiltins.inc -gen-clang-opencl-builtins
  SOURCE OpenCLBuiltins.td
  TARGET ClangOpenCLBuiltinsImpl
  )

clang_tablegen(SPIRVBuiltins.inc -gen-clang-spirv-builtins
 SOURCE SPIRVBuiltins.td
 TARGET ClangSPIRVBuiltinsImpl
 )

add_clang_library(clangSema
  AnalysisBasedWarnings.cpp
  CodeCompleteConsumer.cpp
  DeclSpec.cpp
  DelayedDiagnostic.cpp
  IdentifierResolver.cpp
  JumpDiagnostics.cpp
  MultiplexExternalSemaSource.cpp
  ParsedAttr.cpp
  Scope.cpp
  ScopeInfo.cpp
  Sema.cpp
  SemaAccess.cpp
  SemaAttr.cpp
  SemaAvailability.cpp
  SemaCXXScopeSpec.cpp
  SemaCast.cpp
  SemaChecking.cpp
  SemaCodeComplete.cpp
  SemaConcept.cpp
  SemaConsumer.cpp
  SemaCoroutine.cpp
  SemaCUDA.cpp
  SemaDecl.cpp
  SemaDeclAttr.cpp
  SemaDeclCXX.cpp
  SemaDeclObjC.cpp
  SemaExceptionSpec.cpp
  SemaExpr.cpp
  SemaExprCXX.cpp
  SemaExprMember.cpp
  SemaExprObjC.cpp
  SemaFixItUtils.cpp
  SemaInit.cpp
  SemaLambda.cpp
  SemaLookup.cpp
  SemaModule.cpp
  SemaObjCProperty.cpp
  SemaOpenMP.cpp
  SemaOverload.cpp
  SemaPseudoObject.cpp
  SemaStmt.cpp
  SemaStmtAsm.cpp
  SemaStmtAttr.cpp
  SemaSYCL.cpp
  SemaTemplate.cpp
  SemaTemplateDeduction.cpp
  SemaTemplateInstantiate.cpp
  SemaTemplateInstantiateDecl.cpp
  SemaTemplateVariadic.cpp
  SemaType.cpp
  TypeLocBuilder.cpp

  DEPENDS
  ClangOpenCLBuiltinsImpl
<<<<<<< HEAD
  ClangSPIRVBuiltinsImpl
=======
  omp_gen
>>>>>>> d90443b1

  LINK_LIBS
  clangAST
  clangAnalysis
  clangBasic
  clangEdit
  clangLex
  )<|MERGE_RESOLUTION|>--- conflicted
+++ resolved
@@ -78,11 +78,8 @@
 
   DEPENDS
   ClangOpenCLBuiltinsImpl
-<<<<<<< HEAD
   ClangSPIRVBuiltinsImpl
-=======
   omp_gen
->>>>>>> d90443b1
 
   LINK_LIBS
   clangAST
