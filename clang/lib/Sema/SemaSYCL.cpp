--- conflicted
+++ resolved
@@ -4295,11 +4295,7 @@
   // No need to validate __spirv routines here since they
   // are mapped to the equivalent SPIRV operations.
   const IdentifierInfo *II = FD->getIdentifier();
-<<<<<<< HEAD
-  if (II && II->getName().startswith("__spirv_"))
-=======
   if (II && II->getName().starts_with("__spirv_"))
->>>>>>> 603ca26d
     return;
 
   // Else we need to figure out why they don't match.
