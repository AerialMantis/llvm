//===- SymbolManager.h - Management of Symbolic Values --------------------===//
//
// Part of the LLVM Project, under the Apache License v2.0 with LLVM Exceptions.
// See https://llvm.org/LICENSE.txt for license information.
// SPDX-License-Identifier: Apache-2.0 WITH LLVM-exception
//
//===----------------------------------------------------------------------===//
//
//  This file defines SymbolManager, a class that manages symbolic values
//  created for use by ExprEngine and related classes.
//
//===----------------------------------------------------------------------===//

#include "clang/StaticAnalyzer/Core/PathSensitive/SymbolManager.h"
#include "clang/AST/ASTContext.h"
#include "clang/AST/Expr.h"
#include "clang/AST/StmtObjC.h"
#include "clang/Analysis/Analyses/LiveVariables.h"
#include "clang/Analysis/AnalysisDeclContext.h"
#include "clang/Basic/LLVM.h"
#include "clang/StaticAnalyzer/Core/PathSensitive/MemRegion.h"
#include "clang/StaticAnalyzer/Core/PathSensitive/SVals.h"
#include "clang/StaticAnalyzer/Core/PathSensitive/Store.h"
#include "clang/StaticAnalyzer/Core/PathSensitive/SymExpr.h"
#include "llvm/ADT/FoldingSet.h"
#include "llvm/ADT/STLExtras.h"
#include "llvm/Support/Casting.h"
#include "llvm/Support/Compiler.h"
#include "llvm/Support/ErrorHandling.h"
#include "llvm/Support/raw_ostream.h"
#include <cassert>

using namespace clang;
using namespace ento;

void SymExpr::anchor() {}

StringRef SymbolConjured::getKindStr() const { return "conj_$"; }
StringRef SymbolDerived::getKindStr() const { return "derived_$"; }
StringRef SymbolExtent::getKindStr() const { return "extent_$"; }
StringRef SymbolMetadata::getKindStr() const { return "meta_$"; }
StringRef SymbolRegionValue::getKindStr() const { return "reg_$"; }

LLVM_DUMP_METHOD void SymExpr::dump() const { dumpToStream(llvm::errs()); }

void BinarySymExpr::dumpToStreamImpl(raw_ostream &OS, const SymExpr *Sym) {
  OS << '(';
  Sym->dumpToStream(OS);
  OS << ')';
}

void BinarySymExpr::dumpToStreamImpl(raw_ostream &OS,
                                     const llvm::APSInt &Value) {
  if (Value.isUnsigned())
    OS << Value.getZExtValue();
  else
    OS << Value.getSExtValue();
  if (Value.isUnsigned())
    OS << 'U';
}

void BinarySymExpr::dumpToStreamImpl(raw_ostream &OS,
                                     BinaryOperator::Opcode Op) {
  OS << ' ' << BinaryOperator::getOpcodeStr(Op) << ' ';
}

void SymbolCast::dumpToStream(raw_ostream &os) const {
  os << '(' << ToTy << ") (";
  Operand->dumpToStream(os);
  os << ')';
}

void UnarySymExpr::dumpToStream(raw_ostream &os) const {
  os << UnaryOperator::getOpcodeStr(Op);
  bool Binary = isa<BinarySymExpr>(Operand);
  if (Binary)
    os << '(';
  Operand->dumpToStream(os);
  if (Binary)
    os << ')';
}

void SymbolConjured::dumpToStream(raw_ostream &os) const {
  os << getKindStr() << getSymbolID() << '{' << T << ", LC" << LCtx->getID();
  if (S)
    os << ", S" << S->getID(LCtx->getDecl()->getASTContext());
  else
    os << ", no stmt";
  os << ", #" << Count << '}';
}

void SymbolDerived::dumpToStream(raw_ostream &os) const {
  os << getKindStr() << getSymbolID() << '{' << getParentSymbol() << ','
     << getRegion() << '}';
}

void SymbolExtent::dumpToStream(raw_ostream &os) const {
  os << getKindStr() << getSymbolID() << '{' << getRegion() << '}';
}

void SymbolMetadata::dumpToStream(raw_ostream &os) const {
  os << getKindStr() << getSymbolID() << '{' << getRegion() << ',' << T << '}';
}

void SymbolData::anchor() {}

void SymbolRegionValue::dumpToStream(raw_ostream &os) const {
  os << getKindStr() << getSymbolID() << '<' << getType() << ' ' << R << '>';
}

bool SymExpr::symbol_iterator::operator==(const symbol_iterator &X) const {
  return itr == X.itr;
}

bool SymExpr::symbol_iterator::operator!=(const symbol_iterator &X) const {
  return itr != X.itr;
}

SymExpr::symbol_iterator::symbol_iterator(const SymExpr *SE) {
  itr.push_back(SE);
}

SymExpr::symbol_iterator &SymExpr::symbol_iterator::operator++() {
  assert(!itr.empty() && "attempting to iterate on an 'end' iterator");
  expand();
  return *this;
}

SymbolRef SymExpr::symbol_iterator::operator*() {
  assert(!itr.empty() && "attempting to dereference an 'end' iterator");
  return itr.back();
}

void SymExpr::symbol_iterator::expand() {
  const SymExpr *SE = itr.pop_back_val();

  switch (SE->getKind()) {
    case SymExpr::SymbolRegionValueKind:
    case SymExpr::SymbolConjuredKind:
    case SymExpr::SymbolDerivedKind:
    case SymExpr::SymbolExtentKind:
    case SymExpr::SymbolMetadataKind:
      return;
    case SymExpr::SymbolCastKind:
      itr.push_back(cast<SymbolCast>(SE)->getOperand());
      return;
    case SymExpr::UnarySymExprKind:
      itr.push_back(cast<UnarySymExpr>(SE)->getOperand());
      return;
    case SymExpr::SymIntExprKind:
      itr.push_back(cast<SymIntExpr>(SE)->getLHS());
      return;
    case SymExpr::IntSymExprKind:
      itr.push_back(cast<IntSymExpr>(SE)->getRHS());
      return;
    case SymExpr::SymSymExprKind: {
      const auto *x = cast<SymSymExpr>(SE);
      itr.push_back(x->getLHS());
      itr.push_back(x->getRHS());
      return;
    }
  }
  llvm_unreachable("unhandled expansion case");
}

const SymbolRegionValue*
SymbolManager::getRegionValueSymbol(const TypedValueRegion* R) {
  llvm::FoldingSetNodeID profile;
  SymbolRegionValue::Profile(profile, R);
  void *InsertPos;
  SymExpr *SD = DataSet.FindNodeOrInsertPos(profile, InsertPos);
  if (!SD) {
<<<<<<< HEAD
    SD = BPAlloc.Allocate<SymbolRegionValue>();
    new (SD) SymbolRegionValue(SymbolCounter, R);
=======
    SD = new (BPAlloc) SymbolRegionValue(SymbolCounter, R);
>>>>>>> cd92bbcb
    DataSet.InsertNode(SD, InsertPos);
    ++SymbolCounter;
  }

  return cast<SymbolRegionValue>(SD);
}

const SymbolConjured* SymbolManager::conjureSymbol(const Stmt *E,
                                                   const LocationContext *LCtx,
                                                   QualType T,
                                                   unsigned Count,
                                                   const void *SymbolTag) {
  llvm::FoldingSetNodeID profile;
  SymbolConjured::Profile(profile, E, T, Count, LCtx, SymbolTag);
  void *InsertPos;
  SymExpr *SD = DataSet.FindNodeOrInsertPos(profile, InsertPos);
  if (!SD) {
<<<<<<< HEAD
    SD = BPAlloc.Allocate<SymbolConjured>();
    new (SD) SymbolConjured(SymbolCounter, E, LCtx, T, Count, SymbolTag);
=======
    SD = new (BPAlloc) SymbolConjured(SymbolCounter, E, LCtx, T, Count, SymbolTag);
>>>>>>> cd92bbcb
    DataSet.InsertNode(SD, InsertPos);
    ++SymbolCounter;
  }

  return cast<SymbolConjured>(SD);
}

const SymbolDerived*
SymbolManager::getDerivedSymbol(SymbolRef parentSymbol,
                                const TypedValueRegion *R) {
  llvm::FoldingSetNodeID profile;
  SymbolDerived::Profile(profile, parentSymbol, R);
  void *InsertPos;
  SymExpr *SD = DataSet.FindNodeOrInsertPos(profile, InsertPos);
  if (!SD) {
<<<<<<< HEAD
    SD = BPAlloc.Allocate<SymbolDerived>();
    new (SD) SymbolDerived(SymbolCounter, parentSymbol, R);
=======
    SD = new (BPAlloc) SymbolDerived(SymbolCounter, parentSymbol, R);
>>>>>>> cd92bbcb
    DataSet.InsertNode(SD, InsertPos);
    ++SymbolCounter;
  }

  return cast<SymbolDerived>(SD);
}

const SymbolExtent*
SymbolManager::getExtentSymbol(const SubRegion *R) {
  llvm::FoldingSetNodeID profile;
  SymbolExtent::Profile(profile, R);
  void *InsertPos;
  SymExpr *SD = DataSet.FindNodeOrInsertPos(profile, InsertPos);
  if (!SD) {
<<<<<<< HEAD
    SD = BPAlloc.Allocate<SymbolExtent>();
    new (SD) SymbolExtent(SymbolCounter, R);
=======
    SD = new (BPAlloc) SymbolExtent(SymbolCounter, R);
>>>>>>> cd92bbcb
    DataSet.InsertNode(SD, InsertPos);
    ++SymbolCounter;
  }

  return cast<SymbolExtent>(SD);
}

const SymbolMetadata *
SymbolManager::getMetadataSymbol(const MemRegion* R, const Stmt *S, QualType T,
                                 const LocationContext *LCtx,
                                 unsigned Count, const void *SymbolTag) {
  llvm::FoldingSetNodeID profile;
  SymbolMetadata::Profile(profile, R, S, T, LCtx, Count, SymbolTag);
  void *InsertPos;
  SymExpr *SD = DataSet.FindNodeOrInsertPos(profile, InsertPos);
  if (!SD) {
<<<<<<< HEAD
    SD = BPAlloc.Allocate<SymbolMetadata>();
    new (SD) SymbolMetadata(SymbolCounter, R, S, T, LCtx, Count, SymbolTag);
=======
    SD = new (BPAlloc) SymbolMetadata(SymbolCounter, R, S, T, LCtx, Count, SymbolTag);
>>>>>>> cd92bbcb
    DataSet.InsertNode(SD, InsertPos);
    ++SymbolCounter;
  }

  return cast<SymbolMetadata>(SD);
}

const SymbolCast*
SymbolManager::getCastSymbol(const SymExpr *Op,
                             QualType From, QualType To) {
  llvm::FoldingSetNodeID ID;
  SymbolCast::Profile(ID, Op, From, To);
  void *InsertPos;
  SymExpr *data = DataSet.FindNodeOrInsertPos(ID, InsertPos);
  if (!data) {
<<<<<<< HEAD
    data = BPAlloc.Allocate<SymbolCast>();
    new (data) SymbolCast(Op, From, To);
=======
    data = new (BPAlloc) SymbolCast(Op, From, To);
>>>>>>> cd92bbcb
    DataSet.InsertNode(data, InsertPos);
  }

  return cast<SymbolCast>(data);
}

const SymIntExpr *SymbolManager::getSymIntExpr(const SymExpr *lhs,
                                               BinaryOperator::Opcode op,
                                               const llvm::APSInt& v,
                                               QualType t) {
  llvm::FoldingSetNodeID ID;
  SymIntExpr::Profile(ID, lhs, op, v, t);
  void *InsertPos;
  SymExpr *data = DataSet.FindNodeOrInsertPos(ID, InsertPos);

  if (!data) {
<<<<<<< HEAD
    data = BPAlloc.Allocate<SymIntExpr>();
    new (data) SymIntExpr(lhs, op, v, t);
=======
    data = new (BPAlloc) SymIntExpr(lhs, op, v, t);
>>>>>>> cd92bbcb
    DataSet.InsertNode(data, InsertPos);
  }

  return cast<SymIntExpr>(data);
}

const IntSymExpr *SymbolManager::getIntSymExpr(const llvm::APSInt& lhs,
                                               BinaryOperator::Opcode op,
                                               const SymExpr *rhs,
                                               QualType t) {
  llvm::FoldingSetNodeID ID;
  IntSymExpr::Profile(ID, lhs, op, rhs, t);
  void *InsertPos;
  SymExpr *data = DataSet.FindNodeOrInsertPos(ID, InsertPos);

  if (!data) {
<<<<<<< HEAD
    data = BPAlloc.Allocate<IntSymExpr>();
    new (data) IntSymExpr(lhs, op, rhs, t);
=======
    data = new (BPAlloc) IntSymExpr(lhs, op, rhs, t);
>>>>>>> cd92bbcb
    DataSet.InsertNode(data, InsertPos);
  }

  return cast<IntSymExpr>(data);
}

const SymSymExpr *SymbolManager::getSymSymExpr(const SymExpr *lhs,
                                               BinaryOperator::Opcode op,
                                               const SymExpr *rhs,
                                               QualType t) {
  llvm::FoldingSetNodeID ID;
  SymSymExpr::Profile(ID, lhs, op, rhs, t);
  void *InsertPos;
  SymExpr *data = DataSet.FindNodeOrInsertPos(ID, InsertPos);

  if (!data) {
<<<<<<< HEAD
    data = BPAlloc.Allocate<SymSymExpr>();
    new (data) SymSymExpr(lhs, op, rhs, t);
=======
    data = new (BPAlloc) SymSymExpr(lhs, op, rhs, t);
>>>>>>> cd92bbcb
    DataSet.InsertNode(data, InsertPos);
  }

  return cast<SymSymExpr>(data);
}

const UnarySymExpr *SymbolManager::getUnarySymExpr(const SymExpr *Operand,
                                                   UnaryOperator::Opcode Opc,
                                                   QualType T) {
  llvm::FoldingSetNodeID ID;
  UnarySymExpr::Profile(ID, Operand, Opc, T);
  void *InsertPos;
  SymExpr *data = DataSet.FindNodeOrInsertPos(ID, InsertPos);
  if (!data) {
<<<<<<< HEAD
    data = BPAlloc.Allocate<UnarySymExpr>();
    new (data) UnarySymExpr(Operand, Opc, T);
=======
    data = new (BPAlloc) UnarySymExpr(Operand, Opc, T);
>>>>>>> cd92bbcb
    DataSet.InsertNode(data, InsertPos);
  }

  return cast<UnarySymExpr>(data);
}

QualType SymbolConjured::getType() const {
  return T;
}

QualType SymbolDerived::getType() const {
  return R->getValueType();
}

QualType SymbolExtent::getType() const {
  ASTContext &Ctx = R->getMemRegionManager().getContext();
  return Ctx.getSizeType();
}

QualType SymbolMetadata::getType() const {
  return T;
}

QualType SymbolRegionValue::getType() const {
  return R->getValueType();
}

bool SymbolManager::canSymbolicate(QualType T) {
  T = T.getCanonicalType();

  if (Loc::isLocType(T))
    return true;

  if (T->isIntegralOrEnumerationType())
    return true;

  if (T->isRecordType() && !T->isUnionType())
    return true;

  return false;
}

void SymbolManager::addSymbolDependency(const SymbolRef Primary,
                                        const SymbolRef Dependent) {
  auto &dependencies = SymbolDependencies[Primary];
  if (!dependencies) {
    dependencies = std::make_unique<SymbolRefSmallVectorTy>();
  }
  dependencies->push_back(Dependent);
}

const SymbolRefSmallVectorTy *SymbolManager::getDependentSymbols(
                                                     const SymbolRef Primary) {
  SymbolDependTy::const_iterator I = SymbolDependencies.find(Primary);
  if (I == SymbolDependencies.end())
    return nullptr;
  return I->second.get();
}

void SymbolReaper::markDependentsLive(SymbolRef sym) {
  // Do not mark dependents more then once.
  SymbolMapTy::iterator LI = TheLiving.find(sym);
  assert(LI != TheLiving.end() && "The primary symbol is not live.");
  if (LI->second == HaveMarkedDependents)
    return;
  LI->second = HaveMarkedDependents;

  if (const SymbolRefSmallVectorTy *Deps = SymMgr.getDependentSymbols(sym)) {
    for (const auto I : *Deps) {
      if (TheLiving.contains(I))
        continue;
      markLive(I);
    }
  }
}

void SymbolReaper::markLive(SymbolRef sym) {
  TheLiving[sym] = NotProcessed;
  markDependentsLive(sym);
}

void SymbolReaper::markLive(const MemRegion *region) {
  LiveRegionRoots.insert(region->getBaseRegion());
  markElementIndicesLive(region);
}

void SymbolReaper::markLazilyCopied(const clang::ento::MemRegion *region) {
  LazilyCopiedRegionRoots.insert(region->getBaseRegion());
}

void SymbolReaper::markElementIndicesLive(const MemRegion *region) {
  for (auto SR = dyn_cast<SubRegion>(region); SR;
       SR = dyn_cast<SubRegion>(SR->getSuperRegion())) {
    if (const auto ER = dyn_cast<ElementRegion>(SR)) {
      SVal Idx = ER->getIndex();
      for (auto SI = Idx.symbol_begin(), SE = Idx.symbol_end(); SI != SE; ++SI)
        markLive(*SI);
    }
  }
}

void SymbolReaper::markInUse(SymbolRef sym) {
  if (isa<SymbolMetadata>(sym))
    MetadataInUse.insert(sym);
}

bool SymbolReaper::isLiveRegion(const MemRegion *MR) {
  // TODO: For now, liveness of a memory region is equivalent to liveness of its
  // base region. In fact we can do a bit better: say, if a particular FieldDecl
  // is not used later in the path, we can diagnose a leak of a value within
  // that field earlier than, say, the variable that contains the field dies.
  MR = MR->getBaseRegion();
  if (LiveRegionRoots.count(MR))
    return true;

  if (const auto *SR = dyn_cast<SymbolicRegion>(MR))
    return isLive(SR->getSymbol());

  if (const auto *VR = dyn_cast<VarRegion>(MR))
    return isLive(VR, true);

  // FIXME: This is a gross over-approximation. What we really need is a way to
  // tell if anything still refers to this region. Unlike SymbolicRegions,
  // AllocaRegions don't have associated symbols, though, so we don't actually
  // have a way to track their liveness.
  return isa<AllocaRegion, CXXThisRegion, MemSpaceRegion, CodeTextRegion>(MR);
}

bool SymbolReaper::isLazilyCopiedRegion(const MemRegion *MR) const {
  // TODO: See comment in isLiveRegion.
  return LazilyCopiedRegionRoots.count(MR->getBaseRegion());
}

bool SymbolReaper::isReadableRegion(const MemRegion *MR) {
  return isLiveRegion(MR) || isLazilyCopiedRegion(MR);
}

bool SymbolReaper::isLive(SymbolRef sym) {
  if (TheLiving.count(sym)) {
    markDependentsLive(sym);
    return true;
  }

  bool KnownLive;

  switch (sym->getKind()) {
  case SymExpr::SymbolRegionValueKind:
    KnownLive = isReadableRegion(cast<SymbolRegionValue>(sym)->getRegion());
    break;
  case SymExpr::SymbolConjuredKind:
    KnownLive = false;
    break;
  case SymExpr::SymbolDerivedKind:
    KnownLive = isLive(cast<SymbolDerived>(sym)->getParentSymbol());
    break;
  case SymExpr::SymbolExtentKind:
    KnownLive = isLiveRegion(cast<SymbolExtent>(sym)->getRegion());
    break;
  case SymExpr::SymbolMetadataKind:
    KnownLive = MetadataInUse.count(sym) &&
                isLiveRegion(cast<SymbolMetadata>(sym)->getRegion());
    if (KnownLive)
      MetadataInUse.erase(sym);
    break;
  case SymExpr::SymIntExprKind:
    KnownLive = isLive(cast<SymIntExpr>(sym)->getLHS());
    break;
  case SymExpr::IntSymExprKind:
    KnownLive = isLive(cast<IntSymExpr>(sym)->getRHS());
    break;
  case SymExpr::SymSymExprKind:
    KnownLive = isLive(cast<SymSymExpr>(sym)->getLHS()) &&
                isLive(cast<SymSymExpr>(sym)->getRHS());
    break;
  case SymExpr::SymbolCastKind:
    KnownLive = isLive(cast<SymbolCast>(sym)->getOperand());
    break;
  case SymExpr::UnarySymExprKind:
    KnownLive = isLive(cast<UnarySymExpr>(sym)->getOperand());
    break;
  }

  if (KnownLive)
    markLive(sym);

  return KnownLive;
}

bool
SymbolReaper::isLive(const Expr *ExprVal, const LocationContext *ELCtx) const {
  if (LCtx == nullptr)
    return false;

  if (LCtx != ELCtx) {
    // If the reaper's location context is a parent of the expression's
    // location context, then the expression value is now "out of scope".
    if (LCtx->isParentOf(ELCtx))
      return false;
    return true;
  }

  // If no statement is provided, everything in this and parent contexts is
  // live.
  if (!Loc)
    return true;

  return LCtx->getAnalysis<RelaxedLiveVariables>()->isLive(Loc, ExprVal);
}

bool SymbolReaper::isLive(const VarRegion *VR, bool includeStoreBindings) const{
  const StackFrameContext *VarContext = VR->getStackFrame();

  if (!VarContext)
    return true;

  if (!LCtx)
    return false;
  const StackFrameContext *CurrentContext = LCtx->getStackFrame();

  if (VarContext == CurrentContext) {
    // If no statement is provided, everything is live.
    if (!Loc)
      return true;

    // Anonymous parameters of an inheriting constructor are live for the entire
    // duration of the constructor.
    if (isa<CXXInheritedCtorInitExpr>(Loc))
      return true;

    if (LCtx->getAnalysis<RelaxedLiveVariables>()->isLive(Loc, VR->getDecl()))
      return true;

    if (!includeStoreBindings)
      return false;

    unsigned &cachedQuery =
      const_cast<SymbolReaper *>(this)->includedRegionCache[VR];

    if (cachedQuery) {
      return cachedQuery == 1;
    }

    // Query the store to see if the region occurs in any live bindings.
    if (Store store = reapedStore.getStore()) {
      bool hasRegion =
        reapedStore.getStoreManager().includedInBindings(store, VR);
      cachedQuery = hasRegion ? 1 : 2;
      return hasRegion;
    }

    return false;
  }

  return VarContext->isParentOf(CurrentContext);
}<|MERGE_RESOLUTION|>--- conflicted
+++ resolved
@@ -170,12 +170,7 @@
   void *InsertPos;
   SymExpr *SD = DataSet.FindNodeOrInsertPos(profile, InsertPos);
   if (!SD) {
-<<<<<<< HEAD
-    SD = BPAlloc.Allocate<SymbolRegionValue>();
-    new (SD) SymbolRegionValue(SymbolCounter, R);
-=======
     SD = new (BPAlloc) SymbolRegionValue(SymbolCounter, R);
->>>>>>> cd92bbcb
     DataSet.InsertNode(SD, InsertPos);
     ++SymbolCounter;
   }
@@ -193,12 +188,7 @@
   void *InsertPos;
   SymExpr *SD = DataSet.FindNodeOrInsertPos(profile, InsertPos);
   if (!SD) {
-<<<<<<< HEAD
-    SD = BPAlloc.Allocate<SymbolConjured>();
-    new (SD) SymbolConjured(SymbolCounter, E, LCtx, T, Count, SymbolTag);
-=======
     SD = new (BPAlloc) SymbolConjured(SymbolCounter, E, LCtx, T, Count, SymbolTag);
->>>>>>> cd92bbcb
     DataSet.InsertNode(SD, InsertPos);
     ++SymbolCounter;
   }
@@ -214,12 +204,7 @@
   void *InsertPos;
   SymExpr *SD = DataSet.FindNodeOrInsertPos(profile, InsertPos);
   if (!SD) {
-<<<<<<< HEAD
-    SD = BPAlloc.Allocate<SymbolDerived>();
-    new (SD) SymbolDerived(SymbolCounter, parentSymbol, R);
-=======
     SD = new (BPAlloc) SymbolDerived(SymbolCounter, parentSymbol, R);
->>>>>>> cd92bbcb
     DataSet.InsertNode(SD, InsertPos);
     ++SymbolCounter;
   }
@@ -234,12 +219,7 @@
   void *InsertPos;
   SymExpr *SD = DataSet.FindNodeOrInsertPos(profile, InsertPos);
   if (!SD) {
-<<<<<<< HEAD
-    SD = BPAlloc.Allocate<SymbolExtent>();
-    new (SD) SymbolExtent(SymbolCounter, R);
-=======
     SD = new (BPAlloc) SymbolExtent(SymbolCounter, R);
->>>>>>> cd92bbcb
     DataSet.InsertNode(SD, InsertPos);
     ++SymbolCounter;
   }
@@ -256,12 +236,7 @@
   void *InsertPos;
   SymExpr *SD = DataSet.FindNodeOrInsertPos(profile, InsertPos);
   if (!SD) {
-<<<<<<< HEAD
-    SD = BPAlloc.Allocate<SymbolMetadata>();
-    new (SD) SymbolMetadata(SymbolCounter, R, S, T, LCtx, Count, SymbolTag);
-=======
     SD = new (BPAlloc) SymbolMetadata(SymbolCounter, R, S, T, LCtx, Count, SymbolTag);
->>>>>>> cd92bbcb
     DataSet.InsertNode(SD, InsertPos);
     ++SymbolCounter;
   }
@@ -277,12 +252,7 @@
   void *InsertPos;
   SymExpr *data = DataSet.FindNodeOrInsertPos(ID, InsertPos);
   if (!data) {
-<<<<<<< HEAD
-    data = BPAlloc.Allocate<SymbolCast>();
-    new (data) SymbolCast(Op, From, To);
-=======
     data = new (BPAlloc) SymbolCast(Op, From, To);
->>>>>>> cd92bbcb
     DataSet.InsertNode(data, InsertPos);
   }
 
@@ -299,12 +269,7 @@
   SymExpr *data = DataSet.FindNodeOrInsertPos(ID, InsertPos);
 
   if (!data) {
-<<<<<<< HEAD
-    data = BPAlloc.Allocate<SymIntExpr>();
-    new (data) SymIntExpr(lhs, op, v, t);
-=======
     data = new (BPAlloc) SymIntExpr(lhs, op, v, t);
->>>>>>> cd92bbcb
     DataSet.InsertNode(data, InsertPos);
   }
 
@@ -321,12 +286,7 @@
   SymExpr *data = DataSet.FindNodeOrInsertPos(ID, InsertPos);
 
   if (!data) {
-<<<<<<< HEAD
-    data = BPAlloc.Allocate<IntSymExpr>();
-    new (data) IntSymExpr(lhs, op, rhs, t);
-=======
     data = new (BPAlloc) IntSymExpr(lhs, op, rhs, t);
->>>>>>> cd92bbcb
     DataSet.InsertNode(data, InsertPos);
   }
 
@@ -343,12 +303,7 @@
   SymExpr *data = DataSet.FindNodeOrInsertPos(ID, InsertPos);
 
   if (!data) {
-<<<<<<< HEAD
-    data = BPAlloc.Allocate<SymSymExpr>();
-    new (data) SymSymExpr(lhs, op, rhs, t);
-=======
     data = new (BPAlloc) SymSymExpr(lhs, op, rhs, t);
->>>>>>> cd92bbcb
     DataSet.InsertNode(data, InsertPos);
   }
 
@@ -363,12 +318,7 @@
   void *InsertPos;
   SymExpr *data = DataSet.FindNodeOrInsertPos(ID, InsertPos);
   if (!data) {
-<<<<<<< HEAD
-    data = BPAlloc.Allocate<UnarySymExpr>();
-    new (data) UnarySymExpr(Operand, Opc, T);
-=======
     data = new (BPAlloc) UnarySymExpr(Operand, Opc, T);
->>>>>>> cd92bbcb
     DataSet.InsertNode(data, InsertPos);
   }
 
