--- conflicted
+++ resolved
@@ -4008,7 +4008,8 @@
     }
   }
 
-  const llvm::Triple *AuxTriple = (IsSYCL || IsCuda) ? TC.getAuxTriple() : nullptr;
+  const llvm::Triple *AuxTriple =
+      (IsSYCL || IsCuda) ? TC.getAuxTriple() : nullptr;
   bool IsWindowsMSVC = RawTriple.isWindowsMSVCEnvironment();
   bool IsIAMCU = RawTriple.isOSIAMCU();
   bool IsSYCLDevice = (RawTriple.getEnvironment() == llvm::Triple::SYCLDevice);
@@ -4090,13 +4091,9 @@
     CmdArgs.push_back(Args.MakeArgString(NormalizedTriple));
   }
 
-<<<<<<< HEAD
   if (UseSYCLTriple) {
     // We want to compile sycl kernels.
-=======
-  if (Args.hasFlag(options::OPT_fsycl, options::OPT_fno_sycl, false)) {
     CmdArgs.push_back("-fsycl");
->>>>>>> 118b057f
     CmdArgs.push_back("-fsycl-is-device");
     // Pass the triple of host when doing SYCL
     auto AuxT = llvm::Triple(llvm::sys::getProcessTriple());
@@ -4131,25 +4128,19 @@
     }
   }
 
-  if (Arg *A = Args.getLastArg(options::OPT_sycl_std_EQ)) {
-    A->render(Args, CmdArgs);
-    CmdArgs.push_back("-fsycl-std-layout-kernel-params");
-  } else if (IsSYCL) {
-    // Ensure the default version in SYCL mode is 1.2.1
-    CmdArgs.push_back("-sycl-std=1.2.1");
-    // The user had not pass SYCL version, thus we'll employ no-sycl-strict
-    // to allow address-space unqualified pointers in function params/return
-    // along with marking the same function with explicit SYCL_EXTERNAL
-    CmdArgs.push_back("-Wno-sycl-strict");
-  }
-
+    if (IsSYCL) {
     if (Arg *A = Args.getLastArg(options::OPT_sycl_std_EQ)) {
       A->render(Args, CmdArgs);
+      CmdArgs.push_back("-fsycl-std-layout-kernel-params");
     } else {
       // Ensure the default version in SYCL mode is 1.2.1 (aka 2017)
       CmdArgs.push_back("-sycl-std=2017");
-    }
-  }
+      // The user had not pass SYCL version, thus we'll employ no-sycl-strict
+      // to allow address-space unqualified pointers in function params/return
+      // along with marking the same function with explicit SYCL_EXTERNAL
+      CmdArgs.push_back("-Wno-sycl-strict");
+    }
+    }
 
   if (IsOpenMPDevice) {
     // We have to pass the triple of the host if compiling for an OpenMP device.
@@ -6078,6 +6069,7 @@
       CmdArgs.push_back(IntHeaderPath);
       // Let the FE know we are doing a SYCL offload compilation, but we are
       // doing the host pass.
+      CmdArgs.push_back("-fsycl");
       CmdArgs.push_back("-fsycl-is-host");
     }
     if (IsSYCLOffloadDevice && JA.getType() == types::TY_SYCL_Header) {
