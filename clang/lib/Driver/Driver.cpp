--- conflicted
+++ resolved
@@ -9381,7 +9381,6 @@
     NamedOutput = C.getArgs().MakeArgString(TempPath.c_str());
   }
 
-<<<<<<< HEAD
   if (isSaveTempsEnabled()) {
     // If we're saving temps and the temp file conflicts with any
     // input/resulting file, then avoid overwriting.
@@ -9396,7 +9395,8 @@
         StringRef Name = llvm::sys::path::filename(BaseInput);
         std::pair<StringRef, StringRef> Split = Name.split('.');
         std::string TmpName = GetTemporaryPath(
-            Split.first, types::getTypeTempSuffix(JA.getType(), IsCLMode()));
+            Split.first,
+            types::getTypeTempSuffix(JA.getType(), IsCLMode() || IsDXCMode()));
         return C.addTempFile(C.getArgs().MakeArgString(TmpName));
       }
     }
@@ -9412,26 +9412,9 @@
       StringRef CollidingName(CollidingFilenameIt->second);
       std::pair<StringRef, StringRef> Split = CollidingName.split('.');
       std::string UniqueName = GetUniquePath(
-          Split.first, types::getTypeTempSuffix(JA.getType(), IsCLMode()));
-      return C.addTempFile(C.getArgs().MakeArgString(UniqueName));
-=======
-  // If we're saving temps and the temp file conflicts with the input file,
-  // then avoid overwriting input file.
-  if (!AtTopLevel && isSaveTempsEnabled() && NamedOutput == BaseName) {
-    bool SameFile = false;
-    SmallString<256> Result;
-    llvm::sys::fs::current_path(Result);
-    llvm::sys::path::append(Result, BaseName);
-    llvm::sys::fs::equivalent(BaseInput, Result.c_str(), SameFile);
-    // Must share the same path to conflict.
-    if (SameFile) {
-      StringRef Name = llvm::sys::path::filename(BaseInput);
-      std::pair<StringRef, StringRef> Split = Name.split('.');
-      std::string TmpName = GetTemporaryPath(
           Split.first,
           types::getTypeTempSuffix(JA.getType(), IsCLMode() || IsDXCMode()));
-      return C.addTempFile(C.getArgs().MakeArgString(TmpName));
->>>>>>> cb6fe61b
+      return C.addTempFile(C.getArgs().MakeArgString(UniqueName));
     }
   }
 
