//===--- Interp.h - Interpreter for the constexpr VM ------------*- C++ -*-===//
//
// Part of the LLVM Project, under the Apache License v2.0 with LLVM Exceptions.
// See https://llvm.org/LICENSE.txt for license information.
// SPDX-License-Identifier: Apache-2.0 WITH LLVM-exception
//
//===----------------------------------------------------------------------===//
//
// Definition of the interpreter state and entry point.
//
//===----------------------------------------------------------------------===//

#ifndef LLVM_CLANG_AST_INTERP_INTERP_H
#define LLVM_CLANG_AST_INTERP_INTERP_H

#include "../ExprConstShared.h"
#include "Boolean.h"
#include "DynamicAllocator.h"
#include "Floating.h"
#include "Function.h"
#include "FunctionPointer.h"
#include "InterpFrame.h"
#include "InterpStack.h"
#include "InterpState.h"
#include "MemberPointer.h"
#include "Opcode.h"
#include "PrimType.h"
#include "Program.h"
#include "State.h"
#include "clang/AST/ASTContext.h"
#include "clang/AST/Expr.h"
#include "llvm/ADT/APFloat.h"
#include "llvm/ADT/APSInt.h"
#include <type_traits>

namespace clang {
namespace interp {

using APSInt = llvm::APSInt;

/// Convert a value to an APValue.
template <typename T>
bool ReturnValue(const InterpState &S, const T &V, APValue &R) {
  R = V.toAPValue(S.getCtx());
  return true;
}

/// Checks if the variable has externally defined storage.
bool CheckExtern(InterpState &S, CodePtr OpPC, const Pointer &Ptr);

/// Checks if the array is offsetable.
bool CheckArray(InterpState &S, CodePtr OpPC, const Pointer &Ptr);

/// Checks if a pointer is live and accessible.
bool CheckLive(InterpState &S, CodePtr OpPC, const Pointer &Ptr,
               AccessKinds AK);

/// Checks if a pointer is a dummy pointer.
bool CheckDummy(InterpState &S, CodePtr OpPC, const Pointer &Ptr,
                AccessKinds AK);

/// Checks if a pointer is null.
bool CheckNull(InterpState &S, CodePtr OpPC, const Pointer &Ptr,
               CheckSubobjectKind CSK);

/// Checks if a pointer is in range.
bool CheckRange(InterpState &S, CodePtr OpPC, const Pointer &Ptr,
                AccessKinds AK);

/// Checks if a field from which a pointer is going to be derived is valid.
bool CheckRange(InterpState &S, CodePtr OpPC, const Pointer &Ptr,
                CheckSubobjectKind CSK);

/// Checks if Ptr is a one-past-the-end pointer.
bool CheckSubobject(InterpState &S, CodePtr OpPC, const Pointer &Ptr,
                    CheckSubobjectKind CSK);

/// Checks if the dowcast using the given offset is possible with the given
/// pointer.
bool CheckDowncast(InterpState &S, CodePtr OpPC, const Pointer &Ptr,
                   uint32_t Offset);

/// Checks if a pointer points to const storage.
bool CheckConst(InterpState &S, CodePtr OpPC, const Pointer &Ptr);

/// Checks if the Descriptor is of a constexpr or const global variable.
bool CheckConstant(InterpState &S, CodePtr OpPC, const Descriptor *Desc);

/// Checks if a pointer points to a mutable field.
bool CheckMutable(InterpState &S, CodePtr OpPC, const Pointer &Ptr);

/// Checks if a value can be loaded from a block.
bool CheckLoad(InterpState &S, CodePtr OpPC, const Pointer &Ptr,
               AccessKinds AK = AK_Read);

bool CheckInitialized(InterpState &S, CodePtr OpPC, const Pointer &Ptr,
                      AccessKinds AK);
/// Check if a global variable is initialized.
bool CheckGlobalInitialized(InterpState &S, CodePtr OpPC, const Pointer &Ptr);

/// Checks if a value can be stored in a block.
bool CheckStore(InterpState &S, CodePtr OpPC, const Pointer &Ptr);

/// Checks if a method can be invoked on an object.
bool CheckInvoke(InterpState &S, CodePtr OpPC, const Pointer &Ptr);

/// Checks if a value can be initialized.
bool CheckInit(InterpState &S, CodePtr OpPC, const Pointer &Ptr);

/// Checks if a method can be called.
bool CheckCallable(InterpState &S, CodePtr OpPC, const Function *F);

/// Checks if calling the currently active function would exceed
/// the allowed call depth.
bool CheckCallDepth(InterpState &S, CodePtr OpPC);

/// Checks the 'this' pointer.
bool CheckThis(InterpState &S, CodePtr OpPC, const Pointer &This);

/// Checks if a method is pure virtual.
bool CheckPure(InterpState &S, CodePtr OpPC, const CXXMethodDecl *MD);

/// Checks if all the arguments annotated as 'nonnull' are in fact not null.
bool CheckNonNullArgs(InterpState &S, CodePtr OpPC, const Function *F,
                      const CallExpr *CE, unsigned ArgSize);

/// Checks if dynamic memory allocation is available in the current
/// language mode.
bool CheckDynamicMemoryAllocation(InterpState &S, CodePtr OpPC);

/// Diagnose mismatched new[]/delete or new/delete[] pairs.
bool CheckNewDeleteForms(InterpState &S, CodePtr OpPC, bool NewWasArray,
                         bool DeleteIsArray, const Descriptor *D,
                         const Expr *NewExpr);

/// Check the source of the pointer passed to delete/delete[] has actually
/// been heap allocated by us.
bool CheckDeleteSource(InterpState &S, CodePtr OpPC, const Expr *Source,
                       const Pointer &Ptr);

/// Sets the given integral value to the pointer, which is of
/// a std::{weak,partial,strong}_ordering type.
bool SetThreeWayComparisonField(InterpState &S, CodePtr OpPC,
                                const Pointer &Ptr, const APSInt &IntValue);

/// Copy the contents of Src into Dest.
bool DoMemcpy(InterpState &S, CodePtr OpPC, const Pointer &Src, Pointer &Dest);

/// Checks if the shift operation is legal.
template <typename LT, typename RT>
bool CheckShift(InterpState &S, CodePtr OpPC, const LT &LHS, const RT &RHS,
                unsigned Bits) {
  if (RHS.isNegative()) {
    const SourceInfo &Loc = S.Current->getSource(OpPC);
    S.CCEDiag(Loc, diag::note_constexpr_negative_shift) << RHS.toAPSInt();
    if (!S.noteUndefinedBehavior())
      return false;
  }

  // C++11 [expr.shift]p1: Shift width must be less than the bit width of
  // the shifted type.
  if (Bits > 1 && RHS >= RT::from(Bits, RHS.bitWidth())) {
    const Expr *E = S.Current->getExpr(OpPC);
    const APSInt Val = RHS.toAPSInt();
    QualType Ty = E->getType();
    S.CCEDiag(E, diag::note_constexpr_large_shift) << Val << Ty << Bits;
<<<<<<< HEAD
    return !(S.getEvalStatus().Diag && !S.getEvalStatus().Diag->empty() && S.getLangOpts().CPlusPlus11);
=======
    if (!S.noteUndefinedBehavior())
      return false;
>>>>>>> 9c4aab8c
  }

  if (LHS.isSigned() && !S.getLangOpts().CPlusPlus20) {
    const Expr *E = S.Current->getExpr(OpPC);
    // C++11 [expr.shift]p2: A signed left shift must have a non-negative
    // operand, and must not overflow the corresponding unsigned type.
    if (LHS.isNegative()) {
      S.CCEDiag(E, diag::note_constexpr_lshift_of_negative) << LHS.toAPSInt();
      if (!S.noteUndefinedBehavior())
        return false;
    } else if (LHS.toUnsigned().countLeadingZeros() <
               static_cast<unsigned>(RHS)) {
      S.CCEDiag(E, diag::note_constexpr_lshift_discards);
      if (!S.noteUndefinedBehavior())
        return false;
    }
  }

  // C++2a [expr.shift]p2: [P0907R4]:
  //    E1 << E2 is the unique value congruent to
  //    E1 x 2^E2 module 2^N.
  return true;
}

/// Checks if Div/Rem operation on LHS and RHS is valid.
template <typename T>
bool CheckDivRem(InterpState &S, CodePtr OpPC, const T &LHS, const T &RHS) {
  if (RHS.isZero()) {
    const auto *Op = cast<BinaryOperator>(S.Current->getExpr(OpPC));
    if constexpr (std::is_same_v<T, Floating>) {
      S.CCEDiag(Op, diag::note_expr_divide_by_zero)
          << Op->getRHS()->getSourceRange();
      return true;
    }

    S.FFDiag(Op, diag::note_expr_divide_by_zero)
        << Op->getRHS()->getSourceRange();
    return false;
  }

  if (LHS.isSigned() && LHS.isMin() && RHS.isNegative() && RHS.isMinusOne()) {
    APSInt LHSInt = LHS.toAPSInt();
    SmallString<32> Trunc;
    (-LHSInt.extend(LHSInt.getBitWidth() + 1)).toString(Trunc, 10);
    const SourceInfo &Loc = S.Current->getSource(OpPC);
    const Expr *E = S.Current->getExpr(OpPC);
    S.CCEDiag(Loc, diag::note_constexpr_overflow) << Trunc << E->getType();
    return false;
  }
  return true;
}

template <typename SizeT>
bool CheckArraySize(InterpState &S, CodePtr OpPC, SizeT *NumElements,
                    unsigned ElemSize, bool IsNoThrow) {
  // FIXME: Both the SizeT::from() as well as the
  // NumElements.toAPSInt() in this function are rather expensive.

  // FIXME: GH63562
  // APValue stores array extents as unsigned,
  // so anything that is greater that unsigned would overflow when
  // constructing the array, we catch this here.
  SizeT MaxElements = SizeT::from(Descriptor::MaxArrayElemBytes / ElemSize);
  if (NumElements->toAPSInt().getActiveBits() >
          ConstantArrayType::getMaxSizeBits(S.getCtx()) ||
      *NumElements > MaxElements) {
    if (!IsNoThrow) {
      const SourceInfo &Loc = S.Current->getSource(OpPC);
      S.FFDiag(Loc, diag::note_constexpr_new_too_large)
          << NumElements->toDiagnosticString(S.getCtx());
    }
    return false;
  }
  return true;
}

/// Checks if the result of a floating-point operation is valid
/// in the current context.
bool CheckFloatResult(InterpState &S, CodePtr OpPC, const Floating &Result,
                      APFloat::opStatus Status);

/// Checks why the given DeclRefExpr is invalid.
bool CheckDeclRef(InterpState &S, CodePtr OpPC, const DeclRefExpr *DR);

/// Interpreter entry point.
bool Interpret(InterpState &S, APValue &Result);

/// Interpret a builtin function.
bool InterpretBuiltin(InterpState &S, CodePtr OpPC, const Function *F,
                      const CallExpr *Call);

/// Interpret an offsetof operation.
bool InterpretOffsetOf(InterpState &S, CodePtr OpPC, const OffsetOfExpr *E,
                       llvm::ArrayRef<int64_t> ArrayIndices, int64_t &Result);

inline bool Invalid(InterpState &S, CodePtr OpPC);

enum class ArithOp { Add, Sub };

//===----------------------------------------------------------------------===//
// Returning values
//===----------------------------------------------------------------------===//

void cleanupAfterFunctionCall(InterpState &S, CodePtr OpPC);

template <PrimType Name, class T = typename PrimConv<Name>::T>
bool Ret(InterpState &S, CodePtr &PC, APValue &Result) {
  const T &Ret = S.Stk.pop<T>();

  // Make sure returned pointers are live. We might be trying to return a
  // pointer or reference to a local variable.
  // Just return false, since a diagnostic has already been emitted in Sema.
  if constexpr (std::is_same_v<T, Pointer>) {
    // FIXME: We could be calling isLive() here, but the emitted diagnostics
    // seem a little weird, at least if the returned expression is of
    // pointer type.
    // Null pointers are considered live here.
    if (!Ret.isZero() && !Ret.isLive())
      return false;
  }

  assert(S.Current);
  assert(S.Current->getFrameOffset() == S.Stk.size() && "Invalid frame");
  if (!S.checkingPotentialConstantExpression() || S.Current->Caller)
    cleanupAfterFunctionCall(S, PC);

  if (InterpFrame *Caller = S.Current->Caller) {
    PC = S.Current->getRetPC();
    delete S.Current;
    S.Current = Caller;
    S.Stk.push<T>(Ret);
  } else {
    delete S.Current;
    S.Current = nullptr;
    if (!ReturnValue<T>(S, Ret, Result))
      return false;
  }
  return true;
}

inline bool RetVoid(InterpState &S, CodePtr &PC, APValue &Result) {
  assert(S.Current->getFrameOffset() == S.Stk.size() && "Invalid frame");

  if (!S.checkingPotentialConstantExpression() || S.Current->Caller)
    cleanupAfterFunctionCall(S, PC);

  if (InterpFrame *Caller = S.Current->Caller) {
    PC = S.Current->getRetPC();
    delete S.Current;
    S.Current = Caller;
  } else {
    delete S.Current;
    S.Current = nullptr;
  }
  return true;
}

//===----------------------------------------------------------------------===//
// Add, Sub, Mul
//===----------------------------------------------------------------------===//

template <typename T, bool (*OpFW)(T, T, unsigned, T *),
          template <typename U> class OpAP>
bool AddSubMulHelper(InterpState &S, CodePtr OpPC, unsigned Bits, const T &LHS,
                     const T &RHS) {
  // Fast path - add the numbers with fixed width.
  T Result;
  if (!OpFW(LHS, RHS, Bits, &Result)) {
    S.Stk.push<T>(Result);
    return true;
  }

  // If for some reason evaluation continues, use the truncated results.
  S.Stk.push<T>(Result);

  // Slow path - compute the result using another bit of precision.
  APSInt Value = OpAP<APSInt>()(LHS.toAPSInt(Bits), RHS.toAPSInt(Bits));

  // Report undefined behaviour, stopping if required.
  const Expr *E = S.Current->getExpr(OpPC);
  QualType Type = E->getType();
  if (S.checkingForUndefinedBehavior()) {
    SmallString<32> Trunc;
    Value.trunc(Result.bitWidth())
        .toString(Trunc, 10, Result.isSigned(), /*formatAsCLiteral=*/false,
                  /*UpperCase=*/true, /*InsertSeparators=*/true);
    auto Loc = E->getExprLoc();
    S.report(Loc, diag::warn_integer_constant_overflow)
        << Trunc << Type << E->getSourceRange();
  }

  S.CCEDiag(E, diag::note_constexpr_overflow) << Value << Type;

  if (!S.noteUndefinedBehavior()) {
    S.Stk.pop<T>();
    return false;
  }

  return true;
}

template <PrimType Name, class T = typename PrimConv<Name>::T>
bool Add(InterpState &S, CodePtr OpPC) {
  const T &RHS = S.Stk.pop<T>();
  const T &LHS = S.Stk.pop<T>();
  const unsigned Bits = RHS.bitWidth() + 1;
  return AddSubMulHelper<T, T::add, std::plus>(S, OpPC, Bits, LHS, RHS);
}

inline bool Addf(InterpState &S, CodePtr OpPC, llvm::RoundingMode RM) {
  const Floating &RHS = S.Stk.pop<Floating>();
  const Floating &LHS = S.Stk.pop<Floating>();

  Floating Result;
  auto Status = Floating::add(LHS, RHS, RM, &Result);
  S.Stk.push<Floating>(Result);
  return CheckFloatResult(S, OpPC, Result, Status);
}

template <PrimType Name, class T = typename PrimConv<Name>::T>
bool Sub(InterpState &S, CodePtr OpPC) {
  const T &RHS = S.Stk.pop<T>();
  const T &LHS = S.Stk.pop<T>();
  const unsigned Bits = RHS.bitWidth() + 1;
  return AddSubMulHelper<T, T::sub, std::minus>(S, OpPC, Bits, LHS, RHS);
}

inline bool Subf(InterpState &S, CodePtr OpPC, llvm::RoundingMode RM) {
  const Floating &RHS = S.Stk.pop<Floating>();
  const Floating &LHS = S.Stk.pop<Floating>();

  Floating Result;
  auto Status = Floating::sub(LHS, RHS, RM, &Result);
  S.Stk.push<Floating>(Result);
  return CheckFloatResult(S, OpPC, Result, Status);
}

template <PrimType Name, class T = typename PrimConv<Name>::T>
bool Mul(InterpState &S, CodePtr OpPC) {
  const T &RHS = S.Stk.pop<T>();
  const T &LHS = S.Stk.pop<T>();
  const unsigned Bits = RHS.bitWidth() * 2;
  return AddSubMulHelper<T, T::mul, std::multiplies>(S, OpPC, Bits, LHS, RHS);
}

inline bool Mulf(InterpState &S, CodePtr OpPC, llvm::RoundingMode RM) {
  const Floating &RHS = S.Stk.pop<Floating>();
  const Floating &LHS = S.Stk.pop<Floating>();

  Floating Result;
  auto Status = Floating::mul(LHS, RHS, RM, &Result);
  S.Stk.push<Floating>(Result);
  return CheckFloatResult(S, OpPC, Result, Status);
}

template <PrimType Name, class T = typename PrimConv<Name>::T>
inline bool Mulc(InterpState &S, CodePtr OpPC) {
  const Pointer &RHS = S.Stk.pop<Pointer>();
  const Pointer &LHS = S.Stk.pop<Pointer>();
  const Pointer &Result = S.Stk.peek<Pointer>();

  if constexpr (std::is_same_v<T, Floating>) {
    APFloat A = LHS.atIndex(0).deref<Floating>().getAPFloat();
    APFloat B = LHS.atIndex(1).deref<Floating>().getAPFloat();
    APFloat C = RHS.atIndex(0).deref<Floating>().getAPFloat();
    APFloat D = RHS.atIndex(1).deref<Floating>().getAPFloat();

    APFloat ResR(A.getSemantics());
    APFloat ResI(A.getSemantics());
    HandleComplexComplexMul(A, B, C, D, ResR, ResI);

    // Copy into the result.
    Result.atIndex(0).deref<Floating>() = Floating(ResR);
    Result.atIndex(0).initialize();
    Result.atIndex(1).deref<Floating>() = Floating(ResI);
    Result.atIndex(1).initialize();
    Result.initialize();
  } else {
    // Integer element type.
    const T &LHSR = LHS.atIndex(0).deref<T>();
    const T &LHSI = LHS.atIndex(1).deref<T>();
    const T &RHSR = RHS.atIndex(0).deref<T>();
    const T &RHSI = RHS.atIndex(1).deref<T>();
    unsigned Bits = LHSR.bitWidth();

    // real(Result) = (real(LHS) * real(RHS)) - (imag(LHS) * imag(RHS))
    T A;
    if (T::mul(LHSR, RHSR, Bits, &A))
      return false;
    T B;
    if (T::mul(LHSI, RHSI, Bits, &B))
      return false;
    if (T::sub(A, B, Bits, &Result.atIndex(0).deref<T>()))
      return false;
    Result.atIndex(0).initialize();

    // imag(Result) = (real(LHS) * imag(RHS)) + (imag(LHS) * real(RHS))
    if (T::mul(LHSR, RHSI, Bits, &A))
      return false;
    if (T::mul(LHSI, RHSR, Bits, &B))
      return false;
    if (T::add(A, B, Bits, &Result.atIndex(1).deref<T>()))
      return false;
    Result.atIndex(1).initialize();
    Result.initialize();
  }

  return true;
}

template <PrimType Name, class T = typename PrimConv<Name>::T>
inline bool Divc(InterpState &S, CodePtr OpPC) {
  const Pointer &RHS = S.Stk.pop<Pointer>();
  const Pointer &LHS = S.Stk.pop<Pointer>();
  const Pointer &Result = S.Stk.peek<Pointer>();

  if constexpr (std::is_same_v<T, Floating>) {
    APFloat A = LHS.atIndex(0).deref<Floating>().getAPFloat();
    APFloat B = LHS.atIndex(1).deref<Floating>().getAPFloat();
    APFloat C = RHS.atIndex(0).deref<Floating>().getAPFloat();
    APFloat D = RHS.atIndex(1).deref<Floating>().getAPFloat();

    APFloat ResR(A.getSemantics());
    APFloat ResI(A.getSemantics());
    HandleComplexComplexDiv(A, B, C, D, ResR, ResI);

    // Copy into the result.
    Result.atIndex(0).deref<Floating>() = Floating(ResR);
    Result.atIndex(0).initialize();
    Result.atIndex(1).deref<Floating>() = Floating(ResI);
    Result.atIndex(1).initialize();
    Result.initialize();
  } else {
    // Integer element type.
    const T &LHSR = LHS.atIndex(0).deref<T>();
    const T &LHSI = LHS.atIndex(1).deref<T>();
    const T &RHSR = RHS.atIndex(0).deref<T>();
    const T &RHSI = RHS.atIndex(1).deref<T>();
    unsigned Bits = LHSR.bitWidth();
    const T Zero = T::from(0, Bits);

    if (Compare(RHSR, Zero) == ComparisonCategoryResult::Equal &&
        Compare(RHSI, Zero) == ComparisonCategoryResult::Equal) {
      const SourceInfo &E = S.Current->getSource(OpPC);
      S.FFDiag(E, diag::note_expr_divide_by_zero);
      return false;
    }

    // Den = real(RHS)² + imag(RHS)²
    T A, B;
    if (T::mul(RHSR, RHSR, Bits, &A) || T::mul(RHSI, RHSI, Bits, &B))
      return false;
    T Den;
    if (T::add(A, B, Bits, &Den))
      return false;

    // real(Result) = ((real(LHS) * real(RHS)) + (imag(LHS) * imag(RHS))) / Den
    T &ResultR = Result.atIndex(0).deref<T>();
    T &ResultI = Result.atIndex(1).deref<T>();

    if (T::mul(LHSR, RHSR, Bits, &A) || T::mul(LHSI, RHSI, Bits, &B))
      return false;
    if (T::add(A, B, Bits, &ResultR))
      return false;
    if (T::div(ResultR, Den, Bits, &ResultR))
      return false;
    Result.atIndex(0).initialize();

    // imag(Result) = ((imag(LHS) * real(RHS)) - (real(LHS) * imag(RHS))) / Den
    if (T::mul(LHSI, RHSR, Bits, &A) || T::mul(LHSR, RHSI, Bits, &B))
      return false;
    if (T::sub(A, B, Bits, &ResultI))
      return false;
    if (T::div(ResultI, Den, Bits, &ResultI))
      return false;
    Result.atIndex(1).initialize();
    Result.initialize();
  }

  return true;
}

/// 1) Pops the RHS from the stack.
/// 2) Pops the LHS from the stack.
/// 3) Pushes 'LHS & RHS' on the stack
template <PrimType Name, class T = typename PrimConv<Name>::T>
bool BitAnd(InterpState &S, CodePtr OpPC) {
  const T &RHS = S.Stk.pop<T>();
  const T &LHS = S.Stk.pop<T>();

  unsigned Bits = RHS.bitWidth();
  T Result;
  if (!T::bitAnd(LHS, RHS, Bits, &Result)) {
    S.Stk.push<T>(Result);
    return true;
  }
  return false;
}

/// 1) Pops the RHS from the stack.
/// 2) Pops the LHS from the stack.
/// 3) Pushes 'LHS | RHS' on the stack
template <PrimType Name, class T = typename PrimConv<Name>::T>
bool BitOr(InterpState &S, CodePtr OpPC) {
  const T &RHS = S.Stk.pop<T>();
  const T &LHS = S.Stk.pop<T>();

  unsigned Bits = RHS.bitWidth();
  T Result;
  if (!T::bitOr(LHS, RHS, Bits, &Result)) {
    S.Stk.push<T>(Result);
    return true;
  }
  return false;
}

/// 1) Pops the RHS from the stack.
/// 2) Pops the LHS from the stack.
/// 3) Pushes 'LHS ^ RHS' on the stack
template <PrimType Name, class T = typename PrimConv<Name>::T>
bool BitXor(InterpState &S, CodePtr OpPC) {
  const T &RHS = S.Stk.pop<T>();
  const T &LHS = S.Stk.pop<T>();

  unsigned Bits = RHS.bitWidth();
  T Result;
  if (!T::bitXor(LHS, RHS, Bits, &Result)) {
    S.Stk.push<T>(Result);
    return true;
  }
  return false;
}

/// 1) Pops the RHS from the stack.
/// 2) Pops the LHS from the stack.
/// 3) Pushes 'LHS % RHS' on the stack (the remainder of dividing LHS by RHS).
template <PrimType Name, class T = typename PrimConv<Name>::T>
bool Rem(InterpState &S, CodePtr OpPC) {
  const T &RHS = S.Stk.pop<T>();
  const T &LHS = S.Stk.pop<T>();

  if (!CheckDivRem(S, OpPC, LHS, RHS))
    return false;

  const unsigned Bits = RHS.bitWidth() * 2;
  T Result;
  if (!T::rem(LHS, RHS, Bits, &Result)) {
    S.Stk.push<T>(Result);
    return true;
  }
  return false;
}

/// 1) Pops the RHS from the stack.
/// 2) Pops the LHS from the stack.
/// 3) Pushes 'LHS / RHS' on the stack
template <PrimType Name, class T = typename PrimConv<Name>::T>
bool Div(InterpState &S, CodePtr OpPC) {
  const T &RHS = S.Stk.pop<T>();
  const T &LHS = S.Stk.pop<T>();

  if (!CheckDivRem(S, OpPC, LHS, RHS))
    return false;

  const unsigned Bits = RHS.bitWidth() * 2;
  T Result;
  if (!T::div(LHS, RHS, Bits, &Result)) {
    S.Stk.push<T>(Result);
    return true;
  }
  return false;
}

inline bool Divf(InterpState &S, CodePtr OpPC, llvm::RoundingMode RM) {
  const Floating &RHS = S.Stk.pop<Floating>();
  const Floating &LHS = S.Stk.pop<Floating>();

  if (!CheckDivRem(S, OpPC, LHS, RHS))
    return false;

  Floating Result;
  auto Status = Floating::div(LHS, RHS, RM, &Result);
  S.Stk.push<Floating>(Result);
  return CheckFloatResult(S, OpPC, Result, Status);
}

//===----------------------------------------------------------------------===//
// Inv
//===----------------------------------------------------------------------===//

template <PrimType Name, class T = typename PrimConv<Name>::T>
bool Inv(InterpState &S, CodePtr OpPC) {
  using BoolT = PrimConv<PT_Bool>::T;
  const T &Val = S.Stk.pop<T>();
  const unsigned Bits = Val.bitWidth();
  Boolean R;
  Boolean::inv(BoolT::from(Val, Bits), &R);

  S.Stk.push<BoolT>(R);
  return true;
}

//===----------------------------------------------------------------------===//
// Neg
//===----------------------------------------------------------------------===//

template <PrimType Name, class T = typename PrimConv<Name>::T>
bool Neg(InterpState &S, CodePtr OpPC) {
  const T &Value = S.Stk.pop<T>();
  T Result;

  if (!T::neg(Value, &Result)) {
    S.Stk.push<T>(Result);
    return true;
  }

  assert(isIntegralType(Name) &&
         "don't expect other types to fail at constexpr negation");
  S.Stk.push<T>(Result);

  APSInt NegatedValue = -Value.toAPSInt(Value.bitWidth() + 1);
  const Expr *E = S.Current->getExpr(OpPC);
  QualType Type = E->getType();

  if (S.checkingForUndefinedBehavior()) {
    SmallString<32> Trunc;
    NegatedValue.trunc(Result.bitWidth())
        .toString(Trunc, 10, Result.isSigned(), /*formatAsCLiteral=*/false,
                  /*UpperCase=*/true, /*InsertSeparators=*/true);
    auto Loc = E->getExprLoc();
    S.report(Loc, diag::warn_integer_constant_overflow)
        << Trunc << Type << E->getSourceRange();
    return true;
  }

  S.CCEDiag(E, diag::note_constexpr_overflow) << NegatedValue << Type;
  return S.noteUndefinedBehavior();
}

enum class PushVal : bool {
  No,
  Yes,
};
enum class IncDecOp {
  Inc,
  Dec,
};

template <typename T, IncDecOp Op, PushVal DoPush>
bool IncDecHelper(InterpState &S, CodePtr OpPC, const Pointer &Ptr) {
  assert(!Ptr.isDummy());

  if constexpr (std::is_same_v<T, Boolean>) {
    if (!S.getLangOpts().CPlusPlus14)
      return Invalid(S, OpPC);
  }

  const T &Value = Ptr.deref<T>();
  T Result;

  if constexpr (DoPush == PushVal::Yes)
    S.Stk.push<T>(Value);

  if constexpr (Op == IncDecOp::Inc) {
    if (!T::increment(Value, &Result)) {
      Ptr.deref<T>() = Result;
      return true;
    }
  } else {
    if (!T::decrement(Value, &Result)) {
      Ptr.deref<T>() = Result;
      return true;
    }
  }

  // Something went wrong with the previous operation. Compute the
  // result with another bit of precision.
  unsigned Bits = Value.bitWidth() + 1;
  APSInt APResult;
  if constexpr (Op == IncDecOp::Inc)
    APResult = ++Value.toAPSInt(Bits);
  else
    APResult = --Value.toAPSInt(Bits);

  // Report undefined behaviour, stopping if required.
  const Expr *E = S.Current->getExpr(OpPC);
  QualType Type = E->getType();
  if (S.checkingForUndefinedBehavior()) {
    SmallString<32> Trunc;
    APResult.trunc(Result.bitWidth())
        .toString(Trunc, 10, Result.isSigned(), /*formatAsCLiteral=*/false,
                  /*UpperCase=*/true, /*InsertSeparators=*/true);
    auto Loc = E->getExprLoc();
    S.report(Loc, diag::warn_integer_constant_overflow)
        << Trunc << Type << E->getSourceRange();
    return true;
  }

  S.CCEDiag(E, diag::note_constexpr_overflow) << APResult << Type;
  return S.noteUndefinedBehavior();
}

/// 1) Pops a pointer from the stack
/// 2) Load the value from the pointer
/// 3) Writes the value increased by one back to the pointer
/// 4) Pushes the original (pre-inc) value on the stack.
template <PrimType Name, class T = typename PrimConv<Name>::T>
bool Inc(InterpState &S, CodePtr OpPC) {
  const Pointer &Ptr = S.Stk.pop<Pointer>();
  if (!CheckLoad(S, OpPC, Ptr, AK_Increment))
    return false;

  return IncDecHelper<T, IncDecOp::Inc, PushVal::Yes>(S, OpPC, Ptr);
}

/// 1) Pops a pointer from the stack
/// 2) Load the value from the pointer
/// 3) Writes the value increased by one back to the pointer
template <PrimType Name, class T = typename PrimConv<Name>::T>
bool IncPop(InterpState &S, CodePtr OpPC) {
  const Pointer &Ptr = S.Stk.pop<Pointer>();
  if (!CheckLoad(S, OpPC, Ptr, AK_Increment))
    return false;

  return IncDecHelper<T, IncDecOp::Inc, PushVal::No>(S, OpPC, Ptr);
}

/// 1) Pops a pointer from the stack
/// 2) Load the value from the pointer
/// 3) Writes the value decreased by one back to the pointer
/// 4) Pushes the original (pre-dec) value on the stack.
template <PrimType Name, class T = typename PrimConv<Name>::T>
bool Dec(InterpState &S, CodePtr OpPC) {
  const Pointer &Ptr = S.Stk.pop<Pointer>();
  if (!CheckLoad(S, OpPC, Ptr, AK_Decrement))
    return false;

  return IncDecHelper<T, IncDecOp::Dec, PushVal::Yes>(S, OpPC, Ptr);
}

/// 1) Pops a pointer from the stack
/// 2) Load the value from the pointer
/// 3) Writes the value decreased by one back to the pointer
template <PrimType Name, class T = typename PrimConv<Name>::T>
bool DecPop(InterpState &S, CodePtr OpPC) {
  const Pointer &Ptr = S.Stk.pop<Pointer>();
  if (!CheckLoad(S, OpPC, Ptr, AK_Decrement))
    return false;

  return IncDecHelper<T, IncDecOp::Dec, PushVal::No>(S, OpPC, Ptr);
}

template <IncDecOp Op, PushVal DoPush>
bool IncDecFloatHelper(InterpState &S, CodePtr OpPC, const Pointer &Ptr,
                       llvm::RoundingMode RM) {
  Floating Value = Ptr.deref<Floating>();
  Floating Result;

  if constexpr (DoPush == PushVal::Yes)
    S.Stk.push<Floating>(Value);

  llvm::APFloat::opStatus Status;
  if constexpr (Op == IncDecOp::Inc)
    Status = Floating::increment(Value, RM, &Result);
  else
    Status = Floating::decrement(Value, RM, &Result);

  Ptr.deref<Floating>() = Result;

  return CheckFloatResult(S, OpPC, Result, Status);
}

inline bool Incf(InterpState &S, CodePtr OpPC, llvm::RoundingMode RM) {
  const Pointer &Ptr = S.Stk.pop<Pointer>();
  if (!CheckLoad(S, OpPC, Ptr, AK_Increment))
    return false;

  return IncDecFloatHelper<IncDecOp::Inc, PushVal::Yes>(S, OpPC, Ptr, RM);
}

inline bool IncfPop(InterpState &S, CodePtr OpPC, llvm::RoundingMode RM) {
  const Pointer &Ptr = S.Stk.pop<Pointer>();
  if (!CheckLoad(S, OpPC, Ptr, AK_Increment))
    return false;

  return IncDecFloatHelper<IncDecOp::Inc, PushVal::No>(S, OpPC, Ptr, RM);
}

inline bool Decf(InterpState &S, CodePtr OpPC, llvm::RoundingMode RM) {
  const Pointer &Ptr = S.Stk.pop<Pointer>();
  if (!CheckLoad(S, OpPC, Ptr, AK_Decrement))
    return false;

  return IncDecFloatHelper<IncDecOp::Dec, PushVal::Yes>(S, OpPC, Ptr, RM);
}

inline bool DecfPop(InterpState &S, CodePtr OpPC, llvm::RoundingMode RM) {
  const Pointer &Ptr = S.Stk.pop<Pointer>();
  if (!CheckLoad(S, OpPC, Ptr, AK_Decrement))
    return false;

  return IncDecFloatHelper<IncDecOp::Dec, PushVal::No>(S, OpPC, Ptr, RM);
}

/// 1) Pops the value from the stack.
/// 2) Pushes the bitwise complemented value on the stack (~V).
template <PrimType Name, class T = typename PrimConv<Name>::T>
bool Comp(InterpState &S, CodePtr OpPC) {
  const T &Val = S.Stk.pop<T>();
  T Result;
  if (!T::comp(Val, &Result)) {
    S.Stk.push<T>(Result);
    return true;
  }

  return false;
}

//===----------------------------------------------------------------------===//
// EQ, NE, GT, GE, LT, LE
//===----------------------------------------------------------------------===//

using CompareFn = llvm::function_ref<bool(ComparisonCategoryResult)>;

template <typename T>
bool CmpHelper(InterpState &S, CodePtr OpPC, CompareFn Fn) {
  assert((!std::is_same_v<T, MemberPointer>) &&
         "Non-equality comparisons on member pointer types should already be "
         "rejected in Sema.");
  using BoolT = PrimConv<PT_Bool>::T;
  const T &RHS = S.Stk.pop<T>();
  const T &LHS = S.Stk.pop<T>();
  S.Stk.push<BoolT>(BoolT::from(Fn(LHS.compare(RHS))));
  return true;
}

template <typename T>
bool CmpHelperEQ(InterpState &S, CodePtr OpPC, CompareFn Fn) {
  return CmpHelper<T>(S, OpPC, Fn);
}

/// Function pointers cannot be compared in an ordered way.
template <>
inline bool CmpHelper<FunctionPointer>(InterpState &S, CodePtr OpPC,
                                       CompareFn Fn) {
  const auto &RHS = S.Stk.pop<FunctionPointer>();
  const auto &LHS = S.Stk.pop<FunctionPointer>();

  const SourceInfo &Loc = S.Current->getSource(OpPC);
  S.FFDiag(Loc, diag::note_constexpr_pointer_comparison_unspecified)
      << LHS.toDiagnosticString(S.getCtx())
      << RHS.toDiagnosticString(S.getCtx());
  return false;
}

template <>
inline bool CmpHelperEQ<FunctionPointer>(InterpState &S, CodePtr OpPC,
                                         CompareFn Fn) {
  const auto &RHS = S.Stk.pop<FunctionPointer>();
  const auto &LHS = S.Stk.pop<FunctionPointer>();

  // We cannot compare against weak declarations at compile time.
  for (const auto &FP : {LHS, RHS}) {
    if (FP.isWeak()) {
      const SourceInfo &Loc = S.Current->getSource(OpPC);
      S.FFDiag(Loc, diag::note_constexpr_pointer_weak_comparison)
          << FP.toDiagnosticString(S.getCtx());
      return false;
    }
  }

  S.Stk.push<Boolean>(Boolean::from(Fn(LHS.compare(RHS))));
  return true;
}

template <>
inline bool CmpHelper<Pointer>(InterpState &S, CodePtr OpPC, CompareFn Fn) {
  using BoolT = PrimConv<PT_Bool>::T;
  const Pointer &RHS = S.Stk.pop<Pointer>();
  const Pointer &LHS = S.Stk.pop<Pointer>();

  if (!Pointer::hasSameBase(LHS, RHS)) {
    const SourceInfo &Loc = S.Current->getSource(OpPC);
    S.FFDiag(Loc, diag::note_constexpr_pointer_comparison_unspecified)
        << LHS.toDiagnosticString(S.getCtx())
        << RHS.toDiagnosticString(S.getCtx());
    return false;
  } else {
    unsigned VL = LHS.getByteOffset();
    unsigned VR = RHS.getByteOffset();
    S.Stk.push<BoolT>(BoolT::from(Fn(Compare(VL, VR))));
    return true;
  }
}

template <>
inline bool CmpHelperEQ<Pointer>(InterpState &S, CodePtr OpPC, CompareFn Fn) {
  using BoolT = PrimConv<PT_Bool>::T;
  const Pointer &RHS = S.Stk.pop<Pointer>();
  const Pointer &LHS = S.Stk.pop<Pointer>();

  if (LHS.isZero() && RHS.isZero()) {
    S.Stk.push<BoolT>(BoolT::from(Fn(ComparisonCategoryResult::Equal)));
    return true;
  }

  // Reject comparisons to weak pointers.
  for (const auto &P : {LHS, RHS}) {
    if (P.isZero())
      continue;
    if (P.isWeak()) {
      const SourceInfo &Loc = S.Current->getSource(OpPC);
      S.FFDiag(Loc, diag::note_constexpr_pointer_weak_comparison)
          << P.toDiagnosticString(S.getCtx());
      return false;
    }
  }

  if (!Pointer::hasSameBase(LHS, RHS)) {
    if (LHS.isOnePastEnd() && !RHS.isOnePastEnd() && !RHS.isZero() &&
        RHS.getOffset() == 0) {
      const SourceInfo &Loc = S.Current->getSource(OpPC);
      S.FFDiag(Loc, diag::note_constexpr_pointer_comparison_past_end)
          << LHS.toDiagnosticString(S.getCtx());
      return false;
    } else if (RHS.isOnePastEnd() && !LHS.isOnePastEnd() && !LHS.isZero() &&
               LHS.getOffset() == 0) {
      const SourceInfo &Loc = S.Current->getSource(OpPC);
      S.FFDiag(Loc, diag::note_constexpr_pointer_comparison_past_end)
          << RHS.toDiagnosticString(S.getCtx());
      return false;
    }

    S.Stk.push<BoolT>(BoolT::from(Fn(ComparisonCategoryResult::Unordered)));
    return true;
  } else {
    unsigned VL = LHS.getByteOffset();
    unsigned VR = RHS.getByteOffset();

    // In our Pointer class, a pointer to an array and a pointer to the first
    // element in the same array are NOT equal. They have the same Base value,
    // but a different Offset. This is a pretty rare case, so we fix this here
    // by comparing pointers to the first elements.
    if (!LHS.isZero() && LHS.isArrayRoot())
      VL = LHS.atIndex(0).getByteOffset();
    if (!RHS.isZero() && RHS.isArrayRoot())
      VR = RHS.atIndex(0).getByteOffset();

    S.Stk.push<BoolT>(BoolT::from(Fn(Compare(VL, VR))));
    return true;
  }
}

template <>
inline bool CmpHelperEQ<MemberPointer>(InterpState &S, CodePtr OpPC,
                                       CompareFn Fn) {
  const auto &RHS = S.Stk.pop<MemberPointer>();
  const auto &LHS = S.Stk.pop<MemberPointer>();

  // If either operand is a pointer to a weak function, the comparison is not
  // constant.
  for (const auto &MP : {LHS, RHS}) {
    if (const CXXMethodDecl *MD = MP.getMemberFunction(); MD && MD->isWeak()) {
      const SourceInfo &Loc = S.Current->getSource(OpPC);
      S.FFDiag(Loc, diag::note_constexpr_mem_pointer_weak_comparison) << MD;
      return false;
    }
  }

  // C++11 [expr.eq]p2:
  //   If both operands are null, they compare equal. Otherwise if only one is
  //   null, they compare unequal.
  if (LHS.isZero() && RHS.isZero()) {
    S.Stk.push<Boolean>(Fn(ComparisonCategoryResult::Equal));
    return true;
  }
  if (LHS.isZero() || RHS.isZero()) {
    S.Stk.push<Boolean>(Fn(ComparisonCategoryResult::Unordered));
    return true;
  }

  // We cannot compare against virtual declarations at compile time.
  for (const auto &MP : {LHS, RHS}) {
    if (const CXXMethodDecl *MD = MP.getMemberFunction();
        MD && MD->isVirtual()) {
      const SourceInfo &Loc = S.Current->getSource(OpPC);
      S.CCEDiag(Loc, diag::note_constexpr_compare_virtual_mem_ptr) << MD;
    }
  }

  S.Stk.push<Boolean>(Boolean::from(Fn(LHS.compare(RHS))));
  return true;
}

template <PrimType Name, class T = typename PrimConv<Name>::T>
bool EQ(InterpState &S, CodePtr OpPC) {
  return CmpHelperEQ<T>(S, OpPC, [](ComparisonCategoryResult R) {
    return R == ComparisonCategoryResult::Equal;
  });
}

template <PrimType Name, class T = typename PrimConv<Name>::T>
bool CMP3(InterpState &S, CodePtr OpPC, const ComparisonCategoryInfo *CmpInfo) {
  const T &RHS = S.Stk.pop<T>();
  const T &LHS = S.Stk.pop<T>();
  const Pointer &P = S.Stk.peek<Pointer>();

  ComparisonCategoryResult CmpResult = LHS.compare(RHS);
  if (CmpResult == ComparisonCategoryResult::Unordered) {
    // This should only happen with pointers.
    const SourceInfo &Loc = S.Current->getSource(OpPC);
    S.FFDiag(Loc, diag::note_constexpr_pointer_comparison_unspecified)
        << LHS.toDiagnosticString(S.getCtx())
        << RHS.toDiagnosticString(S.getCtx());
    return false;
  }

  assert(CmpInfo);
  const auto *CmpValueInfo =
      CmpInfo->getValueInfo(CmpInfo->makeWeakResult(CmpResult));
  assert(CmpValueInfo);
  assert(CmpValueInfo->hasValidIntValue());
  return SetThreeWayComparisonField(S, OpPC, P, CmpValueInfo->getIntValue());
}

template <PrimType Name, class T = typename PrimConv<Name>::T>
bool NE(InterpState &S, CodePtr OpPC) {
  return CmpHelperEQ<T>(S, OpPC, [](ComparisonCategoryResult R) {
    return R != ComparisonCategoryResult::Equal;
  });
}

template <PrimType Name, class T = typename PrimConv<Name>::T>
bool LT(InterpState &S, CodePtr OpPC) {
  return CmpHelper<T>(S, OpPC, [](ComparisonCategoryResult R) {
    return R == ComparisonCategoryResult::Less;
  });
}

template <PrimType Name, class T = typename PrimConv<Name>::T>
bool LE(InterpState &S, CodePtr OpPC) {
  return CmpHelper<T>(S, OpPC, [](ComparisonCategoryResult R) {
    return R == ComparisonCategoryResult::Less ||
           R == ComparisonCategoryResult::Equal;
  });
}

template <PrimType Name, class T = typename PrimConv<Name>::T>
bool GT(InterpState &S, CodePtr OpPC) {
  return CmpHelper<T>(S, OpPC, [](ComparisonCategoryResult R) {
    return R == ComparisonCategoryResult::Greater;
  });
}

template <PrimType Name, class T = typename PrimConv<Name>::T>
bool GE(InterpState &S, CodePtr OpPC) {
  return CmpHelper<T>(S, OpPC, [](ComparisonCategoryResult R) {
    return R == ComparisonCategoryResult::Greater ||
           R == ComparisonCategoryResult::Equal;
  });
}

//===----------------------------------------------------------------------===//
// InRange
//===----------------------------------------------------------------------===//

template <PrimType Name, class T = typename PrimConv<Name>::T>
bool InRange(InterpState &S, CodePtr OpPC) {
  const T RHS = S.Stk.pop<T>();
  const T LHS = S.Stk.pop<T>();
  const T Value = S.Stk.pop<T>();

  S.Stk.push<bool>(LHS <= Value && Value <= RHS);
  return true;
}

//===----------------------------------------------------------------------===//
// Dup, Pop, Test
//===----------------------------------------------------------------------===//

template <PrimType Name, class T = typename PrimConv<Name>::T>
bool Dup(InterpState &S, CodePtr OpPC) {
  S.Stk.push<T>(S.Stk.peek<T>());
  return true;
}

template <PrimType Name, class T = typename PrimConv<Name>::T>
bool Pop(InterpState &S, CodePtr OpPC) {
  S.Stk.pop<T>();
  return true;
}

//===----------------------------------------------------------------------===//
// Const
//===----------------------------------------------------------------------===//

template <PrimType Name, class T = typename PrimConv<Name>::T>
bool Const(InterpState &S, CodePtr OpPC, const T &Arg) {
  S.Stk.push<T>(Arg);
  return true;
}

//===----------------------------------------------------------------------===//
// Get/Set Local/Param/Global/This
//===----------------------------------------------------------------------===//

template <PrimType Name, class T = typename PrimConv<Name>::T>
bool GetLocal(InterpState &S, CodePtr OpPC, uint32_t I) {
  const Pointer &Ptr = S.Current->getLocalPointer(I);
  if (!CheckLoad(S, OpPC, Ptr))
    return false;
  S.Stk.push<T>(Ptr.deref<T>());
  return true;
}

/// 1) Pops the value from the stack.
/// 2) Writes the value to the local variable with the
///    given offset.
template <PrimType Name, class T = typename PrimConv<Name>::T>
bool SetLocal(InterpState &S, CodePtr OpPC, uint32_t I) {
  S.Current->setLocal<T>(I, S.Stk.pop<T>());
  return true;
}

template <PrimType Name, class T = typename PrimConv<Name>::T>
bool GetParam(InterpState &S, CodePtr OpPC, uint32_t I) {
  if (S.checkingPotentialConstantExpression()) {
    return false;
  }
  S.Stk.push<T>(S.Current->getParam<T>(I));
  return true;
}

template <PrimType Name, class T = typename PrimConv<Name>::T>
bool SetParam(InterpState &S, CodePtr OpPC, uint32_t I) {
  S.Current->setParam<T>(I, S.Stk.pop<T>());
  return true;
}

/// 1) Peeks a pointer on the stack
/// 2) Pushes the value of the pointer's field on the stack
template <PrimType Name, class T = typename PrimConv<Name>::T>
bool GetField(InterpState &S, CodePtr OpPC, uint32_t I) {
  const Pointer &Obj = S.Stk.peek<Pointer>();
  if (!CheckNull(S, OpPC, Obj, CSK_Field))
      return false;
  if (!CheckRange(S, OpPC, Obj, CSK_Field))
    return false;
  const Pointer &Field = Obj.atField(I);
  if (!CheckLoad(S, OpPC, Field))
    return false;
  S.Stk.push<T>(Field.deref<T>());
  return true;
}

template <PrimType Name, class T = typename PrimConv<Name>::T>
bool SetField(InterpState &S, CodePtr OpPC, uint32_t I) {
  const T &Value = S.Stk.pop<T>();
  const Pointer &Obj = S.Stk.peek<Pointer>();
  if (!CheckNull(S, OpPC, Obj, CSK_Field))
    return false;
  if (!CheckRange(S, OpPC, Obj, CSK_Field))
    return false;
  const Pointer &Field = Obj.atField(I);
  if (!CheckStore(S, OpPC, Field))
    return false;
  Field.initialize();
  Field.deref<T>() = Value;
  return true;
}

/// 1) Pops a pointer from the stack
/// 2) Pushes the value of the pointer's field on the stack
template <PrimType Name, class T = typename PrimConv<Name>::T>
bool GetFieldPop(InterpState &S, CodePtr OpPC, uint32_t I) {
  const Pointer &Obj = S.Stk.pop<Pointer>();
  if (!CheckNull(S, OpPC, Obj, CSK_Field))
    return false;
  if (!CheckRange(S, OpPC, Obj, CSK_Field))
    return false;
  const Pointer &Field = Obj.atField(I);
  if (!CheckLoad(S, OpPC, Field))
    return false;
  S.Stk.push<T>(Field.deref<T>());
  return true;
}

template <PrimType Name, class T = typename PrimConv<Name>::T>
bool GetThisField(InterpState &S, CodePtr OpPC, uint32_t I) {
  if (S.checkingPotentialConstantExpression())
    return false;
  const Pointer &This = S.Current->getThis();
  if (!CheckThis(S, OpPC, This))
    return false;
  const Pointer &Field = This.atField(I);
  if (!CheckLoad(S, OpPC, Field))
    return false;
  S.Stk.push<T>(Field.deref<T>());
  return true;
}

template <PrimType Name, class T = typename PrimConv<Name>::T>
bool SetThisField(InterpState &S, CodePtr OpPC, uint32_t I) {
  if (S.checkingPotentialConstantExpression())
    return false;
  const T &Value = S.Stk.pop<T>();
  const Pointer &This = S.Current->getThis();
  if (!CheckThis(S, OpPC, This))
    return false;
  const Pointer &Field = This.atField(I);
  if (!CheckStore(S, OpPC, Field))
    return false;
  Field.deref<T>() = Value;
  return true;
}

template <PrimType Name, class T = typename PrimConv<Name>::T>
bool GetGlobal(InterpState &S, CodePtr OpPC, uint32_t I) {
  const Pointer &Ptr = S.P.getPtrGlobal(I);
  if (!CheckConstant(S, OpPC, Ptr.getFieldDesc()))
    return false;
  if (Ptr.isExtern())
    return false;

  // If a global variable is uninitialized, that means the initializer we've
  // compiled for it wasn't a constant expression. Diagnose that.
  if (!CheckGlobalInitialized(S, OpPC, Ptr))
    return false;

  S.Stk.push<T>(Ptr.deref<T>());
  return true;
}

/// Same as GetGlobal, but without the checks.
template <PrimType Name, class T = typename PrimConv<Name>::T>
bool GetGlobalUnchecked(InterpState &S, CodePtr OpPC, uint32_t I) {
  const Pointer &Ptr = S.P.getPtrGlobal(I);
  if (!Ptr.isInitialized())
    return false;
  S.Stk.push<T>(Ptr.deref<T>());
  return true;
}

template <PrimType Name, class T = typename PrimConv<Name>::T>
bool SetGlobal(InterpState &S, CodePtr OpPC, uint32_t I) {
  // TODO: emit warning.
  return false;
}

template <PrimType Name, class T = typename PrimConv<Name>::T>
bool InitGlobal(InterpState &S, CodePtr OpPC, uint32_t I) {
  const Pointer &P = S.P.getGlobal(I);
  P.deref<T>() = S.Stk.pop<T>();
  P.initialize();
  return true;
}

/// 1) Converts the value on top of the stack to an APValue
/// 2) Sets that APValue on \Temp
/// 3) Initializes global with index \I with that
template <PrimType Name, class T = typename PrimConv<Name>::T>
bool InitGlobalTemp(InterpState &S, CodePtr OpPC, uint32_t I,
                    const LifetimeExtendedTemporaryDecl *Temp) {
  const Pointer &Ptr = S.P.getGlobal(I);

  const T Value = S.Stk.peek<T>();
  APValue APV = Value.toAPValue(S.getCtx());
  APValue *Cached = Temp->getOrCreateValue(true);
  *Cached = APV;

  assert(Ptr.getDeclDesc()->asExpr());

  S.SeenGlobalTemporaries.push_back(
      std::make_pair(Ptr.getDeclDesc()->asExpr(), Temp));

  Ptr.deref<T>() = S.Stk.pop<T>();
  Ptr.initialize();
  return true;
}

/// 1) Converts the value on top of the stack to an APValue
/// 2) Sets that APValue on \Temp
/// 3) Initialized global with index \I with that
inline bool InitGlobalTempComp(InterpState &S, CodePtr OpPC,
                               const LifetimeExtendedTemporaryDecl *Temp) {
  assert(Temp);
  const Pointer &P = S.Stk.peek<Pointer>();
  APValue *Cached = Temp->getOrCreateValue(true);

  S.SeenGlobalTemporaries.push_back(
      std::make_pair(P.getDeclDesc()->asExpr(), Temp));

  if (std::optional<APValue> APV =
          P.toRValue(S.getCtx(), Temp->getTemporaryExpr()->getType())) {
    *Cached = *APV;
    return true;
  }

  return false;
}

template <PrimType Name, class T = typename PrimConv<Name>::T>
bool InitThisField(InterpState &S, CodePtr OpPC, uint32_t I) {
  if (S.checkingPotentialConstantExpression())
    return false;
  const Pointer &This = S.Current->getThis();
  if (!CheckThis(S, OpPC, This))
    return false;
  const Pointer &Field = This.atField(I);
  Field.deref<T>() = S.Stk.pop<T>();
  Field.initialize();
  return true;
}

// FIXME: The Field pointer here is too much IMO and we could instead just
// pass an Offset + BitWidth pair.
template <PrimType Name, class T = typename PrimConv<Name>::T>
bool InitThisBitField(InterpState &S, CodePtr OpPC, const Record::Field *F,
                      uint32_t FieldOffset) {
  assert(F->isBitField());
  if (S.checkingPotentialConstantExpression())
    return false;
  const Pointer &This = S.Current->getThis();
  if (!CheckThis(S, OpPC, This))
    return false;
  const Pointer &Field = This.atField(FieldOffset);
  const auto &Value = S.Stk.pop<T>();
  Field.deref<T>() = Value.truncate(F->Decl->getBitWidthValue(S.getCtx()));
  Field.initialize();
  return true;
}

template <PrimType Name, class T = typename PrimConv<Name>::T>
bool InitThisFieldActive(InterpState &S, CodePtr OpPC, uint32_t I) {
  if (S.checkingPotentialConstantExpression())
    return false;
  const Pointer &This = S.Current->getThis();
  if (!CheckThis(S, OpPC, This))
    return false;
  const Pointer &Field = This.atField(I);
  Field.deref<T>() = S.Stk.pop<T>();
  Field.activate();
  Field.initialize();
  return true;
}

/// 1) Pops the value from the stack
/// 2) Peeks a pointer from the stack
/// 3) Pushes the value to field I of the pointer on the stack
template <PrimType Name, class T = typename PrimConv<Name>::T>
bool InitField(InterpState &S, CodePtr OpPC, uint32_t I) {
  const T &Value = S.Stk.pop<T>();
  const Pointer &Field = S.Stk.peek<Pointer>().atField(I);
  Field.deref<T>() = Value;
  Field.activate();
  Field.initialize();
  return true;
}

template <PrimType Name, class T = typename PrimConv<Name>::T>
bool InitBitField(InterpState &S, CodePtr OpPC, const Record::Field *F) {
  assert(F->isBitField());
  const T &Value = S.Stk.pop<T>();
  const Pointer &Field = S.Stk.peek<Pointer>().atField(F->Offset);
  Field.deref<T>() = Value.truncate(F->Decl->getBitWidthValue(S.getCtx()));
  Field.activate();
  Field.initialize();
  return true;
}

template <PrimType Name, class T = typename PrimConv<Name>::T>
bool InitFieldActive(InterpState &S, CodePtr OpPC, uint32_t I) {
  const T &Value = S.Stk.pop<T>();
  const Pointer &Ptr = S.Stk.pop<Pointer>();
  const Pointer &Field = Ptr.atField(I);
  Field.deref<T>() = Value;
  Field.activate();
  Field.initialize();
  return true;
}

//===----------------------------------------------------------------------===//
// GetPtr Local/Param/Global/Field/This
//===----------------------------------------------------------------------===//

inline bool GetPtrLocal(InterpState &S, CodePtr OpPC, uint32_t I) {
  S.Stk.push<Pointer>(S.Current->getLocalPointer(I));
  return true;
}

inline bool GetPtrParam(InterpState &S, CodePtr OpPC, uint32_t I) {
  if (S.checkingPotentialConstantExpression()) {
    return false;
  }
  S.Stk.push<Pointer>(S.Current->getParamPointer(I));
  return true;
}

inline bool GetPtrGlobal(InterpState &S, CodePtr OpPC, uint32_t I) {
  S.Stk.push<Pointer>(S.P.getPtrGlobal(I));
  return true;
}

/// 1) Peeks a Pointer
/// 2) Pushes Pointer.atField(Off) on the stack
inline bool GetPtrField(InterpState &S, CodePtr OpPC, uint32_t Off) {
  const Pointer &Ptr = S.Stk.peek<Pointer>();

  if (S.getLangOpts().CPlusPlus && S.inConstantContext() &&
      !CheckNull(S, OpPC, Ptr, CSK_Field))
    return false;

  if (!CheckExtern(S, OpPC, Ptr))
    return false;
  if (!CheckRange(S, OpPC, Ptr, CSK_Field))
    return false;
  if (!CheckArray(S, OpPC, Ptr))
    return false;
  if (!CheckSubobject(S, OpPC, Ptr, CSK_Field))
    return false;

  if (Ptr.isBlockPointer() && Off > Ptr.block()->getSize())
    return false;
  S.Stk.push<Pointer>(Ptr.atField(Off));
  return true;
}

inline bool GetPtrFieldPop(InterpState &S, CodePtr OpPC, uint32_t Off) {
  const Pointer &Ptr = S.Stk.pop<Pointer>();

  if (S.getLangOpts().CPlusPlus && S.inConstantContext() &&
      !CheckNull(S, OpPC, Ptr, CSK_Field))
    return false;

  if (!CheckExtern(S, OpPC, Ptr))
    return false;
  if (!CheckRange(S, OpPC, Ptr, CSK_Field))
    return false;
  if (!CheckArray(S, OpPC, Ptr))
    return false;
  if (!CheckSubobject(S, OpPC, Ptr, CSK_Field))
    return false;

  if (Ptr.isBlockPointer() && Off > Ptr.block()->getSize())
    return false;

  S.Stk.push<Pointer>(Ptr.atField(Off));
  return true;
}

inline bool GetPtrThisField(InterpState &S, CodePtr OpPC, uint32_t Off) {
  if (S.checkingPotentialConstantExpression())
    return false;
  const Pointer &This = S.Current->getThis();
  if (!CheckThis(S, OpPC, This))
    return false;
  S.Stk.push<Pointer>(This.atField(Off));
  return true;
}

inline bool GetPtrActiveField(InterpState &S, CodePtr OpPC, uint32_t Off) {
  const Pointer &Ptr = S.Stk.pop<Pointer>();
  if (!CheckNull(S, OpPC, Ptr, CSK_Field))
    return false;
  if (!CheckRange(S, OpPC, Ptr, CSK_Field))
    return false;
  Pointer Field = Ptr.atField(Off);
  Ptr.deactivate();
  Field.activate();
  S.Stk.push<Pointer>(std::move(Field));
  return true;
}

inline bool GetPtrActiveThisField(InterpState &S, CodePtr OpPC, uint32_t Off) {
 if (S.checkingPotentialConstantExpression())
    return false;
  const Pointer &This = S.Current->getThis();
  if (!CheckThis(S, OpPC, This))
    return false;
  Pointer Field = This.atField(Off);
  This.deactivate();
  Field.activate();
  S.Stk.push<Pointer>(std::move(Field));
  return true;
}

inline bool GetPtrDerivedPop(InterpState &S, CodePtr OpPC, uint32_t Off) {
  const Pointer &Ptr = S.Stk.pop<Pointer>();
  if (!CheckNull(S, OpPC, Ptr, CSK_Derived))
    return false;
  if (!CheckSubobject(S, OpPC, Ptr, CSK_Derived))
    return false;
  if (!CheckDowncast(S, OpPC, Ptr, Off))
    return false;

  S.Stk.push<Pointer>(Ptr.atFieldSub(Off));
  return true;
}

inline bool GetPtrBase(InterpState &S, CodePtr OpPC, uint32_t Off) {
  const Pointer &Ptr = S.Stk.peek<Pointer>();
  if (!CheckNull(S, OpPC, Ptr, CSK_Base))
    return false;
  if (!CheckSubobject(S, OpPC, Ptr, CSK_Base))
    return false;
  const Pointer &Result = Ptr.atField(Off);
  if (Result.isPastEnd())
    return false;
  S.Stk.push<Pointer>(Result);
  return true;
}

inline bool GetPtrBasePop(InterpState &S, CodePtr OpPC, uint32_t Off) {
  const Pointer &Ptr = S.Stk.pop<Pointer>();
  if (!CheckNull(S, OpPC, Ptr, CSK_Base))
    return false;
  if (!CheckSubobject(S, OpPC, Ptr, CSK_Base))
    return false;
  const Pointer &Result = Ptr.atField(Off);
  if (Result.isPastEnd())
    return false;
  S.Stk.push<Pointer>(Result);
  return true;
}

inline bool GetMemberPtrBasePop(InterpState &S, CodePtr OpPC, int32_t Off) {
  const auto &Ptr = S.Stk.pop<MemberPointer>();
  S.Stk.push<MemberPointer>(Ptr.atInstanceBase(Off));
  return true;
}

inline bool GetPtrThisBase(InterpState &S, CodePtr OpPC, uint32_t Off) {
  if (S.checkingPotentialConstantExpression())
    return false;
  const Pointer &This = S.Current->getThis();
  if (!CheckThis(S, OpPC, This))
    return false;
  S.Stk.push<Pointer>(This.atField(Off));
  return true;
}

inline bool FinishInitPop(InterpState &S, CodePtr OpPC) {
  const Pointer &Ptr = S.Stk.pop<Pointer>();
  if (Ptr.canBeInitialized()) {
    Ptr.initialize();
    Ptr.activate();
  }
  return true;
}

inline bool FinishInit(InterpState &S, CodePtr OpPC) {
  const Pointer &Ptr = S.Stk.peek<Pointer>();
  if (Ptr.canBeInitialized()) {
    Ptr.initialize();
    Ptr.activate();
  }
  return true;
}

inline bool Dump(InterpState &S, CodePtr OpPC) {
  S.Stk.dump();
  return true;
}

inline bool VirtBaseHelper(InterpState &S, CodePtr OpPC, const RecordDecl *Decl,
                           const Pointer &Ptr) {
  Pointer Base = Ptr;
  while (Base.isBaseClass())
    Base = Base.getBase();

  const Record::Base *VirtBase = Base.getRecord()->getVirtualBase(Decl);
  S.Stk.push<Pointer>(Base.atField(VirtBase->Offset));
  return true;
}

inline bool GetPtrVirtBasePop(InterpState &S, CodePtr OpPC,
                              const RecordDecl *D) {
  assert(D);
  const Pointer &Ptr = S.Stk.pop<Pointer>();
  if (!CheckNull(S, OpPC, Ptr, CSK_Base))
    return false;
  return VirtBaseHelper(S, OpPC, D, Ptr);
}

inline bool GetPtrThisVirtBase(InterpState &S, CodePtr OpPC,
                               const RecordDecl *D) {
  assert(D);
  if (S.checkingPotentialConstantExpression())
    return false;
  const Pointer &This = S.Current->getThis();
  if (!CheckThis(S, OpPC, This))
    return false;
  return VirtBaseHelper(S, OpPC, D, S.Current->getThis());
}

//===----------------------------------------------------------------------===//
// Load, Store, Init
//===----------------------------------------------------------------------===//

template <PrimType Name, class T = typename PrimConv<Name>::T>
bool Load(InterpState &S, CodePtr OpPC) {
  const Pointer &Ptr = S.Stk.peek<Pointer>();
  if (!CheckLoad(S, OpPC, Ptr))
    return false;
  if (!Ptr.isBlockPointer())
    return false;
  S.Stk.push<T>(Ptr.deref<T>());
  return true;
}

template <PrimType Name, class T = typename PrimConv<Name>::T>
bool LoadPop(InterpState &S, CodePtr OpPC) {
  const Pointer &Ptr = S.Stk.pop<Pointer>();
  if (!CheckLoad(S, OpPC, Ptr))
    return false;
  if (!Ptr.isBlockPointer())
    return false;
  S.Stk.push<T>(Ptr.deref<T>());
  return true;
}

template <PrimType Name, class T = typename PrimConv<Name>::T>
bool Store(InterpState &S, CodePtr OpPC) {
  const T &Value = S.Stk.pop<T>();
  const Pointer &Ptr = S.Stk.peek<Pointer>();
  if (!CheckStore(S, OpPC, Ptr))
    return false;
  if (Ptr.canBeInitialized())
    Ptr.initialize();
  Ptr.deref<T>() = Value;
  return true;
}

template <PrimType Name, class T = typename PrimConv<Name>::T>
bool StorePop(InterpState &S, CodePtr OpPC) {
  const T &Value = S.Stk.pop<T>();
  const Pointer &Ptr = S.Stk.pop<Pointer>();
  if (!CheckStore(S, OpPC, Ptr))
    return false;
  if (Ptr.canBeInitialized())
    Ptr.initialize();
  Ptr.deref<T>() = Value;
  return true;
}

template <PrimType Name, class T = typename PrimConv<Name>::T>
bool StoreBitField(InterpState &S, CodePtr OpPC) {
  const T &Value = S.Stk.pop<T>();
  const Pointer &Ptr = S.Stk.peek<Pointer>();
  if (!CheckStore(S, OpPC, Ptr))
    return false;
  if (Ptr.canBeInitialized())
    Ptr.initialize();
  if (const auto *FD = Ptr.getField())
    Ptr.deref<T>() = Value.truncate(FD->getBitWidthValue(S.getCtx()));
  else
    Ptr.deref<T>() = Value;
  return true;
}

template <PrimType Name, class T = typename PrimConv<Name>::T>
bool StoreBitFieldPop(InterpState &S, CodePtr OpPC) {
  const T &Value = S.Stk.pop<T>();
  const Pointer &Ptr = S.Stk.pop<Pointer>();
  if (!CheckStore(S, OpPC, Ptr))
    return false;
  if (Ptr.canBeInitialized())
    Ptr.initialize();
  if (const auto *FD = Ptr.getField())
    Ptr.deref<T>() = Value.truncate(FD->getBitWidthValue(S.getCtx()));
  else
    Ptr.deref<T>() = Value;
  return true;
}

template <PrimType Name, class T = typename PrimConv<Name>::T>
bool Init(InterpState &S, CodePtr OpPC) {
  const T &Value = S.Stk.pop<T>();
  const Pointer &Ptr = S.Stk.peek<Pointer>();
  if (!CheckInit(S, OpPC, Ptr)) {
    assert(false);
    return false;
  }
  Ptr.initialize();
  new (&Ptr.deref<T>()) T(Value);
  return true;
}

template <PrimType Name, class T = typename PrimConv<Name>::T>
bool InitPop(InterpState &S, CodePtr OpPC) {
  const T &Value = S.Stk.pop<T>();
  const Pointer &Ptr = S.Stk.pop<Pointer>();
  if (!CheckInit(S, OpPC, Ptr))
    return false;
  Ptr.initialize();
  new (&Ptr.deref<T>()) T(Value);
  return true;
}

/// 1) Pops the value from the stack
/// 2) Peeks a pointer and gets its index \Idx
/// 3) Sets the value on the pointer, leaving the pointer on the stack.
template <PrimType Name, class T = typename PrimConv<Name>::T>
bool InitElem(InterpState &S, CodePtr OpPC, uint32_t Idx) {
  const T &Value = S.Stk.pop<T>();
  const Pointer &Ptr = S.Stk.peek<Pointer>().atIndex(Idx);
  if (Ptr.isUnknownSizeArray())
    return false;
  if (!CheckInit(S, OpPC, Ptr))
    return false;
  Ptr.initialize();
  new (&Ptr.deref<T>()) T(Value);
  return true;
}

/// The same as InitElem, but pops the pointer as well.
template <PrimType Name, class T = typename PrimConv<Name>::T>
bool InitElemPop(InterpState &S, CodePtr OpPC, uint32_t Idx) {
  const T &Value = S.Stk.pop<T>();
  const Pointer &Ptr = S.Stk.pop<Pointer>().atIndex(Idx);
  if (Ptr.isUnknownSizeArray())
    return false;
  if (!CheckInit(S, OpPC, Ptr))
    return false;
  Ptr.initialize();
  new (&Ptr.deref<T>()) T(Value);
  return true;
}

inline bool Memcpy(InterpState &S, CodePtr OpPC) {
  const Pointer &Src = S.Stk.pop<Pointer>();
  Pointer &Dest = S.Stk.peek<Pointer>();

  if (!CheckLoad(S, OpPC, Src))
    return false;

  return DoMemcpy(S, OpPC, Src, Dest);
}

inline bool ToMemberPtr(InterpState &S, CodePtr OpPC) {
  const auto &Member = S.Stk.pop<MemberPointer>();
  const auto &Base = S.Stk.pop<Pointer>();

  S.Stk.push<MemberPointer>(Member.takeInstance(Base));
  return true;
}

inline bool CastMemberPtrPtr(InterpState &S, CodePtr OpPC) {
  const auto &MP = S.Stk.pop<MemberPointer>();

  if (std::optional<Pointer> Ptr = MP.toPointer(S.Ctx)) {
    S.Stk.push<Pointer>(*Ptr);
    return true;
  }
  return false;
}

//===----------------------------------------------------------------------===//
// AddOffset, SubOffset
//===----------------------------------------------------------------------===//

template <class T, ArithOp Op>
bool OffsetHelper(InterpState &S, CodePtr OpPC, const T &Offset,
                  const Pointer &Ptr) {
  // A zero offset does not change the pointer.
  if (Offset.isZero()) {
    S.Stk.push<Pointer>(Ptr);
    return true;
  }

  if (!CheckNull(S, OpPC, Ptr, CSK_ArrayIndex)) {
    // The CheckNull will have emitted a note already, but we only
    // abort in C++, since this is fine in C.
    if (S.getLangOpts().CPlusPlus)
      return false;
  }

  // Arrays of unknown bounds cannot have pointers into them.
  if (!CheckArray(S, OpPC, Ptr))
    return false;

  uint64_t MaxIndex = static_cast<uint64_t>(Ptr.getNumElems());
  uint64_t Index;
  if (Ptr.isOnePastEnd())
    Index = MaxIndex;
  else
    Index = Ptr.getIndex();

  bool Invalid = false;
  // Helper to report an invalid offset, computed as APSInt.
  auto DiagInvalidOffset = [&]() -> void {
    const unsigned Bits = Offset.bitWidth();
    APSInt APOffset(Offset.toAPSInt().extend(Bits + 2), /*IsUnsigend=*/false);
    APSInt APIndex(APInt(Bits + 2, Index, /*IsSigned=*/true),
                   /*IsUnsigned=*/false);
    APSInt NewIndex =
        (Op == ArithOp::Add) ? (APIndex + APOffset) : (APIndex - APOffset);
    S.CCEDiag(S.Current->getSource(OpPC), diag::note_constexpr_array_index)
        << NewIndex << /*array*/ static_cast<int>(!Ptr.inArray()) << MaxIndex;
    Invalid = true;
  };

  if (Ptr.isBlockPointer()) {
    uint64_t IOffset = static_cast<uint64_t>(Offset);
    uint64_t MaxOffset = MaxIndex - Index;

    if constexpr (Op == ArithOp::Add) {
      // If the new offset would be negative, bail out.
      if (Offset.isNegative() && (Offset.isMin() || -IOffset > Index))
        DiagInvalidOffset();

      // If the new offset would be out of bounds, bail out.
      if (Offset.isPositive() && IOffset > MaxOffset)
        DiagInvalidOffset();
    } else {
      // If the new offset would be negative, bail out.
      if (Offset.isPositive() && Index < IOffset)
        DiagInvalidOffset();

      // If the new offset would be out of bounds, bail out.
      if (Offset.isNegative() && (Offset.isMin() || -IOffset > MaxOffset))
        DiagInvalidOffset();
    }
  }

  if (Invalid && S.getLangOpts().CPlusPlus)
    return false;

  // Offset is valid - compute it on unsigned.
  int64_t WideIndex = static_cast<int64_t>(Index);
  int64_t WideOffset = static_cast<int64_t>(Offset);
  int64_t Result;
  if constexpr (Op == ArithOp::Add)
    Result = WideIndex + WideOffset;
  else
    Result = WideIndex - WideOffset;

  // When the pointer is one-past-end, going back to index 0 is the only
  // useful thing we can do. Any other index has been diagnosed before and
  // we don't get here.
  if (Result == 0 && Ptr.isOnePastEnd()) {
    S.Stk.push<Pointer>(Ptr.asBlockPointer().Pointee,
                        Ptr.asBlockPointer().Base);
    return true;
  }

  S.Stk.push<Pointer>(Ptr.atIndex(static_cast<uint64_t>(Result)));
  return true;
}

template <PrimType Name, class T = typename PrimConv<Name>::T>
bool AddOffset(InterpState &S, CodePtr OpPC) {
  const T &Offset = S.Stk.pop<T>();
  const Pointer &Ptr = S.Stk.pop<Pointer>();
  return OffsetHelper<T, ArithOp::Add>(S, OpPC, Offset, Ptr);
}

template <PrimType Name, class T = typename PrimConv<Name>::T>
bool SubOffset(InterpState &S, CodePtr OpPC) {
  const T &Offset = S.Stk.pop<T>();
  const Pointer &Ptr = S.Stk.pop<Pointer>();
  return OffsetHelper<T, ArithOp::Sub>(S, OpPC, Offset, Ptr);
}

template <ArithOp Op>
static inline bool IncDecPtrHelper(InterpState &S, CodePtr OpPC,
                                   const Pointer &Ptr) {
  if (Ptr.isDummy())
    return false;

  using OneT = Integral<8, false>;

  const Pointer &P = Ptr.deref<Pointer>();
  if (!CheckNull(S, OpPC, P, CSK_ArrayIndex))
    return false;

  // Get the current value on the stack.
  S.Stk.push<Pointer>(P);

  // Now the current Ptr again and a constant 1.
  OneT One = OneT::from(1);
  if (!OffsetHelper<OneT, Op>(S, OpPC, One, P))
    return false;

  // Store the new value.
  Ptr.deref<Pointer>() = S.Stk.pop<Pointer>();
  return true;
}

static inline bool IncPtr(InterpState &S, CodePtr OpPC) {
  const Pointer &Ptr = S.Stk.pop<Pointer>();

  if (!CheckInitialized(S, OpPC, Ptr, AK_Increment))
    return false;

  return IncDecPtrHelper<ArithOp::Add>(S, OpPC, Ptr);
}

static inline bool DecPtr(InterpState &S, CodePtr OpPC) {
  const Pointer &Ptr = S.Stk.pop<Pointer>();

  if (!CheckInitialized(S, OpPC, Ptr, AK_Decrement))
    return false;

  return IncDecPtrHelper<ArithOp::Sub>(S, OpPC, Ptr);
}

/// 1) Pops a Pointer from the stack.
/// 2) Pops another Pointer from the stack.
/// 3) Pushes the different of the indices of the two pointers on the stack.
template <PrimType Name, class T = typename PrimConv<Name>::T>
inline bool SubPtr(InterpState &S, CodePtr OpPC) {
  const Pointer &LHS = S.Stk.pop<Pointer>();
  const Pointer &RHS = S.Stk.pop<Pointer>();

  if (RHS.isZero()) {
    S.Stk.push<T>(T::from(LHS.getIndex()));
    return true;
  }

  if (!Pointer::hasSameBase(LHS, RHS) && S.getLangOpts().CPlusPlus) {
    // TODO: Diagnose.
    return false;
  }

  if (LHS.isZero() && RHS.isZero()) {
    S.Stk.push<T>();
    return true;
  }

  T A = LHS.isElementPastEnd() ? T::from(LHS.getNumElems())
                               : T::from(LHS.getIndex());
  T B = RHS.isElementPastEnd() ? T::from(RHS.getNumElems())
                               : T::from(RHS.getIndex());
  return AddSubMulHelper<T, T::sub, std::minus>(S, OpPC, A.bitWidth(), A, B);
}

//===----------------------------------------------------------------------===//
// Destroy
//===----------------------------------------------------------------------===//

inline bool Destroy(InterpState &S, CodePtr OpPC, uint32_t I) {
  S.Current->destroy(I);
  return true;
}

//===----------------------------------------------------------------------===//
// Cast, CastFP
//===----------------------------------------------------------------------===//

template <PrimType TIn, PrimType TOut> bool Cast(InterpState &S, CodePtr OpPC) {
  using T = typename PrimConv<TIn>::T;
  using U = typename PrimConv<TOut>::T;
  S.Stk.push<U>(U::from(S.Stk.pop<T>()));
  return true;
}

/// 1) Pops a Floating from the stack.
/// 2) Pushes a new floating on the stack that uses the given semantics.
inline bool CastFP(InterpState &S, CodePtr OpPC, const llvm::fltSemantics *Sem,
            llvm::RoundingMode RM) {
  Floating F = S.Stk.pop<Floating>();
  Floating Result = F.toSemantics(Sem, RM);
  S.Stk.push<Floating>(Result);
  return true;
}

/// Like Cast(), but we cast to an arbitrary-bitwidth integral, so we need
/// to know what bitwidth the result should be.
template <PrimType Name, class T = typename PrimConv<Name>::T>
bool CastAP(InterpState &S, CodePtr OpPC, uint32_t BitWidth) {
  S.Stk.push<IntegralAP<false>>(
      IntegralAP<false>::from(S.Stk.pop<T>(), BitWidth));
  return true;
}

template <PrimType Name, class T = typename PrimConv<Name>::T>
bool CastAPS(InterpState &S, CodePtr OpPC, uint32_t BitWidth) {
  S.Stk.push<IntegralAP<true>>(
      IntegralAP<true>::from(S.Stk.pop<T>(), BitWidth));
  return true;
}

template <PrimType Name, class T = typename PrimConv<Name>::T>
bool CastIntegralFloating(InterpState &S, CodePtr OpPC,
                          const llvm::fltSemantics *Sem,
                          llvm::RoundingMode RM) {
  const T &From = S.Stk.pop<T>();
  APSInt FromAP = From.toAPSInt();
  Floating Result;

  auto Status = Floating::fromIntegral(FromAP, *Sem, RM, Result);
  S.Stk.push<Floating>(Result);

  return CheckFloatResult(S, OpPC, Result, Status);
}

template <PrimType Name, class T = typename PrimConv<Name>::T>
bool CastFloatingIntegral(InterpState &S, CodePtr OpPC) {
  const Floating &F = S.Stk.pop<Floating>();

  if constexpr (std::is_same_v<T, Boolean>) {
    S.Stk.push<T>(T(F.isNonZero()));
    return true;
  } else {
    APSInt Result(std::max(8u, T::bitWidth()),
                  /*IsUnsigned=*/!T::isSigned());
    auto Status = F.convertToInteger(Result);

    // Float-to-Integral overflow check.
    if ((Status & APFloat::opStatus::opInvalidOp)) {
      const Expr *E = S.Current->getExpr(OpPC);
      QualType Type = E->getType();

      S.CCEDiag(E, diag::note_constexpr_overflow) << F.getAPFloat() << Type;
      if (S.noteUndefinedBehavior()) {
        S.Stk.push<T>(T(Result));
        return true;
      }
      return false;
    }

    S.Stk.push<T>(T(Result));
    return CheckFloatResult(S, OpPC, F, Status);
  }
}

static inline bool CastFloatingIntegralAP(InterpState &S, CodePtr OpPC,
                                          uint32_t BitWidth) {
  const Floating &F = S.Stk.pop<Floating>();

  APSInt Result(BitWidth, /*IsUnsigned=*/true);
  auto Status = F.convertToInteger(Result);

  // Float-to-Integral overflow check.
  if ((Status & APFloat::opStatus::opInvalidOp) && F.isFinite()) {
    const Expr *E = S.Current->getExpr(OpPC);
    QualType Type = E->getType();

    S.CCEDiag(E, diag::note_constexpr_overflow) << F.getAPFloat() << Type;
    return S.noteUndefinedBehavior();
  }

  S.Stk.push<IntegralAP<true>>(IntegralAP<true>(Result));
  return CheckFloatResult(S, OpPC, F, Status);
}

static inline bool CastFloatingIntegralAPS(InterpState &S, CodePtr OpPC,
                                           uint32_t BitWidth) {
  const Floating &F = S.Stk.pop<Floating>();

  APSInt Result(BitWidth, /*IsUnsigned=*/false);
  auto Status = F.convertToInteger(Result);

  // Float-to-Integral overflow check.
  if ((Status & APFloat::opStatus::opInvalidOp) && F.isFinite()) {
    const Expr *E = S.Current->getExpr(OpPC);
    QualType Type = E->getType();

    S.CCEDiag(E, diag::note_constexpr_overflow) << F.getAPFloat() << Type;
    return S.noteUndefinedBehavior();
  }

  S.Stk.push<IntegralAP<true>>(IntegralAP<true>(Result));
  return CheckFloatResult(S, OpPC, F, Status);
}

template <PrimType Name, class T = typename PrimConv<Name>::T>
bool CastPointerIntegral(InterpState &S, CodePtr OpPC) {
  const Pointer &Ptr = S.Stk.pop<Pointer>();

  if (Ptr.isDummy())
    return false;

  const SourceInfo &E = S.Current->getSource(OpPC);
  S.CCEDiag(E, diag::note_constexpr_invalid_cast)
      << 2 << S.getLangOpts().CPlusPlus << S.Current->getRange(OpPC);

  S.Stk.push<T>(T::from(Ptr.getIntegerRepresentation()));
  return true;
}

static inline bool CastPointerIntegralAP(InterpState &S, CodePtr OpPC,
                                         uint32_t BitWidth) {
  const Pointer &Ptr = S.Stk.pop<Pointer>();

  if (Ptr.isDummy())
    return false;

  const SourceInfo &E = S.Current->getSource(OpPC);
  S.CCEDiag(E, diag::note_constexpr_invalid_cast)
      << 2 << S.getLangOpts().CPlusPlus << S.Current->getRange(OpPC);

  S.Stk.push<IntegralAP<false>>(
      IntegralAP<false>::from(Ptr.getIntegerRepresentation(), BitWidth));
  return true;
}

static inline bool CastPointerIntegralAPS(InterpState &S, CodePtr OpPC,
                                          uint32_t BitWidth) {
  const Pointer &Ptr = S.Stk.pop<Pointer>();

  if (Ptr.isDummy())
    return false;

  const SourceInfo &E = S.Current->getSource(OpPC);
  S.CCEDiag(E, diag::note_constexpr_invalid_cast)
      << 2 << S.getLangOpts().CPlusPlus << S.Current->getRange(OpPC);

  S.Stk.push<IntegralAP<true>>(
      IntegralAP<true>::from(Ptr.getIntegerRepresentation(), BitWidth));
  return true;
}

static inline bool PtrPtrCast(InterpState &S, CodePtr OpPC, bool SrcIsVoidPtr) {
  const auto &Ptr = S.Stk.peek<Pointer>();

  if (SrcIsVoidPtr && S.getLangOpts().CPlusPlus) {
    bool HasValidResult = !Ptr.isZero();

    if (HasValidResult) {
      // FIXME: note_constexpr_invalid_void_star_cast
    } else if (!S.getLangOpts().CPlusPlus26) {
      const SourceInfo &E = S.Current->getSource(OpPC);
      S.CCEDiag(E, diag::note_constexpr_invalid_cast)
          << 3 << "'void *'" << S.Current->getRange(OpPC);
    }
  } else {
    const SourceInfo &E = S.Current->getSource(OpPC);
    S.CCEDiag(E, diag::note_constexpr_invalid_cast)
        << 2 << S.getLangOpts().CPlusPlus << S.Current->getRange(OpPC);
  }

  return true;
}

//===----------------------------------------------------------------------===//
// Zero, Nullptr
//===----------------------------------------------------------------------===//

template <PrimType Name, class T = typename PrimConv<Name>::T>
bool Zero(InterpState &S, CodePtr OpPC) {
  S.Stk.push<T>(T::zero());
  return true;
}

static inline bool ZeroIntAP(InterpState &S, CodePtr OpPC, uint32_t BitWidth) {
  S.Stk.push<IntegralAP<false>>(IntegralAP<false>::zero(BitWidth));
  return true;
}

static inline bool ZeroIntAPS(InterpState &S, CodePtr OpPC, uint32_t BitWidth) {
  S.Stk.push<IntegralAP<true>>(IntegralAP<true>::zero(BitWidth));
  return true;
}

template <PrimType Name, class T = typename PrimConv<Name>::T>
inline bool Null(InterpState &S, CodePtr OpPC, const Descriptor *Desc) {
  // Note: Desc can be null.
  S.Stk.push<T>(0, Desc);
  return true;
}

//===----------------------------------------------------------------------===//
// This, ImplicitThis
//===----------------------------------------------------------------------===//

inline bool This(InterpState &S, CodePtr OpPC) {
  // Cannot read 'this' in this mode.
  if (S.checkingPotentialConstantExpression()) {
    return false;
  }

  const Pointer &This = S.Current->getThis();
  if (!CheckThis(S, OpPC, This))
    return false;

  // Ensure the This pointer has been cast to the correct base.
  if (!This.isDummy()) {
    assert(isa<CXXMethodDecl>(S.Current->getFunction()->getDecl()));
    assert(This.getRecord());
    assert(
        This.getRecord()->getDecl() ==
        cast<CXXMethodDecl>(S.Current->getFunction()->getDecl())->getParent());
  }

  S.Stk.push<Pointer>(This);
  return true;
}

inline bool RVOPtr(InterpState &S, CodePtr OpPC) {
  assert(S.Current->getFunction()->hasRVO());
  if (S.checkingPotentialConstantExpression())
    return false;
  S.Stk.push<Pointer>(S.Current->getRVOPtr());
  return true;
}

//===----------------------------------------------------------------------===//
// Shr, Shl
//===----------------------------------------------------------------------===//
enum class ShiftDir { Left, Right };

template <class LT, class RT, ShiftDir Dir>
inline bool DoShift(InterpState &S, CodePtr OpPC, LT &LHS, RT &RHS) {
  const unsigned Bits = LHS.bitWidth();

  // OpenCL 6.3j: shift values are effectively % word size of LHS.
  if (S.getLangOpts().OpenCL)
    RT::bitAnd(RHS, RT::from(LHS.bitWidth() - 1, RHS.bitWidth()),
               RHS.bitWidth(), &RHS);

  if (RHS.isNegative()) {
    // During constant-folding, a negative shift is an opposite shift. Such a
    // shift is not a constant expression.
    const SourceInfo &Loc = S.Current->getSource(OpPC);
    S.CCEDiag(Loc, diag::note_constexpr_negative_shift) << RHS.toAPSInt();
<<<<<<< HEAD
    if (S.getLangOpts().CPlusPlus11 && S.getEvalStatus().Diag &&
        !S.getEvalStatus().Diag->empty())
=======
    if (!S.noteUndefinedBehavior())
>>>>>>> 9c4aab8c
      return false;
    RHS = -RHS;
    return DoShift < LT, RT,
           Dir == ShiftDir::Left ? ShiftDir::Right
                                 : ShiftDir::Left > (S, OpPC, LHS, RHS);
  }

  if constexpr (Dir == ShiftDir::Left) {
    if (LHS.isNegative() && !S.getLangOpts().CPlusPlus20) {
      // C++11 [expr.shift]p2: A signed left shift must have a non-negative
      // operand, and must not overflow the corresponding unsigned type.
      // C++2a [expr.shift]p2: E1 << E2 is the unique value congruent to
      // E1 x 2^E2 module 2^N.
      const SourceInfo &Loc = S.Current->getSource(OpPC);
      S.CCEDiag(Loc, diag::note_constexpr_lshift_of_negative) << LHS.toAPSInt();
<<<<<<< HEAD
      if (S.getLangOpts().CPlusPlus11 && S.getEvalStatus().Diag &&
          !S.getEvalStatus().Diag->empty())
=======
      if (!S.noteUndefinedBehavior())
>>>>>>> 9c4aab8c
        return false;
    }
  }

  if (!CheckShift(S, OpPC, LHS, RHS, Bits))
    return false;

  // Limit the shift amount to Bits - 1. If this happened,
  // it has already been diagnosed by CheckShift() above,
  // but we still need to handle it.
  typename LT::AsUnsigned R;
  if constexpr (Dir == ShiftDir::Left) {
    if (RHS > RT::from(Bits - 1, RHS.bitWidth()))
      LT::AsUnsigned::shiftLeft(LT::AsUnsigned::from(LHS),
                                LT::AsUnsigned::from(Bits - 1), Bits, &R);
    else
      LT::AsUnsigned::shiftLeft(LT::AsUnsigned::from(LHS),
                                LT::AsUnsigned::from(RHS, Bits), Bits, &R);
  } else {
    if (RHS > RT::from(Bits - 1, RHS.bitWidth()))
      LT::AsUnsigned::shiftRight(LT::AsUnsigned::from(LHS),
                                 LT::AsUnsigned::from(Bits - 1), Bits, &R);
    else
      LT::AsUnsigned::shiftRight(LT::AsUnsigned::from(LHS),
                                 LT::AsUnsigned::from(RHS, Bits), Bits, &R);
  }

  S.Stk.push<LT>(LT::from(R));
  return true;
}

template <PrimType NameL, PrimType NameR>
inline bool Shr(InterpState &S, CodePtr OpPC) {
  using LT = typename PrimConv<NameL>::T;
  using RT = typename PrimConv<NameR>::T;
  auto RHS = S.Stk.pop<RT>();
  auto LHS = S.Stk.pop<LT>();

  return DoShift<LT, RT, ShiftDir::Right>(S, OpPC, LHS, RHS);
}

template <PrimType NameL, PrimType NameR>
inline bool Shl(InterpState &S, CodePtr OpPC) {
  using LT = typename PrimConv<NameL>::T;
  using RT = typename PrimConv<NameR>::T;
  auto RHS = S.Stk.pop<RT>();
  auto LHS = S.Stk.pop<LT>();

  return DoShift<LT, RT, ShiftDir::Left>(S, OpPC, LHS, RHS);
}

//===----------------------------------------------------------------------===//
// NoRet
//===----------------------------------------------------------------------===//

inline bool NoRet(InterpState &S, CodePtr OpPC) {
  SourceLocation EndLoc = S.Current->getCallee()->getEndLoc();
  S.FFDiag(EndLoc, diag::note_constexpr_no_return);
  return false;
}

//===----------------------------------------------------------------------===//
// NarrowPtr, ExpandPtr
//===----------------------------------------------------------------------===//

inline bool NarrowPtr(InterpState &S, CodePtr OpPC) {
  const Pointer &Ptr = S.Stk.pop<Pointer>();
  S.Stk.push<Pointer>(Ptr.narrow());
  return true;
}

inline bool ExpandPtr(InterpState &S, CodePtr OpPC) {
  const Pointer &Ptr = S.Stk.pop<Pointer>();
  S.Stk.push<Pointer>(Ptr.expand());
  return true;
}

// 1) Pops an integral value from the stack
// 2) Peeks a pointer
// 3) Pushes a new pointer that's a narrowed array
//   element of the peeked pointer with the value
//   from 1) added as offset.
//
// This leaves the original pointer on the stack and pushes a new one
// with the offset applied and narrowed.
template <PrimType Name, class T = typename PrimConv<Name>::T>
inline bool ArrayElemPtr(InterpState &S, CodePtr OpPC) {
  const T &Offset = S.Stk.pop<T>();
  const Pointer &Ptr = S.Stk.peek<Pointer>();

  if (!Ptr.isZero()) {
    if (!CheckArray(S, OpPC, Ptr))
      return false;
  }

  if (!OffsetHelper<T, ArithOp::Add>(S, OpPC, Offset, Ptr))
    return false;

  return NarrowPtr(S, OpPC);
}

template <PrimType Name, class T = typename PrimConv<Name>::T>
inline bool ArrayElemPtrPop(InterpState &S, CodePtr OpPC) {
  const T &Offset = S.Stk.pop<T>();
  const Pointer &Ptr = S.Stk.pop<Pointer>();

  if (!Ptr.isZero()) {
    if (!CheckArray(S, OpPC, Ptr))
      return false;
  }

  if (!OffsetHelper<T, ArithOp::Add>(S, OpPC, Offset, Ptr))
    return false;

  return NarrowPtr(S, OpPC);
}

template <PrimType Name, class T = typename PrimConv<Name>::T>
inline bool ArrayElem(InterpState &S, CodePtr OpPC, uint32_t Index) {
  const Pointer &Ptr = S.Stk.peek<Pointer>();

  if (!CheckLoad(S, OpPC, Ptr))
    return false;

  S.Stk.push<T>(Ptr.atIndex(Index).deref<T>());
  return true;
}

template <PrimType Name, class T = typename PrimConv<Name>::T>
inline bool ArrayElemPop(InterpState &S, CodePtr OpPC, uint32_t Index) {
  const Pointer &Ptr = S.Stk.pop<Pointer>();

  if (!CheckLoad(S, OpPC, Ptr))
    return false;

  S.Stk.push<T>(Ptr.atIndex(Index).deref<T>());
  return true;
}

template <PrimType Name, class T = typename PrimConv<Name>::T>
inline bool CopyArray(InterpState &S, CodePtr OpPC, uint32_t SrcIndex, uint32_t DestIndex, uint32_t Size) {
  const auto &SrcPtr = S.Stk.pop<Pointer>();
  const auto &DestPtr = S.Stk.peek<Pointer>();

  for (uint32_t I = 0; I != Size; ++I) {
    const Pointer &SP = SrcPtr.atIndex(SrcIndex + I);

    if (!CheckLoad(S, OpPC, SP))
      return false;

    const Pointer &DP = DestPtr.atIndex(DestIndex + I);
    DP.deref<T>() = SP.deref<T>();
    DP.initialize();
  }
  return true;
}

/// Just takes a pointer and checks if it's an incomplete
/// array type.
inline bool ArrayDecay(InterpState &S, CodePtr OpPC) {
  const Pointer &Ptr = S.Stk.pop<Pointer>();

  if (Ptr.isZero()) {
    S.Stk.push<Pointer>(Ptr);
    return true;
  }

  if (!CheckRange(S, OpPC, Ptr, CSK_ArrayToPointer))
    return false;

  if (Ptr.isRoot() || !Ptr.isUnknownSizeArray() || Ptr.isDummy()) {
    S.Stk.push<Pointer>(Ptr.atIndex(0));
    return true;
  }

  const SourceInfo &E = S.Current->getSource(OpPC);
  S.FFDiag(E, diag::note_constexpr_unsupported_unsized_array);

  return false;
}

inline bool CallVar(InterpState &S, CodePtr OpPC, const Function *Func,
                    uint32_t VarArgSize) {
  if (Func->hasThisPointer()) {
    size_t ArgSize = Func->getArgSize() + VarArgSize;
    size_t ThisOffset = ArgSize - (Func->hasRVO() ? primSize(PT_Ptr) : 0);
    const Pointer &ThisPtr = S.Stk.peek<Pointer>(ThisOffset);

    // If the current function is a lambda static invoker and
    // the function we're about to call is a lambda call operator,
    // skip the CheckInvoke, since the ThisPtr is a null pointer
    // anyway.
    if (!(S.Current->getFunction() &&
          S.Current->getFunction()->isLambdaStaticInvoker() &&
          Func->isLambdaCallOperator())) {
      if (!CheckInvoke(S, OpPC, ThisPtr))
        return false;
    }

    if (S.checkingPotentialConstantExpression())
      return false;
  }

  if (!CheckCallable(S, OpPC, Func))
    return false;

  if (!CheckCallDepth(S, OpPC))
    return false;

  auto NewFrame = std::make_unique<InterpFrame>(S, Func, OpPC, VarArgSize);
  InterpFrame *FrameBefore = S.Current;
  S.Current = NewFrame.get();

  APValue CallResult;
  // Note that we cannot assert(CallResult.hasValue()) here since
  // Ret() above only sets the APValue if the curent frame doesn't
  // have a caller set.
  if (Interpret(S, CallResult)) {
    NewFrame.release(); // Frame was delete'd already.
    assert(S.Current == FrameBefore);
    return true;
  }

  // Interpreting the function failed somehow. Reset to
  // previous state.
  S.Current = FrameBefore;
  return false;

  return false;
}

inline bool Call(InterpState &S, CodePtr OpPC, const Function *Func,
                 uint32_t VarArgSize) {
  if (Func->hasThisPointer()) {
    size_t ArgSize = Func->getArgSize() + VarArgSize;
    size_t ThisOffset = ArgSize - (Func->hasRVO() ? primSize(PT_Ptr) : 0);

    const Pointer &ThisPtr = S.Stk.peek<Pointer>(ThisOffset);

    // If the current function is a lambda static invoker and
    // the function we're about to call is a lambda call operator,
    // skip the CheckInvoke, since the ThisPtr is a null pointer
    // anyway.
    if (!(S.Current->getFunction() &&
          S.Current->getFunction()->isLambdaStaticInvoker() &&
          Func->isLambdaCallOperator())) {
      if (!CheckInvoke(S, OpPC, ThisPtr))
        return false;
    }
  }

  if (!CheckCallable(S, OpPC, Func))
    return false;

  if (Func->hasThisPointer() && S.checkingPotentialConstantExpression())
    return false;

  if (!CheckCallDepth(S, OpPC))
    return false;

  auto NewFrame = std::make_unique<InterpFrame>(S, Func, OpPC, VarArgSize);
  InterpFrame *FrameBefore = S.Current;
  S.Current = NewFrame.get();

  APValue CallResult;
  // Note that we cannot assert(CallResult.hasValue()) here since
  // Ret() above only sets the APValue if the curent frame doesn't
  // have a caller set.
  if (Interpret(S, CallResult)) {
    NewFrame.release(); // Frame was delete'd already.
    assert(S.Current == FrameBefore);
    return true;
  }

  // Interpreting the function failed somehow. Reset to
  // previous state.
  S.Current = FrameBefore;
  return false;
}

inline bool CallVirt(InterpState &S, CodePtr OpPC, const Function *Func,
                     uint32_t VarArgSize) {
  assert(Func->hasThisPointer());
  assert(Func->isVirtual());
  size_t ArgSize = Func->getArgSize() + VarArgSize;
  size_t ThisOffset = ArgSize - (Func->hasRVO() ? primSize(PT_Ptr) : 0);
  Pointer &ThisPtr = S.Stk.peek<Pointer>(ThisOffset);

  const CXXRecordDecl *DynamicDecl = nullptr;
  {
    Pointer TypePtr = ThisPtr;
    while (TypePtr.isBaseClass())
      TypePtr = TypePtr.getBase();

    QualType DynamicType = TypePtr.getType();
    if (DynamicType->isPointerType() || DynamicType->isReferenceType())
      DynamicDecl = DynamicType->getPointeeCXXRecordDecl();
    else
      DynamicDecl = DynamicType->getAsCXXRecordDecl();
  }
  assert(DynamicDecl);

  const auto *StaticDecl = cast<CXXRecordDecl>(Func->getParentDecl());
  const auto *InitialFunction = cast<CXXMethodDecl>(Func->getDecl());
  const CXXMethodDecl *Overrider = S.getContext().getOverridingFunction(
      DynamicDecl, StaticDecl, InitialFunction);

  if (Overrider != InitialFunction) {
    // DR1872: An instantiated virtual constexpr function can't be called in a
    // constant expression (prior to C++20). We can still constant-fold such a
    // call.
    if (!S.getLangOpts().CPlusPlus20 && Overrider->isVirtual()) {
      const Expr *E = S.Current->getExpr(OpPC);
      S.CCEDiag(E, diag::note_constexpr_virtual_call) << E->getSourceRange();
    }

    Func = S.getContext().getOrCreateFunction(Overrider);

    const CXXRecordDecl *ThisFieldDecl =
        ThisPtr.getFieldDesc()->getType()->getAsCXXRecordDecl();
    if (Func->getParentDecl()->isDerivedFrom(ThisFieldDecl)) {
      // If the function we call is further DOWN the hierarchy than the
      // FieldDesc of our pointer, just get the DeclDesc instead, which
      // is the furthest we might go up in the hierarchy.
      ThisPtr = ThisPtr.getDeclPtr();
    }
  }

  if (!Call(S, OpPC, Func, VarArgSize))
    return false;

  // Covariant return types. The return type of Overrider is a pointer
  // or reference to a class type.
  if (Overrider != InitialFunction &&
      Overrider->getReturnType()->isPointerOrReferenceType() &&
      InitialFunction->getReturnType()->isPointerOrReferenceType()) {
    QualType OverriderPointeeType =
        Overrider->getReturnType()->getPointeeType();
    QualType InitialPointeeType =
        InitialFunction->getReturnType()->getPointeeType();
    // We've called Overrider above, but calling code expects us to return what
    // InitialFunction returned. According to the rules for covariant return
    // types, what InitialFunction returns needs to be a base class of what
    // Overrider returns. So, we need to do an upcast here.
    unsigned Offset = S.getContext().collectBaseOffset(
        InitialPointeeType->getAsRecordDecl(),
        OverriderPointeeType->getAsRecordDecl());
    return GetPtrBasePop(S, OpPC, Offset);
  }

  return true;
}

inline bool CallBI(InterpState &S, CodePtr &PC, const Function *Func,
                   const CallExpr *CE) {
  auto NewFrame = std::make_unique<InterpFrame>(S, Func, PC);

  InterpFrame *FrameBefore = S.Current;
  S.Current = NewFrame.get();

  if (InterpretBuiltin(S, PC, Func, CE)) {
    NewFrame.release();
    return true;
  }
  S.Current = FrameBefore;
  return false;
}

inline bool CallPtr(InterpState &S, CodePtr OpPC, uint32_t ArgSize,
                    const CallExpr *CE) {
  const FunctionPointer &FuncPtr = S.Stk.pop<FunctionPointer>();

  const Function *F = FuncPtr.getFunction();
  if (!F) {
    const Expr *E = S.Current->getExpr(OpPC);
    S.FFDiag(E, diag::note_constexpr_null_callee)
        << const_cast<Expr *>(E) << E->getSourceRange();
    return false;
  }

  if (!FuncPtr.isValid())
    return false;

  assert(F);

  // This happens when the call expression has been cast to
  // something else, but we don't support that.
  if (S.Ctx.classify(F->getDecl()->getReturnType()) !=
      S.Ctx.classify(CE->getType()))
    return false;

  // Check argument nullability state.
  if (F->hasNonNullAttr()) {
    if (!CheckNonNullArgs(S, OpPC, F, CE, ArgSize))
      return false;
  }

  assert(ArgSize >= F->getWrittenArgSize());
  uint32_t VarArgSize = ArgSize - F->getWrittenArgSize();

  // We need to do this explicitly here since we don't have the necessary
  // information to do it automatically.
  if (F->isThisPointerExplicit())
    VarArgSize -= align(primSize(PT_Ptr));

  if (F->isVirtual())
    return CallVirt(S, OpPC, F, VarArgSize);

  return Call(S, OpPC, F, VarArgSize);
}

inline bool GetFnPtr(InterpState &S, CodePtr OpPC, const Function *Func) {
  assert(Func);
  S.Stk.push<FunctionPointer>(Func);
  return true;
}

template <PrimType Name, class T = typename PrimConv<Name>::T>
inline bool GetIntPtr(InterpState &S, CodePtr OpPC, const Descriptor *Desc) {
  const T &IntVal = S.Stk.pop<T>();

  S.Stk.push<Pointer>(static_cast<uint64_t>(IntVal), Desc);
  return true;
}

inline bool GetMemberPtr(InterpState &S, CodePtr OpPC, const Decl *D) {
  S.Stk.push<MemberPointer>(D);
  return true;
}

inline bool GetMemberPtrBase(InterpState &S, CodePtr OpPC) {
  const auto &MP = S.Stk.pop<MemberPointer>();

  S.Stk.push<Pointer>(MP.getBase());
  return true;
}

inline bool GetMemberPtrDecl(InterpState &S, CodePtr OpPC) {
  const auto &MP = S.Stk.pop<MemberPointer>();

  const auto *FD = cast<FunctionDecl>(MP.getDecl());
  const auto *Func = S.getContext().getOrCreateFunction(FD);

  S.Stk.push<FunctionPointer>(Func);
  return true;
}

/// Just emit a diagnostic. The expression that caused emission of this
/// op is not valid in a constant context.
inline bool Invalid(InterpState &S, CodePtr OpPC) {
  const SourceLocation &Loc = S.Current->getLocation(OpPC);
  S.FFDiag(Loc, diag::note_invalid_subexpr_in_const_expr)
      << S.Current->getRange(OpPC);
  return false;
}

inline bool Unsupported(InterpState &S, CodePtr OpPC) {
  const SourceLocation &Loc = S.Current->getLocation(OpPC);
  S.FFDiag(Loc, diag::note_constexpr_stmt_expr_unsupported)
      << S.Current->getRange(OpPC);
  return false;
}

/// Do nothing and just abort execution.
inline bool Error(InterpState &S, CodePtr OpPC) { return false; }

/// Same here, but only for casts.
inline bool InvalidCast(InterpState &S, CodePtr OpPC, CastKind Kind) {
  const SourceLocation &Loc = S.Current->getLocation(OpPC);

  // FIXME: Support diagnosing other invalid cast kinds.
  if (Kind == CastKind::Reinterpret)
    S.FFDiag(Loc, diag::note_constexpr_invalid_cast)
        << static_cast<unsigned>(Kind) << S.Current->getRange(OpPC);
  return false;
}

inline bool InvalidDeclRef(InterpState &S, CodePtr OpPC,
                           const DeclRefExpr *DR) {
  assert(DR);
  return CheckDeclRef(S, OpPC, DR);
}

inline bool SizelessVectorElementSize(InterpState &S, CodePtr OpPC) {
  if (S.inConstantContext()) {
    const SourceRange &ArgRange = S.Current->getRange(OpPC);
    const Expr *E = S.Current->getExpr(OpPC);
    S.CCEDiag(E, diag::note_constexpr_non_const_vectorelements) << ArgRange;
  }
  return false;
}

inline bool Assume(InterpState &S, CodePtr OpPC) {
  const auto Val = S.Stk.pop<Boolean>();

  if (Val)
    return true;

  // Else, diagnose.
  const SourceLocation &Loc = S.Current->getLocation(OpPC);
  S.CCEDiag(Loc, diag::note_constexpr_assumption_failed);
  return false;
}

template <PrimType Name, class T = typename PrimConv<Name>::T>
inline bool OffsetOf(InterpState &S, CodePtr OpPC, const OffsetOfExpr *E) {
  llvm::SmallVector<int64_t> ArrayIndices;
  for (size_t I = 0; I != E->getNumExpressions(); ++I)
    ArrayIndices.emplace_back(S.Stk.pop<int64_t>());

  int64_t Result;
  if (!InterpretOffsetOf(S, OpPC, E, ArrayIndices, Result))
    return false;

  S.Stk.push<T>(T::from(Result));

  return true;
}

template <PrimType Name, class T = typename PrimConv<Name>::T>
inline bool CheckNonNullArg(InterpState &S, CodePtr OpPC) {
  const T &Arg = S.Stk.peek<T>();
  if (!Arg.isZero())
    return true;

  const SourceLocation &Loc = S.Current->getLocation(OpPC);
  S.CCEDiag(Loc, diag::note_non_null_attribute_failed);

  return false;
}

void diagnoseEnumValue(InterpState &S, CodePtr OpPC, const EnumDecl *ED,
                       const APSInt &Value);

template <PrimType Name, class T = typename PrimConv<Name>::T>
inline bool CheckEnumValue(InterpState &S, CodePtr OpPC, const EnumDecl *ED) {
  assert(ED);
  assert(!ED->isFixed());
  const APSInt Val = S.Stk.peek<T>().toAPSInt();

  if (S.inConstantContext())
    diagnoseEnumValue(S, OpPC, ED, Val);
  return true;
}

/// OldPtr -> Integer -> NewPtr.
template <PrimType TIn, PrimType TOut>
inline bool DecayPtr(InterpState &S, CodePtr OpPC) {
  static_assert(isPtrType(TIn) && isPtrType(TOut));
  using FromT = typename PrimConv<TIn>::T;
  using ToT = typename PrimConv<TOut>::T;

  const FromT &OldPtr = S.Stk.pop<FromT>();

  if constexpr (std::is_same_v<FromT, FunctionPointer> &&
                std::is_same_v<ToT, Pointer>) {
    S.Stk.push<Pointer>(OldPtr.getFunction());
    return true;
  }

  S.Stk.push<ToT>(ToT(OldPtr.getIntegerRepresentation(), nullptr));
  return true;
}

inline bool CheckDecl(InterpState &S, CodePtr OpPC, const VarDecl *VD) {
  // An expression E is a core constant expression unless the evaluation of E
  // would evaluate one of the following: [C++23] - a control flow that passes
  // through a declaration of a variable with static or thread storage duration
  // unless that variable is usable in constant expressions.
  assert(VD->isLocalVarDecl() &&
         VD->isStaticLocal()); // Checked before emitting this.

  if (VD == S.EvaluatingDecl)
    return true;

  if (!VD->isUsableInConstantExpressions(S.getCtx())) {
    S.CCEDiag(VD->getLocation(), diag::note_constexpr_static_local)
        << (VD->getTSCSpec() == TSCS_unspecified ? 0 : 1) << VD;
    return false;
  }
  return true;
}

inline bool Alloc(InterpState &S, CodePtr OpPC, const Descriptor *Desc) {
  assert(Desc);

  if (!CheckDynamicMemoryAllocation(S, OpPC))
    return false;

  DynamicAllocator &Allocator = S.getAllocator();
  Block *B = Allocator.allocate(Desc, S.Ctx.getEvalID());
  assert(B);

  S.Stk.push<Pointer>(B, sizeof(InlineDescriptor));

  return true;
}

template <PrimType Name, class SizeT = typename PrimConv<Name>::T>
inline bool AllocN(InterpState &S, CodePtr OpPC, PrimType T, const Expr *Source,
                   bool IsNoThrow) {
  if (!CheckDynamicMemoryAllocation(S, OpPC))
    return false;

  SizeT NumElements = S.Stk.pop<SizeT>();
  if (!CheckArraySize(S, OpPC, &NumElements, primSize(T), IsNoThrow)) {
    if (!IsNoThrow)
      return false;

    // If this failed and is nothrow, just return a null ptr.
    S.Stk.push<Pointer>(0, nullptr);
    return true;
  }

  DynamicAllocator &Allocator = S.getAllocator();
  Block *B = Allocator.allocate(Source, T, static_cast<size_t>(NumElements),
                                S.Ctx.getEvalID());
  assert(B);
  S.Stk.push<Pointer>(B, sizeof(InlineDescriptor));

  return true;
}

template <PrimType Name, class SizeT = typename PrimConv<Name>::T>
inline bool AllocCN(InterpState &S, CodePtr OpPC, const Descriptor *ElementDesc,
                    bool IsNoThrow) {
  if (!CheckDynamicMemoryAllocation(S, OpPC))
    return false;

  SizeT NumElements = S.Stk.pop<SizeT>();
  if (!CheckArraySize(S, OpPC, &NumElements, ElementDesc->getSize(),
                      IsNoThrow)) {
    if (!IsNoThrow)
      return false;

    // If this failed and is nothrow, just return a null ptr.
    S.Stk.push<Pointer>(0, ElementDesc);
    return true;
  }

  DynamicAllocator &Allocator = S.getAllocator();
  Block *B = Allocator.allocate(ElementDesc, static_cast<size_t>(NumElements),
                                S.Ctx.getEvalID());
  assert(B);

  S.Stk.push<Pointer>(B, sizeof(InlineDescriptor));

  return true;
}

<<<<<<< HEAD
static inline bool Free(InterpState &S, CodePtr OpPC, bool DeleteIsArrayForm) {

=======
bool RunDestructors(InterpState &S, CodePtr OpPC, const Block *B);
static inline bool Free(InterpState &S, CodePtr OpPC, bool DeleteIsArrayForm) {
>>>>>>> 9c4aab8c
  if (!CheckDynamicMemoryAllocation(S, OpPC))
    return false;

  const Expr *Source = nullptr;
  const Block *BlockToDelete = nullptr;
  {
    // Extra scope for this so the block doesn't have this pointer
    // pointing to it when we destroy it.
    const Pointer &Ptr = S.Stk.pop<Pointer>();

    // Deleteing nullptr is always fine.
    if (Ptr.isZero())
      return true;

    if (!Ptr.isRoot() || Ptr.isOnePastEnd() || Ptr.isArrayElement()) {
      const SourceInfo &Loc = S.Current->getSource(OpPC);
      S.FFDiag(Loc, diag::note_constexpr_delete_subobject)
          << Ptr.toDiagnosticString(S.getCtx()) << Ptr.isOnePastEnd();
      return false;
    }

    Source = Ptr.getDeclDesc()->asExpr();
    BlockToDelete = Ptr.block();

    if (!CheckDeleteSource(S, OpPC, Source, Ptr))
      return false;
  }
  assert(Source);
  assert(BlockToDelete);

<<<<<<< HEAD
=======
  // Invoke destructors before deallocating the memory.
  if (!RunDestructors(S, OpPC, BlockToDelete))
    return false;

>>>>>>> 9c4aab8c
  DynamicAllocator &Allocator = S.getAllocator();
  bool WasArrayAlloc = Allocator.isArrayAllocation(Source);
  const Descriptor *BlockDesc = BlockToDelete->getDescriptor();

  if (!Allocator.deallocate(Source, BlockToDelete, S)) {
    // Nothing has been deallocated, this must be a double-delete.
    const SourceInfo &Loc = S.Current->getSource(OpPC);
    S.FFDiag(Loc, diag::note_constexpr_double_delete);
    return false;
  }
  return CheckNewDeleteForms(S, OpPC, WasArrayAlloc, DeleteIsArrayForm,
                             BlockDesc, Source);
}

<<<<<<< HEAD
=======
inline bool CheckLiteralType(InterpState &S, CodePtr OpPC, const Type *T) {
  assert(T);
  assert(!S.getLangOpts().CPlusPlus23);

  // C++1y: A constant initializer for an object o [...] may also invoke
  // constexpr constructors for o and its subobjects even if those objects
  // are of non-literal class types.
  //
  // C++11 missed this detail for aggregates, so classes like this:
  //   struct foo_t { union { int i; volatile int j; } u; };
  // are not (obviously) initializable like so:
  //   __attribute__((__require_constant_initialization__))
  //   static const foo_t x = {{0}};
  // because "i" is a subobject with non-literal initialization (due to the
  // volatile member of the union). See:
  //   http://www.open-std.org/jtc1/sc22/wg21/docs/cwg_active.html#1677
  // Therefore, we use the C++1y behavior.

  if (S.EvaluatingDecl)
    return true;

  if (S.Current->getFunction() && S.Current->getFunction()->isConstructor() &&
      S.Current->getThis().getDeclDesc()->asDecl() == S.EvaluatingDecl)
    return true;

  const Expr *E = S.Current->getExpr(OpPC);
  if (S.getLangOpts().CPlusPlus11)
    S.FFDiag(E, diag::note_constexpr_nonliteral) << E->getType();
  else
    S.FFDiag(E, diag::note_invalid_subexpr_in_const_expr);
  return false;
}

>>>>>>> 9c4aab8c
//===----------------------------------------------------------------------===//
// Read opcode arguments
//===----------------------------------------------------------------------===//

template <typename T> inline T ReadArg(InterpState &S, CodePtr &OpPC) {
  if constexpr (std::is_pointer<T>::value) {
    uint32_t ID = OpPC.read<uint32_t>();
    return reinterpret_cast<T>(S.P.getNativePointer(ID));
  } else {
    return OpPC.read<T>();
  }
}

template <> inline Floating ReadArg<Floating>(InterpState &S, CodePtr &OpPC) {
  Floating F = Floating::deserialize(*OpPC);
  OpPC += align(F.bytesToSerialize());
  return F;
}

template <>
inline IntegralAP<false> ReadArg<IntegralAP<false>>(InterpState &S,
                                                    CodePtr &OpPC) {
  IntegralAP<false> I = IntegralAP<false>::deserialize(*OpPC);
  OpPC += align(I.bytesToSerialize());
  return I;
}

template <>
inline IntegralAP<true> ReadArg<IntegralAP<true>>(InterpState &S,
                                                  CodePtr &OpPC) {
  IntegralAP<true> I = IntegralAP<true>::deserialize(*OpPC);
  OpPC += align(I.bytesToSerialize());
  return I;
}

} // namespace interp
} // namespace clang

#endif<|MERGE_RESOLUTION|>--- conflicted
+++ resolved
@@ -164,12 +164,8 @@
     const APSInt Val = RHS.toAPSInt();
     QualType Ty = E->getType();
     S.CCEDiag(E, diag::note_constexpr_large_shift) << Val << Ty << Bits;
-<<<<<<< HEAD
-    return !(S.getEvalStatus().Diag && !S.getEvalStatus().Diag->empty() && S.getLangOpts().CPlusPlus11);
-=======
     if (!S.noteUndefinedBehavior())
       return false;
->>>>>>> 9c4aab8c
   }
 
   if (LHS.isSigned() && !S.getLangOpts().CPlusPlus20) {
@@ -2287,12 +2283,7 @@
     // shift is not a constant expression.
     const SourceInfo &Loc = S.Current->getSource(OpPC);
     S.CCEDiag(Loc, diag::note_constexpr_negative_shift) << RHS.toAPSInt();
-<<<<<<< HEAD
-    if (S.getLangOpts().CPlusPlus11 && S.getEvalStatus().Diag &&
-        !S.getEvalStatus().Diag->empty())
-=======
     if (!S.noteUndefinedBehavior())
->>>>>>> 9c4aab8c
       return false;
     RHS = -RHS;
     return DoShift < LT, RT,
@@ -2308,12 +2299,7 @@
       // E1 x 2^E2 module 2^N.
       const SourceInfo &Loc = S.Current->getSource(OpPC);
       S.CCEDiag(Loc, diag::note_constexpr_lshift_of_negative) << LHS.toAPSInt();
-<<<<<<< HEAD
-      if (S.getLangOpts().CPlusPlus11 && S.getEvalStatus().Diag &&
-          !S.getEvalStatus().Diag->empty())
-=======
       if (!S.noteUndefinedBehavior())
->>>>>>> 9c4aab8c
         return false;
     }
   }
@@ -2964,13 +2950,8 @@
   return true;
 }
 
-<<<<<<< HEAD
-static inline bool Free(InterpState &S, CodePtr OpPC, bool DeleteIsArrayForm) {
-
-=======
 bool RunDestructors(InterpState &S, CodePtr OpPC, const Block *B);
 static inline bool Free(InterpState &S, CodePtr OpPC, bool DeleteIsArrayForm) {
->>>>>>> 9c4aab8c
   if (!CheckDynamicMemoryAllocation(S, OpPC))
     return false;
 
@@ -3001,13 +2982,10 @@
   assert(Source);
   assert(BlockToDelete);
 
-<<<<<<< HEAD
-=======
   // Invoke destructors before deallocating the memory.
   if (!RunDestructors(S, OpPC, BlockToDelete))
     return false;
 
->>>>>>> 9c4aab8c
   DynamicAllocator &Allocator = S.getAllocator();
   bool WasArrayAlloc = Allocator.isArrayAllocation(Source);
   const Descriptor *BlockDesc = BlockToDelete->getDescriptor();
@@ -3022,8 +3000,6 @@
                              BlockDesc, Source);
 }
 
-<<<<<<< HEAD
-=======
 inline bool CheckLiteralType(InterpState &S, CodePtr OpPC, const Type *T) {
   assert(T);
   assert(!S.getLangOpts().CPlusPlus23);
@@ -3057,7 +3033,6 @@
   return false;
 }
 
->>>>>>> 9c4aab8c
 //===----------------------------------------------------------------------===//
 // Read opcode arguments
 //===----------------------------------------------------------------------===//
