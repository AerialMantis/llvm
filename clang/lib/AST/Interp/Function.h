//===--- Function.h - Bytecode function for the VM --------------*- C++ -*-===//
//
// Part of the LLVM Project, under the Apache License v2.0 with LLVM Exceptions.
// See https://llvm.org/LICENSE.txt for license information.
// SPDX-License-Identifier: Apache-2.0 WITH LLVM-exception
//
//===----------------------------------------------------------------------===//
//
// Defines the Function class which holds all bytecode function-specific data.
//
// The scope class which describes local variables is also defined here.
//
//===----------------------------------------------------------------------===//

#ifndef LLVM_CLANG_AST_INTERP_FUNCTION_H
#define LLVM_CLANG_AST_INTERP_FUNCTION_H

#include "Source.h"
#include "Descriptor.h"
#include "clang/AST/ASTLambda.h"
#include "clang/AST/Decl.h"
#include "llvm/Support/raw_ostream.h"

namespace clang {
namespace interp {
class Program;
class ByteCodeEmitter;
class Pointer;
enum PrimType : uint32_t;

/// Describes a scope block.
///
/// The block gathers all the descriptors of the locals defined in this block.
class Scope final {
public:
  /// Information about a local's storage.
  struct Local {
    /// Offset of the local in frame.
    unsigned Offset;
    /// Descriptor of the local.
    Descriptor *Desc;
  };

  using LocalVectorTy = llvm::SmallVector<Local, 8>;

  Scope(LocalVectorTy &&Descriptors) : Descriptors(std::move(Descriptors)) {}

  llvm::iterator_range<LocalVectorTy::const_iterator> locals() const {
    return llvm::make_range(Descriptors.begin(), Descriptors.end());
  }

private:
  /// Object descriptors in this block.
  LocalVectorTy Descriptors;
};

/// Bytecode function.
///
/// Contains links to the bytecode of the function, as well as metadata
/// describing all arguments and stack-local variables.
///
/// # Calling Convention
///
/// When calling a function, all argument values must be on the stack.
///
/// If the function has a This pointer (i.e. hasThisPointer() returns true,
/// the argument values need to be preceeded by a Pointer for the This object.
///
/// If the function uses Return Value Optimization, the arguments (and
/// potentially the This pointer) need to be preceeded by a Pointer pointing
/// to the location to construct the returned value.
///
/// After the function has been called, it will remove all arguments,
/// including RVO and This pointer, from the stack.
///
class Function final {
public:
  using ParamDescriptor = std::pair<PrimType, Descriptor *>;

  /// Returns the size of the function's local stack.
  unsigned getFrameSize() const { return FrameSize; }
  /// Returns the size of the argument stack.
  unsigned getArgSize() const { return ArgSize; }

  /// Returns a pointer to the start of the code.
  CodePtr getCodeBegin() const { return Code.data(); }
  /// Returns a pointer to the end of the code.
  CodePtr getCodeEnd() const { return Code.data() + Code.size(); }

  /// Returns the original FunctionDecl.
  const FunctionDecl *getDecl() const { return F; }

  /// Returns the name of the function decl this code
  /// was generated for.
  const std::string getName() const {
    if (!F)
      return "<<expr>>";

    return F->getQualifiedNameAsString();
  }

  /// Returns the location.
  SourceLocation getLoc() const { return Loc; }

  /// Returns a parameter descriptor.
  ParamDescriptor getParamDescriptor(unsigned Offset) const;

  /// Checks if the first argument is a RVO pointer.
  bool hasRVO() const { return HasRVO; }

  /// Range over the scope blocks.
  llvm::iterator_range<llvm::SmallVector<Scope, 2>::const_iterator>
  scopes() const {
    return llvm::make_range(Scopes.begin(), Scopes.end());
  }

  /// Range over argument types.
  using arg_reverse_iterator =
      SmallVectorImpl<PrimType>::const_reverse_iterator;
  llvm::iterator_range<arg_reverse_iterator> args_reverse() const {
    return llvm::reverse(ParamTypes);
  }

  /// Returns a specific scope.
  Scope &getScope(unsigned Idx) { return Scopes[Idx]; }
  const Scope &getScope(unsigned Idx) const { return Scopes[Idx]; }

  /// Returns the source information at a given PC.
  SourceInfo getSource(CodePtr PC) const;

  /// Checks if the function is valid to call in constexpr.
  bool isConstexpr() const { return IsValid || isLambdaStaticInvoker(); }

  /// Checks if the function is virtual.
  bool isVirtual() const;

  /// Checks if the function is a constructor.
  bool isConstructor() const { return isa<CXXConstructorDecl>(F); }
  /// Checks if the function is a destructor.
  bool isDestructor() const { return isa<CXXDestructorDecl>(F); }

  /// Returns the parent record decl, if any.
  const CXXRecordDecl *getParentDecl() const {
    if (const auto *MD = dyn_cast<CXXMethodDecl>(F))
      return MD->getParent();
    return nullptr;
  }

  /// Returns whether this function is a lambda static invoker,
  /// which we generate custom byte code for.
  bool isLambdaStaticInvoker() const {
    if (const auto *MD = dyn_cast<CXXMethodDecl>(F))
      return MD->isLambdaStaticInvoker();
    return false;
  }

  /// Returns whether this function is the call operator
  /// of a lambda record decl.
  bool isLambdaCallOperator() const {
    if (const auto *MD = dyn_cast<CXXMethodDecl>(F))
      return clang::isLambdaCallOperator(MD);
    return false;
  }

  /// Checks if the function is fully done compiling.
  bool isFullyCompiled() const { return IsFullyCompiled; }

  bool hasThisPointer() const { return HasThisPointer; }

  /// Checks if the function already has a body attached.
  bool hasBody() const { return HasBody; }

  /// Checks if the function is defined.
  bool isDefined() const { return Defined; }

  bool isVariadic() const { return Variadic; }

  unsigned getBuiltinID() const { return F->getBuiltinID(); }

  bool isBuiltin() const { return F->getBuiltinID() != 0; }

<<<<<<< HEAD
=======
  bool isUnevaluatedBuiltin() const { return IsUnevaluatedBuiltin; }

>>>>>>> 7ca33737
  unsigned getNumParams() const { return ParamTypes.size(); }

  unsigned getParamOffset(unsigned ParamIndex) const {
    return ParamOffsets[ParamIndex];
  }

private:
  /// Construct a function representing an actual function.
  Function(Program &P, const FunctionDecl *F, unsigned ArgSize,
           llvm::SmallVectorImpl<PrimType> &&ParamTypes,
           llvm::DenseMap<unsigned, ParamDescriptor> &&Params,
           llvm::SmallVectorImpl<unsigned> &&ParamOffsets, bool HasThisPointer,
           bool HasRVO, bool UnevaluatedBuiltin);

  /// Sets the code of a function.
  void setCode(unsigned NewFrameSize, std::vector<std::byte> &&NewCode,
               SourceMap &&NewSrcMap, llvm::SmallVector<Scope, 2> &&NewScopes,
               bool NewHasBody) {
    FrameSize = NewFrameSize;
    Code = std::move(NewCode);
    SrcMap = std::move(NewSrcMap);
    Scopes = std::move(NewScopes);
    IsValid = true;
    HasBody = NewHasBody;
  }

  void setIsFullyCompiled(bool FC) { IsFullyCompiled = FC; }
  void setDefined(bool D) { Defined = D; }

private:
  friend class Program;
  friend class ByteCodeEmitter;

  /// Program reference.
  Program &P;
  /// Location of the executed code.
  SourceLocation Loc;
  /// Declaration this function was compiled from.
  const FunctionDecl *F;
  /// Local area size: storage + metadata.
  unsigned FrameSize = 0;
  /// Size of the argument stack.
  unsigned ArgSize;
  /// Program code.
  std::vector<std::byte> Code;
  /// Opcode-to-expression mapping.
  SourceMap SrcMap;
  /// List of block descriptors.
  llvm::SmallVector<Scope, 2> Scopes;
  /// List of argument types.
  llvm::SmallVector<PrimType, 8> ParamTypes;
  /// Map from byte offset to parameter descriptor.
  llvm::DenseMap<unsigned, ParamDescriptor> Params;
  /// List of parameter offsets.
  llvm::SmallVector<unsigned, 8> ParamOffsets;
  /// Flag to indicate if the function is valid.
  bool IsValid = false;
  /// Flag to indicate if the function is done being
  /// compiled to bytecode.
  bool IsFullyCompiled = false;
  /// Flag indicating if this function takes the this pointer
  /// as the first implicit argument
  bool HasThisPointer = false;
  /// Whether this function has Return Value Optimization, i.e.
  /// the return value is constructed in the caller's stack frame.
  /// This is done for functions that return non-primive values.
  bool HasRVO = false;
  /// If we've already compiled the function's body.
  bool HasBody = false;
  bool Defined = false;
  bool Variadic = false;
  bool IsUnevaluatedBuiltin = false;

public:
  /// Dumps the disassembled bytecode to \c llvm::errs().
  void dump() const;
  void dump(llvm::raw_ostream &OS) const;
};

} // namespace interp
} // namespace clang

#endif<|MERGE_RESOLUTION|>--- conflicted
+++ resolved
@@ -179,11 +179,8 @@
 
   bool isBuiltin() const { return F->getBuiltinID() != 0; }
 
-<<<<<<< HEAD
-=======
   bool isUnevaluatedBuiltin() const { return IsUnevaluatedBuiltin; }
 
->>>>>>> 7ca33737
   unsigned getNumParams() const { return ParamTypes.size(); }
 
   unsigned getParamOffset(unsigned ParamIndex) const {
