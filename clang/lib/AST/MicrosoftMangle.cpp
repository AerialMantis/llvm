--- conflicted
+++ resolved
@@ -3039,7 +3039,6 @@
         Out << "x";
       else
         Out << "w";
-<<<<<<< HEAD
       break;
     case CC_OpenCLKernel:
       // This can occur on the SYCl NativeCPU device
@@ -3052,9 +3051,6 @@
         // SYCLNativeCPU and raise the usual error otherwise.
         llvm_unreachable("Unsupported CC for mangling");
       break;
-=======
-      return;
->>>>>>> 5dcf3d53
   }
 
   DiagnosticsEngine &Diags = Context.getDiags();
