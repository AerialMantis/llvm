//===- TypePrinter.cpp - Pretty-Print Clang Types -------------------------===//
//
// Part of the LLVM Project, under the Apache License v2.0 with LLVM Exceptions.
// See https://llvm.org/LICENSE.txt for license information.
// SPDX-License-Identifier: Apache-2.0 WITH LLVM-exception
//
//===----------------------------------------------------------------------===//
//
// This contains code to print types from Clang's type system.
//
//===----------------------------------------------------------------------===//

#include "clang/AST/ASTContext.h"
#include "clang/AST/Attr.h"
#include "clang/AST/Decl.h"
#include "clang/AST/DeclBase.h"
#include "clang/AST/DeclCXX.h"
#include "clang/AST/DeclObjC.h"
#include "clang/AST/DeclTemplate.h"
#include "clang/AST/Expr.h"
#include "clang/AST/NestedNameSpecifier.h"
#include "clang/AST/PrettyPrinter.h"
#include "clang/AST/TemplateBase.h"
#include "clang/AST/TemplateName.h"
#include "clang/AST/TextNodeDumper.h"
#include "clang/AST/Type.h"
#include "clang/Basic/AddressSpaces.h"
#include "clang/Basic/ExceptionSpecificationType.h"
#include "clang/Basic/IdentifierTable.h"
#include "clang/Basic/LLVM.h"
#include "clang/Basic/LangOptions.h"
#include "clang/Basic/SourceLocation.h"
#include "clang/Basic/SourceManager.h"
#include "clang/Basic/Specifiers.h"
#include "llvm/ADT/ArrayRef.h"
#include "llvm/ADT/DenseMap.h"
#include "llvm/ADT/SmallString.h"
#include "llvm/ADT/StringRef.h"
#include "llvm/ADT/Twine.h"
#include "llvm/Support/Casting.h"
#include "llvm/Support/Compiler.h"
#include "llvm/Support/ErrorHandling.h"
#include "llvm/Support/SaveAndRestore.h"
#include "llvm/Support/raw_ostream.h"
#include <cassert>
#include <string>

using namespace clang;

namespace {

/// RAII object that enables printing of the ARC __strong lifetime
/// qualifier.
class IncludeStrongLifetimeRAII {
  PrintingPolicy &Policy;
  bool Old;

public:
  explicit IncludeStrongLifetimeRAII(PrintingPolicy &Policy)
      : Policy(Policy), Old(Policy.SuppressStrongLifetime) {
    if (!Policy.SuppressLifetimeQualifiers)
      Policy.SuppressStrongLifetime = false;
  }

  ~IncludeStrongLifetimeRAII() { Policy.SuppressStrongLifetime = Old; }
};

class ParamPolicyRAII {
  PrintingPolicy &Policy;
  bool Old;

public:
  explicit ParamPolicyRAII(PrintingPolicy &Policy)
      : Policy(Policy), Old(Policy.SuppressSpecifiers) {
    Policy.SuppressSpecifiers = false;
  }

  ~ParamPolicyRAII() { Policy.SuppressSpecifiers = Old; }
};

class DefaultTemplateArgsPolicyRAII {
  PrintingPolicy &Policy;
  bool Old;

public:
  explicit DefaultTemplateArgsPolicyRAII(PrintingPolicy &Policy)
      : Policy(Policy), Old(Policy.SuppressDefaultTemplateArgs) {
    Policy.SuppressDefaultTemplateArgs = false;
  }

  ~DefaultTemplateArgsPolicyRAII() { Policy.SuppressDefaultTemplateArgs = Old; }
};

class ElaboratedTypePolicyRAII {
  PrintingPolicy &Policy;
  bool SuppressTagKeyword;
  bool SuppressScope;

public:
  explicit ElaboratedTypePolicyRAII(PrintingPolicy &Policy) : Policy(Policy) {
    SuppressTagKeyword = Policy.SuppressTagKeyword;
    SuppressScope = Policy.SuppressScope;
    Policy.SuppressTagKeyword = true;
    Policy.SuppressScope = true;
  }

  ~ElaboratedTypePolicyRAII() {
    Policy.SuppressTagKeyword = SuppressTagKeyword;
    Policy.SuppressScope = SuppressScope;
  }
};

class TypePrinter {
  PrintingPolicy Policy;
  unsigned Indentation;
  bool HasEmptyPlaceHolder = false;
  bool InsideCCAttribute = false;

public:
  explicit TypePrinter(const PrintingPolicy &Policy, unsigned Indentation = 0)
      : Policy(Policy), Indentation(Indentation) {}

  void print(const Type *ty, Qualifiers qs, raw_ostream &OS,
             StringRef PlaceHolder);
  void print(QualType T, raw_ostream &OS, StringRef PlaceHolder);

  static bool canPrefixQualifiers(const Type *T, bool &NeedARCStrongQualifier);
  void spaceBeforePlaceHolder(raw_ostream &OS);
  void printTypeSpec(NamedDecl *D, raw_ostream &OS);
  void printTemplateId(const TemplateSpecializationType *T, raw_ostream &OS,
                       bool FullyQualify);

  void printBefore(QualType T, raw_ostream &OS);
  void printAfter(QualType T, raw_ostream &OS);
  void AppendScope(DeclContext *DC, raw_ostream &OS,
                   DeclarationName NameInScope);
  void printTag(TagDecl *T, raw_ostream &OS);
  void printFunctionAfter(const FunctionType::ExtInfo &Info, raw_ostream &OS);
#define ABSTRACT_TYPE(CLASS, PARENT)
#define TYPE(CLASS, PARENT)                                                    \
  void print##CLASS##Before(const CLASS##Type *T, raw_ostream &OS);            \
  void print##CLASS##After(const CLASS##Type *T, raw_ostream &OS);
#include "clang/AST/TypeNodes.inc"

private:
  void printBefore(const Type *ty, Qualifiers qs, raw_ostream &OS);
  void printAfter(const Type *ty, Qualifiers qs, raw_ostream &OS);
};

} // namespace

static void AppendTypeQualList(raw_ostream &OS, unsigned TypeQuals,
                               bool HasRestrictKeyword) {
  bool appendSpace = false;
  if (TypeQuals & Qualifiers::Const) {
    OS << "const";
    appendSpace = true;
  }
  if (TypeQuals & Qualifiers::Volatile) {
    if (appendSpace) OS << ' ';
    OS << "volatile";
    appendSpace = true;
  }
  if (TypeQuals & Qualifiers::Restrict) {
    if (appendSpace) OS << ' ';
    if (HasRestrictKeyword) {
      OS << "restrict";
    } else {
      OS << "__restrict";
    }
  }
}

void TypePrinter::spaceBeforePlaceHolder(raw_ostream &OS) {
  if (!HasEmptyPlaceHolder)
    OS << ' ';
}

static SplitQualType splitAccordingToPolicy(QualType QT,
                                            const PrintingPolicy &Policy) {
  if ((!Policy.SkipCanonicalizationOfTemplateTypeParms ||
       !QT->isTemplateTypeParmType()) &&
      Policy.PrintCanonicalTypes)
    QT = QT.getCanonicalType();
  return QT.split();
}

void TypePrinter::print(QualType t, raw_ostream &OS, StringRef PlaceHolder) {
  SplitQualType split = splitAccordingToPolicy(t, Policy);
  print(split.Ty, split.Quals, OS, PlaceHolder);
}

void TypePrinter::print(const Type *T, Qualifiers Quals, raw_ostream &OS,
                        StringRef PlaceHolder) {
  if (!T) {
    OS << "NULL TYPE";
    return;
  }

  SaveAndRestore PHVal(HasEmptyPlaceHolder, PlaceHolder.empty());

  printBefore(T, Quals, OS);
  OS << PlaceHolder;
  printAfter(T, Quals, OS);
}

bool TypePrinter::canPrefixQualifiers(const Type *T,
                                      bool &NeedARCStrongQualifier) {
  // CanPrefixQualifiers - We prefer to print type qualifiers before the type,
  // so that we get "const int" instead of "int const", but we can't do this if
  // the type is complex.  For example if the type is "int*", we *must* print
  // "int * const", printing "const int *" is different.  Only do this when the
  // type expands to a simple string.
  bool CanPrefixQualifiers = false;
  NeedARCStrongQualifier = false;
  const Type *UnderlyingType = T;
  if (const auto *AT = dyn_cast<AutoType>(T))
    UnderlyingType = AT->desugar().getTypePtr();
  if (const auto *Subst = dyn_cast<SubstTemplateTypeParmType>(T))
    UnderlyingType = Subst->getReplacementType().getTypePtr();
  Type::TypeClass TC = UnderlyingType->getTypeClass();

  switch (TC) {
    case Type::Auto:
    case Type::Builtin:
    case Type::Complex:
    case Type::UnresolvedUsing:
    case Type::Using:
    case Type::Typedef:
    case Type::TypeOfExpr:
    case Type::TypeOf:
    case Type::Decltype:
    case Type::UnaryTransform:
    case Type::Record:
    case Type::Enum:
    case Type::Elaborated:
    case Type::TemplateTypeParm:
    case Type::SubstTemplateTypeParmPack:
    case Type::DeducedTemplateSpecialization:
    case Type::TemplateSpecialization:
    case Type::InjectedClassName:
    case Type::DependentName:
    case Type::DependentTemplateSpecialization:
    case Type::ObjCObject:
    case Type::ObjCTypeParam:
    case Type::ObjCInterface:
    case Type::Atomic:
    case Type::Pipe:
    case Type::BitInt:
    case Type::DependentBitInt:
    case Type::BTFTagAttributed:
      CanPrefixQualifiers = true;
      break;

    case Type::ObjCObjectPointer:
      CanPrefixQualifiers = T->isObjCIdType() || T->isObjCClassType() ||
        T->isObjCQualifiedIdType() || T->isObjCQualifiedClassType();
      break;

    case Type::VariableArray:
    case Type::DependentSizedArray:
      NeedARCStrongQualifier = true;
      [[fallthrough]];

    case Type::ConstantArray:
    case Type::IncompleteArray:
      return canPrefixQualifiers(
          cast<ArrayType>(UnderlyingType)->getElementType().getTypePtr(),
          NeedARCStrongQualifier);

    case Type::Adjusted:
    case Type::Decayed:
    case Type::Pointer:
    case Type::BlockPointer:
    case Type::LValueReference:
    case Type::RValueReference:
    case Type::MemberPointer:
    case Type::DependentAddressSpace:
    case Type::DependentVector:
    case Type::DependentSizedExtVector:
    case Type::Vector:
    case Type::ExtVector:
    case Type::ConstantMatrix:
    case Type::DependentSizedMatrix:
    case Type::FunctionProto:
    case Type::FunctionNoProto:
    case Type::Paren:
    case Type::PackExpansion:
    case Type::SubstTemplateTypeParm:
    case Type::MacroQualified:
    case Type::CountAttributed:
      CanPrefixQualifiers = false;
      break;

    case Type::Attributed: {
      // We still want to print the address_space before the type if it is an
      // address_space attribute.
      const auto *AttrTy = cast<AttributedType>(UnderlyingType);
      CanPrefixQualifiers = AttrTy->getAttrKind() == attr::AddressSpace;
      break;
    }
    case Type::PackIndexing: {
      return canPrefixQualifiers(
          cast<PackIndexingType>(UnderlyingType)->getPattern().getTypePtr(),
          NeedARCStrongQualifier);
    }
  }

  return CanPrefixQualifiers;
}

void TypePrinter::printBefore(QualType T, raw_ostream &OS) {
  SplitQualType Split = splitAccordingToPolicy(T, Policy);

  // If we have cv1 T, where T is substituted for cv2 U, only print cv1 - cv2
  // at this level.
  Qualifiers Quals = Split.Quals;
  if (const auto *Subst = dyn_cast<SubstTemplateTypeParmType>(Split.Ty))
    Quals -= QualType(Subst, 0).getQualifiers();

  printBefore(Split.Ty, Quals, OS);
}

/// Prints the part of the type string before an identifier, e.g. for
/// "int foo[10]" it prints "int ".
void TypePrinter::printBefore(const Type *T,Qualifiers Quals, raw_ostream &OS) {
  if (Policy.SuppressSpecifiers && T->isSpecifierType())
    return;

  if (Policy.SuppressTypedefs && (T->getTypeClass() == Type::Typedef)) {
    QualType UnderlyingType = T->getCanonicalTypeInternal();
    SplitQualType Split = splitAccordingToPolicy(UnderlyingType, Policy);
    Qualifiers FullQuals = Quals + Split.Quals;
    printBefore(Split.Ty, FullQuals, OS);
    return;
  }

  SaveAndRestore PrevPHIsEmpty(HasEmptyPlaceHolder);

  // Print qualifiers as appropriate.

  bool CanPrefixQualifiers = false;
  bool NeedARCStrongQualifier = false;
  CanPrefixQualifiers = canPrefixQualifiers(T, NeedARCStrongQualifier);

  if (CanPrefixQualifiers && !Quals.empty()) {
    if (NeedARCStrongQualifier) {
      IncludeStrongLifetimeRAII Strong(Policy);
      Quals.print(OS, Policy, /*appendSpaceIfNonEmpty=*/true);
    } else {
      Quals.print(OS, Policy, /*appendSpaceIfNonEmpty=*/true);
    }
  }

  bool hasAfterQuals = false;
  if (!CanPrefixQualifiers && !Quals.empty()) {
    hasAfterQuals = !Quals.isEmptyWhenPrinted(Policy);
    if (hasAfterQuals)
      HasEmptyPlaceHolder = false;
  }

  switch (T->getTypeClass()) {
#define ABSTRACT_TYPE(CLASS, PARENT)
#define TYPE(CLASS, PARENT) case Type::CLASS: \
    print##CLASS##Before(cast<CLASS##Type>(T), OS); \
    break;
#include "clang/AST/TypeNodes.inc"
  }

  if (hasAfterQuals) {
    if (NeedARCStrongQualifier) {
      IncludeStrongLifetimeRAII Strong(Policy);
      Quals.print(OS, Policy, /*appendSpaceIfNonEmpty=*/!PrevPHIsEmpty.get());
    } else {
      Quals.print(OS, Policy, /*appendSpaceIfNonEmpty=*/!PrevPHIsEmpty.get());
    }
  }
}

void TypePrinter::printAfter(QualType t, raw_ostream &OS) {
  SplitQualType split = splitAccordingToPolicy(t, Policy);
  printAfter(split.Ty, split.Quals, OS);
}

/// Prints the part of the type string after an identifier, e.g. for
/// "int foo[10]" it prints "[10]".
void TypePrinter::printAfter(const Type *T, Qualifiers Quals, raw_ostream &OS) {
  switch (T->getTypeClass()) {
#define ABSTRACT_TYPE(CLASS, PARENT)
#define TYPE(CLASS, PARENT) case Type::CLASS: \
    print##CLASS##After(cast<CLASS##Type>(T), OS); \
    break;
#include "clang/AST/TypeNodes.inc"
  }
}

void TypePrinter::printBuiltinBefore(const BuiltinType *T, raw_ostream &OS) {
  OS << T->getName(Policy);
  spaceBeforePlaceHolder(OS);
}

void TypePrinter::printBuiltinAfter(const BuiltinType *T, raw_ostream &OS) {}

void TypePrinter::printComplexBefore(const ComplexType *T, raw_ostream &OS) {
  OS << "_Complex ";
  printBefore(T->getElementType(), OS);
}

void TypePrinter::printComplexAfter(const ComplexType *T, raw_ostream &OS) {
  printAfter(T->getElementType(), OS);
}

void TypePrinter::printPointerBefore(const PointerType *T, raw_ostream &OS) {
  IncludeStrongLifetimeRAII Strong(Policy);
  SaveAndRestore NonEmptyPH(HasEmptyPlaceHolder, false);
  printBefore(T->getPointeeType(), OS);
  // Handle things like 'int (*A)[4];' correctly.
  // FIXME: this should include vectors, but vectors use attributes I guess.
  if (isa<ArrayType>(T->getPointeeType()))
    OS << '(';
  OS << '*';
}

void TypePrinter::printPointerAfter(const PointerType *T, raw_ostream &OS) {
  IncludeStrongLifetimeRAII Strong(Policy);
  SaveAndRestore NonEmptyPH(HasEmptyPlaceHolder, false);
  // Handle things like 'int (*A)[4];' correctly.
  // FIXME: this should include vectors, but vectors use attributes I guess.
  if (isa<ArrayType>(T->getPointeeType()))
    OS << ')';
  printAfter(T->getPointeeType(), OS);
}

void TypePrinter::printBlockPointerBefore(const BlockPointerType *T,
                                          raw_ostream &OS) {
  SaveAndRestore NonEmptyPH(HasEmptyPlaceHolder, false);
  printBefore(T->getPointeeType(), OS);
  OS << '^';
}

void TypePrinter::printBlockPointerAfter(const BlockPointerType *T,
                                          raw_ostream &OS) {
  SaveAndRestore NonEmptyPH(HasEmptyPlaceHolder, false);
  printAfter(T->getPointeeType(), OS);
}

// When printing a reference, the referenced type might also be a reference.
// If so, we want to skip that before printing the inner type.
static QualType skipTopLevelReferences(QualType T) {
  if (auto *Ref = T->getAs<ReferenceType>())
    return skipTopLevelReferences(Ref->getPointeeTypeAsWritten());
  return T;
}

void TypePrinter::printLValueReferenceBefore(const LValueReferenceType *T,
                                             raw_ostream &OS) {
  IncludeStrongLifetimeRAII Strong(Policy);
  SaveAndRestore NonEmptyPH(HasEmptyPlaceHolder, false);
  QualType Inner = skipTopLevelReferences(T->getPointeeTypeAsWritten());
  printBefore(Inner, OS);
  // Handle things like 'int (&A)[4];' correctly.
  // FIXME: this should include vectors, but vectors use attributes I guess.
  if (isa<ArrayType>(Inner))
    OS << '(';
  OS << '&';
}

void TypePrinter::printLValueReferenceAfter(const LValueReferenceType *T,
                                            raw_ostream &OS) {
  IncludeStrongLifetimeRAII Strong(Policy);
  SaveAndRestore NonEmptyPH(HasEmptyPlaceHolder, false);
  QualType Inner = skipTopLevelReferences(T->getPointeeTypeAsWritten());
  // Handle things like 'int (&A)[4];' correctly.
  // FIXME: this should include vectors, but vectors use attributes I guess.
  if (isa<ArrayType>(Inner))
    OS << ')';
  printAfter(Inner, OS);
}

void TypePrinter::printRValueReferenceBefore(const RValueReferenceType *T,
                                             raw_ostream &OS) {
  IncludeStrongLifetimeRAII Strong(Policy);
  SaveAndRestore NonEmptyPH(HasEmptyPlaceHolder, false);
  QualType Inner = skipTopLevelReferences(T->getPointeeTypeAsWritten());
  printBefore(Inner, OS);
  // Handle things like 'int (&&A)[4];' correctly.
  // FIXME: this should include vectors, but vectors use attributes I guess.
  if (isa<ArrayType>(Inner))
    OS << '(';
  OS << "&&";
}

void TypePrinter::printRValueReferenceAfter(const RValueReferenceType *T,
                                            raw_ostream &OS) {
  IncludeStrongLifetimeRAII Strong(Policy);
  SaveAndRestore NonEmptyPH(HasEmptyPlaceHolder, false);
  QualType Inner = skipTopLevelReferences(T->getPointeeTypeAsWritten());
  // Handle things like 'int (&&A)[4];' correctly.
  // FIXME: this should include vectors, but vectors use attributes I guess.
  if (isa<ArrayType>(Inner))
    OS << ')';
  printAfter(Inner, OS);
}

void TypePrinter::printMemberPointerBefore(const MemberPointerType *T,
                                           raw_ostream &OS) {
  IncludeStrongLifetimeRAII Strong(Policy);
  SaveAndRestore NonEmptyPH(HasEmptyPlaceHolder, false);
  printBefore(T->getPointeeType(), OS);
  // Handle things like 'int (Cls::*A)[4];' correctly.
  // FIXME: this should include vectors, but vectors use attributes I guess.
  if (isa<ArrayType>(T->getPointeeType()))
    OS << '(';

  PrintingPolicy InnerPolicy(Policy);
  InnerPolicy.IncludeTagDefinition = false;
  TypePrinter(InnerPolicy).print(QualType(T->getClass(), 0), OS, StringRef());

  OS << "::*";
}

void TypePrinter::printMemberPointerAfter(const MemberPointerType *T,
                                          raw_ostream &OS) {
  IncludeStrongLifetimeRAII Strong(Policy);
  SaveAndRestore NonEmptyPH(HasEmptyPlaceHolder, false);
  // Handle things like 'int (Cls::*A)[4];' correctly.
  // FIXME: this should include vectors, but vectors use attributes I guess.
  if (isa<ArrayType>(T->getPointeeType()))
    OS << ')';
  printAfter(T->getPointeeType(), OS);
}

void TypePrinter::printConstantArrayBefore(const ConstantArrayType *T,
                                           raw_ostream &OS) {
  IncludeStrongLifetimeRAII Strong(Policy);
  printBefore(T->getElementType(), OS);
}

void TypePrinter::printConstantArrayAfter(const ConstantArrayType *T,
                                          raw_ostream &OS) {
  OS << '[';
  if (T->getIndexTypeQualifiers().hasQualifiers()) {
    AppendTypeQualList(OS, T->getIndexTypeCVRQualifiers(),
                       Policy.Restrict);
    OS << ' ';
  }

  if (T->getSizeModifier() == ArraySizeModifier::Static)
    OS << "static ";

  OS << T->getSize().getZExtValue() << ']';
  printAfter(T->getElementType(), OS);
}

void TypePrinter::printIncompleteArrayBefore(const IncompleteArrayType *T,
                                             raw_ostream &OS) {
  IncludeStrongLifetimeRAII Strong(Policy);
  printBefore(T->getElementType(), OS);
}

void TypePrinter::printIncompleteArrayAfter(const IncompleteArrayType *T,
                                            raw_ostream &OS) {
  OS << "[]";
  printAfter(T->getElementType(), OS);
}

void TypePrinter::printVariableArrayBefore(const VariableArrayType *T,
                                           raw_ostream &OS) {
  IncludeStrongLifetimeRAII Strong(Policy);
  printBefore(T->getElementType(), OS);
}

void TypePrinter::printVariableArrayAfter(const VariableArrayType *T,
                                          raw_ostream &OS) {
  OS << '[';
  if (T->getIndexTypeQualifiers().hasQualifiers()) {
    AppendTypeQualList(OS, T->getIndexTypeCVRQualifiers(), Policy.Restrict);
    OS << ' ';
  }

  if (T->getSizeModifier() == ArraySizeModifier::Static)
    OS << "static ";
  else if (T->getSizeModifier() == ArraySizeModifier::Star)
    OS << '*';

  if (T->getSizeExpr())
    T->getSizeExpr()->printPretty(OS, nullptr, Policy);
  OS << ']';

  printAfter(T->getElementType(), OS);
}

void TypePrinter::printAdjustedBefore(const AdjustedType *T, raw_ostream &OS) {
  // Print the adjusted representation, otherwise the adjustment will be
  // invisible.
  printBefore(T->getAdjustedType(), OS);
}

void TypePrinter::printAdjustedAfter(const AdjustedType *T, raw_ostream &OS) {
  printAfter(T->getAdjustedType(), OS);
}

void TypePrinter::printDecayedBefore(const DecayedType *T, raw_ostream &OS) {
  // Print as though it's a pointer.
  printAdjustedBefore(T, OS);
}

void TypePrinter::printDecayedAfter(const DecayedType *T, raw_ostream &OS) {
  printAdjustedAfter(T, OS);
}

void TypePrinter::printDependentSizedArrayBefore(
                                               const DependentSizedArrayType *T,
                                               raw_ostream &OS) {
  IncludeStrongLifetimeRAII Strong(Policy);
  printBefore(T->getElementType(), OS);
}

void TypePrinter::printDependentSizedArrayAfter(
                                               const DependentSizedArrayType *T,
                                               raw_ostream &OS) {
  OS << '[';
  if (T->getSizeExpr())
    T->getSizeExpr()->printPretty(OS, nullptr, Policy);
  OS << ']';
  printAfter(T->getElementType(), OS);
}

void TypePrinter::printDependentAddressSpaceBefore(
    const DependentAddressSpaceType *T, raw_ostream &OS) {
  printBefore(T->getPointeeType(), OS);
}

void TypePrinter::printDependentAddressSpaceAfter(
    const DependentAddressSpaceType *T, raw_ostream &OS) {
  OS << " __attribute__((address_space(";
  if (T->getAddrSpaceExpr())
    T->getAddrSpaceExpr()->printPretty(OS, nullptr, Policy);
  OS << ")))";
  printAfter(T->getPointeeType(), OS);
}

void TypePrinter::printDependentSizedExtVectorBefore(
                                          const DependentSizedExtVectorType *T,
                                          raw_ostream &OS) {
  printBefore(T->getElementType(), OS);
}

void TypePrinter::printDependentSizedExtVectorAfter(
                                          const DependentSizedExtVectorType *T,
                                          raw_ostream &OS) {
  OS << " __attribute__((ext_vector_type(";
  if (T->getSizeExpr())
    T->getSizeExpr()->printPretty(OS, nullptr, Policy);
  OS << ")))";
  printAfter(T->getElementType(), OS);
}

void TypePrinter::printVectorBefore(const VectorType *T, raw_ostream &OS) {
  switch (T->getVectorKind()) {
  case VectorKind::AltiVecPixel:
    OS << "__vector __pixel ";
    break;
  case VectorKind::AltiVecBool:
    OS << "__vector __bool ";
    printBefore(T->getElementType(), OS);
    break;
  case VectorKind::AltiVecVector:
    OS << "__vector ";
    printBefore(T->getElementType(), OS);
    break;
  case VectorKind::Neon:
    OS << "__attribute__((neon_vector_type("
       << T->getNumElements() << "))) ";
    printBefore(T->getElementType(), OS);
    break;
  case VectorKind::NeonPoly:
    OS << "__attribute__((neon_polyvector_type(" <<
          T->getNumElements() << "))) ";
    printBefore(T->getElementType(), OS);
    break;
  case VectorKind::Generic: {
    // FIXME: We prefer to print the size directly here, but have no way
    // to get the size of the type.
    OS << "__attribute__((__vector_size__("
       << T->getNumElements()
       << " * sizeof(";
    print(T->getElementType(), OS, StringRef());
    OS << ")))) ";
    printBefore(T->getElementType(), OS);
    break;
  }
  case VectorKind::SveFixedLengthData:
  case VectorKind::SveFixedLengthPredicate:
    // FIXME: We prefer to print the size directly here, but have no way
    // to get the size of the type.
    OS << "__attribute__((__arm_sve_vector_bits__(";

    if (T->getVectorKind() == VectorKind::SveFixedLengthPredicate)
      // Predicates take a bit per byte of the vector size, multiply by 8 to
      // get the number of bits passed to the attribute.
      OS << T->getNumElements() * 8;
    else
      OS << T->getNumElements();

    OS << " * sizeof(";
    print(T->getElementType(), OS, StringRef());
    // Multiply by 8 for the number of bits.
    OS << ") * 8))) ";
    printBefore(T->getElementType(), OS);
    break;
  case VectorKind::RVVFixedLengthData:
  case VectorKind::RVVFixedLengthMask:
    // FIXME: We prefer to print the size directly here, but have no way
    // to get the size of the type.
    OS << "__attribute__((__riscv_rvv_vector_bits__(";

    OS << T->getNumElements();

    OS << " * sizeof(";
    print(T->getElementType(), OS, StringRef());
    // Multiply by 8 for the number of bits.
    OS << ") * 8))) ";
    printBefore(T->getElementType(), OS);
    break;
  }
}

void TypePrinter::printVectorAfter(const VectorType *T, raw_ostream &OS) {
  printAfter(T->getElementType(), OS);
}

void TypePrinter::printDependentVectorBefore(
    const DependentVectorType *T, raw_ostream &OS) {
  switch (T->getVectorKind()) {
  case VectorKind::AltiVecPixel:
    OS << "__vector __pixel ";
    break;
  case VectorKind::AltiVecBool:
    OS << "__vector __bool ";
    printBefore(T->getElementType(), OS);
    break;
  case VectorKind::AltiVecVector:
    OS << "__vector ";
    printBefore(T->getElementType(), OS);
    break;
  case VectorKind::Neon:
    OS << "__attribute__((neon_vector_type(";
    if (T->getSizeExpr())
      T->getSizeExpr()->printPretty(OS, nullptr, Policy);
    OS << "))) ";
    printBefore(T->getElementType(), OS);
    break;
  case VectorKind::NeonPoly:
    OS << "__attribute__((neon_polyvector_type(";
    if (T->getSizeExpr())
      T->getSizeExpr()->printPretty(OS, nullptr, Policy);
    OS << "))) ";
    printBefore(T->getElementType(), OS);
    break;
  case VectorKind::Generic: {
    // FIXME: We prefer to print the size directly here, but have no way
    // to get the size of the type.
    OS << "__attribute__((__vector_size__(";
    if (T->getSizeExpr())
      T->getSizeExpr()->printPretty(OS, nullptr, Policy);
    OS << " * sizeof(";
    print(T->getElementType(), OS, StringRef());
    OS << ")))) ";
    printBefore(T->getElementType(), OS);
    break;
  }
  case VectorKind::SveFixedLengthData:
  case VectorKind::SveFixedLengthPredicate:
    // FIXME: We prefer to print the size directly here, but have no way
    // to get the size of the type.
    OS << "__attribute__((__arm_sve_vector_bits__(";
    if (T->getSizeExpr()) {
      T->getSizeExpr()->printPretty(OS, nullptr, Policy);
      if (T->getVectorKind() == VectorKind::SveFixedLengthPredicate)
        // Predicates take a bit per byte of the vector size, multiply by 8 to
        // get the number of bits passed to the attribute.
        OS << " * 8";
      OS << " * sizeof(";
      print(T->getElementType(), OS, StringRef());
      // Multiply by 8 for the number of bits.
      OS << ") * 8";
    }
    OS << "))) ";
    printBefore(T->getElementType(), OS);
    break;
  case VectorKind::RVVFixedLengthData:
  case VectorKind::RVVFixedLengthMask:
    // FIXME: We prefer to print the size directly here, but have no way
    // to get the size of the type.
    OS << "__attribute__((__riscv_rvv_vector_bits__(";
    if (T->getSizeExpr()) {
      T->getSizeExpr()->printPretty(OS, nullptr, Policy);
      OS << " * sizeof(";
      print(T->getElementType(), OS, StringRef());
      // Multiply by 8 for the number of bits.
      OS << ") * 8";
    }
    OS << "))) ";
    printBefore(T->getElementType(), OS);
    break;
  }
}

void TypePrinter::printDependentVectorAfter(
    const DependentVectorType *T, raw_ostream &OS) {
  printAfter(T->getElementType(), OS);
}

void TypePrinter::printExtVectorBefore(const ExtVectorType *T,
                                       raw_ostream &OS) {
  printBefore(T->getElementType(), OS);
}

void TypePrinter::printExtVectorAfter(const ExtVectorType *T, raw_ostream &OS) {
  printAfter(T->getElementType(), OS);
  OS << " __attribute__((ext_vector_type(";
  OS << T->getNumElements();
  OS << ")))";
}

void TypePrinter::printConstantMatrixBefore(const ConstantMatrixType *T,
                                            raw_ostream &OS) {
  printBefore(T->getElementType(), OS);
  OS << " __attribute__((matrix_type(";
  OS << T->getNumRows() << ", " << T->getNumColumns();
  OS << ")))";
}

void TypePrinter::printConstantMatrixAfter(const ConstantMatrixType *T,
                                           raw_ostream &OS) {
  printAfter(T->getElementType(), OS);
}

void TypePrinter::printDependentSizedMatrixBefore(
    const DependentSizedMatrixType *T, raw_ostream &OS) {
  printBefore(T->getElementType(), OS);
  OS << " __attribute__((matrix_type(";
  if (T->getRowExpr()) {
    T->getRowExpr()->printPretty(OS, nullptr, Policy);
  }
  OS << ", ";
  if (T->getColumnExpr()) {
    T->getColumnExpr()->printPretty(OS, nullptr, Policy);
  }
  OS << ")))";
}

void TypePrinter::printDependentSizedMatrixAfter(
    const DependentSizedMatrixType *T, raw_ostream &OS) {
  printAfter(T->getElementType(), OS);
}

void
FunctionProtoType::printExceptionSpecification(raw_ostream &OS,
                                               const PrintingPolicy &Policy)
                                                                         const {
  if (hasDynamicExceptionSpec()) {
    OS << " throw(";
    if (getExceptionSpecType() == EST_MSAny)
      OS << "...";
    else
      for (unsigned I = 0, N = getNumExceptions(); I != N; ++I) {
        if (I)
          OS << ", ";

        OS << getExceptionType(I).stream(Policy);
      }
    OS << ')';
  } else if (EST_NoThrow == getExceptionSpecType()) {
    OS << " __attribute__((nothrow))";
  } else if (isNoexceptExceptionSpec(getExceptionSpecType())) {
    OS << " noexcept";
    // FIXME:Is it useful to print out the expression for a non-dependent
    // noexcept specification?
    if (isComputedNoexcept(getExceptionSpecType())) {
      OS << '(';
      if (getNoexceptExpr())
        getNoexceptExpr()->printPretty(OS, nullptr, Policy);
      OS << ')';
    }
  }
}

void TypePrinter::printFunctionProtoBefore(const FunctionProtoType *T,
                                           raw_ostream &OS) {
  if (T->hasTrailingReturn()) {
    OS << "auto ";
    if (!HasEmptyPlaceHolder)
      OS << '(';
  } else {
    // If needed for precedence reasons, wrap the inner part in grouping parens.
    SaveAndRestore PrevPHIsEmpty(HasEmptyPlaceHolder, false);
    printBefore(T->getReturnType(), OS);
    if (!PrevPHIsEmpty.get())
      OS << '(';
  }
}

StringRef clang::getParameterABISpelling(ParameterABI ABI) {
  switch (ABI) {
  case ParameterABI::Ordinary:
    llvm_unreachable("asking for spelling of ordinary parameter ABI");
  case ParameterABI::SwiftContext:
    return "swift_context";
  case ParameterABI::SwiftAsyncContext:
    return "swift_async_context";
  case ParameterABI::SwiftErrorResult:
    return "swift_error_result";
  case ParameterABI::SwiftIndirectResult:
    return "swift_indirect_result";
  }
  llvm_unreachable("bad parameter ABI kind");
}

void TypePrinter::printFunctionProtoAfter(const FunctionProtoType *T,
                                          raw_ostream &OS) {
  // If needed for precedence reasons, wrap the inner part in grouping parens.
  if (!HasEmptyPlaceHolder)
    OS << ')';
  SaveAndRestore NonEmptyPH(HasEmptyPlaceHolder, false);

  OS << '(';
  {
    ParamPolicyRAII ParamPolicy(Policy);
    for (unsigned i = 0, e = T->getNumParams(); i != e; ++i) {
      if (i) OS << ", ";

      auto EPI = T->getExtParameterInfo(i);
      if (EPI.isConsumed()) OS << "__attribute__((ns_consumed)) ";
      if (EPI.isNoEscape())
        OS << "__attribute__((noescape)) ";
      auto ABI = EPI.getABI();
      if (ABI != ParameterABI::Ordinary)
        OS << "__attribute__((" << getParameterABISpelling(ABI) << ")) ";

      print(T->getParamType(i), OS, StringRef());
    }
  }

  if (T->isVariadic()) {
    if (T->getNumParams())
      OS << ", ";
    OS << "...";
  } else if (T->getNumParams() == 0 && Policy.UseVoidForZeroParams) {
    // Do not emit int() if we have a proto, emit 'int(void)'.
    OS << "void";
  }

  OS << ')';

  FunctionType::ExtInfo Info = T->getExtInfo();
  unsigned SMEBits = T->getAArch64SMEAttributes();

  if (SMEBits & FunctionType::SME_PStateSMCompatibleMask)
    OS << " __arm_streaming_compatible";
  if (SMEBits & FunctionType::SME_PStateSMEnabledMask)
    OS << " __arm_streaming";
  if (FunctionType::getArmZAState(SMEBits) == FunctionType::ARM_Preserves)
    OS << " __arm_preserves(\"za\")";
  if (FunctionType::getArmZAState(SMEBits) == FunctionType::ARM_In)
    OS << " __arm_in(\"za\")";
  if (FunctionType::getArmZAState(SMEBits) == FunctionType::ARM_Out)
    OS << " __arm_out(\"za\")";
  if (FunctionType::getArmZAState(SMEBits) == FunctionType::ARM_InOut)
    OS << " __arm_inout(\"za\")";
  if (FunctionType::getArmZT0State(SMEBits) == FunctionType::ARM_Preserves)
    OS << " __arm_preserves(\"zt0\")";
  if (FunctionType::getArmZT0State(SMEBits) == FunctionType::ARM_In)
    OS << " __arm_in(\"zt0\")";
  if (FunctionType::getArmZT0State(SMEBits) == FunctionType::ARM_Out)
    OS << " __arm_out(\"zt0\")";
  if (FunctionType::getArmZT0State(SMEBits) == FunctionType::ARM_InOut)
    OS << " __arm_inout(\"zt0\")";

  printFunctionAfter(Info, OS);

  if (!T->getMethodQuals().empty())
    OS << " " << T->getMethodQuals().getAsString();

  switch (T->getRefQualifier()) {
  case RQ_None:
    break;

  case RQ_LValue:
    OS << " &";
    break;

  case RQ_RValue:
    OS << " &&";
    break;
  }
  T->printExceptionSpecification(OS, Policy);

  if (T->hasTrailingReturn()) {
    OS << " -> ";
    print(T->getReturnType(), OS, StringRef());
  } else
    printAfter(T->getReturnType(), OS);
}

void TypePrinter::printFunctionAfter(const FunctionType::ExtInfo &Info,
                                     raw_ostream &OS) {
  if (!InsideCCAttribute) {
    switch (Info.getCC()) {
    case CC_C:
      // The C calling convention is the default on the vast majority of platforms
      // we support.  If the user wrote it explicitly, it will usually be printed
      // while traversing the AttributedType.  If the type has been desugared, let
      // the canonical spelling be the implicit calling convention.
      // FIXME: It would be better to be explicit in certain contexts, such as a
      // cdecl function typedef used to declare a member function with the
      // Microsoft C++ ABI.
      break;
    case CC_X86StdCall:
      OS << " __attribute__((stdcall))";
      break;
    case CC_X86FastCall:
      OS << " __attribute__((fastcall))";
      break;
    case CC_X86ThisCall:
      OS << " __attribute__((thiscall))";
      break;
    case CC_X86VectorCall:
      OS << " __attribute__((vectorcall))";
      break;
    case CC_X86Pascal:
      OS << " __attribute__((pascal))";
      break;
    case CC_AAPCS:
      OS << " __attribute__((pcs(\"aapcs\")))";
      break;
    case CC_AAPCS_VFP:
      OS << " __attribute__((pcs(\"aapcs-vfp\")))";
      break;
    case CC_AArch64VectorCall:
      OS << "__attribute__((aarch64_vector_pcs))";
      break;
    case CC_AArch64SVEPCS:
      OS << "__attribute__((aarch64_sve_pcs))";
      break;
    case CC_AMDGPUKernelCall:
      OS << "__attribute__((amdgpu_kernel))";
      break;
    case CC_IntelOclBicc:
      OS << " __attribute__((intel_ocl_bicc))";
      break;
    case CC_Win64:
      OS << " __attribute__((ms_abi))";
      break;
    case CC_X86_64SysV:
      OS << " __attribute__((sysv_abi))";
      break;
    case CC_X86RegCall:
      OS << " __attribute__((regcall))";
      break;
    case CC_SpirFunction:
    case CC_OpenCLKernel:
      // Do nothing. These CCs are not available as attributes.
      break;
    case CC_Swift:
      OS << " __attribute__((swiftcall))";
      break;
    case CC_SwiftAsync:
      OS << "__attribute__((swiftasynccall))";
      break;
    case CC_PreserveMost:
      OS << " __attribute__((preserve_most))";
      break;
    case CC_PreserveAll:
      OS << " __attribute__((preserve_all))";
      break;
    case CC_M68kRTD:
      OS << " __attribute__((m68k_rtd))";
      break;
    case CC_PreserveNone:
      OS << " __attribute__((preserve_none))";
      break;
    }
  }

  if (Info.getNoReturn())
    OS << " __attribute__((noreturn))";
  if (Info.getCmseNSCall())
    OS << " __attribute__((cmse_nonsecure_call))";
  if (Info.getProducesResult())
    OS << " __attribute__((ns_returns_retained))";
  if (Info.getRegParm())
    OS << " __attribute__((regparm ("
       << Info.getRegParm() << ")))";
  if (Info.getNoCallerSavedRegs())
    OS << " __attribute__((no_caller_saved_registers))";
  if (Info.getNoCfCheck())
    OS << " __attribute__((nocf_check))";
}

void TypePrinter::printFunctionNoProtoBefore(const FunctionNoProtoType *T,
                                             raw_ostream &OS) {
  // If needed for precedence reasons, wrap the inner part in grouping parens.
  SaveAndRestore PrevPHIsEmpty(HasEmptyPlaceHolder, false);
  printBefore(T->getReturnType(), OS);
  if (!PrevPHIsEmpty.get())
    OS << '(';
}

void TypePrinter::printFunctionNoProtoAfter(const FunctionNoProtoType *T,
                                            raw_ostream &OS) {
  // If needed for precedence reasons, wrap the inner part in grouping parens.
  if (!HasEmptyPlaceHolder)
    OS << ')';
  SaveAndRestore NonEmptyPH(HasEmptyPlaceHolder, false);

  OS << "()";
  printFunctionAfter(T->getExtInfo(), OS);
  printAfter(T->getReturnType(), OS);
}

void TypePrinter::printTypeSpec(NamedDecl *D, raw_ostream &OS) {
  // Compute the full nested-name-specifier for this type.
  // In C, this will always be empty except when the type
  // being printed is anonymous within other Record.
  if (!Policy.SuppressScope)
    AppendScope(D->getDeclContext(), OS, D->getDeclName());

  IdentifierInfo *II = D->getIdentifier();
  OS << II->getName();
  spaceBeforePlaceHolder(OS);
}

void TypePrinter::printUnresolvedUsingBefore(const UnresolvedUsingType *T,
                                             raw_ostream &OS) {
  printTypeSpec(T->getDecl(), OS);
}

void TypePrinter::printUnresolvedUsingAfter(const UnresolvedUsingType *T,
                                            raw_ostream &OS) {}

void TypePrinter::printUsingBefore(const UsingType *T, raw_ostream &OS) {
  // After `namespace b { using a::X }`, is the type X within B a::X or b::X?
  //
  // - b::X is more formally correct given the UsingType model
  // - b::X makes sense if "re-exporting" a symbol in a new namespace
  // - a::X makes sense if "importing" a symbol for convenience
  //
  // The "importing" use seems much more common, so we print a::X.
  // This could be a policy option, but the right choice seems to rest more
  // with the intent of the code than the caller.
  printTypeSpec(T->getFoundDecl()->getUnderlyingDecl(), OS);
}

void TypePrinter::printUsingAfter(const UsingType *T, raw_ostream &OS) {}

void TypePrinter::printTypedefBefore(const TypedefType *T, raw_ostream &OS) {
  printTypeSpec(T->getDecl(), OS);
}

void TypePrinter::printMacroQualifiedBefore(const MacroQualifiedType *T,
                                            raw_ostream &OS) {
  StringRef MacroName = T->getMacroIdentifier()->getName();
  OS << MacroName << " ";

  // Since this type is meant to print the macro instead of the whole attribute,
  // we trim any attributes and go directly to the original modified type.
  printBefore(T->getModifiedType(), OS);
}

void TypePrinter::printMacroQualifiedAfter(const MacroQualifiedType *T,
                                           raw_ostream &OS) {
  printAfter(T->getModifiedType(), OS);
}

void TypePrinter::printTypedefAfter(const TypedefType *T, raw_ostream &OS) {}

void TypePrinter::printTypeOfExprBefore(const TypeOfExprType *T,
                                        raw_ostream &OS) {
  OS << (T->getKind() == TypeOfKind::Unqualified ? "typeof_unqual "
                                                 : "typeof ");
  if (T->getUnderlyingExpr())
    T->getUnderlyingExpr()->printPretty(OS, nullptr, Policy);
  spaceBeforePlaceHolder(OS);
}

void TypePrinter::printTypeOfExprAfter(const TypeOfExprType *T,
                                       raw_ostream &OS) {}

void TypePrinter::printTypeOfBefore(const TypeOfType *T, raw_ostream &OS) {
  OS << (T->getKind() == TypeOfKind::Unqualified ? "typeof_unqual("
                                                 : "typeof(");
  print(T->getUnmodifiedType(), OS, StringRef());
  OS << ')';
  spaceBeforePlaceHolder(OS);
}

void TypePrinter::printTypeOfAfter(const TypeOfType *T, raw_ostream &OS) {}

void TypePrinter::printDecltypeBefore(const DecltypeType *T, raw_ostream &OS) {
  OS << "decltype(";
  if (T->getUnderlyingExpr())
    T->getUnderlyingExpr()->printPretty(OS, nullptr, Policy);
  OS << ')';
  spaceBeforePlaceHolder(OS);
}

void TypePrinter::printPackIndexingBefore(const PackIndexingType *T,
                                          raw_ostream &OS) {
  if (T->hasSelectedType())
    OS << T->getSelectedType();
  else
    OS << T->getPattern() << "...[" << T->getIndexExpr() << "]";
  spaceBeforePlaceHolder(OS);
}

void TypePrinter::printPackIndexingAfter(const PackIndexingType *T,
                                         raw_ostream &OS) {}

void TypePrinter::printDecltypeAfter(const DecltypeType *T, raw_ostream &OS) {}

void TypePrinter::printUnaryTransformBefore(const UnaryTransformType *T,
                                            raw_ostream &OS) {
  IncludeStrongLifetimeRAII Strong(Policy);

  static llvm::DenseMap<int, const char *> Transformation = {{
#define TRANSFORM_TYPE_TRAIT_DEF(Enum, Trait)                                  \
  {UnaryTransformType::Enum, "__" #Trait},
#include "clang/Basic/TransformTypeTraits.def"
  }};
  OS << Transformation[T->getUTTKind()] << '(';
  print(T->getBaseType(), OS, StringRef());
  OS << ')';
  spaceBeforePlaceHolder(OS);
}

void TypePrinter::printUnaryTransformAfter(const UnaryTransformType *T,
                                           raw_ostream &OS) {}

void TypePrinter::printAutoBefore(const AutoType *T, raw_ostream &OS) {
  // If the type has been deduced, do not print 'auto'.
  if (!T->getDeducedType().isNull()) {
    printBefore(T->getDeducedType(), OS);
  } else {
    if (T->isConstrained()) {
      // FIXME: Track a TypeConstraint as type sugar, so that we can print the
      // type as it was written.
      T->getTypeConstraintConcept()->getDeclName().print(OS, Policy);
      auto Args = T->getTypeConstraintArguments();
      if (!Args.empty())
        printTemplateArgumentList(
            OS, Args, Policy,
            T->getTypeConstraintConcept()->getTemplateParameters());
      OS << ' ';
    }
    switch (T->getKeyword()) {
    case AutoTypeKeyword::Auto: OS << "auto"; break;
    case AutoTypeKeyword::DecltypeAuto: OS << "decltype(auto)"; break;
    case AutoTypeKeyword::GNUAutoType: OS << "__auto_type"; break;
    }
    spaceBeforePlaceHolder(OS);
  }
}

void TypePrinter::printAutoAfter(const AutoType *T, raw_ostream &OS) {
  // If the type has been deduced, do not print 'auto'.
  if (!T->getDeducedType().isNull())
    printAfter(T->getDeducedType(), OS);
}

void TypePrinter::printDeducedTemplateSpecializationBefore(
    const DeducedTemplateSpecializationType *T, raw_ostream &OS) {
  // If the type has been deduced, print the deduced type.
  if (!T->getDeducedType().isNull()) {
    printBefore(T->getDeducedType(), OS);
  } else {
    IncludeStrongLifetimeRAII Strong(Policy);
    T->getTemplateName().print(OS, Policy);
    spaceBeforePlaceHolder(OS);
  }
}

void TypePrinter::printDeducedTemplateSpecializationAfter(
    const DeducedTemplateSpecializationType *T, raw_ostream &OS) {
  // If the type has been deduced, print the deduced type.
  if (!T->getDeducedType().isNull())
    printAfter(T->getDeducedType(), OS);
}

void TypePrinter::printAtomicBefore(const AtomicType *T, raw_ostream &OS) {
  IncludeStrongLifetimeRAII Strong(Policy);

  OS << "_Atomic(";
  print(T->getValueType(), OS, StringRef());
  OS << ')';
  spaceBeforePlaceHolder(OS);
}

void TypePrinter::printAtomicAfter(const AtomicType *T, raw_ostream &OS) {}

void TypePrinter::printPipeBefore(const PipeType *T, raw_ostream &OS) {
  IncludeStrongLifetimeRAII Strong(Policy);

  if (T->isReadOnly())
    OS << "read_only ";
  else
    OS << "write_only ";
  OS << "pipe ";
  print(T->getElementType(), OS, StringRef());
  spaceBeforePlaceHolder(OS);
}

void TypePrinter::printPipeAfter(const PipeType *T, raw_ostream &OS) {}

void TypePrinter::printBitIntBefore(const BitIntType *T, raw_ostream &OS) {
  if (T->isUnsigned())
    OS << "unsigned ";
  OS << "_BitInt(" << T->getNumBits() << ")";
  spaceBeforePlaceHolder(OS);
}

void TypePrinter::printBitIntAfter(const BitIntType *T, raw_ostream &OS) {}

void TypePrinter::printDependentBitIntBefore(const DependentBitIntType *T,
                                             raw_ostream &OS) {
  if (T->isUnsigned())
    OS << "unsigned ";
  OS << "_BitInt(";
  T->getNumBitsExpr()->printPretty(OS, nullptr, Policy);
  OS << ")";
  spaceBeforePlaceHolder(OS);
}

void TypePrinter::printDependentBitIntAfter(const DependentBitIntType *T,
                                            raw_ostream &OS) {}

/// Appends the given scope to the end of a string.
void TypePrinter::AppendScope(DeclContext *DC, raw_ostream &OS,
                              DeclarationName NameInScope) {
  if (DC->isTranslationUnit())
    return;

  // FIXME: Consider replacing this with NamedDecl::printNestedNameSpecifier,
  // which can also print names for function and method scopes.
  if (DC->isFunctionOrMethod())
    return;

  if (Policy.Callbacks && Policy.Callbacks->isScopeVisible(DC))
    return;

  if (const auto *NS = dyn_cast<NamespaceDecl>(DC)) {
    if (Policy.SuppressUnwrittenScope && NS->isAnonymousNamespace())
      return AppendScope(DC->getParent(), OS, NameInScope);

    // Only suppress an inline namespace if the name has the same lookup
    // results in the enclosing namespace.
    if (Policy.SuppressInlineNamespace && NS->isInline() && NameInScope &&
        NS->isRedundantInlineQualifierFor(NameInScope))
      return AppendScope(DC->getParent(), OS, NameInScope);

    AppendScope(DC->getParent(), OS, NS->getDeclName());
    if (NS->getIdentifier())
      OS << NS->getName() << "::";
    else
      OS << "(anonymous namespace)::";
  } else if (const auto *Spec = dyn_cast<ClassTemplateSpecializationDecl>(DC)) {
    AppendScope(DC->getParent(), OS, Spec->getDeclName());
    IncludeStrongLifetimeRAII Strong(Policy);
    OS << Spec->getIdentifier()->getName();
    const TemplateArgumentList &TemplateArgs = Spec->getTemplateArgs();
    printTemplateArgumentList(
        OS, TemplateArgs.asArray(), Policy,
        Spec->getSpecializedTemplate()->getTemplateParameters());
    OS << "::";
  } else if (const auto *Tag = dyn_cast<TagDecl>(DC)) {
    AppendScope(DC->getParent(), OS, Tag->getDeclName());
    if (TypedefNameDecl *Typedef = Tag->getTypedefNameForAnonDecl())
      OS << Typedef->getIdentifier()->getName() << "::";
    else if (Tag->getIdentifier())
      OS << Tag->getIdentifier()->getName() << "::";
    else
      return;
  } else {
    AppendScope(DC->getParent(), OS, NameInScope);
  }
}

void TypePrinter::printTag(TagDecl *D, raw_ostream &OS) {
  if (Policy.IncludeTagDefinition) {
    PrintingPolicy SubPolicy = Policy;
    SubPolicy.IncludeTagDefinition = false;
    D->print(OS, SubPolicy, Indentation);
    spaceBeforePlaceHolder(OS);
    return;
  }

  bool HasKindDecoration = false;

  // We don't print tags unless this is an elaborated type.
  // In C, we just assume every RecordType is an elaborated type.
  if (!Policy.SuppressTagKeyword && !D->getTypedefNameForAnonDecl()) {
    HasKindDecoration = true;
    OS << D->getKindName();
    OS << ' ';
  }

  // Compute the full nested-name-specifier for this type.
  // In C, this will always be empty except when the type
  // being printed is anonymous within other Record.
  if (!Policy.SuppressScope)
    AppendScope(D->getDeclContext(), OS, D->getDeclName());

  if (const IdentifierInfo *II = D->getIdentifier())
    OS << II->getName();
  else if (TypedefNameDecl *Typedef = D->getTypedefNameForAnonDecl()) {
    assert(Typedef->getIdentifier() && "Typedef without identifier?");
    OS << Typedef->getIdentifier()->getName();
  } else {
    // Make an unambiguous representation for anonymous types, e.g.
    //   (anonymous enum at /usr/include/string.h:120:9)
    OS << (Policy.MSVCFormatting ? '`' : '(');

    if (isa<CXXRecordDecl>(D) && cast<CXXRecordDecl>(D)->isLambda()) {
      OS << "lambda";
      HasKindDecoration = true;
    } else if ((isa<RecordDecl>(D) && cast<RecordDecl>(D)->isAnonymousStructOrUnion())) {
      OS << "anonymous";
    } else {
      OS << "unnamed";
    }

    if (Policy.AnonymousTagLocations) {
      // Suppress the redundant tag keyword if we just printed one.
      // We don't have to worry about ElaboratedTypes here because you can't
      // refer to an anonymous type with one.
      if (!HasKindDecoration)
        OS << " " << D->getKindName();

      PresumedLoc PLoc = D->getASTContext().getSourceManager().getPresumedLoc(
          D->getLocation());
      if (PLoc.isValid()) {
        OS << " at ";
        StringRef File = PLoc.getFilename();
        llvm::SmallString<1024> WrittenFile(File);
        if (auto *Callbacks = Policy.Callbacks)
          WrittenFile = Callbacks->remapPath(File);
        // Fix inconsistent path separator created by
        // clang::DirectoryLookup::LookupFile when the file path is relative
        // path.
        llvm::sys::path::Style Style =
            llvm::sys::path::is_absolute(WrittenFile)
                ? llvm::sys::path::Style::native
                : (Policy.MSVCFormatting
                       ? llvm::sys::path::Style::windows_backslash
                       : llvm::sys::path::Style::posix);
        llvm::sys::path::native(WrittenFile, Style);
        OS << WrittenFile << ':' << PLoc.getLine() << ':' << PLoc.getColumn();
      }
    }

    OS << (Policy.MSVCFormatting ? '\'' : ')');
  }

  // If this is a class template specialization, print the template
  // arguments.
  if (const auto *Spec = dyn_cast<ClassTemplateSpecializationDecl>(D)) {
    ArrayRef<TemplateArgument> Args;
    TypeSourceInfo *TAW = Spec->getTypeAsWritten();
    if (!Policy.PrintCanonicalTypes && TAW) {
      const TemplateSpecializationType *TST =
        cast<TemplateSpecializationType>(TAW->getType());
      Args = TST->template_arguments();
    } else {
      const TemplateArgumentList &TemplateArgs = Spec->getTemplateArgs();
      Args = TemplateArgs.asArray();
    }
    IncludeStrongLifetimeRAII Strong(Policy);
    printTemplateArgumentList(
        OS, Args, Policy,
        Spec->getSpecializedTemplate()->getTemplateParameters());
  }

  spaceBeforePlaceHolder(OS);
}

void TypePrinter::printRecordBefore(const RecordType *T, raw_ostream &OS) {
  // Print the preferred name if we have one for this type.
  if (Policy.UsePreferredNames) {
    for (const auto *PNA : T->getDecl()->specific_attrs<PreferredNameAttr>()) {
      if (!declaresSameEntity(PNA->getTypedefType()->getAsCXXRecordDecl(),
                              T->getDecl()))
        continue;
      // Find the outermost typedef or alias template.
      QualType T = PNA->getTypedefType();
      while (true) {
        if (auto *TT = dyn_cast<TypedefType>(T))
          return printTypeSpec(TT->getDecl(), OS);
        if (auto *TST = dyn_cast<TemplateSpecializationType>(T))
          return printTemplateId(TST, OS, /*FullyQualify=*/true);
        T = T->getLocallyUnqualifiedSingleStepDesugaredType();
      }
    }
  }

  printTag(T->getDecl(), OS);
}

void TypePrinter::printRecordAfter(const RecordType *T, raw_ostream &OS) {}

void TypePrinter::printEnumBefore(const EnumType *T, raw_ostream &OS) {
  printTag(T->getDecl(), OS);
}

void TypePrinter::printEnumAfter(const EnumType *T, raw_ostream &OS) {}

void TypePrinter::printTemplateTypeParmBefore(const TemplateTypeParmType *T,
                                              raw_ostream &OS) {
  TemplateTypeParmDecl *D = T->getDecl();
  if (D && D->isImplicit()) {
    if (auto *TC = D->getTypeConstraint()) {
      TC->print(OS, Policy);
      OS << ' ';
    }
    OS << "auto";
  } else if (IdentifierInfo *Id = T->getIdentifier())
    OS << (Policy.CleanUglifiedParameters ? Id->deuglifiedName()
                                          : Id->getName());
  else
    OS << "type-parameter-" << T->getDepth() << '-' << T->getIndex();

  spaceBeforePlaceHolder(OS);
}

void TypePrinter::printTemplateTypeParmAfter(const TemplateTypeParmType *T,
                                             raw_ostream &OS) {}

void TypePrinter::printSubstTemplateTypeParmBefore(
                                             const SubstTemplateTypeParmType *T,
                                             raw_ostream &OS) {
  IncludeStrongLifetimeRAII Strong(Policy);
  printBefore(T->getReplacementType(), OS);
}

void TypePrinter::printSubstTemplateTypeParmAfter(
                                             const SubstTemplateTypeParmType *T,
                                             raw_ostream &OS) {
  IncludeStrongLifetimeRAII Strong(Policy);
  printAfter(T->getReplacementType(), OS);
}

void TypePrinter::printSubstTemplateTypeParmPackBefore(
                                        const SubstTemplateTypeParmPackType *T,
                                        raw_ostream &OS) {
  IncludeStrongLifetimeRAII Strong(Policy);
  if (const TemplateTypeParmDecl *D = T->getReplacedParameter()) {
    if (D && D->isImplicit()) {
      if (auto *TC = D->getTypeConstraint()) {
        TC->print(OS, Policy);
        OS << ' ';
      }
      OS << "auto";
    } else if (IdentifierInfo *Id = D->getIdentifier())
      OS << (Policy.CleanUglifiedParameters ? Id->deuglifiedName()
                                            : Id->getName());
    else
      OS << "type-parameter-" << D->getDepth() << '-' << D->getIndex();

    spaceBeforePlaceHolder(OS);
  }
}

void TypePrinter::printSubstTemplateTypeParmPackAfter(
                                        const SubstTemplateTypeParmPackType *T,
                                        raw_ostream &OS) {
  IncludeStrongLifetimeRAII Strong(Policy);
}

void TypePrinter::printTemplateId(const TemplateSpecializationType *T,
                                  raw_ostream &OS, bool FullyQualify) {
  IncludeStrongLifetimeRAII Strong(Policy);

  TemplateDecl *TD = T->getTemplateName().getAsTemplateDecl();
  // FIXME: Null TD never excercised in test suite.
  if (FullyQualify && TD) {
    if (!Policy.SuppressScope)
      AppendScope(TD->getDeclContext(), OS, TD->getDeclName());

    OS << TD->getName();
  } else {
    T->getTemplateName().print(OS, Policy);
  }

  DefaultTemplateArgsPolicyRAII TemplateArgs(Policy);
  const TemplateParameterList *TPL = TD ? TD->getTemplateParameters() : nullptr;
  printTemplateArgumentList(OS, T->template_arguments(), Policy, TPL);
  spaceBeforePlaceHolder(OS);
}

void TypePrinter::printTemplateSpecializationBefore(
                                            const TemplateSpecializationType *T,
                                            raw_ostream &OS) {
  printTemplateId(T, OS, Policy.FullyQualifiedName);
}

void TypePrinter::printTemplateSpecializationAfter(
                                            const TemplateSpecializationType *T,
                                            raw_ostream &OS) {}

void TypePrinter::printInjectedClassNameBefore(const InjectedClassNameType *T,
                                               raw_ostream &OS) {
  if (Policy.PrintInjectedClassNameWithArguments)
    return printTemplateSpecializationBefore(T->getInjectedTST(), OS);

  IncludeStrongLifetimeRAII Strong(Policy);
  T->getTemplateName().print(OS, Policy);
  spaceBeforePlaceHolder(OS);
}

void TypePrinter::printInjectedClassNameAfter(const InjectedClassNameType *T,
                                               raw_ostream &OS) {}

void TypePrinter::printElaboratedBefore(const ElaboratedType *T,
                                        raw_ostream &OS) {
  if (Policy.IncludeTagDefinition && T->getOwnedTagDecl()) {
    TagDecl *OwnedTagDecl = T->getOwnedTagDecl();
    assert(OwnedTagDecl->getTypeForDecl() == T->getNamedType().getTypePtr() &&
           "OwnedTagDecl expected to be a declaration for the type");
    PrintingPolicy SubPolicy = Policy;
    SubPolicy.IncludeTagDefinition = false;
    OwnedTagDecl->print(OS, SubPolicy, Indentation);
    spaceBeforePlaceHolder(OS);
    return;
  }

  if (Policy.SuppressElaboration) {
    printBefore(T->getNamedType(), OS);
    return;
  }

  // The tag definition will take care of these.
  if (!Policy.IncludeTagDefinition)
  {
    // When removing aliases don't print keywords to avoid having things
    // like 'typename int'
    if (!Policy.SuppressTypedefs)
    {
       OS << TypeWithKeyword::getKeywordName(T->getKeyword());
       if (T->getKeyword() != ElaboratedTypeKeyword::None)
         OS << " ";
    }
    NestedNameSpecifier *Qualifier = T->getQualifier();
    if (!Policy.SuppressTagKeyword && Policy.SuppressScope &&
        !Policy.SuppressUnwrittenScope) {
      bool OldTagKeyword = Policy.SuppressTagKeyword;
      bool OldSupressScope = Policy.SuppressScope;
      Policy.SuppressTagKeyword = true;
      Policy.SuppressScope = false;
      printBefore(T->getNamedType(), OS);
      Policy.SuppressTagKeyword = OldTagKeyword;
      Policy.SuppressScope = OldSupressScope;
      return;
    }
    if (Qualifier && !(Policy.SuppressTypedefs &&
                       T->getNamedType()->getTypeClass() == Type::Typedef))
      Qualifier->print(OS, Policy);
  }

  ElaboratedTypePolicyRAII PolicyRAII(Policy);
  printBefore(T->getNamedType(), OS);
}

void TypePrinter::printElaboratedAfter(const ElaboratedType *T,
                                        raw_ostream &OS) {
  if (Policy.IncludeTagDefinition && T->getOwnedTagDecl())
    return;

  if (Policy.SuppressElaboration) {
    printAfter(T->getNamedType(), OS);
    return;
  }

  ElaboratedTypePolicyRAII PolicyRAII(Policy);
  printAfter(T->getNamedType(), OS);
}

void TypePrinter::printParenBefore(const ParenType *T, raw_ostream &OS) {
  if (!HasEmptyPlaceHolder && !isa<FunctionType>(T->getInnerType())) {
    printBefore(T->getInnerType(), OS);
    OS << '(';
  } else
    printBefore(T->getInnerType(), OS);
}

void TypePrinter::printParenAfter(const ParenType *T, raw_ostream &OS) {
  if (!HasEmptyPlaceHolder && !isa<FunctionType>(T->getInnerType())) {
    OS << ')';
    printAfter(T->getInnerType(), OS);
  } else
    printAfter(T->getInnerType(), OS);
}

void TypePrinter::printDependentNameBefore(const DependentNameType *T,
                                           raw_ostream &OS) {
  OS << TypeWithKeyword::getKeywordName(T->getKeyword());
  if (T->getKeyword() != ElaboratedTypeKeyword::None)
    OS << " ";

  T->getQualifier()->print(OS, Policy);

  OS << T->getIdentifier()->getName();
  spaceBeforePlaceHolder(OS);
}

void TypePrinter::printDependentNameAfter(const DependentNameType *T,
                                          raw_ostream &OS) {}

void TypePrinter::printDependentTemplateSpecializationBefore(
        const DependentTemplateSpecializationType *T, raw_ostream &OS) {
  IncludeStrongLifetimeRAII Strong(Policy);

  OS << TypeWithKeyword::getKeywordName(T->getKeyword());
  if (T->getKeyword() != ElaboratedTypeKeyword::None)
    OS << " ";

  if (T->getQualifier())
    T->getQualifier()->print(OS, Policy);
  OS << "template " << T->getIdentifier()->getName();
  printTemplateArgumentList(OS, T->template_arguments(), Policy);
  spaceBeforePlaceHolder(OS);
}

void TypePrinter::printDependentTemplateSpecializationAfter(
        const DependentTemplateSpecializationType *T, raw_ostream &OS) {}

void TypePrinter::printPackExpansionBefore(const PackExpansionType *T,
                                           raw_ostream &OS) {
  printBefore(T->getPattern(), OS);
}

void TypePrinter::printPackExpansionAfter(const PackExpansionType *T,
                                          raw_ostream &OS) {
  printAfter(T->getPattern(), OS);
  OS << "...";
}

static void printCountAttributedImpl(const CountAttributedType *T,
                                     raw_ostream &OS,
                                     const PrintingPolicy &Policy) {
  if (T->isCountInBytes() && T->isOrNull())
    OS << " __sized_by_or_null(";
  else if (T->isCountInBytes())
    OS << " __sized_by(";
  else if (T->isOrNull())
    OS << " __counted_by_or_null(";
  else
    OS << " __counted_by(";
  if (T->getCountExpr())
    T->getCountExpr()->printPretty(OS, nullptr, Policy);
  OS << ')';
}

void TypePrinter::printCountAttributedBefore(const CountAttributedType *T,
                                             raw_ostream &OS) {
  printBefore(T->desugar(), OS);
  if (!T->desugar()->isArrayType())
    printCountAttributedImpl(T, OS, Policy);
}

void TypePrinter::printCountAttributedAfter(const CountAttributedType *T,
                                            raw_ostream &OS) {
  printAfter(T->desugar(), OS);
  if (T->desugar()->isArrayType())
    printCountAttributedImpl(T, OS, Policy);
}

void TypePrinter::printAttributedBefore(const AttributedType *T,
                                        raw_ostream &OS) {
  // FIXME: Generate this with TableGen.

  // Prefer the macro forms of the GC and ownership qualifiers.
  if (T->getAttrKind() == attr::ObjCGC ||
      T->getAttrKind() == attr::ObjCOwnership)
    return printBefore(T->getEquivalentType(), OS);

  if (T->getAttrKind() == attr::ObjCKindOf)
    OS << "__kindof ";

  if (T->getAttrKind() == attr::AddressSpace)
    printBefore(T->getEquivalentType(), OS);
  else
    printBefore(T->getModifiedType(), OS);

  if (T->isMSTypeSpec()) {
    switch (T->getAttrKind()) {
    default: return;
    case attr::Ptr32: OS << " __ptr32"; break;
    case attr::Ptr64: OS << " __ptr64"; break;
    case attr::SPtr: OS << " __sptr"; break;
    case attr::UPtr: OS << " __uptr"; break;
    }
    spaceBeforePlaceHolder(OS);
  }

  if (T->isWebAssemblyFuncrefSpec())
    OS << "__funcref";

  // Print nullability type specifiers.
  if (T->getImmediateNullability()) {
    if (T->getAttrKind() == attr::TypeNonNull)
      OS << " _Nonnull";
    else if (T->getAttrKind() == attr::TypeNullable)
      OS << " _Nullable";
    else if (T->getAttrKind() == attr::TypeNullUnspecified)
      OS << " _Null_unspecified";
    else if (T->getAttrKind() == attr::TypeNullableResult)
      OS << " _Nullable_result";
    else
      llvm_unreachable("unhandled nullability");
    spaceBeforePlaceHolder(OS);
  }
}

void TypePrinter::printAttributedAfter(const AttributedType *T,
                                       raw_ostream &OS) {
  // FIXME: Generate this with TableGen.

  // Prefer the macro forms of the GC and ownership qualifiers.
  if (T->getAttrKind() == attr::ObjCGC ||
      T->getAttrKind() == attr::ObjCOwnership)
    return printAfter(T->getEquivalentType(), OS);

  // If this is a calling convention attribute, don't print the implicit CC from
  // the modified type.
  SaveAndRestore MaybeSuppressCC(InsideCCAttribute, T->isCallingConv());

  printAfter(T->getModifiedType(), OS);

  // Some attributes are printed as qualifiers before the type, so we have
  // nothing left to do.
  if (T->getAttrKind() == attr::ObjCKindOf || T->isMSTypeSpec() ||
      T->getImmediateNullability() || T->isWebAssemblyFuncrefSpec())
    return;

  // Don't print the inert __unsafe_unretained attribute at all.
  if (T->getAttrKind() == attr::ObjCInertUnsafeUnretained)
    return;

  // Don't print ns_returns_retained unless it had an effect.
  if (T->getAttrKind() == attr::NSReturnsRetained &&
      !T->getEquivalentType()->castAs<FunctionType>()
                             ->getExtInfo().getProducesResult())
    return;

  if (T->getAttrKind() == attr::LifetimeBound) {
    OS << " [[clang::lifetimebound]]";
    return;
  }

  // The printing of the address_space attribute is handled by the qualifier
  // since it is still stored in the qualifier. Return early to prevent printing
  // this twice.
  if (T->getAttrKind() == attr::AddressSpace)
    return;

  if (T->getAttrKind() == attr::AnnotateType) {
    // FIXME: Print the attribute arguments once we have a way to retrieve these
    // here. For the meantime, we just print `[[clang::annotate_type(...)]]`
    // without the arguments so that we know at least that we had _some_
    // annotation on the type.
    OS << " [[clang::annotate_type(...)]]";
    return;
  }

  if (T->getAttrKind() == attr::ArmStreaming) {
    OS << "__arm_streaming";
    return;
  }
  if (T->getAttrKind() == attr::ArmStreamingCompatible) {
    OS << "__arm_streaming_compatible";
    return;
  }

  OS << " __attribute__((";
  switch (T->getAttrKind()) {
#define TYPE_ATTR(NAME)
#define DECL_OR_TYPE_ATTR(NAME)
#define ATTR(NAME) case attr::NAME:
#include "clang/Basic/AttrList.inc"
    llvm_unreachable("non-type attribute attached to type");

  case attr::BTFTypeTag:
    llvm_unreachable("BTFTypeTag attribute handled separately");

  case attr::OpenCLPrivateAddressSpace:
  case attr::OpenCLGlobalAddressSpace:
  case attr::OpenCLGlobalDeviceAddressSpace:
  case attr::OpenCLGlobalHostAddressSpace:
  case attr::OpenCLLocalAddressSpace:
  case attr::OpenCLConstantAddressSpace:
  case attr::OpenCLGenericAddressSpace:
  case attr::HLSLGroupSharedAddressSpace:
    // FIXME: Update printAttributedBefore to print these once we generate
    // AttributedType nodes for them.
    break;

<<<<<<< HEAD
  case attr::SYCLIntelPipe:
    OS << "pipe";
    break;

=======
  case attr::CountedBy:
>>>>>>> 3eb9ff30
  case attr::LifetimeBound:
  case attr::TypeNonNull:
  case attr::TypeNullable:
  case attr::TypeNullableResult:
  case attr::TypeNullUnspecified:
  case attr::ObjCGC:
  case attr::ObjCInertUnsafeUnretained:
  case attr::ObjCKindOf:
  case attr::ObjCOwnership:
  case attr::Ptr32:
  case attr::Ptr64:
  case attr::SPtr:
  case attr::UPtr:
  case attr::AddressSpace:
  case attr::CmseNSCall:
  case attr::AnnotateType:
  case attr::WebAssemblyFuncref:
  case attr::ArmStreaming:
  case attr::ArmStreamingCompatible:
  case attr::ArmIn:
  case attr::ArmOut:
  case attr::ArmInOut:
  case attr::ArmPreserves:
    llvm_unreachable("This attribute should have been handled already");

  case attr::NSReturnsRetained:
    OS << "ns_returns_retained";
    break;

  // FIXME: When Sema learns to form this AttributedType, avoid printing the
  // attribute again in printFunctionProtoAfter.
  case attr::AnyX86NoCfCheck: OS << "nocf_check"; break;
  case attr::CDecl: OS << "cdecl"; break;
  case attr::FastCall: OS << "fastcall"; break;
  case attr::StdCall: OS << "stdcall"; break;
  case attr::ThisCall: OS << "thiscall"; break;
  case attr::SwiftCall: OS << "swiftcall"; break;
  case attr::SwiftAsyncCall: OS << "swiftasynccall"; break;
  case attr::VectorCall: OS << "vectorcall"; break;
  case attr::Pascal: OS << "pascal"; break;
  case attr::MSABI: OS << "ms_abi"; break;
  case attr::SysVABI: OS << "sysv_abi"; break;
  case attr::RegCall: OS << "regcall"; break;
  case attr::Pcs: {
    OS << "pcs(";
   QualType t = T->getEquivalentType();
   while (!t->isFunctionType())
     t = t->getPointeeType();
   OS << (t->castAs<FunctionType>()->getCallConv() == CC_AAPCS ?
         "\"aapcs\"" : "\"aapcs-vfp\"");
   OS << ')';
   break;
  }
  case attr::AArch64VectorPcs: OS << "aarch64_vector_pcs"; break;
  case attr::AArch64SVEPcs: OS << "aarch64_sve_pcs"; break;
  case attr::AMDGPUKernelCall: OS << "amdgpu_kernel"; break;
  case attr::IntelOclBicc: OS << "inteloclbicc"; break;
  case attr::PreserveMost:
    OS << "preserve_most";
    break;

  case attr::PreserveAll:
    OS << "preserve_all";
    break;
  case attr::M68kRTD:
    OS << "m68k_rtd";
    break;
  case attr::PreserveNone:
    OS << "preserve_none";
    break;
  case attr::NoDeref:
    OS << "noderef";
    break;
  case attr::AcquireHandle:
    OS << "acquire_handle";
    break;
  case attr::ArmMveStrictPolymorphism:
    OS << "__clang_arm_mve_strict_polymorphism";
    break;

  // Nothing to print for this attribute.
  case attr::HLSLParamModifier:
    break;
  }
  OS << "))";
}

void TypePrinter::printBTFTagAttributedBefore(const BTFTagAttributedType *T,
                                              raw_ostream &OS) {
  printBefore(T->getWrappedType(), OS);
  OS << " __attribute__((btf_type_tag(\"" << T->getAttr()->getBTFTypeTag() << "\")))";
}

void TypePrinter::printBTFTagAttributedAfter(const BTFTagAttributedType *T,
                                             raw_ostream &OS) {
  printAfter(T->getWrappedType(), OS);
}

void TypePrinter::printObjCInterfaceBefore(const ObjCInterfaceType *T,
                                           raw_ostream &OS) {
  OS << T->getDecl()->getName();
  spaceBeforePlaceHolder(OS);
}

void TypePrinter::printObjCInterfaceAfter(const ObjCInterfaceType *T,
                                          raw_ostream &OS) {}

void TypePrinter::printObjCTypeParamBefore(const ObjCTypeParamType *T,
                                          raw_ostream &OS) {
  OS << T->getDecl()->getName();
  if (!T->qual_empty()) {
    bool isFirst = true;
    OS << '<';
    for (const auto *I : T->quals()) {
      if (isFirst)
        isFirst = false;
      else
        OS << ',';
      OS << I->getName();
    }
    OS << '>';
  }

  spaceBeforePlaceHolder(OS);
}

void TypePrinter::printObjCTypeParamAfter(const ObjCTypeParamType *T,
                                          raw_ostream &OS) {}

void TypePrinter::printObjCObjectBefore(const ObjCObjectType *T,
                                        raw_ostream &OS) {
  if (T->qual_empty() && T->isUnspecializedAsWritten() &&
      !T->isKindOfTypeAsWritten())
    return printBefore(T->getBaseType(), OS);

  if (T->isKindOfTypeAsWritten())
    OS << "__kindof ";

  print(T->getBaseType(), OS, StringRef());

  if (T->isSpecializedAsWritten()) {
    bool isFirst = true;
    OS << '<';
    for (auto typeArg : T->getTypeArgsAsWritten()) {
      if (isFirst)
        isFirst = false;
      else
        OS << ",";

      print(typeArg, OS, StringRef());
    }
    OS << '>';
  }

  if (!T->qual_empty()) {
    bool isFirst = true;
    OS << '<';
    for (const auto *I : T->quals()) {
      if (isFirst)
        isFirst = false;
      else
        OS << ',';
      OS << I->getName();
    }
    OS << '>';
  }

  spaceBeforePlaceHolder(OS);
}

void TypePrinter::printObjCObjectAfter(const ObjCObjectType *T,
                                        raw_ostream &OS) {
  if (T->qual_empty() && T->isUnspecializedAsWritten() &&
      !T->isKindOfTypeAsWritten())
    return printAfter(T->getBaseType(), OS);
}

void TypePrinter::printObjCObjectPointerBefore(const ObjCObjectPointerType *T,
                                               raw_ostream &OS) {
  printBefore(T->getPointeeType(), OS);

  // If we need to print the pointer, print it now.
  if (!T->isObjCIdType() && !T->isObjCQualifiedIdType() &&
      !T->isObjCClassType() && !T->isObjCQualifiedClassType()) {
    if (HasEmptyPlaceHolder)
      OS << ' ';
    OS << '*';
  }
}

void TypePrinter::printObjCObjectPointerAfter(const ObjCObjectPointerType *T,
                                              raw_ostream &OS) {}

static
const TemplateArgument &getArgument(const TemplateArgument &A) { return A; }

static const TemplateArgument &getArgument(const TemplateArgumentLoc &A) {
  return A.getArgument();
}

static void printArgument(const TemplateArgument &A, const PrintingPolicy &PP,
                          llvm::raw_ostream &OS, bool IncludeType) {
  A.print(PP, OS, IncludeType);
}

static void printArgument(const TemplateArgumentLoc &A,
                          const PrintingPolicy &PP, llvm::raw_ostream &OS,
                          bool IncludeType) {
  const TemplateArgument::ArgKind &Kind = A.getArgument().getKind();
  if (Kind == TemplateArgument::ArgKind::Type)
    return A.getTypeSourceInfo()->getType().print(OS, PP);
  return A.getArgument().print(PP, OS, IncludeType);
}

static bool isSubstitutedTemplateArgument(ASTContext &Ctx, TemplateArgument Arg,
                                          TemplateArgument Pattern,
                                          ArrayRef<TemplateArgument> Args,
                                          unsigned Depth);

static bool isSubstitutedType(ASTContext &Ctx, QualType T, QualType Pattern,
                              ArrayRef<TemplateArgument> Args, unsigned Depth) {
  if (Ctx.hasSameType(T, Pattern))
    return true;

  // A type parameter matches its argument.
  if (auto *TTPT = Pattern->getAs<TemplateTypeParmType>()) {
    if (TTPT->getDepth() == Depth && TTPT->getIndex() < Args.size() &&
        Args[TTPT->getIndex()].getKind() == TemplateArgument::Type) {
      QualType SubstArg = Ctx.getQualifiedType(
          Args[TTPT->getIndex()].getAsType(), Pattern.getQualifiers());
      return Ctx.hasSameType(SubstArg, T);
    }
    return false;
  }

  // FIXME: Recurse into array types.

  // All other cases will need the types to be identically qualified.
  Qualifiers TQual, PatQual;
  T = Ctx.getUnqualifiedArrayType(T, TQual);
  Pattern = Ctx.getUnqualifiedArrayType(Pattern, PatQual);
  if (TQual != PatQual)
    return false;

  // Recurse into pointer-like types.
  {
    QualType TPointee = T->getPointeeType();
    QualType PPointee = Pattern->getPointeeType();
    if (!TPointee.isNull() && !PPointee.isNull())
      return T->getTypeClass() == Pattern->getTypeClass() &&
             isSubstitutedType(Ctx, TPointee, PPointee, Args, Depth);
  }

  // Recurse into template specialization types.
  if (auto *PTST =
          Pattern.getCanonicalType()->getAs<TemplateSpecializationType>()) {
    TemplateName Template;
    ArrayRef<TemplateArgument> TemplateArgs;
    if (auto *TTST = T->getAs<TemplateSpecializationType>()) {
      Template = TTST->getTemplateName();
      TemplateArgs = TTST->template_arguments();
    } else if (auto *CTSD = dyn_cast_or_null<ClassTemplateSpecializationDecl>(
                   T->getAsCXXRecordDecl())) {
      Template = TemplateName(CTSD->getSpecializedTemplate());
      TemplateArgs = CTSD->getTemplateArgs().asArray();
    } else {
      return false;
    }

    if (!isSubstitutedTemplateArgument(Ctx, Template, PTST->getTemplateName(),
                                       Args, Depth))
      return false;
    if (TemplateArgs.size() != PTST->template_arguments().size())
      return false;
    for (unsigned I = 0, N = TemplateArgs.size(); I != N; ++I)
      if (!isSubstitutedTemplateArgument(
              Ctx, TemplateArgs[I], PTST->template_arguments()[I], Args, Depth))
        return false;
    return true;
  }

  // FIXME: Handle more cases.
  return false;
}

/// Evaluates the expression template argument 'Pattern' and returns true
/// if 'Arg' evaluates to the same result.
static bool templateArgumentExpressionsEqual(ASTContext const &Ctx,
                                             TemplateArgument const &Pattern,
                                             TemplateArgument const &Arg) {
  if (Pattern.getKind() != TemplateArgument::Expression)
    return false;

  // Can't evaluate value-dependent expressions so bail early
  Expr const *pattern_expr = Pattern.getAsExpr();
  if (pattern_expr->isValueDependent() ||
      !pattern_expr->isIntegerConstantExpr(Ctx))
    return false;

  if (Arg.getKind() == TemplateArgument::Integral)
    return llvm::APSInt::isSameValue(pattern_expr->EvaluateKnownConstInt(Ctx),
                                     Arg.getAsIntegral());

  if (Arg.getKind() == TemplateArgument::Expression) {
    Expr const *args_expr = Arg.getAsExpr();
    if (args_expr->isValueDependent() || !args_expr->isIntegerConstantExpr(Ctx))
      return false;

    return llvm::APSInt::isSameValue(args_expr->EvaluateKnownConstInt(Ctx),
                                     pattern_expr->EvaluateKnownConstInt(Ctx));
  }

  return false;
}

static bool isSubstitutedTemplateArgument(ASTContext &Ctx, TemplateArgument Arg,
                                          TemplateArgument Pattern,
                                          ArrayRef<TemplateArgument> Args,
                                          unsigned Depth) {
  Arg = Ctx.getCanonicalTemplateArgument(Arg);
  Pattern = Ctx.getCanonicalTemplateArgument(Pattern);
  if (Arg.structurallyEquals(Pattern))
    return true;

  if (Pattern.getKind() == TemplateArgument::Expression) {
    if (auto *DRE =
            dyn_cast<DeclRefExpr>(Pattern.getAsExpr()->IgnoreParenImpCasts())) {
      if (auto *NTTP = dyn_cast<NonTypeTemplateParmDecl>(DRE->getDecl()))
        return NTTP->getDepth() == Depth && Args.size() > NTTP->getIndex() &&
               Args[NTTP->getIndex()].structurallyEquals(Arg);
    }
  }

  if (templateArgumentExpressionsEqual(Ctx, Pattern, Arg))
    return true;

  if (Arg.getKind() != Pattern.getKind())
    return false;

  if (Arg.getKind() == TemplateArgument::Type)
    return isSubstitutedType(Ctx, Arg.getAsType(), Pattern.getAsType(), Args,
                             Depth);

  if (Arg.getKind() == TemplateArgument::Template) {
    TemplateDecl *PatTD = Pattern.getAsTemplate().getAsTemplateDecl();
    if (auto *TTPD = dyn_cast_or_null<TemplateTemplateParmDecl>(PatTD))
      return TTPD->getDepth() == Depth && Args.size() > TTPD->getIndex() &&
             Ctx.getCanonicalTemplateArgument(Args[TTPD->getIndex()])
                 .structurallyEquals(Arg);
  }

  // FIXME: Handle more cases.
  return false;
}

bool clang::isSubstitutedDefaultArgument(ASTContext &Ctx, TemplateArgument Arg,
                                         const NamedDecl *Param,
                                         ArrayRef<TemplateArgument> Args,
                                         unsigned Depth) {
  // An empty pack is equivalent to not providing a pack argument.
  if (Arg.getKind() == TemplateArgument::Pack && Arg.pack_size() == 0)
    return true;

  if (auto *TTPD = dyn_cast<TemplateTypeParmDecl>(Param)) {
    return TTPD->hasDefaultArgument() &&
           isSubstitutedTemplateArgument(Ctx, Arg, TTPD->getDefaultArgument(),
                                         Args, Depth);
  } else if (auto *TTPD = dyn_cast<TemplateTemplateParmDecl>(Param)) {
    return TTPD->hasDefaultArgument() &&
           isSubstitutedTemplateArgument(
               Ctx, Arg, TTPD->getDefaultArgument().getArgument(), Args, Depth);
  } else if (auto *NTTPD = dyn_cast<NonTypeTemplateParmDecl>(Param)) {
    return NTTPD->hasDefaultArgument() &&
           isSubstitutedTemplateArgument(Ctx, Arg, NTTPD->getDefaultArgument(),
                                         Args, Depth);
  }
  return false;
}

template <typename TA>
static void
printTo(raw_ostream &OS, ArrayRef<TA> Args, const PrintingPolicy &Policy,
        const TemplateParameterList *TPL, bool IsPack, unsigned ParmIndex) {
  // Drop trailing template arguments that match default arguments.
  if (TPL && Policy.SuppressDefaultTemplateArgs &&
      !Policy.PrintCanonicalTypes && !Args.empty() && !IsPack &&
      Args.size() <= TPL->size()) {
    llvm::SmallVector<TemplateArgument, 8> OrigArgs;
    for (const TA &A : Args)
      OrigArgs.push_back(getArgument(A));
    while (!Args.empty() && getArgument(Args.back()).getIsDefaulted())
      Args = Args.drop_back();
  }

  const char *Comma = Policy.MSVCFormatting ? "," : ", ";
  if (!IsPack)
    OS << '<';

  bool NeedSpace = false;
  bool FirstArg = true;
  for (const auto &Arg : Args) {
    // Print the argument into a string.
    SmallString<128> Buf;
    llvm::raw_svector_ostream ArgOS(Buf);
    const TemplateArgument &Argument = getArgument(Arg);
    if (Argument.getKind() == TemplateArgument::Pack) {
      if (Argument.pack_size() && !FirstArg)
        OS << Comma;
      printTo(ArgOS, Argument.getPackAsArray(), Policy, TPL,
              /*IsPack*/ true, ParmIndex);
    } else {
      if (!FirstArg)
        OS << Comma;
      if (!Policy.SuppressTagKeyword &&
          Argument.getKind() == TemplateArgument::Type &&
          isa<TagType>(Argument.getAsType()))
        OS << Argument.getAsType().getAsString();
      else
        // Tries to print the argument with location info if exists.
        printArgument(Arg, Policy, ArgOS,
                      TemplateParameterList::shouldIncludeTypeForArgument(
                          Policy, TPL, ParmIndex));
    }
    StringRef ArgString = ArgOS.str();

    // If this is the first argument and its string representation
    // begins with the global scope specifier ('::foo'), add a space
    // to avoid printing the diagraph '<:'.
    if (FirstArg && ArgString.starts_with(":"))
      OS << ' ';

    OS << ArgString;

    // If the last character of our string is '>', add another space to
    // keep the two '>''s separate tokens.
    if (!ArgString.empty()) {
      NeedSpace = Policy.SplitTemplateClosers && ArgString.back() == '>';
      FirstArg = false;
    }

    // Use same template parameter for all elements of Pack
    if (!IsPack)
      ParmIndex++;
  }

  if (!IsPack) {
    if (NeedSpace)
      OS << ' ';
    OS << '>';
  }
}

void clang::printTemplateArgumentList(raw_ostream &OS,
                                      const TemplateArgumentListInfo &Args,
                                      const PrintingPolicy &Policy,
                                      const TemplateParameterList *TPL) {
  printTemplateArgumentList(OS, Args.arguments(), Policy, TPL);
}

void clang::printTemplateArgumentList(raw_ostream &OS,
                                      ArrayRef<TemplateArgument> Args,
                                      const PrintingPolicy &Policy,
                                      const TemplateParameterList *TPL) {
  printTo(OS, Args, Policy, TPL, /*isPack*/ false, /*parmIndex*/ 0);
}

void clang::printTemplateArgumentList(raw_ostream &OS,
                                      ArrayRef<TemplateArgumentLoc> Args,
                                      const PrintingPolicy &Policy,
                                      const TemplateParameterList *TPL) {
  printTo(OS, Args, Policy, TPL, /*isPack*/ false, /*parmIndex*/ 0);
}

std::string Qualifiers::getAsString() const {
  LangOptions LO;
  return getAsString(PrintingPolicy(LO));
}

// Appends qualifiers to the given string, separated by spaces.  Will
// prefix a space if the string is non-empty.  Will not append a final
// space.
std::string Qualifiers::getAsString(const PrintingPolicy &Policy) const {
  SmallString<64> Buf;
  llvm::raw_svector_ostream StrOS(Buf);
  print(StrOS, Policy);
  return std::string(StrOS.str());
}

bool Qualifiers::isEmptyWhenPrinted(const PrintingPolicy &Policy) const {
  if (getCVRQualifiers())
    return false;

  if (getAddressSpace() != LangAS::Default)
    return false;

  if (getObjCGCAttr())
    return false;

  if (Qualifiers::ObjCLifetime lifetime = getObjCLifetime())
    if (!(lifetime == Qualifiers::OCL_Strong && Policy.SuppressStrongLifetime))
      return false;

  return true;
}

std::string Qualifiers::getAddrSpaceAsString(LangAS AS) {
  switch (AS) {
  case LangAS::Default:
    return "";
  case LangAS::opencl_global:
  case LangAS::sycl_global:
    return "__global";
  case LangAS::opencl_local:
  case LangAS::sycl_local:
    return "__local";
  case LangAS::opencl_private:
  case LangAS::sycl_private:
    return "__private";
  case LangAS::opencl_constant:
    return "__constant";
  case LangAS::opencl_generic:
    return "__generic";
  case LangAS::opencl_global_device:
  case LangAS::sycl_global_device:
    return "__global_device";
  case LangAS::opencl_global_host:
  case LangAS::sycl_global_host:
    return "__global_host";
  case LangAS::cuda_device:
    return "__device__";
  case LangAS::cuda_constant:
    return "__constant__";
  case LangAS::cuda_shared:
    return "__shared__";
  case LangAS::ptr32_sptr:
    return "__sptr __ptr32";
  case LangAS::ptr32_uptr:
    return "__uptr __ptr32";
  case LangAS::ptr64:
    return "__ptr64";
  case LangAS::wasm_funcref:
    return "__funcref";
  case LangAS::hlsl_groupshared:
    return "groupshared";
  default:
    return std::to_string(toTargetAddressSpace(AS));
  }
}

// Appends qualifiers to the given string, separated by spaces.  Will
// prefix a space if the string is non-empty.  Will not append a final
// space.
void Qualifiers::print(raw_ostream &OS, const PrintingPolicy& Policy,
                       bool appendSpaceIfNonEmpty) const {
  bool addSpace = false;

  unsigned quals = getCVRQualifiers();
  if (quals) {
    AppendTypeQualList(OS, quals, Policy.Restrict);
    addSpace = true;
  }
  if (hasUnaligned()) {
    if (addSpace)
      OS << ' ';
    OS << "__unaligned";
    addSpace = true;
  }
  auto ASStr = getAddrSpaceAsString(getAddressSpace());
  if (!ASStr.empty()) {
    if (addSpace)
      OS << ' ';
    addSpace = true;
    // Wrap target address space into an attribute syntax
    if (isTargetAddressSpace(getAddressSpace()))
      OS << "__attribute__((address_space(" << ASStr << ")))";
    else
      OS << ASStr;
  }

  if (Qualifiers::GC gc = getObjCGCAttr()) {
    if (addSpace)
      OS << ' ';
    addSpace = true;
    if (gc == Qualifiers::Weak)
      OS << "__weak";
    else
      OS << "__strong";
  }
  if (Qualifiers::ObjCLifetime lifetime = getObjCLifetime()) {
    if (!(lifetime == Qualifiers::OCL_Strong && Policy.SuppressStrongLifetime)){
      if (addSpace)
        OS << ' ';
      addSpace = true;
    }

    switch (lifetime) {
    case Qualifiers::OCL_None: llvm_unreachable("none but true");
    case Qualifiers::OCL_ExplicitNone: OS << "__unsafe_unretained"; break;
    case Qualifiers::OCL_Strong:
      if (!Policy.SuppressStrongLifetime)
        OS << "__strong";
      break;

    case Qualifiers::OCL_Weak: OS << "__weak"; break;
    case Qualifiers::OCL_Autoreleasing: OS << "__autoreleasing"; break;
    }
  }

  if (appendSpaceIfNonEmpty && addSpace)
    OS << ' ';
}

std::string QualType::getAsString() const {
  return getAsString(split(), LangOptions());
}

std::string QualType::getAsString(const PrintingPolicy &Policy) const {
  std::string S;
  getAsStringInternal(S, Policy);
  return S;
}

std::string QualType::getAsString(const Type *ty, Qualifiers qs,
                                  const PrintingPolicy &Policy) {
  std::string buffer;
  getAsStringInternal(ty, qs, buffer, Policy);
  return buffer;
}

void QualType::print(raw_ostream &OS, const PrintingPolicy &Policy,
                     const Twine &PlaceHolder, unsigned Indentation) const {
  print(splitAccordingToPolicy(*this, Policy), OS, Policy, PlaceHolder,
        Indentation);
}

void QualType::print(const Type *ty, Qualifiers qs,
                     raw_ostream &OS, const PrintingPolicy &policy,
                     const Twine &PlaceHolder, unsigned Indentation) {
  SmallString<128> PHBuf;
  StringRef PH = PlaceHolder.toStringRef(PHBuf);

  TypePrinter(policy, Indentation).print(ty, qs, OS, PH);
}

void QualType::getAsStringInternal(std::string &Str,
                                   const PrintingPolicy &Policy) const {
  return getAsStringInternal(splitAccordingToPolicy(*this, Policy), Str,
                             Policy);
}

void QualType::getAsStringInternal(const Type *ty, Qualifiers qs,
                                   std::string &buffer,
                                   const PrintingPolicy &policy) {
  SmallString<256> Buf;
  llvm::raw_svector_ostream StrOS(Buf);
  TypePrinter(policy).print(ty, qs, StrOS, buffer);
  std::string str = std::string(StrOS.str());
  buffer.swap(str);
}

raw_ostream &clang::operator<<(raw_ostream &OS, QualType QT) {
  SplitQualType S = QT.split();
  TypePrinter(LangOptions()).print(S.Ty, S.Quals, OS, /*PlaceHolder=*/"");
  return OS;
}<|MERGE_RESOLUTION|>--- conflicted
+++ resolved
@@ -1904,14 +1904,11 @@
     // AttributedType nodes for them.
     break;
 
-<<<<<<< HEAD
   case attr::SYCLIntelPipe:
     OS << "pipe";
     break;
 
-=======
   case attr::CountedBy:
->>>>>>> 3eb9ff30
   case attr::LifetimeBound:
   case attr::TypeNonNull:
   case attr::TypeNullable:
