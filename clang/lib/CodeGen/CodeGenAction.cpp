--- conflicted
+++ resolved
@@ -50,6 +50,7 @@
 #include "llvm/Support/ToolOutputFile.h"
 #include "llvm/Support/YAMLTraits.h"
 #include "llvm/Transforms/IPO/Internalize.h"
+#include "llvm/Transforms/Utils/Cloning.h"
 
 #include <memory>
 #include <optional>
@@ -246,47 +247,8 @@
           LLVMIRGeneration.stopTimer();
       }
 
-<<<<<<< HEAD
       return true;
     }
-=======
-    CurLinkModule = LM.Module.get();
-    bool Err;
-
-    auto DoLink = [&](auto &Mod) {
-      if (LM.Internalize) {
-        Err = Linker::linkModules(
-            *M, std::move(Mod), LM.LinkFlags,
-            [](llvm::Module &M, const llvm::StringSet<> &GVS) {
-              internalizeModule(M, [&GVS](const llvm::GlobalValue &GV) {
-                return !GV.hasName() || (GVS.count(GV.getName()) == 0);
-              });
-            });
-      } else
-        Err = Linker::linkModules(*M, std::move(Mod), LM.LinkFlags);
-    };
-
-    // Create a Clone to move to the linker, which preserves the original
-    // linking modules, allowing them to be linked again in the future
-    if (ClRelinkBuiltinBitcodePostop) {
-      // TODO: If CloneModule() is updated to support cloning of unmaterialized
-      // modules, we can remove this
-      if (Error E = CurLinkModule->materializeAll())
-        return false;
-
-      std::unique_ptr<llvm::Module> Clone = llvm::CloneModule(*LM.Module);
-
-      DoLink(Clone);
-    }
-    // Otherwise we can link (and clean up) the original modules
-    else {
-      DoLink(LM.Module);
-    }
-  }
-
-  return false; // success
-}
->>>>>>> 8a4b9032
 
     void HandleInlineFunctionDefinition(FunctionDecl *D) override {
       PrettyStackTraceDecl CrashInfo(D, SourceLocation(),
@@ -324,22 +286,36 @@
         CurLinkModule = LM.Module.get();
 
         bool Err;
-        if (LM.Internalize) {
-          Err = Linker::linkModules(
-              *M, std::move(LM.Module), LM.LinkFlags,
-              [](llvm::Module &M, const llvm::StringSet<> &GVS) {
-                internalizeModule(M, [&GVS](const llvm::GlobalValue &GV) {
-                  return !GV.hasName() || (GVS.count(GV.getName()) == 0);
+        auto DoLink = [&](auto &Mod) {
+          if (LM.Internalize) {
+            Err = Linker::linkModules(
+                *M, std::move(Mod), LM.LinkFlags,
+                [](llvm::Module &M, const llvm::StringSet<> &GVS) {
+                  internalizeModule(M, [&GVS](const llvm::GlobalValue &GV) {
+                    return !GV.hasName() || (GVS.count(GV.getName()) == 0);
+                  });
                 });
-              });
-        } else {
-          Err = Linker::linkModules(*M, std::move(LM.Module), LM.LinkFlags);
+          } else
+            Err = Linker::linkModules(*M, std::move(Mod), LM.LinkFlags);
+        };
+
+        // Create a Clone to move to the linker, which preserves the original
+        // linking modules, allowing them to be linked again in the future
+        if (ClRelinkBuiltinBitcodePostop) {
+          // TODO: If CloneModule() is updated to support cloning of
+          // unmaterialized modules, we can remove this
+          if (Error E = CurLinkModule->materializeAll())
+            return false;
+
+          std::unique_ptr<llvm::Module> Clone = llvm::CloneModule(*LM.Module);
+
+          DoLink(Clone);
         }
-
-        if (Err)
-          return true;
+        // Otherwise we can link (and clean up) the original modules
+        else {
+          DoLink(LM.Module);
+        }
       }
-      LinkModules.clear();
       return false; // success
     }
 
