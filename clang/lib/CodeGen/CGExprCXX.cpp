//===--- CGExprCXX.cpp - Emit LLVM Code for C++ expressions ---------------===//
//
// Part of the LLVM Project, under the Apache License v2.0 with LLVM Exceptions.
// See https://llvm.org/LICENSE.txt for license information.
// SPDX-License-Identifier: Apache-2.0 WITH LLVM-exception
//
//===----------------------------------------------------------------------===//
//
// This contains code dealing with code generation of C++ expressions
//
//===----------------------------------------------------------------------===//

#include "CGCUDARuntime.h"
#include "CGCXXABI.h"
#include "CGDebugInfo.h"
#include "CGObjCRuntime.h"
#include "CodeGenFunction.h"
#include "ConstantEmitter.h"
#include "TargetInfo.h"
#include "clang/Basic/CodeGenOptions.h"
#include "clang/CodeGen/CGFunctionInfo.h"
#include "llvm/IR/Intrinsics.h"

using namespace clang;
using namespace CodeGen;

namespace {
struct MemberCallInfo {
  RequiredArgs ReqArgs;
  // Number of prefix arguments for the call. Ignores the `this` pointer.
  unsigned PrefixSize;
};
}

static MemberCallInfo
commonEmitCXXMemberOrOperatorCall(CodeGenFunction &CGF, GlobalDecl GD,
                                  llvm::Value *This, llvm::Value *ImplicitParam,
                                  QualType ImplicitParamTy, const CallExpr *CE,
                                  CallArgList &Args, CallArgList *RtlArgs) {
  auto *MD = cast<CXXMethodDecl>(GD.getDecl());

  assert(CE == nullptr || isa<CXXMemberCallExpr>(CE) ||
         isa<CXXOperatorCallExpr>(CE));
  assert(MD->isImplicitObjectMemberFunction() &&
         "Trying to emit a member or operator call expr on a static method!");

  // Push the this ptr.
  const CXXRecordDecl *RD =
      CGF.CGM.getCXXABI().getThisArgumentTypeForMethod(GD);
  Args.add(RValue::get(This), CGF.getTypes().DeriveThisType(RD, MD));

  // If there is an implicit parameter (e.g. VTT), emit it.
  if (ImplicitParam) {
    Args.add(RValue::get(ImplicitParam), ImplicitParamTy);
  }

  const FunctionProtoType *FPT = MD->getType()->castAs<FunctionProtoType>();
  RequiredArgs required = RequiredArgs::forPrototypePlus(FPT, Args.size());
  unsigned PrefixSize = Args.size() - 1;

  // And the rest of the call args.
  if (RtlArgs) {
    // Special case: if the caller emitted the arguments right-to-left already
    // (prior to emitting the *this argument), we're done. This happens for
    // assignment operators.
    Args.addFrom(*RtlArgs);
  } else if (CE) {
    // Special case: skip first argument of CXXOperatorCall (it is "this").
    unsigned ArgsToSkip = 0;
    if (const auto *Op = dyn_cast<CXXOperatorCallExpr>(CE)) {
      if (const auto *M = dyn_cast<CXXMethodDecl>(Op->getCalleeDecl()))
        ArgsToSkip =
            static_cast<unsigned>(!M->isExplicitObjectMemberFunction());
    }
    CGF.EmitCallArgs(Args, FPT, drop_begin(CE->arguments(), ArgsToSkip),
                     CE->getDirectCallee());
  } else {
    assert(
        FPT->getNumParams() == 0 &&
        "No CallExpr specified for function with non-zero number of arguments");
  }
  return {required, PrefixSize};
}

RValue CodeGenFunction::EmitCXXMemberOrOperatorCall(
    const CXXMethodDecl *MD, const CGCallee &Callee,
    ReturnValueSlot ReturnValue,
    llvm::Value *This, llvm::Value *ImplicitParam, QualType ImplicitParamTy,
    const CallExpr *CE, CallArgList *RtlArgs) {
  const FunctionProtoType *FPT = MD->getType()->castAs<FunctionProtoType>();
  CallArgList Args;
  MemberCallInfo CallInfo = commonEmitCXXMemberOrOperatorCall(
      *this, MD, This, ImplicitParam, ImplicitParamTy, CE, Args, RtlArgs);
  auto &FnInfo = CGM.getTypes().arrangeCXXMethodCall(
      Args, FPT, CallInfo.ReqArgs, CallInfo.PrefixSize);
  return EmitCall(FnInfo, Callee, ReturnValue, Args, nullptr,
                  CE && CE == MustTailCall,
                  CE ? CE->getExprLoc() : SourceLocation());
}

RValue CodeGenFunction::EmitCXXDestructorCall(
    GlobalDecl Dtor, const CGCallee &Callee, llvm::Value *This, QualType ThisTy,
    llvm::Value *ImplicitParam, QualType ImplicitParamTy, const CallExpr *CE) {
  const CXXMethodDecl *DtorDecl = cast<CXXMethodDecl>(Dtor.getDecl());

  assert(!ThisTy.isNull());
  assert(ThisTy->getAsCXXRecordDecl() == DtorDecl->getParent() &&
         "Pointer/Object mixup");

  LangAS SrcAS = ThisTy.getAddressSpace();
  LangAS DstAS = DtorDecl->getMethodQualifiers().getAddressSpace();
  if (SrcAS != DstAS) {
    QualType DstTy = DtorDecl->getThisType();
    llvm::Type *NewType = CGM.getTypes().ConvertType(DstTy);
    This = getTargetHooks().performAddrSpaceCast(*this, This, SrcAS, DstAS,
                                                 NewType);
  }

  CallArgList Args;
  commonEmitCXXMemberOrOperatorCall(*this, Dtor, This, ImplicitParam,
                                    ImplicitParamTy, CE, Args, nullptr);
  return EmitCall(CGM.getTypes().arrangeCXXStructorDeclaration(Dtor), Callee,
                  ReturnValueSlot(), Args, nullptr, CE && CE == MustTailCall,
                  CE ? CE->getExprLoc() : SourceLocation{});
}

RValue CodeGenFunction::EmitCXXPseudoDestructorExpr(
                                            const CXXPseudoDestructorExpr *E) {
  QualType DestroyedType = E->getDestroyedType();
  if (DestroyedType.hasStrongOrWeakObjCLifetime()) {
    // Automatic Reference Counting:
    //   If the pseudo-expression names a retainable object with weak or
    //   strong lifetime, the object shall be released.
    Expr *BaseExpr = E->getBase();
    Address BaseValue = Address::invalid();
    Qualifiers BaseQuals;

    // If this is s.x, emit s as an lvalue. If it is s->x, emit s as a scalar.
    if (E->isArrow()) {
      BaseValue = EmitPointerWithAlignment(BaseExpr);
      const auto *PTy = BaseExpr->getType()->castAs<PointerType>();
      BaseQuals = PTy->getPointeeType().getQualifiers();
    } else {
      LValue BaseLV = EmitLValue(BaseExpr);
      BaseValue = BaseLV.getAddress(*this);
      QualType BaseTy = BaseExpr->getType();
      BaseQuals = BaseTy.getQualifiers();
    }

    switch (DestroyedType.getObjCLifetime()) {
    case Qualifiers::OCL_None:
    case Qualifiers::OCL_ExplicitNone:
    case Qualifiers::OCL_Autoreleasing:
      break;

    case Qualifiers::OCL_Strong:
      EmitARCRelease(Builder.CreateLoad(BaseValue,
                        DestroyedType.isVolatileQualified()),
                     ARCPreciseLifetime);
      break;

    case Qualifiers::OCL_Weak:
      EmitARCDestroyWeak(BaseValue);
      break;
    }
  } else {
    // C++ [expr.pseudo]p1:
    //   The result shall only be used as the operand for the function call
    //   operator (), and the result of such a call has type void. The only
    //   effect is the evaluation of the postfix-expression before the dot or
    //   arrow.
    EmitIgnoredExpr(E->getBase());
  }

  return RValue::get(nullptr);
}

static CXXRecordDecl *getCXXRecord(const Expr *E) {
  QualType T = E->getType();
  if (const PointerType *PTy = T->getAs<PointerType>())
    T = PTy->getPointeeType();
  const RecordType *Ty = T->castAs<RecordType>();
  return cast<CXXRecordDecl>(Ty->getDecl());
}

// Note: This function also emit constructor calls to support a MSVC
// extensions allowing explicit constructor function call.
RValue CodeGenFunction::EmitCXXMemberCallExpr(const CXXMemberCallExpr *CE,
                                              ReturnValueSlot ReturnValue) {
  const Expr *callee = CE->getCallee()->IgnoreParens();

  if (isa<BinaryOperator>(callee))
    return EmitCXXMemberPointerCallExpr(CE, ReturnValue);

  const MemberExpr *ME = cast<MemberExpr>(callee);
  const CXXMethodDecl *MD = cast<CXXMethodDecl>(ME->getMemberDecl());

  if (MD->isStatic()) {
    // The method is static, emit it as we would a regular call.
    CGCallee callee =
        CGCallee::forDirect(CGM.GetAddrOfFunction(MD), GlobalDecl(MD));
    return EmitCall(getContext().getPointerType(MD->getType()), callee, CE,
                    ReturnValue);
  }

  bool HasQualifier = ME->hasQualifier();
  NestedNameSpecifier *Qualifier = HasQualifier ? ME->getQualifier() : nullptr;
  bool IsArrow = ME->isArrow();
  const Expr *Base = ME->getBase();

  return EmitCXXMemberOrOperatorMemberCallExpr(
      CE, MD, ReturnValue, HasQualifier, Qualifier, IsArrow, Base);
}

RValue CodeGenFunction::EmitCXXMemberOrOperatorMemberCallExpr(
    const CallExpr *CE, const CXXMethodDecl *MD, ReturnValueSlot ReturnValue,
    bool HasQualifier, NestedNameSpecifier *Qualifier, bool IsArrow,
    const Expr *Base) {
  assert(isa<CXXMemberCallExpr>(CE) || isa<CXXOperatorCallExpr>(CE));

  // Compute the object pointer.
  bool CanUseVirtualCall = MD->isVirtual() && !HasQualifier;

  const CXXMethodDecl *DevirtualizedMethod = nullptr;
  if (CanUseVirtualCall &&
      MD->getDevirtualizedMethod(Base, getLangOpts().AppleKext)) {
    const CXXRecordDecl *BestDynamicDecl = Base->getBestDynamicClassType();
    DevirtualizedMethod = MD->getCorrespondingMethodInClass(BestDynamicDecl);
    assert(DevirtualizedMethod);
    const CXXRecordDecl *DevirtualizedClass = DevirtualizedMethod->getParent();
    const Expr *Inner = Base->IgnoreParenBaseCasts();
    if (DevirtualizedMethod->getReturnType().getCanonicalType() !=
        MD->getReturnType().getCanonicalType())
      // If the return types are not the same, this might be a case where more
      // code needs to run to compensate for it. For example, the derived
      // method might return a type that inherits form from the return
      // type of MD and has a prefix.
      // For now we just avoid devirtualizing these covariant cases.
      DevirtualizedMethod = nullptr;
    else if (getCXXRecord(Inner) == DevirtualizedClass)
      // If the class of the Inner expression is where the dynamic method
      // is defined, build the this pointer from it.
      Base = Inner;
    else if (getCXXRecord(Base) != DevirtualizedClass) {
      // If the method is defined in a class that is not the best dynamic
      // one or the one of the full expression, we would have to build
      // a derived-to-base cast to compute the correct this pointer, but
      // we don't have support for that yet, so do a virtual call.
      DevirtualizedMethod = nullptr;
    }
  }

  bool TrivialForCodegen =
      MD->isTrivial() || (MD->isDefaulted() && MD->getParent()->isUnion());
  bool TrivialAssignment =
      TrivialForCodegen &&
      (MD->isCopyAssignmentOperator() || MD->isMoveAssignmentOperator()) &&
      !MD->getParent()->mayInsertExtraPadding();

  // C++17 demands that we evaluate the RHS of a (possibly-compound) assignment
  // operator before the LHS.
  CallArgList RtlArgStorage;
  CallArgList *RtlArgs = nullptr;
  LValue TrivialAssignmentRHS;
  if (auto *OCE = dyn_cast<CXXOperatorCallExpr>(CE)) {
    if (OCE->isAssignmentOp()) {
      if (TrivialAssignment) {
        TrivialAssignmentRHS = EmitLValue(CE->getArg(1));
      } else {
        RtlArgs = &RtlArgStorage;
        EmitCallArgs(*RtlArgs, MD->getType()->castAs<FunctionProtoType>(),
                     drop_begin(CE->arguments(), 1), CE->getDirectCallee(),
                     /*ParamsToSkip*/0, EvaluationOrder::ForceRightToLeft);
      }
    }
  }

  LValue This;
  if (IsArrow) {
    LValueBaseInfo BaseInfo;
    TBAAAccessInfo TBAAInfo;
    Address ThisValue = EmitPointerWithAlignment(Base, &BaseInfo, &TBAAInfo);
    This = MakeAddrLValue(ThisValue, Base->getType()->getPointeeType(),
                          BaseInfo, TBAAInfo);
  } else {
    This = EmitLValue(Base);
  }

  if (const CXXConstructorDecl *Ctor = dyn_cast<CXXConstructorDecl>(MD)) {
    // This is the MSVC p->Ctor::Ctor(...) extension. We assume that's
    // constructing a new complete object of type Ctor.
    assert(!RtlArgs);
    assert(ReturnValue.isNull() && "Constructor shouldn't have return value");
    CallArgList Args;
    commonEmitCXXMemberOrOperatorCall(
        *this, {Ctor, Ctor_Complete}, This.getPointer(*this),
        /*ImplicitParam=*/nullptr,
        /*ImplicitParamTy=*/QualType(), CE, Args, nullptr);

    EmitCXXConstructorCall(Ctor, Ctor_Complete, /*ForVirtualBase=*/false,
                           /*Delegating=*/false, This.getAddress(*this), Args,
                           AggValueSlot::DoesNotOverlap, CE->getExprLoc(),
                           /*NewPointerIsChecked=*/false);
    return RValue::get(nullptr);
  }

  if (TrivialForCodegen) {
    if (isa<CXXDestructorDecl>(MD))
      return RValue::get(nullptr);

    if (TrivialAssignment) {
      // We don't like to generate the trivial copy/move assignment operator
      // when it isn't necessary; just produce the proper effect here.
      // It's important that we use the result of EmitLValue here rather than
      // emitting call arguments, in order to preserve TBAA information from
      // the RHS.
      LValue RHS = isa<CXXOperatorCallExpr>(CE)
                       ? TrivialAssignmentRHS
                       : EmitLValue(*CE->arg_begin());
      EmitAggregateAssign(This, RHS, CE->getType());
      return RValue::get(This.getPointer(*this));
    }

    assert(MD->getParent()->mayInsertExtraPadding() &&
           "unknown trivial member function");
  }

  // Compute the function type we're calling.
  const CXXMethodDecl *CalleeDecl =
      DevirtualizedMethod ? DevirtualizedMethod : MD;
  const CGFunctionInfo *FInfo = nullptr;
  if (const auto *Dtor = dyn_cast<CXXDestructorDecl>(CalleeDecl))
    FInfo = &CGM.getTypes().arrangeCXXStructorDeclaration(
        GlobalDecl(Dtor, Dtor_Complete));
  else
    FInfo = &CGM.getTypes().arrangeCXXMethodDeclaration(CalleeDecl);

  llvm::FunctionType *Ty = CGM.getTypes().GetFunctionType(*FInfo);

  // C++11 [class.mfct.non-static]p2:
  //   If a non-static member function of a class X is called for an object that
  //   is not of type X, or of a type derived from X, the behavior is undefined.
  SourceLocation CallLoc;
  ASTContext &C = getContext();
  if (CE)
    CallLoc = CE->getExprLoc();

  SanitizerSet SkippedChecks;
  if (const auto *CMCE = dyn_cast<CXXMemberCallExpr>(CE)) {
    auto *IOA = CMCE->getImplicitObjectArgument();
    bool IsImplicitObjectCXXThis = IsWrappedCXXThis(IOA);
    if (IsImplicitObjectCXXThis)
      SkippedChecks.set(SanitizerKind::Alignment, true);
    if (IsImplicitObjectCXXThis || isa<DeclRefExpr>(IOA))
      SkippedChecks.set(SanitizerKind::Null, true);
  }

  if (sanitizePerformTypeCheck())
    EmitTypeCheck(CodeGenFunction::TCK_MemberCall, CallLoc,
                  This.emitRawPointer(*this),
                  C.getRecordType(CalleeDecl->getParent()),
                  /*Alignment=*/CharUnits::Zero(), SkippedChecks);

  // C++ [class.virtual]p12:
  //   Explicit qualification with the scope operator (5.1) suppresses the
  //   virtual call mechanism.
  //
  // We also don't emit a virtual call if the base expression has a record type
  // because then we know what the type is.
  bool UseVirtualCall = CanUseVirtualCall && !DevirtualizedMethod;

  if (const CXXDestructorDecl *Dtor = dyn_cast<CXXDestructorDecl>(CalleeDecl)) {
    assert(CE->arg_begin() == CE->arg_end() &&
           "Destructor shouldn't have explicit parameters");
    assert(ReturnValue.isNull() && "Destructor shouldn't have return value");
    if (UseVirtualCall) {
      CGM.getCXXABI().EmitVirtualDestructorCall(*this, Dtor, Dtor_Complete,
                                                This.getAddress(*this),
                                                cast<CXXMemberCallExpr>(CE));
    } else {
      GlobalDecl GD(Dtor, Dtor_Complete);
      CGCallee Callee;
      if (getLangOpts().AppleKext && Dtor->isVirtual() && HasQualifier)
        Callee = BuildAppleKextVirtualCall(Dtor, Qualifier, Ty);
      else if (!DevirtualizedMethod)
        Callee =
            CGCallee::forDirect(CGM.getAddrOfCXXStructor(GD, FInfo, Ty), GD);
      else {
        Callee = CGCallee::forDirect(CGM.GetAddrOfFunction(GD, Ty), GD);
      }

      QualType ThisTy =
          IsArrow ? Base->getType()->getPointeeType() : Base->getType();
      EmitCXXDestructorCall(GD, Callee, This.getPointer(*this), ThisTy,
                            /*ImplicitParam=*/nullptr,
                            /*ImplicitParamTy=*/QualType(), CE);
    }
    return RValue::get(nullptr);
  }

  // FIXME: Uses of 'MD' past this point need to be audited. We may need to use
  // 'CalleeDecl' instead.

  CGCallee Callee;
  if (UseVirtualCall) {
    Callee = CGCallee::forVirtual(CE, MD, This.getAddress(*this), Ty);
  } else {
    if (SanOpts.has(SanitizerKind::CFINVCall) &&
        MD->getParent()->isDynamicClass()) {
      llvm::Value *VTable;
      const CXXRecordDecl *RD;
      std::tie(VTable, RD) = CGM.getCXXABI().LoadVTablePtr(
          *this, This.getAddress(*this), CalleeDecl->getParent());
      EmitVTablePtrCheckForCall(RD, VTable, CFITCK_NVCall, CE->getBeginLoc());
    }

    if (getLangOpts().AppleKext && MD->isVirtual() && HasQualifier)
      Callee = BuildAppleKextVirtualCall(MD, Qualifier, Ty);
    else if (!DevirtualizedMethod)
      Callee =
          CGCallee::forDirect(CGM.GetAddrOfFunction(MD, Ty), GlobalDecl(MD));
    else {
      Callee =
          CGCallee::forDirect(CGM.GetAddrOfFunction(DevirtualizedMethod, Ty),
                              GlobalDecl(DevirtualizedMethod));
    }
  }

  if (MD->isVirtual()) {
    Address NewThisAddr =
        CGM.getCXXABI().adjustThisArgumentForVirtualFunctionCall(
            *this, CalleeDecl, This.getAddress(*this), UseVirtualCall);
    This.setAddress(NewThisAddr);
  }

  return EmitCXXMemberOrOperatorCall(
      CalleeDecl, Callee, ReturnValue, This.getPointer(*this),
      /*ImplicitParam=*/nullptr, QualType(), CE, RtlArgs);
}

RValue
CodeGenFunction::EmitCXXMemberPointerCallExpr(const CXXMemberCallExpr *E,
                                              ReturnValueSlot ReturnValue) {
  const BinaryOperator *BO =
      cast<BinaryOperator>(E->getCallee()->IgnoreParens());
  const Expr *BaseExpr = BO->getLHS();
  const Expr *MemFnExpr = BO->getRHS();

  const auto *MPT = MemFnExpr->getType()->castAs<MemberPointerType>();
  const auto *FPT = MPT->getPointeeType()->castAs<FunctionProtoType>();
  const auto *RD =
      cast<CXXRecordDecl>(MPT->getClass()->castAs<RecordType>()->getDecl());

  // Emit the 'this' pointer.
  Address This = Address::invalid();
  if (BO->getOpcode() == BO_PtrMemI)
    This = EmitPointerWithAlignment(BaseExpr, nullptr, nullptr, KnownNonNull);
  else
    This = EmitLValue(BaseExpr, KnownNonNull).getAddress(*this);

  EmitTypeCheck(TCK_MemberCall, E->getExprLoc(), This.emitRawPointer(*this),
                QualType(MPT->getClass(), 0));

  // Get the member function pointer.
  llvm::Value *MemFnPtr = EmitScalarExpr(MemFnExpr);

  // Ask the ABI to load the callee.  Note that This is modified.
  llvm::Value *ThisPtrForCall = nullptr;
  CGCallee Callee =
    CGM.getCXXABI().EmitLoadOfMemberFunctionPointer(*this, BO, This,
                                             ThisPtrForCall, MemFnPtr, MPT);

  CallArgList Args;

  QualType ThisType =
    getContext().getPointerType(getContext().getTagDeclType(RD));

  // Push the this ptr.
  Args.add(RValue::get(ThisPtrForCall), ThisType);

  RequiredArgs required = RequiredArgs::forPrototypePlus(FPT, 1);

  // And the rest of the call args
  EmitCallArgs(Args, FPT, E->arguments());
  return EmitCall(CGM.getTypes().arrangeCXXMethodCall(Args, FPT, required,
                                                      /*PrefixSize=*/0),
                  Callee, ReturnValue, Args, nullptr, E == MustTailCall,
                  E->getExprLoc());
}

RValue
CodeGenFunction::EmitCXXOperatorMemberCallExpr(const CXXOperatorCallExpr *E,
                                               const CXXMethodDecl *MD,
                                               ReturnValueSlot ReturnValue) {
  assert(MD->isImplicitObjectMemberFunction() &&
         "Trying to emit a member call expr on a static method!");
  return EmitCXXMemberOrOperatorMemberCallExpr(
      E, MD, ReturnValue, /*HasQualifier=*/false, /*Qualifier=*/nullptr,
      /*IsArrow=*/false, E->getArg(0));
}

RValue CodeGenFunction::EmitCUDAKernelCallExpr(const CUDAKernelCallExpr *E,
                                               ReturnValueSlot ReturnValue) {
  return CGM.getCUDARuntime().EmitCUDAKernelCallExpr(*this, E, ReturnValue);
}

static void EmitNullBaseClassInitialization(CodeGenFunction &CGF,
                                            Address DestPtr,
                                            const CXXRecordDecl *Base) {
  if (Base->isEmpty())
    return;

  DestPtr = DestPtr.withElementType(CGF.Int8Ty);

  const ASTRecordLayout &Layout = CGF.getContext().getASTRecordLayout(Base);
  CharUnits NVSize = Layout.getNonVirtualSize();

  // We cannot simply zero-initialize the entire base sub-object if vbptrs are
  // present, they are initialized by the most derived class before calling the
  // constructor.
  SmallVector<std::pair<CharUnits, CharUnits>, 1> Stores;
  Stores.emplace_back(CharUnits::Zero(), NVSize);

  // Each store is split by the existence of a vbptr.
  CharUnits VBPtrWidth = CGF.getPointerSize();
  std::vector<CharUnits> VBPtrOffsets =
      CGF.CGM.getCXXABI().getVBPtrOffsets(Base);
  for (CharUnits VBPtrOffset : VBPtrOffsets) {
    // Stop before we hit any virtual base pointers located in virtual bases.
    if (VBPtrOffset >= NVSize)
      break;
    std::pair<CharUnits, CharUnits> LastStore = Stores.pop_back_val();
    CharUnits LastStoreOffset = LastStore.first;
    CharUnits LastStoreSize = LastStore.second;

    CharUnits SplitBeforeOffset = LastStoreOffset;
    CharUnits SplitBeforeSize = VBPtrOffset - SplitBeforeOffset;
    assert(!SplitBeforeSize.isNegative() && "negative store size!");
    if (!SplitBeforeSize.isZero())
      Stores.emplace_back(SplitBeforeOffset, SplitBeforeSize);

    CharUnits SplitAfterOffset = VBPtrOffset + VBPtrWidth;
    CharUnits SplitAfterSize = LastStoreSize - SplitAfterOffset;
    assert(!SplitAfterSize.isNegative() && "negative store size!");
    if (!SplitAfterSize.isZero())
      Stores.emplace_back(SplitAfterOffset, SplitAfterSize);
  }

  // If the type contains a pointer to data member we can't memset it to zero.
  // Instead, create a null constant and copy it to the destination.
  // TODO: there are other patterns besides zero that we can usefully memset,
  // like -1, which happens to be the pattern used by member-pointers.
  // TODO: isZeroInitializable can be over-conservative in the case where a
  // virtual base contains a member pointer.
  llvm::Constant *NullConstantForBase = CGF.CGM.EmitNullConstantForBase(Base);
  if (!NullConstantForBase->isNullValue()) {
    llvm::GlobalVariable *NullVariable = new llvm::GlobalVariable(
        CGF.CGM.getModule(), NullConstantForBase->getType(),
        /*isConstant=*/true, llvm::GlobalVariable::PrivateLinkage,
        NullConstantForBase, Twine());

    CharUnits Align =
        std::max(Layout.getNonVirtualAlignment(), DestPtr.getAlignment());
    NullVariable->setAlignment(Align.getAsAlign());

    Address SrcPtr(NullVariable, CGF.Int8Ty, Align);

    // Get and call the appropriate llvm.memcpy overload.
    for (std::pair<CharUnits, CharUnits> Store : Stores) {
      CharUnits StoreOffset = Store.first;
      CharUnits StoreSize = Store.second;
      llvm::Value *StoreSizeVal = CGF.CGM.getSize(StoreSize);
      CGF.Builder.CreateMemCpy(
          CGF.Builder.CreateConstInBoundsByteGEP(DestPtr, StoreOffset),
          CGF.Builder.CreateConstInBoundsByteGEP(SrcPtr, StoreOffset),
          StoreSizeVal);
    }

  // Otherwise, just memset the whole thing to zero.  This is legal
  // because in LLVM, all default initializers (other than the ones we just
  // handled above) are guaranteed to have a bit pattern of all zeros.
  } else {
    for (std::pair<CharUnits, CharUnits> Store : Stores) {
      CharUnits StoreOffset = Store.first;
      CharUnits StoreSize = Store.second;
      llvm::Value *StoreSizeVal = CGF.CGM.getSize(StoreSize);
      CGF.Builder.CreateMemSet(
          CGF.Builder.CreateConstInBoundsByteGEP(DestPtr, StoreOffset),
          CGF.Builder.getInt8(0), StoreSizeVal);
    }
  }
}

void
CodeGenFunction::EmitCXXConstructExpr(const CXXConstructExpr *E,
                                      AggValueSlot Dest) {
  assert(!Dest.isIgnored() && "Must have a destination!");
  const CXXConstructorDecl *CD = E->getConstructor();

  // If we require zero initialization before (or instead of) calling the
  // constructor, as can be the case with a non-user-provided default
  // constructor, emit the zero initialization now, unless destination is
  // already zeroed.
  if (E->requiresZeroInitialization() && !Dest.isZeroed()) {
    switch (E->getConstructionKind()) {
    case CXXConstructionKind::Delegating:
    case CXXConstructionKind::Complete:
      EmitNullInitialization(Dest.getAddress(), E->getType());
      break;
    case CXXConstructionKind::VirtualBase:
    case CXXConstructionKind::NonVirtualBase:
      EmitNullBaseClassInitialization(*this, Dest.getAddress(),
                                      CD->getParent());
      break;
    }
  }

  // If this is a call to a trivial default constructor, do nothing.
  if (CD->isTrivial() && CD->isDefaultConstructor())
    return;

  // Elide the constructor if we're constructing from a temporary.
  if (getLangOpts().ElideConstructors && E->isElidable()) {
    // FIXME: This only handles the simplest case, where the source object
    //        is passed directly as the first argument to the constructor.
    //        This should also handle stepping though implicit casts and
    //        conversion sequences which involve two steps, with a
    //        conversion operator followed by a converting constructor.
    const Expr *SrcObj = E->getArg(0);
    assert(SrcObj->isTemporaryObject(getContext(), CD->getParent()));
    assert(
        getContext().hasSameUnqualifiedType(E->getType(), SrcObj->getType()));
    EmitAggExpr(SrcObj, Dest);
    return;
  }

  if (const ArrayType *arrayType
        = getContext().getAsArrayType(E->getType())) {
    EmitCXXAggrConstructorCall(CD, arrayType, Dest.getAddress(), E,
                               Dest.isSanitizerChecked());
  } else {
    CXXCtorType Type = Ctor_Complete;
    bool ForVirtualBase = false;
    bool Delegating = false;

    switch (E->getConstructionKind()) {
    case CXXConstructionKind::Delegating:
      // We should be emitting a constructor; GlobalDecl will assert this
      Type = CurGD.getCtorType();
      Delegating = true;
      break;

    case CXXConstructionKind::Complete:
      Type = Ctor_Complete;
      break;

    case CXXConstructionKind::VirtualBase:
      ForVirtualBase = true;
      [[fallthrough]];

    case CXXConstructionKind::NonVirtualBase:
      Type = Ctor_Base;
     }

     // Call the constructor.
     EmitCXXConstructorCall(CD, Type, ForVirtualBase, Delegating, Dest, E);
  }
}

void CodeGenFunction::EmitSynthesizedCXXCopyCtor(Address Dest, Address Src,
                                                 const Expr *Exp) {
  if (const ExprWithCleanups *E = dyn_cast<ExprWithCleanups>(Exp))
    Exp = E->getSubExpr();
  assert(isa<CXXConstructExpr>(Exp) &&
         "EmitSynthesizedCXXCopyCtor - unknown copy ctor expr");
  const CXXConstructExpr* E = cast<CXXConstructExpr>(Exp);
  const CXXConstructorDecl *CD = E->getConstructor();
  RunCleanupsScope Scope(*this);

  // If we require zero initialization before (or instead of) calling the
  // constructor, as can be the case with a non-user-provided default
  // constructor, emit the zero initialization now.
  // FIXME. Do I still need this for a copy ctor synthesis?
  if (E->requiresZeroInitialization())
    EmitNullInitialization(Dest, E->getType());

  assert(!getContext().getAsConstantArrayType(E->getType())
         && "EmitSynthesizedCXXCopyCtor - Copied-in Array");
  EmitSynthesizedCXXCopyCtorCall(CD, Dest, Src, E);
}

static CharUnits CalculateCookiePadding(CodeGenFunction &CGF,
                                        const CXXNewExpr *E) {
  if (!E->isArray())
    return CharUnits::Zero();

  // No cookie is required if the operator new[] being used is the
  // reserved placement operator new[].
  if (E->getOperatorNew()->isReservedGlobalPlacementOperator())
    return CharUnits::Zero();

  return CGF.CGM.getCXXABI().GetArrayCookieSize(E);
}

static llvm::Value *EmitCXXNewAllocSize(CodeGenFunction &CGF,
                                        const CXXNewExpr *e,
                                        unsigned minElements,
                                        llvm::Value *&numElements,
                                        llvm::Value *&sizeWithoutCookie) {
  QualType type = e->getAllocatedType();

  if (!e->isArray()) {
    CharUnits typeSize = CGF.getContext().getTypeSizeInChars(type);
    sizeWithoutCookie
      = llvm::ConstantInt::get(CGF.SizeTy, typeSize.getQuantity());
    return sizeWithoutCookie;
  }

  // The width of size_t.
  unsigned sizeWidth = CGF.SizeTy->getBitWidth();

  // Figure out the cookie size.
  llvm::APInt cookieSize(sizeWidth,
                         CalculateCookiePadding(CGF, e).getQuantity());

  // Emit the array size expression.
  // We multiply the size of all dimensions for NumElements.
  // e.g for 'int[2][3]', ElemType is 'int' and NumElements is 6.
  numElements =
    ConstantEmitter(CGF).tryEmitAbstract(*e->getArraySize(), e->getType());
  if (!numElements)
    numElements = CGF.EmitScalarExpr(*e->getArraySize());
  assert(isa<llvm::IntegerType>(numElements->getType()));

  // The number of elements can be have an arbitrary integer type;
  // essentially, we need to multiply it by a constant factor, add a
  // cookie size, and verify that the result is representable as a
  // size_t.  That's just a gloss, though, and it's wrong in one
  // important way: if the count is negative, it's an error even if
  // the cookie size would bring the total size >= 0.
  bool isSigned
    = (*e->getArraySize())->getType()->isSignedIntegerOrEnumerationType();
  llvm::IntegerType *numElementsType
    = cast<llvm::IntegerType>(numElements->getType());
  unsigned numElementsWidth = numElementsType->getBitWidth();

  // Compute the constant factor.
  llvm::APInt arraySizeMultiplier(sizeWidth, 1);
  while (const ConstantArrayType *CAT
             = CGF.getContext().getAsConstantArrayType(type)) {
    type = CAT->getElementType();
    arraySizeMultiplier *= CAT->getSize();
  }

  CharUnits typeSize = CGF.getContext().getTypeSizeInChars(type);
  llvm::APInt typeSizeMultiplier(sizeWidth, typeSize.getQuantity());
  typeSizeMultiplier *= arraySizeMultiplier;

  // This will be a size_t.
  llvm::Value *size;

  // If someone is doing 'new int[42]' there is no need to do a dynamic check.
  // Don't bloat the -O0 code.
  if (llvm::ConstantInt *numElementsC =
        dyn_cast<llvm::ConstantInt>(numElements)) {
    const llvm::APInt &count = numElementsC->getValue();

    bool hasAnyOverflow = false;

    // If 'count' was a negative number, it's an overflow.
    if (isSigned && count.isNegative())
      hasAnyOverflow = true;

    // We want to do all this arithmetic in size_t.  If numElements is
    // wider than that, check whether it's already too big, and if so,
    // overflow.
    else if (numElementsWidth > sizeWidth &&
             numElementsWidth - sizeWidth > count.countl_zero())
      hasAnyOverflow = true;

    // Okay, compute a count at the right width.
    llvm::APInt adjustedCount = count.zextOrTrunc(sizeWidth);

    // If there is a brace-initializer, we cannot allocate fewer elements than
    // there are initializers. If we do, that's treated like an overflow.
    if (adjustedCount.ult(minElements))
      hasAnyOverflow = true;

    // Scale numElements by that.  This might overflow, but we don't
    // care because it only overflows if allocationSize does, too, and
    // if that overflows then we shouldn't use this.
    numElements = llvm::ConstantInt::get(CGF.SizeTy,
                                         adjustedCount * arraySizeMultiplier);

    // Compute the size before cookie, and track whether it overflowed.
    bool overflow;
    llvm::APInt allocationSize
      = adjustedCount.umul_ov(typeSizeMultiplier, overflow);
    hasAnyOverflow |= overflow;

    // Add in the cookie, and check whether it's overflowed.
    if (cookieSize != 0) {
      // Save the current size without a cookie.  This shouldn't be
      // used if there was overflow.
      sizeWithoutCookie = llvm::ConstantInt::get(CGF.SizeTy, allocationSize);

      allocationSize = allocationSize.uadd_ov(cookieSize, overflow);
      hasAnyOverflow |= overflow;
    }

    // On overflow, produce a -1 so operator new will fail.
    if (hasAnyOverflow) {
      size = llvm::Constant::getAllOnesValue(CGF.SizeTy);
    } else {
      size = llvm::ConstantInt::get(CGF.SizeTy, allocationSize);
    }

  // Otherwise, we might need to use the overflow intrinsics.
  } else {
    // There are up to five conditions we need to test for:
    // 1) if isSigned, we need to check whether numElements is negative;
    // 2) if numElementsWidth > sizeWidth, we need to check whether
    //   numElements is larger than something representable in size_t;
    // 3) if minElements > 0, we need to check whether numElements is smaller
    //    than that.
    // 4) we need to compute
    //      sizeWithoutCookie := numElements * typeSizeMultiplier
    //    and check whether it overflows; and
    // 5) if we need a cookie, we need to compute
    //      size := sizeWithoutCookie + cookieSize
    //    and check whether it overflows.

    llvm::Value *hasOverflow = nullptr;

    // If numElementsWidth > sizeWidth, then one way or another, we're
    // going to have to do a comparison for (2), and this happens to
    // take care of (1), too.
    if (numElementsWidth > sizeWidth) {
      llvm::APInt threshold =
          llvm::APInt::getOneBitSet(numElementsWidth, sizeWidth);

      llvm::Value *thresholdV
        = llvm::ConstantInt::get(numElementsType, threshold);

      hasOverflow = CGF.Builder.CreateICmpUGE(numElements, thresholdV);
      numElements = CGF.Builder.CreateTrunc(numElements, CGF.SizeTy);

    // Otherwise, if we're signed, we want to sext up to size_t.
    } else if (isSigned) {
      if (numElementsWidth < sizeWidth)
        numElements = CGF.Builder.CreateSExt(numElements, CGF.SizeTy);

      // If there's a non-1 type size multiplier, then we can do the
      // signedness check at the same time as we do the multiply
      // because a negative number times anything will cause an
      // unsigned overflow.  Otherwise, we have to do it here. But at least
      // in this case, we can subsume the >= minElements check.
      if (typeSizeMultiplier == 1)
        hasOverflow = CGF.Builder.CreateICmpSLT(numElements,
                              llvm::ConstantInt::get(CGF.SizeTy, minElements));

    // Otherwise, zext up to size_t if necessary.
    } else if (numElementsWidth < sizeWidth) {
      numElements = CGF.Builder.CreateZExt(numElements, CGF.SizeTy);
    }

    assert(numElements->getType() == CGF.SizeTy);

    if (minElements) {
      // Don't allow allocation of fewer elements than we have initializers.
      if (!hasOverflow) {
        hasOverflow = CGF.Builder.CreateICmpULT(numElements,
                              llvm::ConstantInt::get(CGF.SizeTy, minElements));
      } else if (numElementsWidth > sizeWidth) {
        // The other existing overflow subsumes this check.
        // We do an unsigned comparison, since any signed value < -1 is
        // taken care of either above or below.
        hasOverflow = CGF.Builder.CreateOr(hasOverflow,
                          CGF.Builder.CreateICmpULT(numElements,
                              llvm::ConstantInt::get(CGF.SizeTy, minElements)));
      }
    }

    size = numElements;

    // Multiply by the type size if necessary.  This multiplier
    // includes all the factors for nested arrays.
    //
    // This step also causes numElements to be scaled up by the
    // nested-array factor if necessary.  Overflow on this computation
    // can be ignored because the result shouldn't be used if
    // allocation fails.
    if (typeSizeMultiplier != 1) {
      llvm::Function *umul_with_overflow
        = CGF.CGM.getIntrinsic(llvm::Intrinsic::umul_with_overflow, CGF.SizeTy);

      llvm::Value *tsmV =
        llvm::ConstantInt::get(CGF.SizeTy, typeSizeMultiplier);
      llvm::Value *result =
          CGF.Builder.CreateCall(umul_with_overflow, {size, tsmV});

      llvm::Value *overflowed = CGF.Builder.CreateExtractValue(result, 1);
      if (hasOverflow)
        hasOverflow = CGF.Builder.CreateOr(hasOverflow, overflowed);
      else
        hasOverflow = overflowed;

      size = CGF.Builder.CreateExtractValue(result, 0);

      // Also scale up numElements by the array size multiplier.
      if (arraySizeMultiplier != 1) {
        // If the base element type size is 1, then we can re-use the
        // multiply we just did.
        if (typeSize.isOne()) {
          assert(arraySizeMultiplier == typeSizeMultiplier);
          numElements = size;

        // Otherwise we need a separate multiply.
        } else {
          llvm::Value *asmV =
            llvm::ConstantInt::get(CGF.SizeTy, arraySizeMultiplier);
          numElements = CGF.Builder.CreateMul(numElements, asmV);
        }
      }
    } else {
      // numElements doesn't need to be scaled.
      assert(arraySizeMultiplier == 1);
    }

    // Add in the cookie size if necessary.
    if (cookieSize != 0) {
      sizeWithoutCookie = size;

      llvm::Function *uadd_with_overflow
        = CGF.CGM.getIntrinsic(llvm::Intrinsic::uadd_with_overflow, CGF.SizeTy);

      llvm::Value *cookieSizeV = llvm::ConstantInt::get(CGF.SizeTy, cookieSize);
      llvm::Value *result =
          CGF.Builder.CreateCall(uadd_with_overflow, {size, cookieSizeV});

      llvm::Value *overflowed = CGF.Builder.CreateExtractValue(result, 1);
      if (hasOverflow)
        hasOverflow = CGF.Builder.CreateOr(hasOverflow, overflowed);
      else
        hasOverflow = overflowed;

      size = CGF.Builder.CreateExtractValue(result, 0);
    }

    // If we had any possibility of dynamic overflow, make a select to
    // overwrite 'size' with an all-ones value, which should cause
    // operator new to throw.
    if (hasOverflow)
      size = CGF.Builder.CreateSelect(hasOverflow,
                                 llvm::Constant::getAllOnesValue(CGF.SizeTy),
                                      size);
  }

  if (cookieSize == 0)
    sizeWithoutCookie = size;
  else
    assert(sizeWithoutCookie && "didn't set sizeWithoutCookie?");

  return size;
}

static void StoreAnyExprIntoOneUnit(CodeGenFunction &CGF, const Expr *Init,
                                    QualType AllocType, Address NewPtr,
                                    AggValueSlot::Overlap_t MayOverlap) {
  // FIXME: Refactor with EmitExprAsInit.
  switch (CGF.getEvaluationKind(AllocType)) {
  case TEK_Scalar:
    CGF.EmitScalarInit(Init, nullptr,
                       CGF.MakeAddrLValue(NewPtr, AllocType), false);
    return;
  case TEK_Complex:
    CGF.EmitComplexExprIntoLValue(Init, CGF.MakeAddrLValue(NewPtr, AllocType),
                                  /*isInit*/ true);
    return;
  case TEK_Aggregate: {
    AggValueSlot Slot
      = AggValueSlot::forAddr(NewPtr, AllocType.getQualifiers(),
                              AggValueSlot::IsDestructed,
                              AggValueSlot::DoesNotNeedGCBarriers,
                              AggValueSlot::IsNotAliased,
                              MayOverlap, AggValueSlot::IsNotZeroed,
                              AggValueSlot::IsSanitizerChecked);
    CGF.EmitAggExpr(Init, Slot);
    return;
  }
  }
  llvm_unreachable("bad evaluation kind");
}

void CodeGenFunction::EmitNewArrayInitializer(
    const CXXNewExpr *E, QualType ElementType, llvm::Type *ElementTy,
    Address BeginPtr, llvm::Value *NumElements,
    llvm::Value *AllocSizeWithoutCookie) {
  // If we have a type with trivial initialization and no initializer,
  // there's nothing to do.
  if (!E->hasInitializer())
    return;

  Address CurPtr = BeginPtr;

  unsigned InitListElements = 0;

  const Expr *Init = E->getInitializer();
  Address EndOfInit = Address::invalid();
  QualType::DestructionKind DtorKind = ElementType.isDestructedType();
  EHScopeStack::stable_iterator Cleanup;
  llvm::Instruction *CleanupDominator = nullptr;

  CharUnits ElementSize = getContext().getTypeSizeInChars(ElementType);
  CharUnits ElementAlign =
    BeginPtr.getAlignment().alignmentOfArrayElement(ElementSize);

  // Attempt to perform zero-initialization using memset.
  auto TryMemsetInitialization = [&]() -> bool {
    // FIXME: If the type is a pointer-to-data-member under the Itanium ABI,
    // we can initialize with a memset to -1.
    if (!CGM.getTypes().isZeroInitializable(ElementType))
      return false;

    // Optimization: since zero initialization will just set the memory
    // to all zeroes, generate a single memset to do it in one shot.

    // Subtract out the size of any elements we've already initialized.
    auto *RemainingSize = AllocSizeWithoutCookie;
    if (InitListElements) {
      // We know this can't overflow; we check this when doing the allocation.
      auto *InitializedSize = llvm::ConstantInt::get(
          RemainingSize->getType(),
          getContext().getTypeSizeInChars(ElementType).getQuantity() *
              InitListElements);
      RemainingSize = Builder.CreateSub(RemainingSize, InitializedSize);
    }

    // Create the memset.
    Builder.CreateMemSet(CurPtr, Builder.getInt8(0), RemainingSize, false);
    return true;
  };

  const InitListExpr *ILE = dyn_cast<InitListExpr>(Init);
  const CXXParenListInitExpr *CPLIE = nullptr;
  const StringLiteral *SL = nullptr;
  const ObjCEncodeExpr *OCEE = nullptr;
  const Expr *IgnoreParen = nullptr;
  if (!ILE) {
    IgnoreParen = Init->IgnoreParenImpCasts();
    CPLIE = dyn_cast<CXXParenListInitExpr>(IgnoreParen);
    SL = dyn_cast<StringLiteral>(IgnoreParen);
    OCEE = dyn_cast<ObjCEncodeExpr>(IgnoreParen);
  }

  // If the initializer is an initializer list, first do the explicit elements.
  if (ILE || CPLIE || SL || OCEE) {
    // Initializing from a (braced) string literal is a special case; the init
    // list element does not initialize a (single) array element.
    if ((ILE && ILE->isStringLiteralInit()) || SL || OCEE) {
      if (!ILE)
        Init = IgnoreParen;
      // Initialize the initial portion of length equal to that of the string
      // literal. The allocation must be for at least this much; we emitted a
      // check for that earlier.
      AggValueSlot Slot =
          AggValueSlot::forAddr(CurPtr, ElementType.getQualifiers(),
                                AggValueSlot::IsDestructed,
                                AggValueSlot::DoesNotNeedGCBarriers,
                                AggValueSlot::IsNotAliased,
                                AggValueSlot::DoesNotOverlap,
                                AggValueSlot::IsNotZeroed,
                                AggValueSlot::IsSanitizerChecked);
      EmitAggExpr(ILE ? ILE->getInit(0) : Init, Slot);

      // Move past these elements.
      InitListElements =
          cast<ConstantArrayType>(Init->getType()->getAsArrayTypeUnsafe())
              ->getZExtSize();
      CurPtr = Builder.CreateConstInBoundsGEP(
          CurPtr, InitListElements, "string.init.end");

      // Zero out the rest, if any remain.
      llvm::ConstantInt *ConstNum = dyn_cast<llvm::ConstantInt>(NumElements);
      if (!ConstNum || !ConstNum->equalsInt(InitListElements)) {
        bool OK = TryMemsetInitialization();
        (void)OK;
        assert(OK && "couldn't memset character type?");
      }
      return;
    }

    ArrayRef<const Expr *> InitExprs =
        ILE ? ILE->inits() : CPLIE->getInitExprs();
    InitListElements = InitExprs.size();

    // If this is a multi-dimensional array new, we will initialize multiple
    // elements with each init list element.
    QualType AllocType = E->getAllocatedType();
    if (const ConstantArrayType *CAT = dyn_cast_or_null<ConstantArrayType>(
            AllocType->getAsArrayTypeUnsafe())) {
      ElementTy = ConvertTypeForMem(AllocType);
      CurPtr = CurPtr.withElementType(ElementTy);
      InitListElements *= getContext().getConstantArrayElementCount(CAT);
    }

    // Enter a partial-destruction Cleanup if necessary.
    if (needsEHCleanup(DtorKind)) {
      // In principle we could tell the Cleanup where we are more
      // directly, but the control flow can get so varied here that it
      // would actually be quite complex.  Therefore we go through an
      // alloca.
      EndOfInit = CreateTempAlloca(BeginPtr.getType(), getPointerAlign(),
                                   "array.init.end");
      CleanupDominator =
<<<<<<< HEAD
          Builder.CreateStore(BeginPtr.getPointer(), EndOfInit);
      pushIrregularPartialArrayCleanup(BeginPtr.getPointer(), EndOfInit,
                                       ElementType, ElementAlign,
=======
          Builder.CreateStore(BeginPtr.emitRawPointer(*this), EndOfInit);
      pushIrregularPartialArrayCleanup(BeginPtr.emitRawPointer(*this),
                                       EndOfInit, ElementType, ElementAlign,
>>>>>>> 238753ca
                                       getDestroyer(DtorKind));
      Cleanup = EHStack.stable_begin();
    }

    CharUnits StartAlign = CurPtr.getAlignment();
    unsigned i = 0;
    for (const Expr *IE : InitExprs) {
      // Tell the cleanup that it needs to destroy up to this
      // element.  TODO: some of these stores can be trivially
      // observed to be unnecessary.
      if (EndOfInit.isValid()) {
        Builder.CreateStore(CurPtr.emitRawPointer(*this), EndOfInit);
      }
      // FIXME: If the last initializer is an incomplete initializer list for
      // an array, and we have an array filler, we can fold together the two
      // initialization loops.
      StoreAnyExprIntoOneUnit(*this, IE, IE->getType(), CurPtr,
                              AggValueSlot::DoesNotOverlap);
      CurPtr = Address(Builder.CreateInBoundsGEP(CurPtr.getElementType(),
                                                 CurPtr.emitRawPointer(*this),
                                                 Builder.getSize(1),
                                                 "array.exp.next"),
                       CurPtr.getElementType(),
                       StartAlign.alignmentAtOffset((++i) * ElementSize));
    }

    // The remaining elements are filled with the array filler expression.
    Init = ILE ? ILE->getArrayFiller() : CPLIE->getArrayFiller();

    // Extract the initializer for the individual array elements by pulling
    // out the array filler from all the nested initializer lists. This avoids
    // generating a nested loop for the initialization.
    while (Init && Init->getType()->isConstantArrayType()) {
      auto *SubILE = dyn_cast<InitListExpr>(Init);
      if (!SubILE)
        break;
      assert(SubILE->getNumInits() == 0 && "explicit inits in array filler?");
      Init = SubILE->getArrayFiller();
    }

    // Switch back to initializing one base element at a time.
    CurPtr = CurPtr.withElementType(BeginPtr.getElementType());
  }

  // If all elements have already been initialized, skip any further
  // initialization.
  llvm::ConstantInt *ConstNum = dyn_cast<llvm::ConstantInt>(NumElements);
  if (ConstNum && ConstNum->getZExtValue() <= InitListElements) {
    // If there was a Cleanup, deactivate it.
    if (CleanupDominator)
      DeactivateCleanupBlock(Cleanup, CleanupDominator);
    return;
  }

  assert(Init && "have trailing elements to initialize but no initializer");

  // If this is a constructor call, try to optimize it out, and failing that
  // emit a single loop to initialize all remaining elements.
  if (const CXXConstructExpr *CCE = dyn_cast<CXXConstructExpr>(Init)) {
    CXXConstructorDecl *Ctor = CCE->getConstructor();
    if (Ctor->isTrivial()) {
      // If new expression did not specify value-initialization, then there
      // is no initialization.
      if (!CCE->requiresZeroInitialization() || Ctor->getParent()->isEmpty())
        return;

      if (TryMemsetInitialization())
        return;
    }

    // Store the new Cleanup position for irregular Cleanups.
    //
    // FIXME: Share this cleanup with the constructor call emission rather than
    // having it create a cleanup of its own.
    if (EndOfInit.isValid())
      Builder.CreateStore(CurPtr.emitRawPointer(*this), EndOfInit);

    // Emit a constructor call loop to initialize the remaining elements.
    if (InitListElements)
      NumElements = Builder.CreateSub(
          NumElements,
          llvm::ConstantInt::get(NumElements->getType(), InitListElements));
    EmitCXXAggrConstructorCall(Ctor, NumElements, CurPtr, CCE,
                               /*NewPointerIsChecked*/true,
                               CCE->requiresZeroInitialization());
    return;
  }

  // If this is value-initialization, we can usually use memset.
  ImplicitValueInitExpr IVIE(ElementType);
  if (isa<ImplicitValueInitExpr>(Init)) {
    if (TryMemsetInitialization())
      return;

    // Switch to an ImplicitValueInitExpr for the element type. This handles
    // only one case: multidimensional array new of pointers to members. In
    // all other cases, we already have an initializer for the array element.
    Init = &IVIE;
  }

  // At this point we should have found an initializer for the individual
  // elements of the array.
  assert(getContext().hasSameUnqualifiedType(ElementType, Init->getType()) &&
         "got wrong type of element to initialize");

  // If we have an empty initializer list, we can usually use memset.
  if (auto *ILE = dyn_cast<InitListExpr>(Init))
    if (ILE->getNumInits() == 0 && TryMemsetInitialization())
      return;

  // If we have a struct whose every field is value-initialized, we can
  // usually use memset.
  if (auto *ILE = dyn_cast<InitListExpr>(Init)) {
    if (const RecordType *RType = ILE->getType()->getAs<RecordType>()) {
      if (RType->getDecl()->isStruct()) {
        unsigned NumElements = 0;
        if (auto *CXXRD = dyn_cast<CXXRecordDecl>(RType->getDecl()))
          NumElements = CXXRD->getNumBases();
        for (auto *Field : RType->getDecl()->fields())
          if (!Field->isUnnamedBitField())
            ++NumElements;
        // FIXME: Recurse into nested InitListExprs.
        if (ILE->getNumInits() == NumElements)
          for (unsigned i = 0, e = ILE->getNumInits(); i != e; ++i)
            if (!isa<ImplicitValueInitExpr>(ILE->getInit(i)))
              --NumElements;
        if (ILE->getNumInits() == NumElements && TryMemsetInitialization())
          return;
      }
    }
  }

  // Create the loop blocks.
  llvm::BasicBlock *EntryBB = Builder.GetInsertBlock();
  llvm::BasicBlock *LoopBB = createBasicBlock("new.loop");
  llvm::BasicBlock *ContBB = createBasicBlock("new.loop.end");

  // Find the end of the array, hoisted out of the loop.
  llvm::Value *EndPtr = Builder.CreateInBoundsGEP(
      BeginPtr.getElementType(), BeginPtr.emitRawPointer(*this), NumElements,
      "array.end");

  // If the number of elements isn't constant, we have to now check if there is
  // anything left to initialize.
  if (!ConstNum) {
    llvm::Value *IsEmpty = Builder.CreateICmpEQ(CurPtr.emitRawPointer(*this),
                                                EndPtr, "array.isempty");
    Builder.CreateCondBr(IsEmpty, ContBB, LoopBB);
  }

  // Enter the loop.
  EmitBlock(LoopBB);

  // Set up the current-element phi.
  llvm::PHINode *CurPtrPhi =
      Builder.CreatePHI(CurPtr.getType(), 2, "array.cur");
  CurPtrPhi->addIncoming(CurPtr.emitRawPointer(*this), EntryBB);

  CurPtr = Address(CurPtrPhi, CurPtr.getElementType(), ElementAlign);

  // Store the new Cleanup position for irregular Cleanups.
  if (EndOfInit.isValid())
    Builder.CreateStore(CurPtr.emitRawPointer(*this), EndOfInit);

  // Enter a partial-destruction Cleanup if necessary.
  if (!CleanupDominator && needsEHCleanup(DtorKind)) {
<<<<<<< HEAD
    llvm::Value *BeginPtrRaw = BeginPtr.getPointer();
    llvm::Value *CurPtrRaw = CurPtr.getPointer();
=======
    llvm::Value *BeginPtrRaw = BeginPtr.emitRawPointer(*this);
    llvm::Value *CurPtrRaw = CurPtr.emitRawPointer(*this);
>>>>>>> 238753ca
    pushRegularPartialArrayCleanup(BeginPtrRaw, CurPtrRaw, ElementType,
                                   ElementAlign, getDestroyer(DtorKind));
    Cleanup = EHStack.stable_begin();
    CleanupDominator = Builder.CreateUnreachable();
  }

  // Emit the initializer into this element.
  StoreAnyExprIntoOneUnit(*this, Init, Init->getType(), CurPtr,
                          AggValueSlot::DoesNotOverlap);

  // Leave the Cleanup if we entered one.
  if (CleanupDominator) {
    DeactivateCleanupBlock(Cleanup, CleanupDominator);
    CleanupDominator->eraseFromParent();
  }

  // Advance to the next element by adjusting the pointer type as necessary.
  llvm::Value *NextPtr = Builder.CreateConstInBoundsGEP1_32(
      ElementTy, CurPtr.emitRawPointer(*this), 1, "array.next");

  // Check whether we've gotten to the end of the array and, if so,
  // exit the loop.
  llvm::Value *IsEnd = Builder.CreateICmpEQ(NextPtr, EndPtr, "array.atend");
  Builder.CreateCondBr(IsEnd, ContBB, LoopBB);
  CurPtrPhi->addIncoming(NextPtr, Builder.GetInsertBlock());

  EmitBlock(ContBB);
}

static void EmitNewInitializer(CodeGenFunction &CGF, const CXXNewExpr *E,
                               QualType ElementType, llvm::Type *ElementTy,
                               Address NewPtr, llvm::Value *NumElements,
                               llvm::Value *AllocSizeWithoutCookie) {
  ApplyDebugLocation DL(CGF, E);
  if (E->isArray())
    CGF.EmitNewArrayInitializer(E, ElementType, ElementTy, NewPtr, NumElements,
                                AllocSizeWithoutCookie);
  else if (const Expr *Init = E->getInitializer())
    StoreAnyExprIntoOneUnit(CGF, Init, E->getAllocatedType(), NewPtr,
                            AggValueSlot::DoesNotOverlap);
}

/// Emit a call to an operator new or operator delete function, as implicitly
/// created by new-expressions and delete-expressions.
static RValue EmitNewDeleteCall(CodeGenFunction &CGF,
                                const FunctionDecl *CalleeDecl,
                                const FunctionProtoType *CalleeType,
                                const CallArgList &Args) {
  llvm::CallBase *CallOrInvoke;
  llvm::Constant *CalleePtr = CGF.CGM.GetAddrOfFunction(CalleeDecl);
  CGCallee Callee = CGCallee::forDirect(CalleePtr, GlobalDecl(CalleeDecl));
  RValue RV =
      CGF.EmitCall(CGF.CGM.getTypes().arrangeFreeFunctionCall(
                       Args, CalleeType, /*ChainCall=*/false),
                   Callee, ReturnValueSlot(), Args, &CallOrInvoke);

  /// C++1y [expr.new]p10:
  ///   [In a new-expression,] an implementation is allowed to omit a call
  ///   to a replaceable global allocation function.
  ///
  /// We model such elidable calls with the 'builtin' attribute.
  llvm::Function *Fn = dyn_cast<llvm::Function>(CalleePtr);
  if (CalleeDecl->isReplaceableGlobalAllocationFunction() &&
      Fn && Fn->hasFnAttribute(llvm::Attribute::NoBuiltin)) {
    CallOrInvoke->addFnAttr(llvm::Attribute::Builtin);
  }

  return RV;
}

RValue CodeGenFunction::EmitBuiltinNewDeleteCall(const FunctionProtoType *Type,
                                                 const CallExpr *TheCall,
                                                 bool IsDelete) {
  CallArgList Args;
  EmitCallArgs(Args, Type, TheCall->arguments());
  // Find the allocation or deallocation function that we're calling.
  ASTContext &Ctx = getContext();
  DeclarationName Name = Ctx.DeclarationNames
      .getCXXOperatorName(IsDelete ? OO_Delete : OO_New);

  for (auto *Decl : Ctx.getTranslationUnitDecl()->lookup(Name))
    if (auto *FD = dyn_cast<FunctionDecl>(Decl))
      if (Ctx.hasSameType(FD->getType(), QualType(Type, 0)))
        return EmitNewDeleteCall(*this, FD, Type, Args);
  llvm_unreachable("predeclared global operator new/delete is missing");
}

namespace {
/// The parameters to pass to a usual operator delete.
struct UsualDeleteParams {
  bool DestroyingDelete = false;
  bool Size = false;
  bool Alignment = false;
};
}

static UsualDeleteParams getUsualDeleteParams(const FunctionDecl *FD) {
  UsualDeleteParams Params;

  const FunctionProtoType *FPT = FD->getType()->castAs<FunctionProtoType>();
  auto AI = FPT->param_type_begin(), AE = FPT->param_type_end();

  // The first argument is always a void*.
  ++AI;

  // The next parameter may be a std::destroying_delete_t.
  if (FD->isDestroyingOperatorDelete()) {
    Params.DestroyingDelete = true;
    assert(AI != AE);
    ++AI;
  }

  // Figure out what other parameters we should be implicitly passing.
  if (AI != AE && (*AI)->isIntegerType()) {
    Params.Size = true;
    ++AI;
  }

  if (AI != AE && (*AI)->isAlignValT()) {
    Params.Alignment = true;
    ++AI;
  }

  assert(AI == AE && "unexpected usual deallocation function parameter");
  return Params;
}

namespace {
  /// A cleanup to call the given 'operator delete' function upon abnormal
  /// exit from a new expression. Templated on a traits type that deals with
  /// ensuring that the arguments dominate the cleanup if necessary.
  template<typename Traits>
  class CallDeleteDuringNew final : public EHScopeStack::Cleanup {
    /// Type used to hold llvm::Value*s.
    typedef typename Traits::ValueTy ValueTy;
    /// Type used to hold RValues.
    typedef typename Traits::RValueTy RValueTy;
    struct PlacementArg {
      RValueTy ArgValue;
      QualType ArgType;
    };

    unsigned NumPlacementArgs : 31;
    LLVM_PREFERRED_TYPE(bool)
    unsigned PassAlignmentToPlacementDelete : 1;
    const FunctionDecl *OperatorDelete;
    ValueTy Ptr;
    ValueTy AllocSize;
    CharUnits AllocAlign;

    PlacementArg *getPlacementArgs() {
      return reinterpret_cast<PlacementArg *>(this + 1);
    }

  public:
    static size_t getExtraSize(size_t NumPlacementArgs) {
      return NumPlacementArgs * sizeof(PlacementArg);
    }

    CallDeleteDuringNew(size_t NumPlacementArgs,
                        const FunctionDecl *OperatorDelete, ValueTy Ptr,
                        ValueTy AllocSize, bool PassAlignmentToPlacementDelete,
                        CharUnits AllocAlign)
      : NumPlacementArgs(NumPlacementArgs),
        PassAlignmentToPlacementDelete(PassAlignmentToPlacementDelete),
        OperatorDelete(OperatorDelete), Ptr(Ptr), AllocSize(AllocSize),
        AllocAlign(AllocAlign) {}

    void setPlacementArg(unsigned I, RValueTy Arg, QualType Type) {
      assert(I < NumPlacementArgs && "index out of range");
      getPlacementArgs()[I] = {Arg, Type};
    }

    void Emit(CodeGenFunction &CGF, Flags flags) override {
      const auto *FPT = OperatorDelete->getType()->castAs<FunctionProtoType>();
      CallArgList DeleteArgs;

      // The first argument is always a void* (or C* for a destroying operator
      // delete for class type C).
      DeleteArgs.add(Traits::get(CGF, Ptr), FPT->getParamType(0));

      // Figure out what other parameters we should be implicitly passing.
      UsualDeleteParams Params;
      if (NumPlacementArgs) {
        // A placement deallocation function is implicitly passed an alignment
        // if the placement allocation function was, but is never passed a size.
        Params.Alignment = PassAlignmentToPlacementDelete;
      } else {
        // For a non-placement new-expression, 'operator delete' can take a
        // size and/or an alignment if it has the right parameters.
        Params = getUsualDeleteParams(OperatorDelete);
      }

      assert(!Params.DestroyingDelete &&
             "should not call destroying delete in a new-expression");

      // The second argument can be a std::size_t (for non-placement delete).
      if (Params.Size)
        DeleteArgs.add(Traits::get(CGF, AllocSize),
                       CGF.getContext().getSizeType());

      // The next (second or third) argument can be a std::align_val_t, which
      // is an enum whose underlying type is std::size_t.
      // FIXME: Use the right type as the parameter type. Note that in a call
      // to operator delete(size_t, ...), we may not have it available.
      if (Params.Alignment)
        DeleteArgs.add(RValue::get(llvm::ConstantInt::get(
                           CGF.SizeTy, AllocAlign.getQuantity())),
                       CGF.getContext().getSizeType());

      // Pass the rest of the arguments, which must match exactly.
      for (unsigned I = 0; I != NumPlacementArgs; ++I) {
        auto Arg = getPlacementArgs()[I];
        DeleteArgs.add(Traits::get(CGF, Arg.ArgValue), Arg.ArgType);
      }

      // Call 'operator delete'.
      EmitNewDeleteCall(CGF, OperatorDelete, FPT, DeleteArgs);
    }
  };
}

/// Enter a cleanup to call 'operator delete' if the initializer in a
/// new-expression throws.
static void EnterNewDeleteCleanup(CodeGenFunction &CGF,
                                  const CXXNewExpr *E,
                                  Address NewPtr,
                                  llvm::Value *AllocSize,
                                  CharUnits AllocAlign,
                                  const CallArgList &NewArgs) {
  unsigned NumNonPlacementArgs = E->passAlignment() ? 2 : 1;

  // If we're not inside a conditional branch, then the cleanup will
  // dominate and we can do the easier (and more efficient) thing.
  if (!CGF.isInConditionalBranch()) {
    struct DirectCleanupTraits {
      typedef llvm::Value *ValueTy;
      typedef RValue RValueTy;
      static RValue get(CodeGenFunction &, ValueTy V) { return RValue::get(V); }
      static RValue get(CodeGenFunction &, RValueTy V) { return V; }
    };

    typedef CallDeleteDuringNew<DirectCleanupTraits> DirectCleanup;

    DirectCleanup *Cleanup = CGF.EHStack.pushCleanupWithExtra<DirectCleanup>(
        EHCleanup, E->getNumPlacementArgs(), E->getOperatorDelete(),
        NewPtr.emitRawPointer(CGF), AllocSize, E->passAlignment(), AllocAlign);
    for (unsigned I = 0, N = E->getNumPlacementArgs(); I != N; ++I) {
      auto &Arg = NewArgs[I + NumNonPlacementArgs];
      Cleanup->setPlacementArg(I, Arg.getRValue(CGF), Arg.Ty);
    }

    return;
  }

  // Otherwise, we need to save all this stuff.
  DominatingValue<RValue>::saved_type SavedNewPtr =
      DominatingValue<RValue>::save(CGF, RValue::get(NewPtr, CGF));
  DominatingValue<RValue>::saved_type SavedAllocSize =
    DominatingValue<RValue>::save(CGF, RValue::get(AllocSize));

  struct ConditionalCleanupTraits {
    typedef DominatingValue<RValue>::saved_type ValueTy;
    typedef DominatingValue<RValue>::saved_type RValueTy;
    static RValue get(CodeGenFunction &CGF, ValueTy V) {
      return V.restore(CGF);
    }
  };
  typedef CallDeleteDuringNew<ConditionalCleanupTraits> ConditionalCleanup;

  ConditionalCleanup *Cleanup = CGF.EHStack
    .pushCleanupWithExtra<ConditionalCleanup>(EHCleanup,
                                              E->getNumPlacementArgs(),
                                              E->getOperatorDelete(),
                                              SavedNewPtr,
                                              SavedAllocSize,
                                              E->passAlignment(),
                                              AllocAlign);
  for (unsigned I = 0, N = E->getNumPlacementArgs(); I != N; ++I) {
    auto &Arg = NewArgs[I + NumNonPlacementArgs];
    Cleanup->setPlacementArg(
        I, DominatingValue<RValue>::save(CGF, Arg.getRValue(CGF)), Arg.Ty);
  }

  CGF.initFullExprCleanup();
}

llvm::Value *CodeGenFunction::EmitCXXNewExpr(const CXXNewExpr *E) {
  // The element type being allocated.
  QualType allocType = getContext().getBaseElementType(E->getAllocatedType());

  // 1. Build a call to the allocation function.
  FunctionDecl *allocator = E->getOperatorNew();

  // If there is a brace-initializer or C++20 parenthesized initializer, cannot
  // allocate fewer elements than inits.
  unsigned minElements = 0;
  if (E->isArray() && E->hasInitializer()) {
    const Expr *Init = E->getInitializer();
    const InitListExpr *ILE = dyn_cast<InitListExpr>(Init);
    const CXXParenListInitExpr *CPLIE = dyn_cast<CXXParenListInitExpr>(Init);
    const Expr *IgnoreParen = Init->IgnoreParenImpCasts();
    if ((ILE && ILE->isStringLiteralInit()) ||
        isa<StringLiteral>(IgnoreParen) || isa<ObjCEncodeExpr>(IgnoreParen)) {
      minElements =
          cast<ConstantArrayType>(Init->getType()->getAsArrayTypeUnsafe())
              ->getZExtSize();
    } else if (ILE || CPLIE) {
      minElements = ILE ? ILE->getNumInits() : CPLIE->getInitExprs().size();
    }
  }

  llvm::Value *numElements = nullptr;
  llvm::Value *allocSizeWithoutCookie = nullptr;
  llvm::Value *allocSize =
    EmitCXXNewAllocSize(*this, E, minElements, numElements,
                        allocSizeWithoutCookie);
  CharUnits allocAlign = getContext().getTypeAlignInChars(allocType);

  // Emit the allocation call.  If the allocator is a global placement
  // operator, just "inline" it directly.
  Address allocation = Address::invalid();
  CallArgList allocatorArgs;
  if (allocator->isReservedGlobalPlacementOperator()) {
    assert(E->getNumPlacementArgs() == 1);
    const Expr *arg = *E->placement_arguments().begin();

    LValueBaseInfo BaseInfo;
    allocation = EmitPointerWithAlignment(arg, &BaseInfo);

    // The pointer expression will, in many cases, be an opaque void*.
    // In these cases, discard the computed alignment and use the
    // formal alignment of the allocated type.
    if (BaseInfo.getAlignmentSource() != AlignmentSource::Decl)
      allocation.setAlignment(allocAlign);

    // Set up allocatorArgs for the call to operator delete if it's not
    // the reserved global operator.
    if (E->getOperatorDelete() &&
        !E->getOperatorDelete()->isReservedGlobalPlacementOperator()) {
      allocatorArgs.add(RValue::get(allocSize), getContext().getSizeType());
      allocatorArgs.add(RValue::get(allocation, *this), arg->getType());
    }

  } else {
    const FunctionProtoType *allocatorType =
      allocator->getType()->castAs<FunctionProtoType>();
    unsigned ParamsToSkip = 0;

    // The allocation size is the first argument.
    QualType sizeType = getContext().getSizeType();
    allocatorArgs.add(RValue::get(allocSize), sizeType);
    ++ParamsToSkip;

    if (allocSize != allocSizeWithoutCookie) {
      CharUnits cookieAlign = getSizeAlign(); // FIXME: Ask the ABI.
      allocAlign = std::max(allocAlign, cookieAlign);
    }

    // The allocation alignment may be passed as the second argument.
    if (E->passAlignment()) {
      QualType AlignValT = sizeType;
      if (allocatorType->getNumParams() > 1) {
        AlignValT = allocatorType->getParamType(1);
        assert(getContext().hasSameUnqualifiedType(
                   AlignValT->castAs<EnumType>()->getDecl()->getIntegerType(),
                   sizeType) &&
               "wrong type for alignment parameter");
        ++ParamsToSkip;
      } else {
        // Corner case, passing alignment to 'operator new(size_t, ...)'.
        assert(allocator->isVariadic() && "can't pass alignment to allocator");
      }
      allocatorArgs.add(
          RValue::get(llvm::ConstantInt::get(SizeTy, allocAlign.getQuantity())),
          AlignValT);
    }

    // FIXME: Why do we not pass a CalleeDecl here?
    EmitCallArgs(allocatorArgs, allocatorType, E->placement_arguments(),
                 /*AC*/AbstractCallee(), /*ParamsToSkip*/ParamsToSkip);

    RValue RV =
      EmitNewDeleteCall(*this, allocator, allocatorType, allocatorArgs);

    // Set !heapallocsite metadata on the call to operator new.
    if (getDebugInfo())
      if (auto *newCall = dyn_cast<llvm::CallBase>(RV.getScalarVal()))
        getDebugInfo()->addHeapAllocSiteMetadata(newCall, allocType,
                                                 E->getExprLoc());

    // If this was a call to a global replaceable allocation function that does
    // not take an alignment argument, the allocator is known to produce
    // storage that's suitably aligned for any object that fits, up to a known
    // threshold. Otherwise assume it's suitably aligned for the allocated type.
    CharUnits allocationAlign = allocAlign;
    if (!E->passAlignment() &&
        allocator->isReplaceableGlobalAllocationFunction()) {
      unsigned AllocatorAlign = llvm::bit_floor(std::min<uint64_t>(
          Target.getNewAlign(), getContext().getTypeSize(allocType)));
      allocationAlign = std::max(
          allocationAlign, getContext().toCharUnitsFromBits(AllocatorAlign));
    }

    allocation = Address(RV.getScalarVal(), Int8Ty, allocationAlign);
  }

  // Emit a null check on the allocation result if the allocation
  // function is allowed to return null (because it has a non-throwing
  // exception spec or is the reserved placement new) and we have an
  // interesting initializer will be running sanitizers on the initialization.
  bool nullCheck = E->shouldNullCheckAllocation() &&
                   (!allocType.isPODType(getContext()) || E->hasInitializer() ||
                    sanitizePerformTypeCheck());

  llvm::BasicBlock *nullCheckBB = nullptr;
  llvm::BasicBlock *contBB = nullptr;

  // The null-check means that the initializer is conditionally
  // evaluated.
  ConditionalEvaluation conditional(*this);

  if (nullCheck) {
    conditional.begin(*this);

    nullCheckBB = Builder.GetInsertBlock();
    llvm::BasicBlock *notNullBB = createBasicBlock("new.notnull");
    contBB = createBasicBlock("new.cont");

    llvm::Value *isNull = Builder.CreateIsNull(allocation, "new.isnull");
    Builder.CreateCondBr(isNull, contBB, notNullBB);
    EmitBlock(notNullBB);
  }

  // If there's an operator delete, enter a cleanup to call it if an
  // exception is thrown.
  EHScopeStack::stable_iterator operatorDeleteCleanup;
  llvm::Instruction *cleanupDominator = nullptr;
  if (E->getOperatorDelete() &&
      !E->getOperatorDelete()->isReservedGlobalPlacementOperator()) {
    EnterNewDeleteCleanup(*this, E, allocation, allocSize, allocAlign,
                          allocatorArgs);
    operatorDeleteCleanup = EHStack.stable_begin();
    cleanupDominator = Builder.CreateUnreachable();
  }

  assert((allocSize == allocSizeWithoutCookie) ==
         CalculateCookiePadding(*this, E).isZero());
  if (allocSize != allocSizeWithoutCookie) {
    assert(E->isArray());
    allocation = CGM.getCXXABI().InitializeArrayCookie(*this, allocation,
                                                       numElements,
                                                       E, allocType);
  }

  llvm::Type *elementTy = ConvertTypeForMem(allocType);
  Address result = allocation.withElementType(elementTy);

  // Passing pointer through launder.invariant.group to avoid propagation of
  // vptrs information which may be included in previous type.
  // To not break LTO with different optimizations levels, we do it regardless
  // of optimization level.
  if (CGM.getCodeGenOpts().StrictVTablePointers &&
      allocator->isReservedGlobalPlacementOperator())
    result = Builder.CreateLaunderInvariantGroup(result);

  // Emit sanitizer checks for pointer value now, so that in the case of an
  // array it was checked only once and not at each constructor call. We may
  // have already checked that the pointer is non-null.
  // FIXME: If we have an array cookie and a potentially-throwing allocator,
  // we'll null check the wrong pointer here.
  SanitizerSet SkippedChecks;
  SkippedChecks.set(SanitizerKind::Null, nullCheck);
  EmitTypeCheck(CodeGenFunction::TCK_ConstructorCall,
                E->getAllocatedTypeSourceInfo()->getTypeLoc().getBeginLoc(),
                result, allocType, result.getAlignment(), SkippedChecks,
                numElements);

  EmitNewInitializer(*this, E, allocType, elementTy, result, numElements,
                     allocSizeWithoutCookie);
  llvm::Value *resultPtr = result.emitRawPointer(*this);
  if (E->isArray()) {
    // NewPtr is a pointer to the base element type.  If we're
    // allocating an array of arrays, we'll need to cast back to the
    // array pointer type.
    llvm::Type *resultType = ConvertTypeForMem(E->getType());
    if (resultPtr->getType() != resultType)
      resultPtr = Builder.CreateBitCast(resultPtr, resultType);
  }

  // Deactivate the 'operator delete' cleanup if we finished
  // initialization.
  if (operatorDeleteCleanup.isValid()) {
    DeactivateCleanupBlock(operatorDeleteCleanup, cleanupDominator);
    cleanupDominator->eraseFromParent();
  }

  if (nullCheck) {
    conditional.end(*this);

    llvm::BasicBlock *notNullBB = Builder.GetInsertBlock();
    EmitBlock(contBB);

    llvm::PHINode *PHI = Builder.CreatePHI(resultPtr->getType(), 2);
    PHI->addIncoming(resultPtr, notNullBB);
    PHI->addIncoming(llvm::Constant::getNullValue(resultPtr->getType()),
                     nullCheckBB);

    resultPtr = PHI;
  }

  return resultPtr;
}

void CodeGenFunction::EmitDeleteCall(const FunctionDecl *DeleteFD,
                                     llvm::Value *Ptr, QualType DeleteTy,
                                     llvm::Value *NumElements,
                                     CharUnits CookieSize) {
  assert((!NumElements && CookieSize.isZero()) ||
         DeleteFD->getOverloadedOperator() == OO_Array_Delete);

  const auto *DeleteFTy = DeleteFD->getType()->castAs<FunctionProtoType>();
  CallArgList DeleteArgs;

  auto Params = getUsualDeleteParams(DeleteFD);
  auto ParamTypeIt = DeleteFTy->param_type_begin();

  // Pass the pointer itself.
  QualType ArgTy = *ParamTypeIt++;
  llvm::Value *DeletePtr = Builder.CreateBitCast(Ptr, ConvertType(ArgTy));
  DeleteArgs.add(RValue::get(DeletePtr), ArgTy);

  // Pass the std::destroying_delete tag if present.
  llvm::AllocaInst *DestroyingDeleteTag = nullptr;
  if (Params.DestroyingDelete) {
    QualType DDTag = *ParamTypeIt++;
    llvm::Type *Ty = getTypes().ConvertType(DDTag);
    CharUnits Align = CGM.getNaturalTypeAlignment(DDTag);
    DestroyingDeleteTag = CreateTempAlloca(Ty, "destroying.delete.tag");
    DestroyingDeleteTag->setAlignment(Align.getAsAlign());
    DeleteArgs.add(
        RValue::getAggregate(Address(DestroyingDeleteTag, Ty, Align)), DDTag);
  }

  // Pass the size if the delete function has a size_t parameter.
  if (Params.Size) {
    QualType SizeType = *ParamTypeIt++;
    CharUnits DeleteTypeSize = getContext().getTypeSizeInChars(DeleteTy);
    llvm::Value *Size = llvm::ConstantInt::get(ConvertType(SizeType),
                                               DeleteTypeSize.getQuantity());

    // For array new, multiply by the number of elements.
    if (NumElements)
      Size = Builder.CreateMul(Size, NumElements);

    // If there is a cookie, add the cookie size.
    if (!CookieSize.isZero())
      Size = Builder.CreateAdd(
          Size, llvm::ConstantInt::get(SizeTy, CookieSize.getQuantity()));

    DeleteArgs.add(RValue::get(Size), SizeType);
  }

  // Pass the alignment if the delete function has an align_val_t parameter.
  if (Params.Alignment) {
    QualType AlignValType = *ParamTypeIt++;
    CharUnits DeleteTypeAlign =
        getContext().toCharUnitsFromBits(getContext().getTypeAlignIfKnown(
            DeleteTy, true /* NeedsPreferredAlignment */));
    llvm::Value *Align = llvm::ConstantInt::get(ConvertType(AlignValType),
                                                DeleteTypeAlign.getQuantity());
    DeleteArgs.add(RValue::get(Align), AlignValType);
  }

  assert(ParamTypeIt == DeleteFTy->param_type_end() &&
         "unknown parameter to usual delete function");

  // Emit the call to delete.
  EmitNewDeleteCall(*this, DeleteFD, DeleteFTy, DeleteArgs);

  // If call argument lowering didn't use the destroying_delete_t alloca,
  // remove it again.
  if (DestroyingDeleteTag && DestroyingDeleteTag->use_empty())
    DestroyingDeleteTag->eraseFromParent();
}

namespace {
  /// Calls the given 'operator delete' on a single object.
  struct CallObjectDelete final : EHScopeStack::Cleanup {
    llvm::Value *Ptr;
    const FunctionDecl *OperatorDelete;
    QualType ElementType;

    CallObjectDelete(llvm::Value *Ptr,
                     const FunctionDecl *OperatorDelete,
                     QualType ElementType)
      : Ptr(Ptr), OperatorDelete(OperatorDelete), ElementType(ElementType) {}

    void Emit(CodeGenFunction &CGF, Flags flags) override {
      CGF.EmitDeleteCall(OperatorDelete, Ptr, ElementType);
    }
  };
}

void
CodeGenFunction::pushCallObjectDeleteCleanup(const FunctionDecl *OperatorDelete,
                                             llvm::Value *CompletePtr,
                                             QualType ElementType) {
  EHStack.pushCleanup<CallObjectDelete>(NormalAndEHCleanup, CompletePtr,
                                        OperatorDelete, ElementType);
}

/// Emit the code for deleting a single object with a destroying operator
/// delete. If the element type has a non-virtual destructor, Ptr has already
/// been converted to the type of the parameter of 'operator delete'. Otherwise
/// Ptr points to an object of the static type.
static void EmitDestroyingObjectDelete(CodeGenFunction &CGF,
                                       const CXXDeleteExpr *DE, Address Ptr,
                                       QualType ElementType) {
  auto *Dtor = ElementType->getAsCXXRecordDecl()->getDestructor();
  if (Dtor && Dtor->isVirtual())
    CGF.CGM.getCXXABI().emitVirtualObjectDelete(CGF, DE, Ptr, ElementType,
                                                Dtor);
  else
    CGF.EmitDeleteCall(DE->getOperatorDelete(), Ptr.emitRawPointer(CGF),
                       ElementType);
}

/// Emit the code for deleting a single object.
/// \return \c true if we started emitting UnconditionalDeleteBlock, \c false
/// if not.
static bool EmitObjectDelete(CodeGenFunction &CGF,
                             const CXXDeleteExpr *DE,
                             Address Ptr,
                             QualType ElementType,
                             llvm::BasicBlock *UnconditionalDeleteBlock) {
  // C++11 [expr.delete]p3:
  //   If the static type of the object to be deleted is different from its
  //   dynamic type, the static type shall be a base class of the dynamic type
  //   of the object to be deleted and the static type shall have a virtual
  //   destructor or the behavior is undefined.
  CGF.EmitTypeCheck(CodeGenFunction::TCK_MemberCall, DE->getExprLoc(), Ptr,
                    ElementType);

  const FunctionDecl *OperatorDelete = DE->getOperatorDelete();
  assert(!OperatorDelete->isDestroyingOperatorDelete());

  // Find the destructor for the type, if applicable.  If the
  // destructor is virtual, we'll just emit the vcall and return.
  const CXXDestructorDecl *Dtor = nullptr;
  if (const RecordType *RT = ElementType->getAs<RecordType>()) {
    CXXRecordDecl *RD = cast<CXXRecordDecl>(RT->getDecl());
    if (RD->hasDefinition() && !RD->hasTrivialDestructor()) {
      Dtor = RD->getDestructor();

      if (Dtor->isVirtual()) {
        bool UseVirtualCall = true;
        const Expr *Base = DE->getArgument();
        if (auto *DevirtualizedDtor =
                dyn_cast_or_null<const CXXDestructorDecl>(
                    Dtor->getDevirtualizedMethod(
                        Base, CGF.CGM.getLangOpts().AppleKext))) {
          UseVirtualCall = false;
          const CXXRecordDecl *DevirtualizedClass =
              DevirtualizedDtor->getParent();
          if (declaresSameEntity(getCXXRecord(Base), DevirtualizedClass)) {
            // Devirtualized to the class of the base type (the type of the
            // whole expression).
            Dtor = DevirtualizedDtor;
          } else {
            // Devirtualized to some other type. Would need to cast the this
            // pointer to that type but we don't have support for that yet, so
            // do a virtual call. FIXME: handle the case where it is
            // devirtualized to the derived type (the type of the inner
            // expression) as in EmitCXXMemberOrOperatorMemberCallExpr.
            UseVirtualCall = true;
          }
        }
        if (UseVirtualCall) {
          CGF.CGM.getCXXABI().emitVirtualObjectDelete(CGF, DE, Ptr, ElementType,
                                                      Dtor);
          return false;
        }
      }
    }
  }

  // Make sure that we call delete even if the dtor throws.
  // This doesn't have to a conditional cleanup because we're going
  // to pop it off in a second.
  CGF.EHStack.pushCleanup<CallObjectDelete>(
      NormalAndEHCleanup, Ptr.emitRawPointer(CGF), OperatorDelete, ElementType);

  if (Dtor)
    CGF.EmitCXXDestructorCall(Dtor, Dtor_Complete,
                              /*ForVirtualBase=*/false,
                              /*Delegating=*/false,
                              Ptr, ElementType);
  else if (auto Lifetime = ElementType.getObjCLifetime()) {
    switch (Lifetime) {
    case Qualifiers::OCL_None:
    case Qualifiers::OCL_ExplicitNone:
    case Qualifiers::OCL_Autoreleasing:
      break;

    case Qualifiers::OCL_Strong:
      CGF.EmitARCDestroyStrong(Ptr, ARCPreciseLifetime);
      break;

    case Qualifiers::OCL_Weak:
      CGF.EmitARCDestroyWeak(Ptr);
      break;
    }
  }

  // When optimizing for size, call 'operator delete' unconditionally.
  if (CGF.CGM.getCodeGenOpts().OptimizeSize > 1) {
    CGF.EmitBlock(UnconditionalDeleteBlock);
    CGF.PopCleanupBlock();
    return true;
  }

  CGF.PopCleanupBlock();
  return false;
}

namespace {
  /// Calls the given 'operator delete' on an array of objects.
  struct CallArrayDelete final : EHScopeStack::Cleanup {
    llvm::Value *Ptr;
    const FunctionDecl *OperatorDelete;
    llvm::Value *NumElements;
    QualType ElementType;
    CharUnits CookieSize;

    CallArrayDelete(llvm::Value *Ptr,
                    const FunctionDecl *OperatorDelete,
                    llvm::Value *NumElements,
                    QualType ElementType,
                    CharUnits CookieSize)
      : Ptr(Ptr), OperatorDelete(OperatorDelete), NumElements(NumElements),
        ElementType(ElementType), CookieSize(CookieSize) {}

    void Emit(CodeGenFunction &CGF, Flags flags) override {
      CGF.EmitDeleteCall(OperatorDelete, Ptr, ElementType, NumElements,
                         CookieSize);
    }
  };
}

/// Emit the code for deleting an array of objects.
static void EmitArrayDelete(CodeGenFunction &CGF,
                            const CXXDeleteExpr *E,
                            Address deletedPtr,
                            QualType elementType) {
  llvm::Value *numElements = nullptr;
  llvm::Value *allocatedPtr = nullptr;
  CharUnits cookieSize;
  CGF.CGM.getCXXABI().ReadArrayCookie(CGF, deletedPtr, E, elementType,
                                      numElements, allocatedPtr, cookieSize);

  assert(allocatedPtr && "ReadArrayCookie didn't set allocated pointer");

  // Make sure that we call delete even if one of the dtors throws.
  const FunctionDecl *operatorDelete = E->getOperatorDelete();
  CGF.EHStack.pushCleanup<CallArrayDelete>(NormalAndEHCleanup,
                                           allocatedPtr, operatorDelete,
                                           numElements, elementType,
                                           cookieSize);

  // Destroy the elements.
  if (QualType::DestructionKind dtorKind = elementType.isDestructedType()) {
    assert(numElements && "no element count for a type with a destructor!");

    CharUnits elementSize = CGF.getContext().getTypeSizeInChars(elementType);
    CharUnits elementAlign =
      deletedPtr.getAlignment().alignmentOfArrayElement(elementSize);

    llvm::Value *arrayBegin = deletedPtr.emitRawPointer(CGF);
    llvm::Value *arrayEnd = CGF.Builder.CreateInBoundsGEP(
      deletedPtr.getElementType(), arrayBegin, numElements, "delete.end");

    // Note that it is legal to allocate a zero-length array, and we
    // can never fold the check away because the length should always
    // come from a cookie.
    CGF.emitArrayDestroy(arrayBegin, arrayEnd, elementType, elementAlign,
                         CGF.getDestroyer(dtorKind),
                         /*checkZeroLength*/ true,
                         CGF.needsEHCleanup(dtorKind));
  }

  // Pop the cleanup block.
  CGF.PopCleanupBlock();
}

void CodeGenFunction::EmitCXXDeleteExpr(const CXXDeleteExpr *E) {
  const Expr *Arg = E->getArgument();
  Address Ptr = EmitPointerWithAlignment(Arg);

  // Null check the pointer.
  //
  // We could avoid this null check if we can determine that the object
  // destruction is trivial and doesn't require an array cookie; we can
  // unconditionally perform the operator delete call in that case. For now, we
  // assume that deleted pointers are null rarely enough that it's better to
  // keep the branch. This might be worth revisiting for a -O0 code size win.
  llvm::BasicBlock *DeleteNotNull = createBasicBlock("delete.notnull");
  llvm::BasicBlock *DeleteEnd = createBasicBlock("delete.end");

  llvm::Value *IsNull = Builder.CreateIsNull(Ptr, "isnull");

  Builder.CreateCondBr(IsNull, DeleteEnd, DeleteNotNull);
  EmitBlock(DeleteNotNull);
  Ptr.setKnownNonNull();

  QualType DeleteTy = E->getDestroyedType();

  // A destroying operator delete overrides the entire operation of the
  // delete expression.
  if (E->getOperatorDelete()->isDestroyingOperatorDelete()) {
    EmitDestroyingObjectDelete(*this, E, Ptr, DeleteTy);
    EmitBlock(DeleteEnd);
    return;
  }

  // We might be deleting a pointer to array.  If so, GEP down to the
  // first non-array element.
  // (this assumes that A(*)[3][7] is converted to [3 x [7 x %A]]*)
  if (DeleteTy->isConstantArrayType()) {
    llvm::Value *Zero = Builder.getInt32(0);
    SmallVector<llvm::Value*,8> GEP;

    GEP.push_back(Zero); // point at the outermost array

    // For each layer of array type we're pointing at:
    while (const ConstantArrayType *Arr
             = getContext().getAsConstantArrayType(DeleteTy)) {
      // 1. Unpeel the array type.
      DeleteTy = Arr->getElementType();

      // 2. GEP to the first element of the array.
      GEP.push_back(Zero);
    }

    Ptr = Builder.CreateInBoundsGEP(Ptr, GEP, ConvertTypeForMem(DeleteTy),
                                    Ptr.getAlignment(), "del.first");
  }

  assert(ConvertTypeForMem(DeleteTy) == Ptr.getElementType());

  if (E->isArrayForm()) {
    EmitArrayDelete(*this, E, Ptr, DeleteTy);
    EmitBlock(DeleteEnd);
  } else {
    if (!EmitObjectDelete(*this, E, Ptr, DeleteTy, DeleteEnd))
      EmitBlock(DeleteEnd);
  }
}

static bool isGLValueFromPointerDeref(const Expr *E) {
  E = E->IgnoreParens();

  if (const auto *CE = dyn_cast<CastExpr>(E)) {
    if (!CE->getSubExpr()->isGLValue())
      return false;
    return isGLValueFromPointerDeref(CE->getSubExpr());
  }

  if (const auto *OVE = dyn_cast<OpaqueValueExpr>(E))
    return isGLValueFromPointerDeref(OVE->getSourceExpr());

  if (const auto *BO = dyn_cast<BinaryOperator>(E))
    if (BO->getOpcode() == BO_Comma)
      return isGLValueFromPointerDeref(BO->getRHS());

  if (const auto *ACO = dyn_cast<AbstractConditionalOperator>(E))
    return isGLValueFromPointerDeref(ACO->getTrueExpr()) ||
           isGLValueFromPointerDeref(ACO->getFalseExpr());

  // C++11 [expr.sub]p1:
  //   The expression E1[E2] is identical (by definition) to *((E1)+(E2))
  if (isa<ArraySubscriptExpr>(E))
    return true;

  if (const auto *UO = dyn_cast<UnaryOperator>(E))
    if (UO->getOpcode() == UO_Deref)
      return true;

  return false;
}

static llvm::Value *EmitTypeidFromVTable(CodeGenFunction &CGF, const Expr *E,
                                         llvm::Type *StdTypeInfoPtrTy) {
  // Get the vtable pointer.
  Address ThisPtr = CGF.EmitLValue(E).getAddress(CGF);

  QualType SrcRecordTy = E->getType();

  // C++ [class.cdtor]p4:
  //   If the operand of typeid refers to the object under construction or
  //   destruction and the static type of the operand is neither the constructor
  //   or destructor’s class nor one of its bases, the behavior is undefined.
  CGF.EmitTypeCheck(CodeGenFunction::TCK_DynamicOperation, E->getExprLoc(),
                    ThisPtr, SrcRecordTy);

  // C++ [expr.typeid]p2:
  //   If the glvalue expression is obtained by applying the unary * operator to
  //   a pointer and the pointer is a null pointer value, the typeid expression
  //   throws the std::bad_typeid exception.
  //
  // However, this paragraph's intent is not clear.  We choose a very generous
  // interpretation which implores us to consider comma operators, conditional
  // operators, parentheses and other such constructs.
  if (CGF.CGM.getCXXABI().shouldTypeidBeNullChecked(
          isGLValueFromPointerDeref(E), SrcRecordTy)) {
    llvm::BasicBlock *BadTypeidBlock =
        CGF.createBasicBlock("typeid.bad_typeid");
    llvm::BasicBlock *EndBlock = CGF.createBasicBlock("typeid.end");

    llvm::Value *IsNull = CGF.Builder.CreateIsNull(ThisPtr);
    CGF.Builder.CreateCondBr(IsNull, BadTypeidBlock, EndBlock);

    CGF.EmitBlock(BadTypeidBlock);
    CGF.CGM.getCXXABI().EmitBadTypeidCall(CGF);
    CGF.EmitBlock(EndBlock);
  }

  return CGF.CGM.getCXXABI().EmitTypeid(CGF, SrcRecordTy, ThisPtr,
                                        StdTypeInfoPtrTy);
}

llvm::Value *CodeGenFunction::EmitCXXTypeidExpr(const CXXTypeidExpr *E) {
  llvm::Type *PtrTy = llvm::PointerType::getUnqual(getLLVMContext());
  LangAS GlobAS = CGM.GetGlobalVarAddressSpace(nullptr);

  auto MaybeASCast = [=](auto &&TypeInfo) {
    if (GlobAS == LangAS::Default)
      return TypeInfo;
    return getTargetHooks().performAddrSpaceCast(CGM,TypeInfo, GlobAS,
                                                 LangAS::Default, PtrTy);
  };

  if (E->isTypeOperand()) {
    llvm::Constant *TypeInfo =
        CGM.GetAddrOfRTTIDescriptor(E->getTypeOperand(getContext()));
    return MaybeASCast(TypeInfo);
  }

  // C++ [expr.typeid]p2:
  //   When typeid is applied to a glvalue expression whose type is a
  //   polymorphic class type, the result refers to a std::type_info object
  //   representing the type of the most derived object (that is, the dynamic
  //   type) to which the glvalue refers.
  // If the operand is already most derived object, no need to look up vtable.
  if (E->isPotentiallyEvaluated() && !E->isMostDerived(getContext()))
    return EmitTypeidFromVTable(*this, E->getExprOperand(), PtrTy);

  QualType OperandTy = E->getExprOperand()->getType();
  return MaybeASCast(CGM.GetAddrOfRTTIDescriptor(OperandTy));
}

static llvm::Value *EmitDynamicCastToNull(CodeGenFunction &CGF,
                                          QualType DestTy) {
  llvm::Type *DestLTy = CGF.ConvertType(DestTy);
  if (DestTy->isPointerType())
    return llvm::Constant::getNullValue(DestLTy);

  /// C++ [expr.dynamic.cast]p9:
  ///   A failed cast to reference type throws std::bad_cast
  if (!CGF.CGM.getCXXABI().EmitBadCastCall(CGF))
    return nullptr;

  CGF.Builder.ClearInsertionPoint();
  return llvm::PoisonValue::get(DestLTy);
}

llvm::Value *CodeGenFunction::EmitDynamicCast(Address ThisAddr,
                                              const CXXDynamicCastExpr *DCE) {
  CGM.EmitExplicitCastExprType(DCE, this);
  QualType DestTy = DCE->getTypeAsWritten();

  QualType SrcTy = DCE->getSubExpr()->getType();

  // C++ [expr.dynamic.cast]p7:
  //   If T is "pointer to cv void," then the result is a pointer to the most
  //   derived object pointed to by v.
  bool IsDynamicCastToVoid = DestTy->isVoidPointerType();
  QualType SrcRecordTy;
  QualType DestRecordTy;
  if (IsDynamicCastToVoid) {
    SrcRecordTy = SrcTy->getPointeeType();
    // No DestRecordTy.
  } else if (const PointerType *DestPTy = DestTy->getAs<PointerType>()) {
    SrcRecordTy = SrcTy->castAs<PointerType>()->getPointeeType();
    DestRecordTy = DestPTy->getPointeeType();
  } else {
    SrcRecordTy = SrcTy;
    DestRecordTy = DestTy->castAs<ReferenceType>()->getPointeeType();
  }

  // C++ [class.cdtor]p5:
  //   If the operand of the dynamic_cast refers to the object under
  //   construction or destruction and the static type of the operand is not a
  //   pointer to or object of the constructor or destructor’s own class or one
  //   of its bases, the dynamic_cast results in undefined behavior.
  EmitTypeCheck(TCK_DynamicOperation, DCE->getExprLoc(), ThisAddr, SrcRecordTy);

  if (DCE->isAlwaysNull()) {
    if (llvm::Value *T = EmitDynamicCastToNull(*this, DestTy)) {
      // Expression emission is expected to retain a valid insertion point.
      if (!Builder.GetInsertBlock())
        EmitBlock(createBasicBlock("dynamic_cast.unreachable"));
      return T;
    }
  }

  assert(SrcRecordTy->isRecordType() && "source type must be a record type!");

  // If the destination is effectively final, the cast succeeds if and only
  // if the dynamic type of the pointer is exactly the destination type.
  bool IsExact = !IsDynamicCastToVoid &&
                 CGM.getCodeGenOpts().OptimizationLevel > 0 &&
                 DestRecordTy->getAsCXXRecordDecl()->isEffectivelyFinal() &&
                 CGM.getCXXABI().shouldEmitExactDynamicCast(DestRecordTy);

  // C++ [expr.dynamic.cast]p4:
  //   If the value of v is a null pointer value in the pointer case, the result
  //   is the null pointer value of type T.
  bool ShouldNullCheckSrcValue =
      IsExact || CGM.getCXXABI().shouldDynamicCastCallBeNullChecked(
                     SrcTy->isPointerType(), SrcRecordTy);

  llvm::BasicBlock *CastNull = nullptr;
  llvm::BasicBlock *CastNotNull = nullptr;
  llvm::BasicBlock *CastEnd = createBasicBlock("dynamic_cast.end");

  if (ShouldNullCheckSrcValue) {
    CastNull = createBasicBlock("dynamic_cast.null");
    CastNotNull = createBasicBlock("dynamic_cast.notnull");

    llvm::Value *IsNull = Builder.CreateIsNull(ThisAddr);
    Builder.CreateCondBr(IsNull, CastNull, CastNotNull);
    EmitBlock(CastNotNull);
  }

  llvm::Value *Value;
  if (IsDynamicCastToVoid) {
    Value = CGM.getCXXABI().emitDynamicCastToVoid(*this, ThisAddr, SrcRecordTy);
  } else if (IsExact) {
    // If the destination type is effectively final, this pointer points to the
    // right type if and only if its vptr has the right value.
    Value = CGM.getCXXABI().emitExactDynamicCast(
        *this, ThisAddr, SrcRecordTy, DestTy, DestRecordTy, CastEnd, CastNull);
  } else {
    assert(DestRecordTy->isRecordType() &&
           "destination type must be a record type!");
    Value = CGM.getCXXABI().emitDynamicCastCall(*this, ThisAddr, SrcRecordTy,
                                                DestTy, DestRecordTy, CastEnd);
  }
  CastNotNull = Builder.GetInsertBlock();

  llvm::Value *NullValue = nullptr;
  if (ShouldNullCheckSrcValue) {
    EmitBranch(CastEnd);

    EmitBlock(CastNull);
    NullValue = EmitDynamicCastToNull(*this, DestTy);
    CastNull = Builder.GetInsertBlock();

    EmitBranch(CastEnd);
  }

  EmitBlock(CastEnd);

  if (CastNull) {
    llvm::PHINode *PHI = Builder.CreatePHI(Value->getType(), 2);
    PHI->addIncoming(Value, CastNotNull);
    PHI->addIncoming(NullValue, CastNull);

    Value = PHI;
  }

  return Value;
}<|MERGE_RESOLUTION|>--- conflicted
+++ resolved
@@ -1113,15 +1113,9 @@
       EndOfInit = CreateTempAlloca(BeginPtr.getType(), getPointerAlign(),
                                    "array.init.end");
       CleanupDominator =
-<<<<<<< HEAD
-          Builder.CreateStore(BeginPtr.getPointer(), EndOfInit);
-      pushIrregularPartialArrayCleanup(BeginPtr.getPointer(), EndOfInit,
-                                       ElementType, ElementAlign,
-=======
           Builder.CreateStore(BeginPtr.emitRawPointer(*this), EndOfInit);
       pushIrregularPartialArrayCleanup(BeginPtr.emitRawPointer(*this),
                                        EndOfInit, ElementType, ElementAlign,
->>>>>>> 238753ca
                                        getDestroyer(DtorKind));
       Cleanup = EHStack.stable_begin();
     }
@@ -1288,13 +1282,8 @@
 
   // Enter a partial-destruction Cleanup if necessary.
   if (!CleanupDominator && needsEHCleanup(DtorKind)) {
-<<<<<<< HEAD
-    llvm::Value *BeginPtrRaw = BeginPtr.getPointer();
-    llvm::Value *CurPtrRaw = CurPtr.getPointer();
-=======
     llvm::Value *BeginPtrRaw = BeginPtr.emitRawPointer(*this);
     llvm::Value *CurPtrRaw = CurPtr.emitRawPointer(*this);
->>>>>>> 238753ca
     pushRegularPartialArrayCleanup(BeginPtrRaw, CurPtrRaw, ElementType,
                                    ElementAlign, getDestroyer(DtorKind));
     Cleanup = EHStack.stable_begin();
