// NOTE: Assertions have been autogenerated by utils/update_cc_test_checks.py
// RUN: %clang_cc1 -triple amdgcn-amd-amdhsa -target-cpu gfx906 -x hip \
// RUN:  -aux-triple x86_64-unknown-linux-gnu -fcuda-is-device -emit-llvm %s \
// RUN:  -o - | FileCheck %s

// RUN: %clang_cc1 -triple amdgcn-amd-amdhsa -target-cpu gfx906 -x hip \
// RUN:  -aux-triple x86_64-pc-windows-msvc -fcuda-is-device -emit-llvm %s \
// RUN:  -o - | FileCheck %s

#include "Inputs/cuda.h"

// CHECK-LABEL: @_Z16use_dispatch_ptrPi(
// CHECK-NEXT:  entry:
// CHECK-NEXT:    [[OUT:%.*]] = alloca ptr, align 8, addrspace(5)
// CHECK-NEXT:    [[OUT_ADDR:%.*]] = alloca ptr, align 8, addrspace(5)
// CHECK-NEXT:    [[DISPATCH_PTR:%.*]] = alloca ptr, align 8, addrspace(5)
// CHECK-NEXT:    [[OUT_ASCAST:%.*]] = addrspacecast ptr addrspace(5) [[OUT]] to ptr
// CHECK-NEXT:    [[OUT_ADDR_ASCAST:%.*]] = addrspacecast ptr addrspace(5) [[OUT_ADDR]] to ptr
// CHECK-NEXT:    [[DISPATCH_PTR_ASCAST:%.*]] = addrspacecast ptr addrspace(5) [[DISPATCH_PTR]] to ptr
// CHECK-NEXT:    store ptr addrspace(1) [[OUT_COERCE:%.*]], ptr [[OUT_ASCAST]], align 8
// CHECK-NEXT:    [[OUT1:%.*]] = load ptr, ptr [[OUT_ASCAST]], align 8
// CHECK-NEXT:    store ptr [[OUT1]], ptr [[OUT_ADDR_ASCAST]], align 8
// CHECK-NEXT:    [[TMP0:%.*]] = call align 4 dereferenceable(64) ptr addrspace(4) @llvm.amdgcn.dispatch.ptr()
// CHECK-NEXT:    [[TMP1:%.*]] = addrspacecast ptr addrspace(4) [[TMP0]] to ptr
// CHECK-NEXT:    store ptr [[TMP1]], ptr [[DISPATCH_PTR_ASCAST]], align 8
// CHECK-NEXT:    [[TMP2:%.*]] = load ptr, ptr [[DISPATCH_PTR_ASCAST]], align 8
// CHECK-NEXT:    [[TMP3:%.*]] = load i32, ptr [[TMP2]], align 4
// CHECK-NEXT:    [[TMP4:%.*]] = load ptr, ptr [[OUT_ADDR_ASCAST]], align 8
// CHECK-NEXT:    store i32 [[TMP3]], ptr [[TMP4]], align 4
// CHECK-NEXT:    ret void
//
__global__ void use_dispatch_ptr(int* out) {
  const int* dispatch_ptr = (const int*)__builtin_amdgcn_dispatch_ptr();
  *out = *dispatch_ptr;
}

// CHECK-LABEL: @_Z13use_queue_ptrPi(
// CHECK-NEXT:  entry:
// CHECK-NEXT:    [[OUT:%.*]] = alloca ptr, align 8, addrspace(5)
// CHECK-NEXT:    [[OUT_ADDR:%.*]] = alloca ptr, align 8, addrspace(5)
// CHECK-NEXT:    [[QUEUE_PTR:%.*]] = alloca ptr, align 8, addrspace(5)
// CHECK-NEXT:    [[OUT_ASCAST:%.*]] = addrspacecast ptr addrspace(5) [[OUT]] to ptr
// CHECK-NEXT:    [[OUT_ADDR_ASCAST:%.*]] = addrspacecast ptr addrspace(5) [[OUT_ADDR]] to ptr
// CHECK-NEXT:    [[QUEUE_PTR_ASCAST:%.*]] = addrspacecast ptr addrspace(5) [[QUEUE_PTR]] to ptr
// CHECK-NEXT:    store ptr addrspace(1) [[OUT_COERCE:%.*]], ptr [[OUT_ASCAST]], align 8
// CHECK-NEXT:    [[OUT1:%.*]] = load ptr, ptr [[OUT_ASCAST]], align 8
// CHECK-NEXT:    store ptr [[OUT1]], ptr [[OUT_ADDR_ASCAST]], align 8
// CHECK-NEXT:    [[TMP0:%.*]] = call ptr addrspace(4) @llvm.amdgcn.queue.ptr()
// CHECK-NEXT:    [[TMP1:%.*]] = addrspacecast ptr addrspace(4) [[TMP0]] to ptr
// CHECK-NEXT:    store ptr [[TMP1]], ptr [[QUEUE_PTR_ASCAST]], align 8
// CHECK-NEXT:    [[TMP2:%.*]] = load ptr, ptr [[QUEUE_PTR_ASCAST]], align 8
// CHECK-NEXT:    [[TMP3:%.*]] = load i32, ptr [[TMP2]], align 4
// CHECK-NEXT:    [[TMP4:%.*]] = load ptr, ptr [[OUT_ADDR_ASCAST]], align 8
// CHECK-NEXT:    store i32 [[TMP3]], ptr [[TMP4]], align 4
// CHECK-NEXT:    ret void
//
__global__ void use_queue_ptr(int* out) {
  const int* queue_ptr = (const int*)__builtin_amdgcn_queue_ptr();
  *out = *queue_ptr;
}

// CHECK-LABEL: @_Z19use_implicitarg_ptrPi(
// CHECK-NEXT:  entry:
// CHECK-NEXT:    [[OUT:%.*]] = alloca ptr, align 8, addrspace(5)
// CHECK-NEXT:    [[OUT_ADDR:%.*]] = alloca ptr, align 8, addrspace(5)
// CHECK-NEXT:    [[IMPLICITARG_PTR:%.*]] = alloca ptr, align 8, addrspace(5)
// CHECK-NEXT:    [[OUT_ASCAST:%.*]] = addrspacecast ptr addrspace(5) [[OUT]] to ptr
// CHECK-NEXT:    [[OUT_ADDR_ASCAST:%.*]] = addrspacecast ptr addrspace(5) [[OUT_ADDR]] to ptr
// CHECK-NEXT:    [[IMPLICITARG_PTR_ASCAST:%.*]] = addrspacecast ptr addrspace(5) [[IMPLICITARG_PTR]] to ptr
// CHECK-NEXT:    store ptr addrspace(1) [[OUT_COERCE:%.*]], ptr [[OUT_ASCAST]], align 8
// CHECK-NEXT:    [[OUT1:%.*]] = load ptr, ptr [[OUT_ASCAST]], align 8
// CHECK-NEXT:    store ptr [[OUT1]], ptr [[OUT_ADDR_ASCAST]], align 8
// CHECK-NEXT:    [[TMP0:%.*]] = call ptr addrspace(4) @llvm.amdgcn.implicitarg.ptr()
// CHECK-NEXT:    [[TMP1:%.*]] = addrspacecast ptr addrspace(4) [[TMP0]] to ptr
// CHECK-NEXT:    store ptr [[TMP1]], ptr [[IMPLICITARG_PTR_ASCAST]], align 8
// CHECK-NEXT:    [[TMP2:%.*]] = load ptr, ptr [[IMPLICITARG_PTR_ASCAST]], align 8
// CHECK-NEXT:    [[TMP3:%.*]] = load i32, ptr [[TMP2]], align 4
// CHECK-NEXT:    [[TMP4:%.*]] = load ptr, ptr [[OUT_ADDR_ASCAST]], align 8
// CHECK-NEXT:    store i32 [[TMP3]], ptr [[TMP4]], align 4
// CHECK-NEXT:    ret void
//
__global__ void use_implicitarg_ptr(int* out) {
  const int* implicitarg_ptr = (const int*)__builtin_amdgcn_implicitarg_ptr();
  *out = *implicitarg_ptr;
}

__global__
    //
    void
// CHECK-LABEL: @_Z12test_ds_fmaxf(
// CHECK-NEXT:  entry:
// CHECK-NEXT:    [[SRC_ADDR:%.*]] = alloca float, align 4, addrspace(5)
// CHECK-NEXT:    [[X:%.*]] = alloca float, align 4, addrspace(5)
// CHECK-NEXT:    [[SRC_ADDR_ASCAST:%.*]] = addrspacecast ptr addrspace(5) [[SRC_ADDR]] to ptr
// CHECK-NEXT:    [[X_ASCAST:%.*]] = addrspacecast ptr addrspace(5) [[X]] to ptr
// CHECK-NEXT:    store float [[SRC:%.*]], ptr [[SRC_ADDR_ASCAST]], align 4
// CHECK-NEXT:    [[TMP0:%.*]] = load float, ptr [[SRC_ADDR_ASCAST]], align 4
// CHECK-NEXT:    [[TMP1:%.*]] = atomicrmw fmax ptr addrspace(3) @_ZZ12test_ds_fmaxfE6shared, float [[TMP0]] monotonic, align 4
// CHECK-NEXT:    store volatile float [[TMP1]], ptr [[X_ASCAST]], align 4
// CHECK-NEXT:    ret void
//
    test_ds_fmax(float src) {
  __shared__ float shared;
  volatile float x = __builtin_amdgcn_ds_fmaxf(&shared, src, 0, 0, false);
}

// CHECK-LABEL: @_Z12test_ds_faddf(
// CHECK-NEXT:  entry:
// CHECK-NEXT:    [[SRC_ADDR:%.*]] = alloca float, align 4, addrspace(5)
// CHECK-NEXT:    [[X:%.*]] = alloca float, align 4, addrspace(5)
// CHECK-NEXT:    [[SRC_ADDR_ASCAST:%.*]] = addrspacecast ptr addrspace(5) [[SRC_ADDR]] to ptr
// CHECK-NEXT:    [[X_ASCAST:%.*]] = addrspacecast ptr addrspace(5) [[X]] to ptr
// CHECK-NEXT:    store float [[SRC:%.*]], ptr [[SRC_ADDR_ASCAST]], align 4
// CHECK-NEXT:    [[TMP0:%.*]] = load float, ptr [[SRC_ADDR_ASCAST]], align 4
// CHECK-NEXT:    [[TMP1:%.*]] = atomicrmw fadd ptr addrspace(3) @_ZZ12test_ds_faddfE6shared, float [[TMP0]] monotonic, align 4
// CHECK-NEXT:    store volatile float [[TMP1]], ptr [[X_ASCAST]], align 4
// CHECK-NEXT:    ret void
//
__global__ void test_ds_fadd(float src) {
  __shared__ float shared;
  volatile float x = __builtin_amdgcn_ds_faddf(&shared, src, 0, 0, false);
}

// CHECK-LABEL: @_Z12test_ds_fminfPf(
// CHECK-NEXT:  entry:
// CHECK-NEXT:    [[SHARED:%.*]] = alloca ptr, align 8, addrspace(5)
// CHECK-NEXT:    [[SRC_ADDR:%.*]] = alloca float, align 4, addrspace(5)
// CHECK-NEXT:    [[SHARED_ADDR:%.*]] = alloca ptr, align 8, addrspace(5)
// CHECK-NEXT:    [[X:%.*]] = alloca float, align 4, addrspace(5)
// CHECK-NEXT:    [[SHARED_ASCAST:%.*]] = addrspacecast ptr addrspace(5) [[SHARED]] to ptr
// CHECK-NEXT:    [[SRC_ADDR_ASCAST:%.*]] = addrspacecast ptr addrspace(5) [[SRC_ADDR]] to ptr
// CHECK-NEXT:    [[SHARED_ADDR_ASCAST:%.*]] = addrspacecast ptr addrspace(5) [[SHARED_ADDR]] to ptr
// CHECK-NEXT:    [[X_ASCAST:%.*]] = addrspacecast ptr addrspace(5) [[X]] to ptr
// CHECK-NEXT:    store ptr addrspace(1) [[SHARED_COERCE:%.*]], ptr [[SHARED_ASCAST]], align 8
// CHECK-NEXT:    [[SHARED1:%.*]] = load ptr, ptr [[SHARED_ASCAST]], align 8
// CHECK-NEXT:    store float [[SRC:%.*]], ptr [[SRC_ADDR_ASCAST]], align 4
// CHECK-NEXT:    store ptr [[SHARED1]], ptr [[SHARED_ADDR_ASCAST]], align 8
<<<<<<< HEAD
// CHECK-NEXT:    [[TMP1:%.*]] = load ptr, ptr [[SHARED_ADDR_ASCAST]], align 8
// CHECK-NEXT:    [[TMP2:%.*]] = addrspacecast ptr [[TMP1]] to ptr addrspace(3)
// CHECK-NEXT:    [[TMP3:%.*]] = load float, ptr [[SRC_ADDR_ASCAST]], align 4
// CHECK-NEXT:    [[TMP4:%.*]] = atomicrmw fmin ptr addrspace(3) [[TMP2]], float [[TMP3]] monotonic, align 4
// CHECK-NEXT:    store volatile float [[TMP4]], ptr [[X_ASCAST]], align 4
=======
// CHECK-NEXT:    [[TMP0:%.*]] = load ptr, ptr [[SHARED_ADDR_ASCAST]], align 8
// CHECK-NEXT:    [[TMP1:%.*]] = addrspacecast ptr [[TMP0]] to ptr addrspace(3)
// CHECK-NEXT:    [[TMP2:%.*]] = load float, ptr [[SRC_ADDR_ASCAST]], align 4
// CHECK-NEXT:    [[TMP3:%.*]] = atomicrmw fmin ptr addrspace(3) [[TMP1]], float [[TMP2]] monotonic, align 4
// CHECK-NEXT:    store volatile float [[TMP3]], ptr [[X_ASCAST]], align 4
>>>>>>> 9c4aab8c
// CHECK-NEXT:    ret void
//
__global__ void test_ds_fmin(float src, float *shared) {
  volatile float x = __builtin_amdgcn_ds_fminf(shared, src, 0, 0, false);
}

// CHECK-LABEL: @_Z33test_ret_builtin_nondef_addrspacev(
// CHECK-NEXT:  entry:
// CHECK-NEXT:    [[X:%.*]] = alloca ptr, align 8, addrspace(5)
// CHECK-NEXT:    [[X_ASCAST:%.*]] = addrspacecast ptr addrspace(5) [[X]] to ptr
// CHECK-NEXT:    [[TMP0:%.*]] = call align 4 dereferenceable(64) ptr addrspace(4) @llvm.amdgcn.dispatch.ptr()
// CHECK-NEXT:    [[TMP1:%.*]] = addrspacecast ptr addrspace(4) [[TMP0]] to ptr
// CHECK-NEXT:    store ptr [[TMP1]], ptr [[X_ASCAST]], align 8
// CHECK-NEXT:    ret void
//
__device__ void test_ret_builtin_nondef_addrspace() {
  void *x = __builtin_amdgcn_dispatch_ptr();
}

// CHECK-LABEL: @_Z6endpgmv(
// CHECK-NEXT:  entry:
// CHECK-NEXT:    call void @llvm.amdgcn.endpgm()
// CHECK-NEXT:    ret void
//
__global__ void endpgm() {
  __builtin_amdgcn_endpgm();
}

// Check the 64 bit argument is correctly passed to the intrinsic without truncation or assertion.

// CHECK-LABEL: @_Z14test_uicmp_i64Pyyy(
// CHECK-NEXT:  entry:
// CHECK-NEXT:    [[OUT:%.*]] = alloca ptr, align 8, addrspace(5)
// CHECK-NEXT:    [[OUT_ADDR:%.*]] = alloca ptr, align 8, addrspace(5)
// CHECK-NEXT:    [[A_ADDR:%.*]] = alloca i64, align 8, addrspace(5)
// CHECK-NEXT:    [[B_ADDR:%.*]] = alloca i64, align 8, addrspace(5)
// CHECK-NEXT:    [[OUT_ASCAST:%.*]] = addrspacecast ptr addrspace(5) [[OUT]] to ptr
// CHECK-NEXT:    [[OUT_ADDR_ASCAST:%.*]] = addrspacecast ptr addrspace(5) [[OUT_ADDR]] to ptr
// CHECK-NEXT:    [[A_ADDR_ASCAST:%.*]] = addrspacecast ptr addrspace(5) [[A_ADDR]] to ptr
// CHECK-NEXT:    [[B_ADDR_ASCAST:%.*]] = addrspacecast ptr addrspace(5) [[B_ADDR]] to ptr
// CHECK-NEXT:    store ptr addrspace(1) [[OUT_COERCE:%.*]], ptr [[OUT_ASCAST]], align 8
// CHECK-NEXT:    [[OUT1:%.*]] = load ptr, ptr [[OUT_ASCAST]], align 8
// CHECK-NEXT:    store ptr [[OUT1]], ptr [[OUT_ADDR_ASCAST]], align 8
// CHECK-NEXT:    store i64 [[A:%.*]], ptr [[A_ADDR_ASCAST]], align 8
// CHECK-NEXT:    store i64 [[B:%.*]], ptr [[B_ADDR_ASCAST]], align 8
// CHECK-NEXT:    [[TMP0:%.*]] = load i64, ptr [[A_ADDR_ASCAST]], align 8
// CHECK-NEXT:    [[TMP1:%.*]] = load i64, ptr [[B_ADDR_ASCAST]], align 8
// CHECK-NEXT:    [[TMP2:%.*]] = call i64 @llvm.amdgcn.icmp.i64.i64(i64 [[TMP0]], i64 [[TMP1]], i32 35)
// CHECK-NEXT:    [[TMP3:%.*]] = load ptr, ptr [[OUT_ADDR_ASCAST]], align 8
// CHECK-NEXT:    store i64 [[TMP2]], ptr [[TMP3]], align 8
// CHECK-NEXT:    ret void
//
__global__ void test_uicmp_i64(unsigned long long *out, unsigned long long a, unsigned long long b)
{
  *out = __builtin_amdgcn_uicmpl(a, b, 30+5);
}

// Check the 64 bit return value is correctly returned without truncation or assertion.

// CHECK-LABEL: @_Z14test_s_memtimePy(
// CHECK-NEXT:  entry:
// CHECK-NEXT:    [[OUT:%.*]] = alloca ptr, align 8, addrspace(5)
// CHECK-NEXT:    [[OUT_ADDR:%.*]] = alloca ptr, align 8, addrspace(5)
// CHECK-NEXT:    [[OUT_ASCAST:%.*]] = addrspacecast ptr addrspace(5) [[OUT]] to ptr
// CHECK-NEXT:    [[OUT_ADDR_ASCAST:%.*]] = addrspacecast ptr addrspace(5) [[OUT_ADDR]] to ptr
// CHECK-NEXT:    store ptr addrspace(1) [[OUT_COERCE:%.*]], ptr [[OUT_ASCAST]], align 8
// CHECK-NEXT:    [[OUT1:%.*]] = load ptr, ptr [[OUT_ASCAST]], align 8
// CHECK-NEXT:    store ptr [[OUT1]], ptr [[OUT_ADDR_ASCAST]], align 8
// CHECK-NEXT:    [[TMP0:%.*]] = call i64 @llvm.amdgcn.s.memtime()
// CHECK-NEXT:    [[TMP1:%.*]] = load ptr, ptr [[OUT_ADDR_ASCAST]], align 8
// CHECK-NEXT:    store i64 [[TMP0]], ptr [[TMP1]], align 8
// CHECK-NEXT:    ret void
//
__global__ void test_s_memtime(unsigned long long* out)
{
  *out = __builtin_amdgcn_s_memtime();
}

// Check a generic pointer can be passed as a shared pointer and a generic pointer.
__device__ void func(float *x);

// CHECK-LABEL: @_Z17test_ds_fmin_funcfPf(
// CHECK-NEXT:  entry:
// CHECK-NEXT:    [[SHARED:%.*]] = alloca ptr, align 8, addrspace(5)
// CHECK-NEXT:    [[SRC_ADDR:%.*]] = alloca float, align 4, addrspace(5)
// CHECK-NEXT:    [[SHARED_ADDR:%.*]] = alloca ptr, align 8, addrspace(5)
// CHECK-NEXT:    [[X:%.*]] = alloca float, align 4, addrspace(5)
// CHECK-NEXT:    [[SHARED_ASCAST:%.*]] = addrspacecast ptr addrspace(5) [[SHARED]] to ptr
// CHECK-NEXT:    [[SRC_ADDR_ASCAST:%.*]] = addrspacecast ptr addrspace(5) [[SRC_ADDR]] to ptr
// CHECK-NEXT:    [[SHARED_ADDR_ASCAST:%.*]] = addrspacecast ptr addrspace(5) [[SHARED_ADDR]] to ptr
// CHECK-NEXT:    [[X_ASCAST:%.*]] = addrspacecast ptr addrspace(5) [[X]] to ptr
// CHECK-NEXT:    store ptr addrspace(1) [[SHARED_COERCE:%.*]], ptr [[SHARED_ASCAST]], align 8
// CHECK-NEXT:    [[SHARED1:%.*]] = load ptr, ptr [[SHARED_ASCAST]], align 8
// CHECK-NEXT:    store float [[SRC:%.*]], ptr [[SRC_ADDR_ASCAST]], align 4
// CHECK-NEXT:    store ptr [[SHARED1]], ptr [[SHARED_ADDR_ASCAST]], align 8
<<<<<<< HEAD
// CHECK-NEXT:    [[TMP1:%.*]] = load ptr, ptr [[SHARED_ADDR_ASCAST]], align 8
// CHECK-NEXT:    [[TMP2:%.*]] = addrspacecast ptr [[TMP1]] to ptr addrspace(3)
// CHECK-NEXT:    [[TMP3:%.*]] = load float, ptr [[SRC_ADDR_ASCAST]], align 4
// CHECK-NEXT:    [[TMP4:%.*]] = atomicrmw fmin ptr addrspace(3) [[TMP2]], float [[TMP3]] monotonic, align 4
// CHECK-NEXT:    store volatile float [[TMP4]], ptr [[X_ASCAST]], align 4
// CHECK-NEXT:    [[TMP5:%.*]] = load ptr, ptr [[SHARED_ADDR_ASCAST]], align 8
// CHECK-NEXT:    call void @_Z4funcPf(ptr noundef [[TMP5]]) #[[ATTR7:[0-9]+]]
=======
// CHECK-NEXT:    [[TMP0:%.*]] = load ptr, ptr [[SHARED_ADDR_ASCAST]], align 8
// CHECK-NEXT:    [[TMP1:%.*]] = addrspacecast ptr [[TMP0]] to ptr addrspace(3)
// CHECK-NEXT:    [[TMP2:%.*]] = load float, ptr [[SRC_ADDR_ASCAST]], align 4
// CHECK-NEXT:    [[TMP3:%.*]] = atomicrmw fmin ptr addrspace(3) [[TMP1]], float [[TMP2]] monotonic, align 4
// CHECK-NEXT:    store volatile float [[TMP3]], ptr [[X_ASCAST]], align 4
// CHECK-NEXT:    [[TMP4:%.*]] = load ptr, ptr [[SHARED_ADDR_ASCAST]], align 8
// CHECK-NEXT:    call void @_Z4funcPf(ptr noundef [[TMP4]]) #[[ATTR7:[0-9]+]]
>>>>>>> 9c4aab8c
// CHECK-NEXT:    ret void
//
__global__ void test_ds_fmin_func(float src, float *__restrict shared) {
  volatile float x = __builtin_amdgcn_ds_fminf(shared, src, 0, 0, false);
  func(shared);
}

// CHECK-LABEL: @_Z14test_is_sharedPf(
// CHECK-NEXT:  entry:
// CHECK-NEXT:    [[X:%.*]] = alloca ptr, align 8, addrspace(5)
// CHECK-NEXT:    [[X_ADDR:%.*]] = alloca ptr, align 8, addrspace(5)
// CHECK-NEXT:    [[RET:%.*]] = alloca i8, align 1, addrspace(5)
// CHECK-NEXT:    [[X_ASCAST:%.*]] = addrspacecast ptr addrspace(5) [[X]] to ptr
// CHECK-NEXT:    [[X_ADDR_ASCAST:%.*]] = addrspacecast ptr addrspace(5) [[X_ADDR]] to ptr
// CHECK-NEXT:    [[RET_ASCAST:%.*]] = addrspacecast ptr addrspace(5) [[RET]] to ptr
// CHECK-NEXT:    store ptr addrspace(1) [[X_COERCE:%.*]], ptr [[X_ASCAST]], align 8
// CHECK-NEXT:    [[X1:%.*]] = load ptr, ptr [[X_ASCAST]], align 8
// CHECK-NEXT:    store ptr [[X1]], ptr [[X_ADDR_ASCAST]], align 8
// CHECK-NEXT:    [[TMP0:%.*]] = load ptr, ptr [[X_ADDR_ASCAST]], align 8
// CHECK-NEXT:    [[TMP1:%.*]] = call i1 @llvm.amdgcn.is.shared(ptr [[TMP0]])
// CHECK-NEXT:    [[STOREDV:%.*]] = zext i1 [[TMP1]] to i8
// CHECK-NEXT:    store i8 [[STOREDV]], ptr [[RET_ASCAST]], align 1
// CHECK-NEXT:    ret void
//
__global__ void test_is_shared(float *x){
  bool ret = __builtin_amdgcn_is_shared(x);
}

// CHECK-LABEL: @_Z15test_is_privatePi(
// CHECK-NEXT:  entry:
// CHECK-NEXT:    [[X:%.*]] = alloca ptr, align 8, addrspace(5)
// CHECK-NEXT:    [[X_ADDR:%.*]] = alloca ptr, align 8, addrspace(5)
// CHECK-NEXT:    [[RET:%.*]] = alloca i8, align 1, addrspace(5)
// CHECK-NEXT:    [[X_ASCAST:%.*]] = addrspacecast ptr addrspace(5) [[X]] to ptr
// CHECK-NEXT:    [[X_ADDR_ASCAST:%.*]] = addrspacecast ptr addrspace(5) [[X_ADDR]] to ptr
// CHECK-NEXT:    [[RET_ASCAST:%.*]] = addrspacecast ptr addrspace(5) [[RET]] to ptr
// CHECK-NEXT:    store ptr addrspace(1) [[X_COERCE:%.*]], ptr [[X_ASCAST]], align 8
// CHECK-NEXT:    [[X1:%.*]] = load ptr, ptr [[X_ASCAST]], align 8
// CHECK-NEXT:    store ptr [[X1]], ptr [[X_ADDR_ASCAST]], align 8
// CHECK-NEXT:    [[TMP0:%.*]] = load ptr, ptr [[X_ADDR_ASCAST]], align 8
// CHECK-NEXT:    [[TMP1:%.*]] = call i1 @llvm.amdgcn.is.private(ptr [[TMP0]])
// CHECK-NEXT:    [[STOREDV:%.*]] = zext i1 [[TMP1]] to i8
// CHECK-NEXT:    store i8 [[STOREDV]], ptr [[RET_ASCAST]], align 1
// CHECK-NEXT:    ret void
//
__global__ void test_is_private(int *x){
  bool ret = __builtin_amdgcn_is_private(x);
}<|MERGE_RESOLUTION|>--- conflicted
+++ resolved
@@ -135,19 +135,11 @@
 // CHECK-NEXT:    [[SHARED1:%.*]] = load ptr, ptr [[SHARED_ASCAST]], align 8
 // CHECK-NEXT:    store float [[SRC:%.*]], ptr [[SRC_ADDR_ASCAST]], align 4
 // CHECK-NEXT:    store ptr [[SHARED1]], ptr [[SHARED_ADDR_ASCAST]], align 8
-<<<<<<< HEAD
-// CHECK-NEXT:    [[TMP1:%.*]] = load ptr, ptr [[SHARED_ADDR_ASCAST]], align 8
-// CHECK-NEXT:    [[TMP2:%.*]] = addrspacecast ptr [[TMP1]] to ptr addrspace(3)
-// CHECK-NEXT:    [[TMP3:%.*]] = load float, ptr [[SRC_ADDR_ASCAST]], align 4
-// CHECK-NEXT:    [[TMP4:%.*]] = atomicrmw fmin ptr addrspace(3) [[TMP2]], float [[TMP3]] monotonic, align 4
-// CHECK-NEXT:    store volatile float [[TMP4]], ptr [[X_ASCAST]], align 4
-=======
 // CHECK-NEXT:    [[TMP0:%.*]] = load ptr, ptr [[SHARED_ADDR_ASCAST]], align 8
 // CHECK-NEXT:    [[TMP1:%.*]] = addrspacecast ptr [[TMP0]] to ptr addrspace(3)
 // CHECK-NEXT:    [[TMP2:%.*]] = load float, ptr [[SRC_ADDR_ASCAST]], align 4
 // CHECK-NEXT:    [[TMP3:%.*]] = atomicrmw fmin ptr addrspace(3) [[TMP1]], float [[TMP2]] monotonic, align 4
 // CHECK-NEXT:    store volatile float [[TMP3]], ptr [[X_ASCAST]], align 4
->>>>>>> 9c4aab8c
 // CHECK-NEXT:    ret void
 //
 __global__ void test_ds_fmin(float src, float *shared) {
@@ -243,15 +235,6 @@
 // CHECK-NEXT:    [[SHARED1:%.*]] = load ptr, ptr [[SHARED_ASCAST]], align 8
 // CHECK-NEXT:    store float [[SRC:%.*]], ptr [[SRC_ADDR_ASCAST]], align 4
 // CHECK-NEXT:    store ptr [[SHARED1]], ptr [[SHARED_ADDR_ASCAST]], align 8
-<<<<<<< HEAD
-// CHECK-NEXT:    [[TMP1:%.*]] = load ptr, ptr [[SHARED_ADDR_ASCAST]], align 8
-// CHECK-NEXT:    [[TMP2:%.*]] = addrspacecast ptr [[TMP1]] to ptr addrspace(3)
-// CHECK-NEXT:    [[TMP3:%.*]] = load float, ptr [[SRC_ADDR_ASCAST]], align 4
-// CHECK-NEXT:    [[TMP4:%.*]] = atomicrmw fmin ptr addrspace(3) [[TMP2]], float [[TMP3]] monotonic, align 4
-// CHECK-NEXT:    store volatile float [[TMP4]], ptr [[X_ASCAST]], align 4
-// CHECK-NEXT:    [[TMP5:%.*]] = load ptr, ptr [[SHARED_ADDR_ASCAST]], align 8
-// CHECK-NEXT:    call void @_Z4funcPf(ptr noundef [[TMP5]]) #[[ATTR7:[0-9]+]]
-=======
 // CHECK-NEXT:    [[TMP0:%.*]] = load ptr, ptr [[SHARED_ADDR_ASCAST]], align 8
 // CHECK-NEXT:    [[TMP1:%.*]] = addrspacecast ptr [[TMP0]] to ptr addrspace(3)
 // CHECK-NEXT:    [[TMP2:%.*]] = load float, ptr [[SRC_ADDR_ASCAST]], align 4
@@ -259,7 +242,6 @@
 // CHECK-NEXT:    store volatile float [[TMP3]], ptr [[X_ASCAST]], align 4
 // CHECK-NEXT:    [[TMP4:%.*]] = load ptr, ptr [[SHARED_ADDR_ASCAST]], align 8
 // CHECK-NEXT:    call void @_Z4funcPf(ptr noundef [[TMP4]]) #[[ATTR7:[0-9]+]]
->>>>>>> 9c4aab8c
 // CHECK-NEXT:    ret void
 //
 __global__ void test_ds_fmin_func(float src, float *__restrict shared) {
