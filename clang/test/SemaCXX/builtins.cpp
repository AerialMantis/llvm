// RUN: %clang_cc1 %s -fsyntax-only -verify -std=c++11 -fcxx-exceptions
// RUN: %clang_cc1 %s -fsyntax-only -verify -std=c++1z -fcxx-exceptions
typedef const struct __CFString * CFStringRef;
#define CFSTR __builtin___CFStringMakeConstantString

void f() {
#if !defined(__MVS__) && !defined(_AIX)
  // Builtin function __builtin___CFStringMakeConstantString is currently
  // unsupported on z/OS and AIX.
  (void)CFStringRef(CFSTR("Hello"));
#endif
}

void a() { __builtin_va_list x, y; ::__builtin_va_copy(x, y); }

template<int (*Compare)(const char *s1, const char *s2)>
int equal(const char *s1, const char *s2) {
  return Compare(s1, s2) == 0;
}
template int equal<&__builtin_strcmp>(const char*, const char*); // expected-error {{builtin functions must be directly called}}

// PR13195
void f2() {
  __builtin_isnan; // expected-error {{builtin functions must be directly called}}
}

// pr14895
typedef __typeof(sizeof(int)) size_t;
extern "C" void *__builtin_alloca (size_t);

namespace addressof {
  struct S {} s;
  static_assert(__builtin_addressof(s) == &s, "");

  struct T { constexpr T *operator&() const { return nullptr; } int n; } t;
  constexpr T *pt = __builtin_addressof(t);
  static_assert(&pt->n == &t.n, "");

  struct U { int n : 5; } u;
  int *pbf = __builtin_addressof(u.n); // expected-error {{address of bit-field requested}}

  S *ptmp = __builtin_addressof(S{}); // expected-error {{taking the address of a temporary}} expected-warning {{temporary whose address is used as value of local variable 'ptmp' will be destroyed at the end of the full-expression}}
}

namespace function_start {
void a(void) {}
int n;
void *p = __builtin_function_start(n);               // expected-error {{argument must be a function}}
static_assert(__builtin_function_start(a) == a, ""); // expected-error {{static assertion expression is not an integral constant expression}}
// expected-note@-1 {{comparison of addresses of literals has unspecified value}}
} // namespace function_start

void no_ms_builtins() {
  __assume(1); // expected-error {{use of undeclared}}
  __noop(1); // expected-error {{use of undeclared}}
  __debugbreak(); // expected-error {{use of undeclared}}
}

struct FILE;
extern "C" int vfprintf(FILE *__restrict, const char *__restrict,
                        __builtin_va_list va);

void synchronize_args() {
  __sync_synchronize(0); // expected-error {{too many arguments}}
}

namespace test_launder {
#define TEST_TYPE(Ptr, Type) \
  static_assert(__is_same(decltype(__builtin_launder(Ptr)), Type), "expected same type")

struct Dummy {};

using FnType = int(char);
using MemFnType = int (Dummy::*)(char);
using ConstMemFnType = int (Dummy::*)() const;

void foo() {}

void test_builtin_empty_parentheses_diags() {
  __is_trivially_copyable(); // expected-error {{expected a type}}
  __is_trivially_copyable(1); // expected-error {{expected a type}}
}

void test_builtin_launder_diags(void *vp, const void *cvp, FnType *fnp,
                                MemFnType mfp, ConstMemFnType cmfp, int (&Arr)[5]) {
  __builtin_launder(vp);   // expected-error {{void pointer argument to '__builtin_launder' is not allowed}}
  __builtin_launder(cvp);  // expected-error {{void pointer argument to '__builtin_launder' is not allowed}}
  __builtin_launder(fnp);  // expected-error {{function pointer argument to '__builtin_launder' is not allowed}}
  __builtin_launder(mfp);  // expected-error {{non-pointer argument to '__builtin_launder' is not allowed}}
  __builtin_launder(cmfp); // expected-error {{non-pointer argument to '__builtin_launder' is not allowed}}
  (void)__builtin_launder(&fnp);
  __builtin_launder(42);      // expected-error {{non-pointer argument to '__builtin_launder' is not allowed}}
  __builtin_launder(nullptr); // expected-error {{non-pointer argument to '__builtin_launder' is not allowed}}
  __builtin_launder(foo);     // expected-error {{function pointer argument to '__builtin_launder' is not allowed}}
  (void)__builtin_launder(Arr);
}

void test_builtin_launder(char *p, const volatile int *ip, const float *&fp,
                          double *__restrict dp) {
  int x;
  __builtin_launder(x); // expected-error {{non-pointer argument to '__builtin_launder' is not allowed}}

  TEST_TYPE(p, char*);
  TEST_TYPE(ip, const volatile int*);
  TEST_TYPE(fp, const float*);
  TEST_TYPE(dp, double *__restrict);

  char *d = __builtin_launder(p);
  const volatile int *id = __builtin_launder(ip);
  int *id2 = __builtin_launder(ip); // expected-error {{cannot initialize a variable of type 'int *' with an rvalue of type 'const volatile int *'}}
  const float* fd = __builtin_launder(fp);
}

void test_launder_return_type(const int (&ArrayRef)[101], int (&MArrRef)[42][13],
                              void (**&FuncPtrRef)()) {
  TEST_TYPE(ArrayRef, const int *);
  TEST_TYPE(MArrRef, int(*)[13]);
  TEST_TYPE(FuncPtrRef, void (**)());
}

template <class Tp>
constexpr Tp *test_constexpr_launder(Tp *tp) {
  return __builtin_launder(tp);
}
constexpr int const_int = 42;
constexpr int const_int2 = 101;
constexpr const int *const_ptr = test_constexpr_launder(&const_int);
static_assert(&const_int == const_ptr, "");
static_assert(const_ptr != test_constexpr_launder(&const_int2), "");

void test_non_constexpr() {
  constexpr int i = 42;                            // expected-note {{address of non-static constexpr variable 'i' may differ on each invocation}}
  constexpr const int *ip = __builtin_launder(&i); // expected-error {{constexpr variable 'ip' must be initialized by a constant expression}}
  // expected-note@-1 {{pointer to 'i' is not a constant expression}}
}

constexpr bool test_in_constexpr(const int &i) {
  return (__builtin_launder(&i) == &i);
}

static_assert(test_in_constexpr(const_int), "");
void f() {
  constexpr int i = 42;
  static_assert(test_in_constexpr(i), "");
}

struct Incomplete; // expected-note {{forward declaration}}
struct IncompleteMember {
  Incomplete &i;
};
void test_incomplete(Incomplete *i, IncompleteMember *im) {
  // expected-error@+1 {{incomplete type 'Incomplete' where a complete type is required}}
  __builtin_launder(i);
  __builtin_launder(&i); // OK
  __builtin_launder(im); // OK
}

void test_noexcept(int *i) {
  static_assert(noexcept(__builtin_launder(i)), "");
}
#undef TEST_TYPE
} // end namespace test_launder

template<typename T> void test_builtin_complex(T v, double d) {
  (void)__builtin_complex(v, d); // expected-error {{different types}} expected-error {{not a real floating}}
  (void)__builtin_complex(d, v); // expected-error {{different types}} expected-error {{not a real floating}}
  (void)__builtin_complex(v, v); // expected-error {{not a real floating}}
}
template void test_builtin_complex(double, double);
template void test_builtin_complex(float, double); // expected-note {{instantiation of}}
template void test_builtin_complex(int, double); // expected-note {{instantiation of}}

#ifdef __x86_64__
// This previously would cause an assertion when emitting the note diagnostic.
static void __builtin_cpu_init(); // expected-error {{static declaration of '__builtin_cpu_init' follows non-static declaration}} \
                                     expected-note {{'__builtin_cpu_init' is a builtin with type 'void () noexcept'}}
#endif

#ifdef _MSC_VER
<<<<<<< HEAD
constexpr int x = []{ __noop; return 0; }(); // expected-no-diagnostics
=======
constexpr int x = [] {
  __noop;
  return 0;
}(); // expected-no-diagnostics
static_assert([] { return __noop; }() == 0);
static_assert([] { return __noop(4); }() == 0);
extern int not_accessed;
void not_called();
static_assert([] { return __noop(not_accessed *= 6); }() == 0);
static_assert([] { return __noop(not_called()); }() == 0);
static_assert([] { return __noop(throw ""); }() == 0);
static_assert([] { return __noop(throw "", throw ""); }() == 0);
static_assert([] {
  int a = 5;
  __noop(++a);
  return a;
}() == 5);
>>>>>>> 4b409fa5
#endif<|MERGE_RESOLUTION|>--- conflicted
+++ resolved
@@ -177,9 +177,6 @@
 #endif
 
 #ifdef _MSC_VER
-<<<<<<< HEAD
-constexpr int x = []{ __noop; return 0; }(); // expected-no-diagnostics
-=======
 constexpr int x = [] {
   __noop;
   return 0;
@@ -197,5 +194,4 @@
   __noop(++a);
   return a;
 }() == 5);
->>>>>>> 4b409fa5
 #endif