// RUN: %clang_cc1 -std=c++1z -fcxx-exceptions -fexceptions -verify %s
// RUN: %clang_cc1 -std=c++2a -fcxx-exceptions -DUSE_CONSTEVAL -fexceptions -verify %s
// RUN: %clang_cc1 -std=c++2b -fcxx-exceptions -DUSE_CONSTEVAL -DPAREN_INIT -fexceptions -verify %s
// RUN: %clang_cc1 -std=c++1z -fcxx-exceptions -fms-extensions -DMS -fexceptions -verify %s
// RUN: %clang_cc1 -std=c++2a -fcxx-exceptions -fms-extensions -DMS -DUSE_CONSTEVAL -fexceptions -verify %s
//
// RUN: %clang_cc1 -std=c++1z -fcxx-exceptions -fexceptions -fexperimental-new-constant-interpreter -DNEW_INTERP -verify %s
// RUN: %clang_cc1 -std=c++2a -fcxx-exceptions -DUSE_CONSTEVAL -fexceptions -fexperimental-new-constant-interpreter -DNEW_INTERP -verify %s
// RUN: %clang_cc1 -std=c++2b -fcxx-exceptions -DUSE_CONSTEVAL -DPAREN_INIT -fexceptions -fexperimental-new-constant-interpreter -DNEW_INTERP -verify %s
// RUN: %clang_cc1 -std=c++1z -fcxx-exceptions -fms-extensions -DMS -fexceptions -fexperimental-new-constant-interpreter -DNEW_INTERP -verify %s
// RUN: %clang_cc1 -std=c++2a -fcxx-exceptions -fms-extensions -DMS -DUSE_CONSTEVAL -fexceptions -fexperimental-new-constant-interpreter -DNEW_INTERP -verify %s
// expected-no-diagnostics

#define assert(...) ((__VA_ARGS__) ? ((void)0) : throw 42)
#define CURRENT_FROM_MACRO() SL::current()
#define FORWARD(...) __VA_ARGS__

template <unsigned>
struct Printer;

#ifdef USE_CONSTEVAL
#define SOURCE_LOC_EVAL_KIND consteval
#else
#define SOURCE_LOC_EVAL_KIND constexpr
#endif

namespace std {
class source_location {
  struct __impl;

public:
  static SOURCE_LOC_EVAL_KIND source_location
    current(const __impl *__p = __builtin_source_location()) noexcept {
      source_location __loc;
      __loc.__m_impl = __p;
      return __loc;
  }
  constexpr source_location() = default;
  constexpr source_location(source_location const &) = default;
  constexpr unsigned int line() const noexcept { return __m_impl ? __m_impl->_M_line : 0; }
  constexpr unsigned int column() const noexcept { return __m_impl ? __m_impl->_M_column : 0; }
  constexpr const char *file() const noexcept { return __m_impl ? __m_impl->_M_file_name : ""; }
  constexpr const char *function() const noexcept { return __m_impl ? __m_impl->_M_function_name : ""; }

private:
  // Note: The type name "std::source_location::__impl", and its constituent
  // field-names are required by __builtin_source_location().
  struct __impl {
    const char *_M_file_name;
    const char *_M_function_name;
    unsigned _M_line;
    unsigned _M_column;
  };
  const __impl *__m_impl = nullptr;

public:
  using public_impl_alias = __impl;
};
} // namespace std

using SL = std::source_location;

#include "Inputs/source-location-file.h"
namespace SLF = source_location_file;

constexpr bool is_equal(const char *LHS, const char *RHS) {
  while (*LHS != 0 && *RHS != 0) {
    if (*LHS != *RHS)
      return false;
    ++LHS;
    ++RHS;
  }
  return *LHS == 0 && *RHS == 0;
}

template <class T>
constexpr T identity(T t) {
  return t;
}

template <class T, class U>
struct Pair {
  T first;
  U second;
};

template <class T, class U>
constexpr bool is_same = false;
template <class T>
constexpr bool is_same<T, T> = true;

// test types
static_assert(is_same<decltype(__builtin_LINE()), unsigned>);
static_assert(is_same<decltype(__builtin_COLUMN()), unsigned>);
static_assert(is_same<decltype(__builtin_FILE()), const char *>);
static_assert(is_same<decltype(__builtin_FILE_NAME()), const char *>);
static_assert(is_same<decltype(__builtin_FUNCTION()), const char *>);
#ifdef MS
static_assert(is_same<decltype(__builtin_FUNCSIG()), const char *>);
#endif
static_assert(is_same<decltype(__builtin_source_location()), const std::source_location::public_impl_alias *>);

// test noexcept
static_assert(noexcept(__builtin_LINE()));
static_assert(noexcept(__builtin_COLUMN()));
static_assert(noexcept(__builtin_FILE()));
static_assert(noexcept(__builtin_FILE_NAME()));
static_assert(noexcept(__builtin_FUNCTION()));
#ifdef MS
static_assert(noexcept(__builtin_FUNCSIG()));
#endif
static_assert(noexcept(__builtin_source_location()));

//===----------------------------------------------------------------------===//
//                            __builtin_LINE()
//===----------------------------------------------------------------------===//

namespace test_line {
static_assert(SL::current().line() == __LINE__);
static_assert(SL::current().line() == CURRENT_FROM_MACRO().line());

static constexpr SL GlobalS = SL::current();

static_assert(GlobalS.line() == __LINE__ - 2);

// clang-format off
constexpr bool test_line_fn() {
  constexpr SL S = SL::current();
  static_assert(S.line() == (__LINE__ - 1), "");
  // The start of the call expression to `current()` begins at the token `SL`
  constexpr int ExpectLine = __LINE__ + 3;
  constexpr SL S2
  =
  SL // Call expression starts here
  ::
  current
  (

  )
  ;
  static_assert(S2.line() == ExpectLine, "");

  static_assert(
          FORWARD(
             __builtin_LINE
            (
            )
          )
    == __LINE__ - 1, "");
  static_assert(\
\
  __builtin_LINE()\
\
  == __LINE__ - 2, "");
  static_assert(\
          _\
_builtin_LINE()
          == __LINE__ - 2, "");

  return true;
}
// clang-format on
static_assert(test_line_fn());

static_assert(__builtin_LINE() == __LINE__, "");

constexpr int baz() { return 101; }

constexpr int test_line_fn_simple(int z = baz(), int x = __builtin_LINE()) {
  return x;
}
void bar() {
  static_assert(test_line_fn_simple() == __LINE__, "");
  static_assert(test_line_fn_simple() == __LINE__, "");
}

struct CallExpr {
  constexpr int operator()(int x = __builtin_LINE()) const { return x; }
};
constexpr CallExpr get_call() { return CallExpr{}; }
static_assert(get_call()() == __LINE__, "");

template <class T>
constexpr bool test_line_fn_template(T Expect, int L = __builtin_LINE()) {
  return Expect == L;
}
static_assert(test_line_fn_template(__LINE__));

struct InMemInit {
  constexpr bool check(int expect) const {
    return info.line() == expect;
  }
  SL info = SL::current();
  InMemInit() = default;
  constexpr InMemInit(int) {}
};
static_assert(InMemInit{}.check(__LINE__ - 3), "");
static_assert(InMemInit{42}.check(__LINE__ - 3), "");

template <class T, class U = SL>
struct InMemInitTemplate {
  constexpr bool check(int expect) const {
    return info.line() == expect;
  }
  U info = U::current();
  InMemInitTemplate() = default;
  constexpr InMemInitTemplate(T) {}
  constexpr InMemInitTemplate(T, T) : info(U::current()) {}
  template <class V = U> constexpr InMemInitTemplate(T, T, T, V info = U::current())
      : info(info) {}
};
void test_mem_init_template() {
  constexpr int line_offset = 8;
  static_assert(InMemInitTemplate<int>{}.check(__LINE__ - line_offset), "");
  static_assert(InMemInitTemplate<unsigned>{42}.check(__LINE__ - line_offset), "");
  static_assert(InMemInitTemplate<unsigned>{42, 42}.check(__LINE__ - line_offset), "");
  static_assert(InMemInitTemplate<unsigned>{42, 42, 42}.check(__LINE__), "");
}

struct AggInit {
  int x;
  int y = __builtin_LINE();
  constexpr bool check(int expect) const {
    return y == expect;
  }
};
constexpr AggInit AI{42};
static_assert(AI.check(__LINE__ - 1), "");

template <class T, class U = SL>
struct AggInitTemplate {
  constexpr bool check(int expect) const {
    return expect == info.line();
  }
  T x;
  U info = U::current();
};

template <class T, class U = SL>
constexpr U test_fn_template(T, U u = U::current()) {
  return u;
}
void fn_template_tests() {
  static_assert(test_fn_template(42).line() == __LINE__, "");
}

struct TestMethodTemplate {
  template <class T, class U = SL, class U2 = SL>
  constexpr U get(T, U u = U::current(), U2 u2 = identity(U2::current())) const {
    assert(u.line() == u2.line());
    return u;
  }
};
void method_template_tests() {
  static_assert(TestMethodTemplate{}.get(42).line() == __LINE__, "");
}

struct InStaticInit {
  static constexpr int LINE = __LINE__;
  static constexpr const int x1 = __builtin_LINE();
  static constexpr const int x2 = identity(__builtin_LINE());
  static const int x3;
  const int x4 = __builtin_LINE();
  int x5 = __builtin_LINE();
};
const int InStaticInit::x3 = __builtin_LINE();
static_assert(InStaticInit::x1 == InStaticInit::LINE + 1, "");
static_assert(InStaticInit::x2 == InStaticInit::LINE + 2, "");

template <class T, int N = __builtin_LINE(), int Expect = -1>
constexpr void check_fn_template_param(T) {
  constexpr int RealExpect = Expect == -1 ? __LINE__ - 2 : Expect;
  static_assert(N == RealExpect);
}
template void check_fn_template_param(int);
template void check_fn_template_param<long, 42, 42>(long);

#line 100
struct AggBase {
#line 200
  int x = __builtin_LINE();
  int y = __builtin_LINE();
  int z = __builtin_LINE();
};
#line 300
struct AggDer : AggBase {
};
#line 400
static_assert(AggDer{}.x == 400, "");

struct ClassBase {
#line 400
  int x = __builtin_LINE();
  int y = 0;
  int z = 0;
#line 500
  ClassBase() = default;
  constexpr ClassBase(int yy, int zz = __builtin_LINE())
      : y(yy), z(zz) {}
};
struct ClassDer : ClassBase {
#line 600
  ClassDer() = default;
  constexpr ClassDer(int yy) : ClassBase(yy) {}
  constexpr ClassDer(int yy, int zz) : ClassBase(yy, zz) {}
};
#line 700
static_assert(ClassDer{}.x == 500, "");
static_assert(ClassDer{42}.x == 501, "");
static_assert(ClassDer{42}.z == 601, "");
static_assert(ClassDer{42, 42}.x == 501, "");

struct ClassAggDer : AggBase {
#line 800
  ClassAggDer() = default;
  constexpr ClassAggDer(int, int x = __builtin_LINE()) : AggBase{x} {}
};
static_assert(ClassAggDer{}.x == 100, "");

} // namespace test_line

//===----------------------------------------------------------------------===//
//                            __builtin_FILE()
//===----------------------------------------------------------------------===//

namespace test_file {
constexpr const char *test_file_simple(const char *__f = __builtin_FILE()) {
  return __f;
}
void test_function() {
#line 900
  static_assert(is_equal(test_file_simple(), __FILE__));
  static_assert(is_equal(SLF::test_function().file(), __FILE__), "");
  static_assert(is_equal(SLF::test_function_template(42).file(), __FILE__), "");

  static_assert(is_equal(SLF::test_function_indirect().file(), SLF::global_info.file()), "");
  static_assert(is_equal(SLF::test_function_template_indirect(42).file(), SLF::global_info.file()), "");

  static_assert(test_file_simple() != nullptr);
  static_assert(!is_equal(test_file_simple(), "source_location.cpp"));
}

void test_class() {
#line 315
  using SLF::TestClass;
  constexpr TestClass Default;
  constexpr TestClass InParam{42};
  constexpr TestClass Template{42, 42};
  constexpr auto *F = Default.info.file();
  constexpr auto Char = F[0];
  static_assert(is_equal(Default.info.file(), SLF::FILE), "");
  static_assert(is_equal(InParam.info.file(), SLF::FILE), "");
  static_assert(is_equal(InParam.ctor_info.file(), __FILE__), "");
}

void test_aggr_class() {
  using Agg = SLF::AggrClass<>;
  constexpr Agg Default{};
  constexpr Agg InitOne{42};
  static_assert(is_equal(Default.init_info.file(), __FILE__), "");
  static_assert(is_equal(InitOne.init_info.file(), __FILE__), "");
}

} // namespace test_file

//===----------------------------------------------------------------------===//
//                            __builtin_FILE_NAME()
//===----------------------------------------------------------------------===//

namespace test_file_name {
constexpr const char *test_file_name_simple(
  const char *__f = __builtin_FILE_NAME()) {
  return __f;
}
void test_function() {
#line 900
  static_assert(is_equal(test_file_name_simple(), __FILE_NAME__));
  static_assert(is_equal(SLF::test_function_filename(), __FILE_NAME__), "");
  static_assert(is_equal(SLF::test_function_filename_template(42),
                         __FILE_NAME__), "");

  static_assert(is_equal(SLF::test_function_filename_indirect(),
                         SLF::global_info_filename), "");
  static_assert(is_equal(SLF::test_function_filename_template_indirect(42),
                         SLF::global_info_filename), "");

  static_assert(test_file_name_simple() != nullptr);
  static_assert(is_equal(test_file_name_simple(), "source_location.cpp"));
}

void test_class() {
#line 315
  using SLF::TestClass;
  constexpr TestClass Default;
  constexpr TestClass InParam{42};
  constexpr TestClass Template{42, 42};
  constexpr auto *F = Default.info_file_name;
  constexpr auto Char = F[0];
  static_assert(is_equal(Default.info_file_name, SLF::FILE_NAME), "");
  static_assert(is_equal(InParam.info_file_name, SLF::FILE_NAME), "");
  static_assert(is_equal(InParam.ctor_info_file_name, __FILE_NAME__), "");
}

void test_aggr_class() {
  using Agg = SLF::AggrClass<>;
  constexpr Agg Default{};
  constexpr Agg InitOne{42};
  static_assert(is_equal(Default.init_info_file_name, __FILE_NAME__), "");
  static_assert(is_equal(InitOne.init_info_file_name, __FILE_NAME__), "");
}

} // namespace test_file_name

//===----------------------------------------------------------------------===//
//                            __builtin_FUNCTION()
//===----------------------------------------------------------------------===//

namespace test_func {

constexpr const char *test_func_simple(const char *__f = __builtin_FUNCTION()) {
  return __f;
}
constexpr const char *get_function() {
  return __func__;
}
constexpr bool test_function() {
  return is_equal(__func__, test_func_simple()) &&
         !is_equal(get_function(), test_func_simple());
}
static_assert(test_function());

template <class T, class U = SL>
constexpr Pair<U, U> test_func_template(T, U u = U::current()) {
  static_assert(is_equal(__PRETTY_FUNCTION__, U::current().function()));
  return {u, U::current()};
}
template <class T>
void func_template_tests() {
  constexpr auto P = test_func_template(42);
  //static_assert(is_equal(P.first.function(), __func__), "");
  //static_assert(!is_equal(P.second.function(), __func__), "");
}
template void func_template_tests<int>();

template <class = int, class T = SL>
struct TestCtor {
  T info = T::current();
  T ctor_info;
  TestCtor() = default;
  template <class U = SL>
  constexpr TestCtor(int, U u = U::current()) : ctor_info(u) {}
};
void ctor_tests() {
  constexpr TestCtor<> Default;
  constexpr TestCtor<> Template{42};
  static const char *XYZZY = Template.info.function();
  static_assert(is_equal(Default.info.function(), "test_func::TestCtor<>::TestCtor() [T = std::source_location]"));
  static_assert(is_equal(Default.ctor_info.function(), ""));
  static_assert(is_equal(Template.info.function(), "test_func::TestCtor<>::TestCtor(int, U) [T = std::source_location, U = std::source_location]"));
  static_assert(is_equal(Template.ctor_info.function(), __PRETTY_FUNCTION__));
}

constexpr SL global_sl = SL::current();
static_assert(is_equal(global_sl.function(), ""));

} // namespace test_func

//===----------------------------------------------------------------------===//
//                            __builtin_FUNCSIG()
//===----------------------------------------------------------------------===//

#ifdef MS
namespace test_funcsig {

constexpr const char *test_funcsig_simple(const char *f = __builtin_FUNCSIG()) {
  return f;
}
constexpr const char *get_funcsig() {
  return __FUNCSIG__;
}
constexpr bool test_funcsig() {
  return is_equal(__FUNCSIG__, test_funcsig_simple()) &&
         !is_equal(get_funcsig(), test_funcsig_simple());
}
static_assert(test_funcsig());

template <class T>
constexpr Pair<const char*, const char*> test_funcsig_template(T, const char* f = __builtin_FUNCSIG()) {
  return {f, __builtin_FUNCSIG()};
}
template <class T>
void func_template_tests() {
  constexpr auto P = test_funcsig_template(42);
  static_assert(is_equal(P.first, __FUNCSIG__), "");
  static_assert(!is_equal(P.second, __FUNCSIG__), "");
}
template void func_template_tests<int>();

template <class = int, class T = const char*>
struct TestCtor {
  T funcsig = __builtin_FUNCSIG();
  T ctor_funcsig;
  TestCtor() = default;
  template <class F = const char*>
  constexpr TestCtor(int, F f = __builtin_FUNCSIG()) : ctor_funcsig(f) {}
};
void ctor_tests() {
  constexpr TestCtor<> Template{42};
  static_assert(is_equal(Template.funcsig, "__cdecl test_funcsig::TestCtor<>::TestCtor(int, F) [T = const char *, F = const char *]"));
  static_assert(is_equal(Template.ctor_funcsig, __FUNCSIG__));
}

constexpr const char* global_funcsig = __builtin_FUNCSIG();
static_assert(is_equal(global_funcsig, ""));

} // namespace test_funcsig
#endif

//===----------------------------------------------------------------------===//
//                            __builtin_COLUMN()
//===----------------------------------------------------------------------===//

namespace test_column {

// clang-format off
constexpr bool test_column_fn() {
  constexpr SL S = SL::current();
  static_assert(S.line() == (__LINE__ - 1), "");
  constexpr int Indent = 4;
  {
    // The start of the call expression to `current()` begins at the token `SL`
    constexpr int ExpectCol = Indent + 3;
    constexpr SL S2
     =
      SL // Call expression starts here
        ::
          current
                 (

                  )
                   ;
    static_assert(S2.column() == ExpectCol, "");
  }
  {
    constexpr int ExpectCol = 2;
    constexpr int C =
 __builtin_COLUMN // Expect call expression to start here
      ();
    static_assert(C == ExpectCol);
  }
  return true;
}
#line 420
static_assert(test_column_fn());

// Test that the column matches the start of the call expression 'SL::current()'
static_assert(SL::current().column() == __builtin_strlen("static_assert(S"));
struct TestClass {
  int x = __builtin_COLUMN();
   TestClass() = default; /* indented to 3 spaces for testing */
  constexpr TestClass(int, int o = __builtin_COLUMN()) : x(o) {}
};
struct TestAggClass {
  int x = __builtin_COLUMN();
};
constexpr bool test_class() {

  auto check = [](int V, const char* S, int indent = 4) {
    assert(V == (__builtin_strlen(S) + indent));
  };
  {
    TestClass t{};
    check(t.x, "   T", 0); // Start of default constructor decl.
  }
  {
    TestClass t1
            {42};
    check(t1.x, "TestClass t"); // Start of variable being constructed.
  }
  {
    TestAggClass t  { };
    check(t.x, "TestAggClass t  { }");
  }
  {
    TestAggClass t = { };
    check(t.x, "TestAggClass t = { }");
  }
  return true;
}
static_assert(test_class());
// clang-format on
} // namespace test_column

// Test [reflection.src_loc.creation]p2
//  >  The value should be affected by #line (C++14 16.4) in the same manner as
//  >  for __LINE__ and __FILE__.
namespace test_pragma_line {
constexpr int StartLine = 42;
#line 42
static_assert(__builtin_LINE() == StartLine);
static_assert(__builtin_LINE() == StartLine + 1);
static_assert(SL::current().line() == StartLine + 2);
#line 44 "test_file.c"
static_assert(is_equal("test_file.c", __FILE__));
static_assert(is_equal("test_file.c", __builtin_FILE()));
static_assert(is_equal("test_file.c", __builtin_FILE_NAME()));
static_assert(is_equal("test_file.c", SL::current().file()));
static_assert(is_equal("test_file.c", SLF::test_function().file()));
static_assert(is_equal(SLF::FILE, SLF::test_function_indirect().file()));
} // end namespace test_pragma_line

namespace test_out_of_line_init {
#line 4000 "test_out_of_line_init.cpp"
constexpr unsigned get_line(unsigned n = __builtin_LINE()) { return n; }
constexpr const char *get_file(const char *f = __builtin_FILE()) { return f; }
constexpr const char *get_func(const char *f = __builtin_FUNCTION()) { return f; }
#line 4100 "A.cpp"
struct A {
  int n = __builtin_LINE();
  int n2 = get_line();
  const char *f = __builtin_FILE();
  const char *f2 = get_file();
  const char *func = __builtin_FUNCTION();
  const char *func2 = get_func();
  SL info = SL::current();
};
#line 4200 "B.cpp"
struct B {
  A a = {};
};
#line 4300 "test_passed.cpp"
constexpr B b = {};
static_assert(b.a.n == 4300, "");
static_assert(b.a.n2 == 4300, "");
static_assert(b.a.info.line() == 4300, "");
static_assert(is_equal(b.a.f, "test_passed.cpp"));
static_assert(is_equal(b.a.f2, "test_passed.cpp"));
static_assert(is_equal(b.a.info.file(), "test_passed.cpp"));
static_assert(is_equal(b.a.func, ""));
static_assert(is_equal(b.a.func2, ""));
static_assert(is_equal(b.a.info.function(), ""));

constexpr bool test_in_func() {
#line 4400 "test_func_passed.cpp"
  constexpr B b = {};
  static_assert(b.a.n == 4400, "");
  static_assert(b.a.n2 == 4400, "");
  static_assert(b.a.info.line() == 4400, "");
  static_assert(is_equal(b.a.f, "test_func_passed.cpp"));
  static_assert(is_equal(b.a.f2, "test_func_passed.cpp"));
  static_assert(is_equal(b.a.info.file(), "test_func_passed.cpp"));
  static_assert(is_equal(b.a.func, "test_in_func"));
  static_assert(is_equal(b.a.func2, "test_in_func"));
  static_assert(is_equal(b.a.info.function(), "bool test_out_of_line_init::test_in_func()"));
  return true;
}
static_assert(test_in_func());

} // end namespace test_out_of_line_init

namespace test_global_scope {
#line 5000 "test_global_scope.cpp"
constexpr unsigned get_line(unsigned n = __builtin_LINE()) { return n; }
constexpr const char *get_file(const char *f = __builtin_FILE()) { return f; }
constexpr const char *get_func(const char *f = __builtin_FUNCTION()) { return f; }
#line 5100
struct InInit {
  unsigned l = get_line();
  const char *f = get_file();
  const char *func = get_func();

#line 5200 "in_init.cpp"
  constexpr InInit() {}
};
#line 5300
constexpr InInit II;

static_assert(II.l == 5200, "");
static_assert(is_equal(II.f, "in_init.cpp"));
static_assert(is_equal(II.func, "InInit"));

#line 5400
struct AggInit {
  unsigned l = get_line();
  const char *f = get_file();
  const char *func = get_func();
};
#line 5500 "brace_init.cpp"
constexpr AggInit AI = {};
static_assert(AI.l == 5500);
static_assert(is_equal(AI.f, "brace_init.cpp"));
static_assert(is_equal(AI.func, ""));

} // namespace test_global_scope

namespace TestFuncInInit {
#line 6000 "InitClass.cpp"
struct Init {
  SL info;
#line 6100 "InitCtor.cpp"
  constexpr Init(SL info = SL::current()) : info(info) {}
};
#line 6200 "InitGlobal.cpp"
constexpr Init I;
static_assert(I.info.line() == 6200);
static_assert(is_equal(I.info.file(), "InitGlobal.cpp"));

} // namespace TestFuncInInit

namespace TestConstexprContext {
#line 7000 "TestConstexprContext.cpp"
  constexpr const char* foo() { return __builtin_FILE(); }
#line 7100 "Bar.cpp"
  constexpr const char* bar(const char* x = foo()) { return x; }
  constexpr bool test() {
    static_assert(is_equal(bar(), "TestConstexprContext.cpp"));
    return true;
  }
  static_assert(test());
}

namespace Lambda {
#line 8000 "TestLambda.cpp"
constexpr int nested_lambda(int l = []{
  return SL::current().line();
}()) {
  return l;
}
static_assert(nested_lambda() == __LINE__ - 4);

constexpr int lambda_param(int l = [](int l = SL::current().line()) {
  return l;
}()) {
  return l;
}
static_assert(lambda_param() == __LINE__);


}

constexpr int compound_literal_fun(int a =
                  (int){ SL::current().line() }
) { return a ;}
static_assert(compound_literal_fun() == __LINE__);

struct CompoundLiteral {
  int a = (int){ SL::current().line() };
};
static_assert(CompoundLiteral{}.a == __LINE__);


// FIXME
// Init captures are subexpressions of the lambda expression
// so according to the standard immediate invocations in init captures
// should be evaluated at the call site.
// However Clang does not yet implement this as it would introduce
// a fair bit of complexity.
// We intend to implement that functionality once we find real world
// use cases that require it.
constexpr int test_init_capture(int a =
                [b = SL::current().line()] { return b; }()) {
  return a;
}
#if defined(USE_CONSTEVAL) && !defined(NEW_INTERP)
static_assert(test_init_capture() == __LINE__ - 4);
#else
static_assert(test_init_capture() == __LINE__ );
#endif

namespace check_immediate_invocations_in_templates {

template <typename T = int>
struct G {
    T line = __builtin_LINE();
};
template <typename T>
struct S {
    int i = G<T>{}.line;
};
static_assert(S<int>{}.i != // intentional new line
              S<int>{}.i);

template <typename T>
constexpr int f(int i = G<T>{}.line) {
    return i;
}

static_assert(f<int>() != // intentional new line
              f<int>());
}

#ifdef PAREN_INIT
namespace GH63903 {
struct S {
    int _;
    int i = SL::current().line();
    int j = __builtin_LINE();
};
// Ensure parent aggregate initialization is consistent with brace
// aggregate initialization.
// Note: consteval functions are evaluated where they are used.
static_assert(S(0).i == __builtin_LINE());
static_assert(S(0).i == S{0}.i);
static_assert(S(0).j == S{0}.j);
static_assert(S(0).j == S{0}.i);
}
<<<<<<< HEAD
#endif
=======
#endif

namespace GH78128 {

template<int N>
constexpr int f() {
  return N;
}

template<typename T>
void foo() {
  constexpr auto* F1 = std::source_location::current().function();
  static_assert(__builtin_strlen(F1) == f<__builtin_strlen(F1)>());

  constexpr auto* F2 = __builtin_FUNCTION();
  static_assert(__builtin_strlen(F2) == f<__builtin_strlen(F2)>());

#ifdef MS
  constexpr auto* F3 = __builtin_FUNCSIG();
  static_assert(__builtin_strlen(F3) == f<__builtin_strlen(F3)>());
#endif
}

void test() {
  foo<int>();
}

}

namespace GH80630 {

#define GH80630_LAMBDA \
    []( char const* fn ) { \
        static constexpr std::source_location loc = std::source_location::current(); \
        return &loc; \
    }( std::source_location::current().function() )

auto f( std::source_location const* loc = GH80630_LAMBDA ) {
    return loc;
}

auto g() {
    return f();
}

}
>>>>>>> d773c00e
<|MERGE_RESOLUTION|>--- conflicted
+++ resolved
@@ -804,9 +804,6 @@
 static_assert(S(0).j == S{0}.j);
 static_assert(S(0).j == S{0}.i);
 }
-<<<<<<< HEAD
-#endif
-=======
 #endif
 
 namespace GH78128 {
@@ -852,5 +849,4 @@
     return f();
 }
 
-}
->>>>>>> d773c00e
+}