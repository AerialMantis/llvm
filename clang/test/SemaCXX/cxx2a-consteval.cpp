--- conflicted
+++ resolved
@@ -1247,9 +1247,6 @@
   g4(alloc());
 }
 
-<<<<<<< HEAD
-}
-=======
 }
 
 // Test that we don't redundantly instantiate the friend declaration in
@@ -1274,5 +1271,4 @@
   consteval_func();
 }
 
-} // namespace GH107175
->>>>>>> 4b409fa5
+} // namespace GH107175