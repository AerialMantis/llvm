--- conflicted
+++ resolved
@@ -21,20 +21,6 @@
 static_assert(dead1() == 1, ""); // both-error {{not an integral constant expression}} \
                                  // both-note {{in call to}}
 
-<<<<<<< HEAD
-
-struct S {
-  int &&r; // both-note {{reference member declared here}}
-  int t;
-  constexpr S() : r(0), t(r) {} // both-error {{reference member 'r' binds to a temporary object whose lifetime would be shorter than the lifetime of the constructed object}} \
-                                // ref-note {{read of object outside its lifetime is not allowed in a constant expression}} \
-                                // expected-note {{temporary created here}} \
-                                // expected-note {{read of temporary whose lifetime has ended}}
-};
-constexpr int k1 = S().t; // both-error {{must be initialized by a constant expression}} \
-                          // ref-note {{in call to}} \
-                          // expected-note {{in call to}}
-=======
 
 struct S {
   int &&r; // both-note {{reference member declared here}}
@@ -73,5 +59,4 @@
     return true;
   }
   static_assert(dtor_calls_dtor(), "");
-}
->>>>>>> 9c4aab8c
+}