// RUN: %clang_cc1 -triple dxil-pc-shadermodel6.0-compute -emit-llvm -disable-llvm-passes -o - -hlsl-entry main %s | FileCheck %s
// RUN: %clang_cc1 -triple dxil-pc-shadermodel6.0-compute -std=hlsl202x -emit-llvm -disable-llvm-passes -o - -hlsl-entry main %s | FileCheck %s

struct Pair {
  int First;
  int Second;

  int getFirst() {
    Pair Another = {5, 10};
    this = Another;
	  return this.First;
  }

  // In HLSL 202x, this is a move assignment rather than a copy.
  int getSecond() {
    this = Pair();
    return Second;
  }

  // In HLSL 202x, this is a copy assignment.
  Pair DoSilly(Pair Obj) {
    this = Obj;
    First += 2;
    return Obj;
  }
};

[numthreads(1, 1, 1)]
void main() {
  Pair Vals = {1, 2.0};
  Vals.First = Vals.getFirst();
  Vals.Second = Vals.getSecond();
  (void) Vals.DoSilly(Vals);
}

// This tests reference like implicit this in HLSL
<<<<<<< HEAD
// CHECK:     define linkonce_odr noundef i32 @"?getFirst@Pair@@QAAHXZ"(ptr noundef nonnull align 4 dereferenceable(8) %this) #0 align 2 {
=======
// CHECK-LABEL:     define {{.*}}getFirst
>>>>>>> 4b409fa5
// CHECK-NEXT:entry:
// CHECK-NEXT:%this.addr = alloca ptr, align 4
// CHECK-NEXT:%Another = alloca %struct.Pair, align 4
// CHECK-NEXT:store ptr %this, ptr %this.addr, align 4
// CHECK-NEXT:%this1 = load ptr, ptr %this.addr, align 4
// CHECK-NEXT:call void @llvm.memcpy.p0.p0.i32(ptr align 4 %Another, ptr align 4 @"__const.?getFirst@Pair@@QAAHXZ.Another", i32 8, i1 false)
// CHECK-NEXT:call void @llvm.memcpy.p0.p0.i32(ptr align 4 %this1, ptr align 4 %Another, i32 8, i1 false)
// CHECK-NEXT:%First = getelementptr inbounds nuw %struct.Pair, ptr %this1, i32 0, i32 0

<<<<<<< HEAD
// CHECK:     define linkonce_odr noundef i32 @"?getSecond@Pair@@QAAHXZ"(ptr noundef nonnull align 4 dereferenceable(8) %this) #0 align 2 {
=======
// CHECK-LABEL:     define {{.*}}getSecond
>>>>>>> 4b409fa5
// CHECK-NEXT:entry:
// CHECK-NEXT:%this.addr = alloca ptr, align 4
// CHECK-NEXT:%ref.tmp = alloca %struct.Pair, align 4
// CHECK-NEXT:store ptr %this, ptr %this.addr, align 4
// CHECK-NEXT:%this1 = load ptr, ptr %this.addr, align 4
// CHECK-NEXT:call void @llvm.memset.p0.i32(ptr align 4 %ref.tmp, i8 0, i32 8, i1 false)
// CHECK-NEXT:call void @llvm.memcpy.p0.p0.i32(ptr align 4 %this1, ptr align 4 %ref.tmp, i32 8, i1 false)
// CHECK-NEXT:%Second = getelementptr inbounds nuw %struct.Pair, ptr %this1, i32 0, i32 1

// CHECK-LABEL:     define {{.*}}DoSilly
// CHECK-NEXT:entry:
// CHECK-NEXT: [[ResPtr:%.*]] = alloca ptr
// CHECK-NEXT: [[ThisPtrAddr:%.*]] = alloca ptr
// CHECK-NEXT: store ptr [[AggRes:%.*]], ptr [[ResPtr]]
// CHECK-NEXT: store ptr {{.*}}, ptr [[ThisPtrAddr]]
// CHECK-NEXT: [[ThisPtr:%.*]] = load ptr, ptr [[ThisPtrAddr]]
// CHECK-NEXT: call void @llvm.memcpy.p0.p0.i32(ptr align 4 [[ThisPtr]], ptr align 4 [[Obj:%.*]], i32 8, i1 false)
// CHECK-NEXT: [[FirstAddr:%.*]] = getelementptr inbounds nuw %struct.Pair, ptr [[ThisPtr]], i32 0, i32 0
// CHECK-NEXT: [[First:%.*]] = load i32, ptr [[FirstAddr]]
// CHECK-NEXT: [[FirstPlusTwo:%.*]] = add nsw i32 [[First]], 2
// CHECK-NEXT: store i32 [[FirstPlusTwo]], ptr [[FirstAddr]]
// CHECK-NEXT: call void @llvm.memcpy.p0.p0.i32(ptr align 4 [[AggRes]], ptr align 4 [[Obj]], i32 8, i1 false)<|MERGE_RESOLUTION|>--- conflicted
+++ resolved
@@ -34,11 +34,7 @@
 }
 
 // This tests reference like implicit this in HLSL
-<<<<<<< HEAD
-// CHECK:     define linkonce_odr noundef i32 @"?getFirst@Pair@@QAAHXZ"(ptr noundef nonnull align 4 dereferenceable(8) %this) #0 align 2 {
-=======
 // CHECK-LABEL:     define {{.*}}getFirst
->>>>>>> 4b409fa5
 // CHECK-NEXT:entry:
 // CHECK-NEXT:%this.addr = alloca ptr, align 4
 // CHECK-NEXT:%Another = alloca %struct.Pair, align 4
@@ -48,11 +44,7 @@
 // CHECK-NEXT:call void @llvm.memcpy.p0.p0.i32(ptr align 4 %this1, ptr align 4 %Another, i32 8, i1 false)
 // CHECK-NEXT:%First = getelementptr inbounds nuw %struct.Pair, ptr %this1, i32 0, i32 0
 
-<<<<<<< HEAD
-// CHECK:     define linkonce_odr noundef i32 @"?getSecond@Pair@@QAAHXZ"(ptr noundef nonnull align 4 dereferenceable(8) %this) #0 align 2 {
-=======
 // CHECK-LABEL:     define {{.*}}getSecond
->>>>>>> 4b409fa5
 // CHECK-NEXT:entry:
 // CHECK-NEXT:%this.addr = alloca ptr, align 4
 // CHECK-NEXT:%ref.tmp = alloca %struct.Pair, align 4
