// RUN: %clang_cc1 -finclude-default-header -x hlsl -triple \
// RUN:   dxil-pc-shadermodel6.3-library %s -fnative-half-type \
// RUN:   -emit-llvm -disable-llvm-passes -o - | FileCheck %s \
// RUN:   --check-prefixes=CHECK,NATIVE_HALF \
// RUN:   -DFNATTRS=noundef -DTARGET=dx
// RUN: %clang_cc1 -finclude-default-header -x hlsl -triple \
// RUN:   dxil-pc-shadermodel6.3-library %s -emit-llvm -disable-llvm-passes \
// RUN:   -o - | FileCheck %s --check-prefixes=CHECK,NO_HALF \
// RUN:   -DFNATTRS=noundef -DTARGET=dx
// RUN: %clang_cc1 -finclude-default-header -x hlsl -triple \
// RUN:   spirv-unknown-vulkan-compute %s -fnative-half-type \
// RUN:   -emit-llvm -disable-llvm-passes -o - | FileCheck %s \
// RUN:   --check-prefixes=CHECK,NATIVE_HALF \
// RUN:   -DFNATTRS="spir_func noundef" -DTARGET=spv
// RUN: %clang_cc1 -finclude-default-header -x hlsl -triple \
// RUN:   spirv-unknown-vulkan-compute %s -emit-llvm -disable-llvm-passes \
// RUN:   -o - | FileCheck %s --check-prefixes=CHECK,NO_HALF \
// RUN:   -DFNATTRS="spir_func noundef" -DTARGET=spv

// NATIVE_HALF: %hlsl.lerp = call half @llvm.[[TARGET]].lerp.f16(half %{{.*}}, half %{{.*}}, half %{{.*}})
// NATIVE_HALF: ret half %hlsl.lerp
// NO_HALF: %hlsl.lerp = call float @llvm.[[TARGET]].lerp.f32(float %{{.*}}, float %{{.*}}, float %{{.*}})
// NO_HALF: ret float %hlsl.lerp
half test_lerp_half(half p0) { return lerp(p0, p0, p0); }

// NATIVE_HALF: %hlsl.lerp = call <2 x half> @llvm.[[TARGET]].lerp.v2f16(<2 x half> %{{.*}}, <2 x half> %{{.*}}, <2 x half> %{{.*}})
// NATIVE_HALF: ret <2 x half> %hlsl.lerp
// NO_HALF: %hlsl.lerp = call <2 x float> @llvm.[[TARGET]].lerp.v2f32(<2 x float> %{{.*}}, <2 x float> %{{.*}}, <2 x float> %{{.*}})
// NO_HALF: ret <2 x float> %hlsl.lerp
half2 test_lerp_half2(half2 p0) { return lerp(p0, p0, p0); }

// NATIVE_HALF: %hlsl.lerp = call <3 x half> @llvm.[[TARGET]].lerp.v3f16(<3 x half> %{{.*}}, <3 x half> %{{.*}}, <3 x half> %{{.*}})
// NATIVE_HALF: ret <3 x half> %hlsl.lerp
// NO_HALF: %hlsl.lerp = call <3 x float> @llvm.[[TARGET]].lerp.v3f32(<3 x float> %{{.*}}, <3 x float> %{{.*}}, <3 x float> %{{.*}})
// NO_HALF: ret <3 x float> %hlsl.lerp
half3 test_lerp_half3(half3 p0) { return lerp(p0, p0, p0); }

// NATIVE_HALF: %hlsl.lerp = call <4 x half> @llvm.[[TARGET]].lerp.v4f16(<4 x half> %{{.*}}, <4 x half> %{{.*}}, <4 x half> %{{.*}})
// NATIVE_HALF: ret <4 x half> %hlsl.lerp
// NO_HALF: %hlsl.lerp = call <4 x float> @llvm.[[TARGET]].lerp.v4f32(<4 x float> %{{.*}}, <4 x float> %{{.*}}, <4 x float> %{{.*}})
// NO_HALF: ret <4 x float> %hlsl.lerp
half4 test_lerp_half4(half4 p0) { return lerp(p0, p0, p0); }

// CHECK: %hlsl.lerp = call float @llvm.[[TARGET]].lerp.f32(float %{{.*}}, float %{{.*}}, float %{{.*}})
// CHECK: ret float %hlsl.lerp
float test_lerp_float(float p0) { return lerp(p0, p0, p0); }

// CHECK: %hlsl.lerp = call <2 x float> @llvm.[[TARGET]].lerp.v2f32(<2 x float> %{{.*}}, <2 x float> %{{.*}}, <2 x float> %{{.*}})
// CHECK: ret <2 x float> %hlsl.lerp
float2 test_lerp_float2(float2 p0) { return lerp(p0, p0, p0); }

// CHECK: %hlsl.lerp = call <3 x float> @llvm.[[TARGET]].lerp.v3f32(<3 x float> %{{.*}}, <3 x float> %{{.*}}, <3 x float> %{{.*}})
// CHECK: ret <3 x float> %hlsl.lerp
float3 test_lerp_float3(float3 p0) { return lerp(p0, p0, p0); }

// CHECK: %hlsl.lerp = call <4 x float> @llvm.[[TARGET]].lerp.v4f32(<4 x float> %{{.*}}, <4 x float> %{{.*}}, <4 x float> %{{.*}})
// CHECK: ret <4 x float> %hlsl.lerp
<<<<<<< HEAD
float4 test_lerp_float4(float4 p0) { return lerp(p0, p0, p0); }

// CHECK: %[[b:.*]] = load <2 x float>, ptr %p1.addr, align 8
// CHECK: %[[c:.*]] = load <2 x float>, ptr %p1.addr, align 8
// CHECK: %hlsl.lerp = call <2 x float> @llvm.[[TARGET]].lerp.v2f32(<2 x float> %splat.splat, <2 x float> %[[b]], <2 x float> %[[c]])
// CHECK: ret <2 x float> %hlsl.lerp
float2 test_lerp_float2_splat(float p0, float2 p1) { return lerp(p0, p1, p1); }

// CHECK: %[[b:.*]] = load <3 x float>, ptr %p1.addr, align 16
// CHECK: %[[c:.*]] = load <3 x float>, ptr %p1.addr, align 16
// CHECK: %hlsl.lerp = call <3 x float> @llvm.[[TARGET]].lerp.v3f32(<3 x float> %splat.splat, <3 x float> %[[b]], <3 x float> %[[c]])
// CHECK: ret <3 x float> %hlsl.lerp
float3 test_lerp_float3_splat(float p0, float3 p1) { return lerp(p0, p1, p1); }

// CHECK: %[[b:.*]] = load <4 x float>, ptr %p1.addr, align 16
// CHECK: %[[c:.*]] = load <4 x float>, ptr %p1.addr, align 16
// CHECK: %hlsl.lerp = call <4 x float> @llvm.[[TARGET]].lerp.v4f32(<4 x float> %splat.splat, <4 x float> %[[b]], <4 x float> %[[c]])
// CHECK:  ret <4 x float> %hlsl.lerp
float4 test_lerp_float4_splat(float p0, float4 p1) { return lerp(p0, p1, p1); }
=======
float4 test_lerp_float4(float4 p0) { return lerp(p0, p0, p0); }
>>>>>>> 4b409fa5
<|MERGE_RESOLUTION|>--- conflicted
+++ resolved
@@ -55,26 +55,4 @@
 
 // CHECK: %hlsl.lerp = call <4 x float> @llvm.[[TARGET]].lerp.v4f32(<4 x float> %{{.*}}, <4 x float> %{{.*}}, <4 x float> %{{.*}})
 // CHECK: ret <4 x float> %hlsl.lerp
-<<<<<<< HEAD
-float4 test_lerp_float4(float4 p0) { return lerp(p0, p0, p0); }
-
-// CHECK: %[[b:.*]] = load <2 x float>, ptr %p1.addr, align 8
-// CHECK: %[[c:.*]] = load <2 x float>, ptr %p1.addr, align 8
-// CHECK: %hlsl.lerp = call <2 x float> @llvm.[[TARGET]].lerp.v2f32(<2 x float> %splat.splat, <2 x float> %[[b]], <2 x float> %[[c]])
-// CHECK: ret <2 x float> %hlsl.lerp
-float2 test_lerp_float2_splat(float p0, float2 p1) { return lerp(p0, p1, p1); }
-
-// CHECK: %[[b:.*]] = load <3 x float>, ptr %p1.addr, align 16
-// CHECK: %[[c:.*]] = load <3 x float>, ptr %p1.addr, align 16
-// CHECK: %hlsl.lerp = call <3 x float> @llvm.[[TARGET]].lerp.v3f32(<3 x float> %splat.splat, <3 x float> %[[b]], <3 x float> %[[c]])
-// CHECK: ret <3 x float> %hlsl.lerp
-float3 test_lerp_float3_splat(float p0, float3 p1) { return lerp(p0, p1, p1); }
-
-// CHECK: %[[b:.*]] = load <4 x float>, ptr %p1.addr, align 16
-// CHECK: %[[c:.*]] = load <4 x float>, ptr %p1.addr, align 16
-// CHECK: %hlsl.lerp = call <4 x float> @llvm.[[TARGET]].lerp.v4f32(<4 x float> %splat.splat, <4 x float> %[[b]], <4 x float> %[[c]])
-// CHECK:  ret <4 x float> %hlsl.lerp
-float4 test_lerp_float4_splat(float p0, float4 p1) { return lerp(p0, p1, p1); }
-=======
-float4 test_lerp_float4(float4 p0) { return lerp(p0, p0, p0); }
->>>>>>> 4b409fa5
+float4 test_lerp_float4(float4 p0) { return lerp(p0, p0, p0); }