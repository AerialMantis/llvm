// REQUIRES: x86-registered-target

//
// Check help message.
//

// RUN: clang-offload-wrapper --help | FileCheck %s --check-prefix CHECK-HELP
// CHECK-HELP: A tool to create a wrapper bitcode for offload target binaries.
// CHECK-HELP: Takes offload target binaries and optional manifest files as input
// CHECK-HELP: and produces bitcode file containing target binaries packaged as data
// CHECK-HELP: and initialization code which registers target binaries in the offload
// CHECK-HELP: runtime. Manifest files format and contents are not restricted and are
// CHECK-HELP: a subject of agreement between the device compiler and the native
// CHECK-HELP: runtime for that device. When present, manifest file name should
// CHECK-HELP: immediately follow the corresponding device image filename on the
// CHECK-HELP: command line. Options annotating a device binary have effect on all
// CHECK-HELP: subsequent input, until redefined.
// CHECK-HELP: For example:
// CHECK-HELP:   clang-offload-wrapper
// CHECK-HELP:       -host x86_64-pc-linux-gnu
// CHECK-HELP:       -kind=sycl
// CHECK-HELP:         -target=spir64
// CHECK-HELP:           -format=spirv
// CHECK-HELP:           -compile-opts=-g
// CHECK-HELP:           -link-opts=-cl-denorms-are-zero
// CHECK-HELP:           a.spv
// CHECK-HELP:           a_mf.txt
// CHECK-HELP:         -target=xxx
// CHECK-HELP:           -format=native
// CHECK-HELP:           -compile-opts=""
// CHECK-HELP:           -link-opts=""
// CHECK-HELP:           b.bin
// CHECK-HELP:           b_mf.txt
// CHECK-HELP:       -kind=openmp
// CHECK-HELP:         c.bin
// CHECK-HELP: This command generates an x86 wrapper object (.bc) enclosing the
// CHECK-HELP: following tuples describing a single device binary each:
// CHECK-HELP: offload kind | target | data format | data | manifest | build options:
// CHECK-HELP: ----------------------------------------------------------------------
// CHECK-HELP:     sycl     | spir64 | spirv       | a.spv| a_mf.txt | -g
// CHECK-HELP:     sycl     | xxx    | native      | b.bin| b_mf.txt | -
// CHECK-HELP:     openmp   | xxx    | native      | c.bin| n/a      | -
// CHECK-HELP: USAGE: clang-offload-wrapper [options] <input  files>
// CHECK-HELP: OPTIONS:
// CHECK-HELP: clang-offload-wrapper options:
// CHECK-HELP:   --compile-opts=<string>  - compile options passed to the offload runtime
// CHECK-HELP:   --desc-name=<name>       - Specifies offload descriptor symbol name: '.<offload kind>.<name>', and makes it globally visible
// CHECK-HELP:   --emit-reg-funcs         - Emit [un-]registration functions
// CHECK-HELP:   --entries=<filename>     - File listing all offload function entries, SYCL offload only
// CHECK-HELP:   --format=<value>         - device binary image formats:
// CHECK-HELP:     =none                  -   not set
// CHECK-HELP:     =native                -   unknown or native
// CHECK-HELP:     =spirv                 -   SPIRV binary
// CHECK-HELP:     =llvmbc                -   LLVMIR bitcode
// CHECK-HELP:   --host=<triple>          - Target triple for the output module
// CHECK-HELP:   --kind=<value>           - offload kind:
// CHECK-HELP:     =unknown               -   unknown
// CHECK-HELP:     =host                  -   host
// CHECK-HELP:     =openmp                -   OpenMP
// CHECK-HELP:     =hip                   -   HIP
// CHECK-HELP:     =sycl                  -   SYCL
// CHECK-HELP:   --link-opts=<string>     - link options passed to the offload runtime
// CHECK-HELP:   -o=<filename>            - Output filename
// CHECK-HELP:   --target=<string>        - offload target triple
// CHECK-HELP:   -v                       - verbose output

// -------
// Generate files to wrap.
//
// RUN: echo 'Content of device file1' > %t1.tgt
// RUN: echo 'Content of device file2' > %t2.tgt
// RUN: echo 'Content of device file3' > %t3.tgt
// RUN: echo 'Content of manifest file1' > %t1_mf.txt
//
// -------
// Check bitcode produced by the wrapper tool.
//
// RUN: clang-offload-wrapper                                                         \
// RUN:   -host=x86_64-pc-linux-gnu                                                   \
// RUN:     -kind=openmp -target=tg2                -format=native %t3.tgt %t1_mf.txt \
// RUN:     -kind=sycl   -target=tg1 -compile-opts=-g -link-opts=-cl-denorms-are-zero \
// RUN:                  -format spirv  %t1.tgt                                       \
// RUN:                  -target=tg2 -compile-opts= -link-opts=                       \
// RUN:                  -format native %t2.tgt                                       \
// RUN:   -o %t.wrapper.bc
// RUN: llvm-dis %t.wrapper.bc -o - | FileCheck %s --check-prefix CHECK-IR

// CHECK-IR: target triple = "x86_64-pc-linux-gnu"

// CHECK-IR-DAG: [[ENTTY:%.+]] = type { i8*, i8*, i{{32|64}}, i32, i32 }
// CHECK-IR-DAG: [[IMAGETY:%.+]] = type { i8*, i8*, [[ENTTY]]*, [[ENTTY]]* }
// CHECK-IR-DAG: [[DESCTY:%.+]] = type { i32, [[IMAGETY]]*, [[ENTTY]]*, [[ENTTY]]* }

// CHECK-IR-DAG: [[SYCL_IMAGETY:%.+]] = type { i16, i8, i8, i8*, i8*, i8*, i8*, i8*, i8*, i8*, [[ENTTY]]*, [[ENTTY]]* }
// CHECK-IR-DAG: [[SYCL_DESCTY:%.+]] = type { i16, i16, [[SYCL_IMAGETY]]*, [[ENTTY]]*, [[ENTTY]]* }

// CHECK-IR: [[ENTBEGIN:@.+]] = external hidden constant [[ENTTY]]
// CHECK-IR: [[ENTEND:@.+]] = external hidden constant [[ENTTY]]

// CHECK-IR: [[DUMMY:@.+]] = hidden constant [0 x [[ENTTY]]] zeroinitializer, section "omp_offloading_entries"

// CHECK-IR: [[OMP_BIN:@.+]] = internal unnamed_addr constant [[OMP_BINTY:\[[0-9]+ x i8\]]] c"Content of device file3{{.+}}"

// CHECK-IR: [[OMP_IMAGES:@.+]] = internal unnamed_addr constant [1 x [[IMAGETY]]] [{{.+}} { i8* getelementptr inbounds ([[OMP_BINTY]], [[OMP_BINTY]]* [[OMP_BIN]], i64 0, i64 0), i8* getelementptr inbounds ([[OMP_BINTY]], [[OMP_BINTY]]* [[OMP_BIN]], i64 1, i64 0), [[ENTTY]]* [[ENTBEGIN]], [[ENTTY]]* [[ENTEND]] }]

// CHECK-IR: [[OMP_DESC:@.+]] = internal constant [[DESCTY]] { i32 1, [[IMAGETY]]* getelementptr inbounds ([1 x [[IMAGETY]]], [1 x [[IMAGETY]]]* [[OMP_IMAGES]], i64 0, i64 0), [[ENTTY]]* [[ENTBEGIN]], [[ENTTY]]* [[ENTEND]] }

// CHECK-IR: [[SYCL_TGT0:@.+]] = internal unnamed_addr constant [4 x i8] c"tg1\00"
// CHECK-IR: [[SYCL_COMPILE_OPTS0:@.+]] = internal unnamed_addr constant [3 x i8] c"-g\00"
// CHECK-IR: [[SYCL_LINK_OPTS0:@.+]] = internal unnamed_addr constant [21 x i8] c"-cl-denorms-are-zero\00"
// CHECK-IR: [[SYCL_BIN0:@.+]] = internal unnamed_addr constant [[SYCL_BIN0TY:\[[0-9]+ x i8\]]] c"Content of device file1{{.+}}"

// CHECK-IR: [[SYCL_TGT1:@.+]] = internal unnamed_addr constant [4 x i8] c"tg2\00"
// CHECK-IR: [[SYCL_COMPILE_OPTS1:@.+]] = internal unnamed_addr constant [1 x i8] zeroinitializer
// CHECK-IR: [[SYCL_LINK_OPTS1:@.+]] = internal unnamed_addr constant [1 x i8] zeroinitializer
// CHECK-IR: [[SYCL_BIN1:@.+]] = internal unnamed_addr constant  [[SYCL_BIN1TY:\[[0-9]+ x i8\]]] c"Content of device file2{{.+}}"

<<<<<<< HEAD
// CHECK-IR: [[SYCL_IMAGES:@.+]] = internal unnamed_addr constant [2 x [[SYCL_IMAGETY]]] [{{.+}} { i16 1, i8 4, i8 2, i8* getelementptr inbounds ([4 x i8], [4 x i8]* [[SYCL_TGT0]], i64 0, i64 0), i8* getelementptr inbounds ([3 x i8], [3 x i8]* [[SYCL_COMPILE_OPTS0]], i64 0, i64 0), i8* getelementptr inbounds ([21 x i8], [21 x i8]* [[SYCL_LINK_OPTS0]], i64 0, i64 0), i8* null, i8* null, i8* getelementptr inbounds ([[SYCL_BIN0TY]], [[SYCL_BIN0TY]]* [[SYCL_BIN0]], i64 0, i64 0), i8* getelementptr inbounds ([[SYCL_BIN0TY]], [[SYCL_BIN0TY]]* [[SYCL_BIN0]], i64 1, i64 0), [[ENTTY]]* null, [[ENTTY]]* null }, [[SYCL_IMAGETY]] { i16 1, i8 4, i8 1, i8* getelementptr inbounds ([4 x i8], [4 x i8]* [[SYCL_TGT1]], i64 0, i64 0), i8* getelementptr inbounds ([1 x i8], [1 x i8]* [[SYCL_COMPILE_OPTS1]], i64 0, i64 0), i8* getelementptr inbounds ([1 x i8], [1 x i8]* [[SYCL_LINK_OPTS1]], i64 0, i64 0), i8* null, i8* null, i8* getelementptr inbounds ([[SYCL_BIN1TY]], [[SYCL_BIN1TY]]* [[SYCL_BIN1]], i64 0, i64 0), i8* getelementptr inbounds ([[SYCL_BIN1TY]], [[SYCL_BIN1TY]]* [[SYCL_BIN1]], i64 1, i64 0), [[ENTTY]]* null, [[ENTTY]]* null }]
=======
// CHECK-IR: @llvm.global_ctors = appending global [1 x { i32, void ()*, i8* }] [{ i32, void ()*, i8* } { i32 1, void ()* [[REGFN:@.+]], i8* null }]
// CHECK-IR: @llvm.global_dtors = appending global [1 x { i32, void ()*, i8* }] [{ i32, void ()*, i8* } { i32 1, void ()* [[UNREGFN:@.+]], i8* null }]
>>>>>>> fca49fe8

// CHECK-IR: [[SYCL_DESC:@.+]] = internal constant [[SYCL_DESCTY]] { i16 1, i16 2, [[SYCL_IMAGETY]]* getelementptr inbounds ([2 x [[SYCL_IMAGETY]]], [2 x [[SYCL_IMAGETY]]]* [[SYCL_IMAGES]], i64 0, i64 0), [[ENTTY]]* null, [[ENTTY]]* null }

// CHECK-IR: @llvm.global_ctors = appending global [2 x { i32, void ()*, i8* }] [{ i32, void ()*, i8* } { i32 0, void ()* [[OMP_REGFN:@.+]], i8* null }, { i32, void ()*, i8* } { i32 0, void ()* [[SYCL_REGFN:@.+]], i8* null }]

// CHECK-IR: @llvm.global_dtors = appending global [2 x { i32, void ()*, i8* }] [{ i32, void ()*, i8* } { i32 0, void ()* [[OMP_UNREGFN:@.+]], i8* null }, { i32, void ()*, i8* } { i32 0, void ()* [[SYCL_UNREGFN:@.+]], i8* null }]

// CHECK-IR: define internal void [[OMP_REGFN]]()
// CHECK-IR:   call void @__tgt_register_lib([[DESCTY]]* [[OMP_DESC]])
// CHECK-IR:   ret void

// CHECK-IR: declare void @__tgt_register_lib([[DESCTY]]*)

// CHECK-IR: define internal void [[OMP_UNREGFN]]()
// CHECK-IR:   call void @__tgt_unregister_lib([[DESCTY]]* [[OMP_DESC]])
// CHECK-IR:   ret void

// CHECK-IR: declare void @__tgt_unregister_lib([[DESCTY]]*)

// CHECK-IR: define internal void [[SYCL_REGFN]]()
// CHECK-IR:   call void @__sycl_register_lib([[SYCL_DESCTY]]* [[SYCL_DESC]])
// CHECK-IR:   ret void

// CHECK-IR: declare void @__sycl_register_lib([[SYCL_DESCTY]]*)

// CHECK-IR: define internal void [[SYCL_UNREGFN]]()
// CHECK-IR:   call void @__sycl_unregister_lib([[SYCL_DESCTY]]* [[SYCL_DESC]])
// CHECK-IR:   ret void

// CHECK-IR: declare void @__sycl_unregister_lib([[SYCL_DESCTY]]*)

// -------
// Check options' effects: -emit-reg-funcs, -desc-name
//
// RUN: echo 'Content of device file' > %t.tgt
//
// RUN: clang-offload-wrapper -kind sycl -host=x86_64-pc-linux-gnu -emit-reg-funcs=0 -desc-name=lalala -o - %t.tgt | llvm-dis | FileCheck %s --check-prefix CHECK-IR1
// CHECK-IR1: source_filename = "offload.wrapper.object"
// CHECK-IR1: [[IMAGETY:%.+]] = type { i16, i8, i8, i8*, i8*, i8*, i8*, i8*, i8*, i8*, %__tgt_offload_entry*, %__tgt_offload_entry* }
// CHECK-IR1: [[ENTTY:%.+]] = type { i8*, i8*, i64, i32, i32 }
// CHECK-IR1: [[DESCTY:%.+]] = type { i16, i16, [[IMAGETY]]*, [[ENTTY]]*, [[ENTTY]]* }
// CHECK-IR1-NOT: @llvm.global_ctors
// CHECK-IR1-NOT: @llvm.global_dtors
// CHECK-IR1: @.sycl_offloading.lalala = constant [[DESCTY]] { i16 1, i16 1, [[IMAGETY]]* getelementptr inbounds ([1 x [[IMAGETY]]], [1 x [[IMAGETY]]]* @.sycl_offloading.device_images, i64 0, i64 0), [[ENTTY]]* null, [[ENTTY]]* null }

// -------
// Check option's effects: -entries
//
// RUN: echo 'Content of device file' > %t.tgt
// RUN: echo -e 'entryA\nentryB' > %t.txt
// RUN: clang-offload-wrapper -host=x86_64-pc-linux-gnu -kind=sycl -entries=%t.txt %t.tgt -o - | llvm-dis | FileCheck %s --check-prefix CHECK-IR3
// CHECK-IR3: source_filename = "offload.wrapper.object"
// CHECK-IR3: @__sycl_offload_entry_name = internal unnamed_addr constant [7 x i8] c"entryA\00"
// CHECK-IR3: @__sycl_offload_entry_name.1 = internal unnamed_addr constant [7 x i8] c"entryB\00"
// CHECK-IR3: @__sycl_offload_entries_arr = internal constant [2 x %__tgt_offload_entry] [%__tgt_offload_entry { i8* null, i8* getelementptr inbounds ([7 x i8], [7 x i8]* @__sycl_offload_entry_name, i64 0, i64 0), i64 0, i32 0, i32 0 }, %__tgt_offload_entry { i8* null, i8* getelementptr inbounds ([7 x i8], [7 x i8]* @__sycl_offload_entry_name.1, i64 0, i64 0), i64 0, i32 0, i32 0 }]
// CHECK-IR3: @.sycl_offloading.device_images = internal unnamed_addr constant [1 x %__tgt_device_image] [%__tgt_device_image { {{.*}}, %__tgt_offload_entry* getelementptr inbounds ([2 x %__tgt_offload_entry], [2 x %__tgt_offload_entry]* @__sycl_offload_entries_arr, i64 0, i64 0), %__tgt_offload_entry* getelementptr inbounds ([2 x %__tgt_offload_entry], [2 x %__tgt_offload_entry]* @__sycl_offload_entries_arr, i64 1, i64 0) }]

// -------
// Check that device image can be extracted from the wrapper object by the clang-offload-bundler tool.
//
// RUN: clang-offload-wrapper -o %t.wrapper.bc -host=x86_64-pc-linux-gnu -kind=sycl -target=spir64-unknown-linux-sycldevice %t1.tgt
// RUN: %clang -target x86_64-pc-linux-gnu -c %t.wrapper.bc -o %t.wrapper.o
// RUN: clang-offload-bundler --type=o --inputs=%t.wrapper.o --targets=sycl-spir64-unknown-linux-sycldevice --outputs=%t1.out --unbundle
// RUN: diff %t1.out %t1.tgt<|MERGE_RESOLUTION|>--- conflicted
+++ resolved
@@ -115,18 +115,13 @@
 // CHECK-IR: [[SYCL_LINK_OPTS1:@.+]] = internal unnamed_addr constant [1 x i8] zeroinitializer
 // CHECK-IR: [[SYCL_BIN1:@.+]] = internal unnamed_addr constant  [[SYCL_BIN1TY:\[[0-9]+ x i8\]]] c"Content of device file2{{.+}}"
 
-<<<<<<< HEAD
 // CHECK-IR: [[SYCL_IMAGES:@.+]] = internal unnamed_addr constant [2 x [[SYCL_IMAGETY]]] [{{.+}} { i16 1, i8 4, i8 2, i8* getelementptr inbounds ([4 x i8], [4 x i8]* [[SYCL_TGT0]], i64 0, i64 0), i8* getelementptr inbounds ([3 x i8], [3 x i8]* [[SYCL_COMPILE_OPTS0]], i64 0, i64 0), i8* getelementptr inbounds ([21 x i8], [21 x i8]* [[SYCL_LINK_OPTS0]], i64 0, i64 0), i8* null, i8* null, i8* getelementptr inbounds ([[SYCL_BIN0TY]], [[SYCL_BIN0TY]]* [[SYCL_BIN0]], i64 0, i64 0), i8* getelementptr inbounds ([[SYCL_BIN0TY]], [[SYCL_BIN0TY]]* [[SYCL_BIN0]], i64 1, i64 0), [[ENTTY]]* null, [[ENTTY]]* null }, [[SYCL_IMAGETY]] { i16 1, i8 4, i8 1, i8* getelementptr inbounds ([4 x i8], [4 x i8]* [[SYCL_TGT1]], i64 0, i64 0), i8* getelementptr inbounds ([1 x i8], [1 x i8]* [[SYCL_COMPILE_OPTS1]], i64 0, i64 0), i8* getelementptr inbounds ([1 x i8], [1 x i8]* [[SYCL_LINK_OPTS1]], i64 0, i64 0), i8* null, i8* null, i8* getelementptr inbounds ([[SYCL_BIN1TY]], [[SYCL_BIN1TY]]* [[SYCL_BIN1]], i64 0, i64 0), i8* getelementptr inbounds ([[SYCL_BIN1TY]], [[SYCL_BIN1TY]]* [[SYCL_BIN1]], i64 1, i64 0), [[ENTTY]]* null, [[ENTTY]]* null }]
-=======
-// CHECK-IR: @llvm.global_ctors = appending global [1 x { i32, void ()*, i8* }] [{ i32, void ()*, i8* } { i32 1, void ()* [[REGFN:@.+]], i8* null }]
-// CHECK-IR: @llvm.global_dtors = appending global [1 x { i32, void ()*, i8* }] [{ i32, void ()*, i8* } { i32 1, void ()* [[UNREGFN:@.+]], i8* null }]
->>>>>>> fca49fe8
 
 // CHECK-IR: [[SYCL_DESC:@.+]] = internal constant [[SYCL_DESCTY]] { i16 1, i16 2, [[SYCL_IMAGETY]]* getelementptr inbounds ([2 x [[SYCL_IMAGETY]]], [2 x [[SYCL_IMAGETY]]]* [[SYCL_IMAGES]], i64 0, i64 0), [[ENTTY]]* null, [[ENTTY]]* null }
 
-// CHECK-IR: @llvm.global_ctors = appending global [2 x { i32, void ()*, i8* }] [{ i32, void ()*, i8* } { i32 0, void ()* [[OMP_REGFN:@.+]], i8* null }, { i32, void ()*, i8* } { i32 0, void ()* [[SYCL_REGFN:@.+]], i8* null }]
+// CHECK-IR: @llvm.global_ctors = appending global [2 x { i32, void ()*, i8* }] [{ i32, void ()*, i8* } { i32 1, void ()* [[OMP_REGFN:@.+]], i8* null }, { i32, void ()*, i8* } { i32 1, void ()* [[SYCL_REGFN:@.+]], i8* null }]
 
-// CHECK-IR: @llvm.global_dtors = appending global [2 x { i32, void ()*, i8* }] [{ i32, void ()*, i8* } { i32 0, void ()* [[OMP_UNREGFN:@.+]], i8* null }, { i32, void ()*, i8* } { i32 0, void ()* [[SYCL_UNREGFN:@.+]], i8* null }]
+// CHECK-IR: @llvm.global_dtors = appending global [2 x { i32, void ()*, i8* }] [{ i32, void ()*, i8* } { i32 1, void ()* [[OMP_UNREGFN:@.+]], i8* null }, { i32, void ()*, i8* } { i32 1, void ()* [[SYCL_UNREGFN:@.+]], i8* null }]
 
 // CHECK-IR: define internal void [[OMP_REGFN]]()
 // CHECK-IR:   call void @__tgt_register_lib([[DESCTY]]* [[OMP_DESC]])
