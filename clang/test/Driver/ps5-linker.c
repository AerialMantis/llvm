--- conflicted
+++ resolved
@@ -1,8 +1,3 @@
-<<<<<<< HEAD
-// Test that -static is forwarded to the linker
-
-// RUN: %clang --target=x86_64-scei-ps5 -static %s -### 2>&1 | FileCheck --check-prefixes=CHECK-STATIC %s
-=======
 // Test that PIE is the default for main components
 
 // RUN: %clang --target=x86_64-sie-ps5 %s -### 2>&1 | FileCheck --check-prefixes=CHECK-PIE %s
@@ -22,7 +17,6 @@
 // Test that -static is forwarded to the linker
 
 // RUN: %clang --target=x86_64-sie-ps5 -static %s -### 2>&1 | FileCheck --check-prefixes=CHECK-STATIC %s
->>>>>>> 1d22c955
 
 // CHECK-STATIC: {{ld(\.exe)?}}"
 // CHECK-STATIC-SAME: "-static"
