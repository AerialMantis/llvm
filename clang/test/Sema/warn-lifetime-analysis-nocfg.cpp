--- conflicted
+++ resolved
@@ -526,9 +526,6 @@
     return std::move(*a);
   return std::move(a.value());
 }
-<<<<<<< HEAD
-}
-=======
 
 struct Foo;
 struct FooView {
@@ -589,5 +586,4 @@
   std::string_view bad = StatusOr<Wrapper2<std::string_view>>().value(); // expected-warning {{temporary whose address is used as value of}}
   return k.value(); // expected-warning {{address of stack memory associated}}
 }
-} // namespace GH108272
->>>>>>> 4b409fa5
+} // namespace GH108272