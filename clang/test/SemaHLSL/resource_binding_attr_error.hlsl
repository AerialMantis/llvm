// RUN: %clang_cc1 -triple dxil-pc-shadermodel6.3-library -x hlsl -o - -fsyntax-only %s -verify

template<typename T>
struct MyTemplatedSRV {
<<<<<<< HEAD
  [[hlsl::resource_class(SRV)]] T x;
=======
  __hlsl_resource_t [[hlsl::resource_class(SRV)]] x;
>>>>>>> 4b409fa5
};

// valid, The register keyword in this statement isn't binding a resource, rather it is
// specifying a constant register binding offset within the $Globals cbuffer, which is legacy behavior from DX9.
float a : register(c0);

// expected-error@+1 {{binding type 'i' ignored. The 'integer constant' binding type is no longer supported}}
cbuffer b : register(i0) {

}

// expected-error@+1 {{register number should be an integer}}
cbuffer c : register(bf, s2) {

}

// expected-error@+1 {{expected identifier}}
cbuffer A : register() {}

// expected-error@+1 {{register number should be an integer}}
cbuffer B : register(space1) {}

// expected-error@+1 {{wrong argument format for hlsl attribute, use b2 instead}}
cbuffer C : register(b 2) {}

// expected-error@+1 {{wrong argument format for hlsl attribute, use b2 instead}}
cbuffer D : register(b 2, space3) {}

// expected-error@+1 {{'register' attribute only applies to cbuffer/tbuffer and external global variables}}
static MyTemplatedSRV<float> U : register(u5);

// expected-error@+1 {{'register' attribute only applies to cbuffer/tbuffer and external global variables}}
static float sa : register(c1);

float x[2] : register(c2); // valid
float y[2][2] : register(c3); // valid
float z[2][2][3] : register(c4); // valid

// expected-error@+1 {{binding type 'c' only applies to numeric variables in the global scope}}
groupshared float fa[10] : register(c5);

void foo() {
  // expected-error@+1 {{'register' attribute only applies to cbuffer/tbuffer and external global variables}}
  MyTemplatedSRV<float> U : register(u3);
}
void foo2() {
  // expected-error@+1 {{'register' attribute only applies to cbuffer/tbuffer and external global variables}}
  extern MyTemplatedSRV<float> U2 : register(u5);
}
<<<<<<< HEAD

// expected-error@+1 {{binding type 'u' only applies to UAV resources}}
float b : register(u0, space1);
=======
>>>>>>> 4b409fa5

// expected-error@+1 {{'register' attribute only applies to cbuffer/tbuffer and external global variables}}
void bar(MyTemplatedSRV<float> U : register(u3)) {

}

struct S {  
  // expected-error@+1 {{'register' attribute only applies to cbuffer/tbuffer and external global variables}}
  MyTemplatedSRV<float> U : register(u3);
};

// expected-error@+1 {{binding type 'z' is invalid}}
MyTemplatedSRV<float> U3 : register(z5);<|MERGE_RESOLUTION|>--- conflicted
+++ resolved
@@ -2,11 +2,7 @@
 
 template<typename T>
 struct MyTemplatedSRV {
-<<<<<<< HEAD
-  [[hlsl::resource_class(SRV)]] T x;
-=======
   __hlsl_resource_t [[hlsl::resource_class(SRV)]] x;
->>>>>>> 4b409fa5
 };
 
 // valid, The register keyword in this statement isn't binding a resource, rather it is
@@ -56,12 +52,6 @@
   // expected-error@+1 {{'register' attribute only applies to cbuffer/tbuffer and external global variables}}
   extern MyTemplatedSRV<float> U2 : register(u5);
 }
-<<<<<<< HEAD
-
-// expected-error@+1 {{binding type 'u' only applies to UAV resources}}
-float b : register(u0, space1);
-=======
->>>>>>> 4b409fa5
 
 // expected-error@+1 {{'register' attribute only applies to cbuffer/tbuffer and external global variables}}
 void bar(MyTemplatedSRV<float> U : register(u3)) {
