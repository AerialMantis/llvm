/*===-- clang-c/Index.h - Indexing Public C Interface -------------*- C -*-===*\
|*                                                                            *|
|* Part of the LLVM Project, under the Apache License v2.0 with LLVM          *|
|* Exceptions.                                                                *|
|* See https://llvm.org/LICENSE.txt for license information.                  *|
|* SPDX-License-Identifier: Apache-2.0 WITH LLVM-exception                    *|
|*                                                                            *|
|*===----------------------------------------------------------------------===*|
|*                                                                            *|
|* This header provides a public interface to a Clang library for extracting  *|
|* high-level symbol information from source files without exposing the full  *|
|* Clang C++ API.                                                             *|
|*                                                                            *|
\*===----------------------------------------------------------------------===*/

#ifndef LLVM_CLANG_C_INDEX_H
#define LLVM_CLANG_C_INDEX_H

#include "clang-c/BuildSystem.h"
#include "clang-c/CXDiagnostic.h"
#include "clang-c/CXErrorCode.h"
#include "clang-c/CXFile.h"
#include "clang-c/CXSourceLocation.h"
#include "clang-c/CXString.h"
#include "clang-c/ExternC.h"
#include "clang-c/Platform.h"

/**
 * The version constants for the libclang API.
 * CINDEX_VERSION_MINOR should increase when there are API additions.
 * CINDEX_VERSION_MAJOR is intended for "major" source/ABI breaking changes.
 *
 * The policy about the libclang API was always to keep it source and ABI
 * compatible, thus CINDEX_VERSION_MAJOR is expected to remain stable.
 */
#define CINDEX_VERSION_MAJOR 0
#define CINDEX_VERSION_MINOR 64

#define CINDEX_VERSION_ENCODE(major, minor) (((major)*10000) + ((minor)*1))

#define CINDEX_VERSION                                                         \
  CINDEX_VERSION_ENCODE(CINDEX_VERSION_MAJOR, CINDEX_VERSION_MINOR)

#define CINDEX_VERSION_STRINGIZE_(major, minor) #major "." #minor
#define CINDEX_VERSION_STRINGIZE(major, minor)                                 \
  CINDEX_VERSION_STRINGIZE_(major, minor)

#define CINDEX_VERSION_STRING                                                  \
  CINDEX_VERSION_STRINGIZE(CINDEX_VERSION_MAJOR, CINDEX_VERSION_MINOR)

#ifndef __has_feature
#define __has_feature(feature) 0
#endif

LLVM_CLANG_C_EXTERN_C_BEGIN

/** \defgroup CINDEX libclang: C Interface to Clang
 *
 * The C Interface to Clang provides a relatively small API that exposes
 * facilities for parsing source code into an abstract syntax tree (AST),
 * loading already-parsed ASTs, traversing the AST, associating
 * physical source locations with elements within the AST, and other
 * facilities that support Clang-based development tools.
 *
 * This C interface to Clang will never provide all of the information
 * representation stored in Clang's C++ AST, nor should it: the intent is to
 * maintain an API that is relatively stable from one release to the next,
 * providing only the basic functionality needed to support development tools.
 *
 * To avoid namespace pollution, data types are prefixed with "CX" and
 * functions are prefixed with "clang_".
 *
 * @{
 */

/**
 * An "index" that consists of a set of translation units that would
 * typically be linked together into an executable or library.
 */
typedef void *CXIndex;

/**
 * An opaque type representing target information for a given translation
 * unit.
 */
typedef struct CXTargetInfoImpl *CXTargetInfo;

/**
 * A single translation unit, which resides in an index.
 */
typedef struct CXTranslationUnitImpl *CXTranslationUnit;

/**
 * Opaque pointer representing client data that will be passed through
 * to various callbacks and visitors.
 */
typedef void *CXClientData;

/**
 * Provides the contents of a file that has not yet been saved to disk.
 *
 * Each CXUnsavedFile instance provides the name of a file on the
 * system along with the current contents of that file that have not
 * yet been saved to disk.
 */
struct CXUnsavedFile {
  /**
   * The file whose contents have not yet been saved.
   *
   * This file must already exist in the file system.
   */
  const char *Filename;

  /**
   * A buffer containing the unsaved contents of this file.
   */
  const char *Contents;

  /**
   * The length of the unsaved contents of this buffer.
   */
  unsigned long Length;
};

/**
 * Describes the availability of a particular entity, which indicates
 * whether the use of this entity will result in a warning or error due to
 * it being deprecated or unavailable.
 */
enum CXAvailabilityKind {
  /**
   * The entity is available.
   */
  CXAvailability_Available,
  /**
   * The entity is available, but has been deprecated (and its use is
   * not recommended).
   */
  CXAvailability_Deprecated,
  /**
   * The entity is not available; any use of it will be an error.
   */
  CXAvailability_NotAvailable,
  /**
   * The entity is available, but not accessible; any use of it will be
   * an error.
   */
  CXAvailability_NotAccessible
};

/**
 * Describes a version number of the form major.minor.subminor.
 */
typedef struct CXVersion {
  /**
   * The major version number, e.g., the '10' in '10.7.3'. A negative
   * value indicates that there is no version number at all.
   */
  int Major;
  /**
   * The minor version number, e.g., the '7' in '10.7.3'. This value
   * will be negative if no minor version number was provided, e.g., for
   * version '10'.
   */
  int Minor;
  /**
   * The subminor version number, e.g., the '3' in '10.7.3'. This value
   * will be negative if no minor or subminor version number was provided,
   * e.g., in version '10' or '10.7'.
   */
  int Subminor;
} CXVersion;

/**
 * Describes the exception specification of a cursor.
 *
 * A negative value indicates that the cursor is not a function declaration.
 */
enum CXCursor_ExceptionSpecificationKind {
  /**
   * The cursor has no exception specification.
   */
  CXCursor_ExceptionSpecificationKind_None,

  /**
   * The cursor has exception specification throw()
   */
  CXCursor_ExceptionSpecificationKind_DynamicNone,

  /**
   * The cursor has exception specification throw(T1, T2)
   */
  CXCursor_ExceptionSpecificationKind_Dynamic,

  /**
   * The cursor has exception specification throw(...).
   */
  CXCursor_ExceptionSpecificationKind_MSAny,

  /**
   * The cursor has exception specification basic noexcept.
   */
  CXCursor_ExceptionSpecificationKind_BasicNoexcept,

  /**
   * The cursor has exception specification computed noexcept.
   */
  CXCursor_ExceptionSpecificationKind_ComputedNoexcept,

  /**
   * The exception specification has not yet been evaluated.
   */
  CXCursor_ExceptionSpecificationKind_Unevaluated,

  /**
   * The exception specification has not yet been instantiated.
   */
  CXCursor_ExceptionSpecificationKind_Uninstantiated,

  /**
   * The exception specification has not been parsed yet.
   */
  CXCursor_ExceptionSpecificationKind_Unparsed,

  /**
   * The cursor has a __declspec(nothrow) exception specification.
   */
  CXCursor_ExceptionSpecificationKind_NoThrow
};

/**
 * Provides a shared context for creating translation units.
 *
 * It provides two options:
 *
 * - excludeDeclarationsFromPCH: When non-zero, allows enumeration of "local"
 * declarations (when loading any new translation units). A "local" declaration
 * is one that belongs in the translation unit itself and not in a precompiled
 * header that was used by the translation unit. If zero, all declarations
 * will be enumerated.
 *
 * Here is an example:
 *
 * \code
 *   // excludeDeclsFromPCH = 1, displayDiagnostics=1
 *   Idx = clang_createIndex(1, 1);
 *
 *   // IndexTest.pch was produced with the following command:
 *   // "clang -x c IndexTest.h -emit-ast -o IndexTest.pch"
 *   TU = clang_createTranslationUnit(Idx, "IndexTest.pch");
 *
 *   // This will load all the symbols from 'IndexTest.pch'
 *   clang_visitChildren(clang_getTranslationUnitCursor(TU),
 *                       TranslationUnitVisitor, 0);
 *   clang_disposeTranslationUnit(TU);
 *
 *   // This will load all the symbols from 'IndexTest.c', excluding symbols
 *   // from 'IndexTest.pch'.
 *   char *args[] = { "-Xclang", "-include-pch=IndexTest.pch" };
 *   TU = clang_createTranslationUnitFromSourceFile(Idx, "IndexTest.c", 2, args,
 *                                                  0, 0);
 *   clang_visitChildren(clang_getTranslationUnitCursor(TU),
 *                       TranslationUnitVisitor, 0);
 *   clang_disposeTranslationUnit(TU);
 * \endcode
 *
 * This process of creating the 'pch', loading it separately, and using it (via
 * -include-pch) allows 'excludeDeclsFromPCH' to remove redundant callbacks
 * (which gives the indexer the same performance benefit as the compiler).
 */
CINDEX_LINKAGE CXIndex clang_createIndex(int excludeDeclarationsFromPCH,
                                         int displayDiagnostics);

/**
 * Destroy the given index.
 *
 * The index must not be destroyed until all of the translation units created
 * within that index have been destroyed.
 */
CINDEX_LINKAGE void clang_disposeIndex(CXIndex index);

typedef enum {
  /**
   * Use the default value of an option that may depend on the process
   * environment.
   */
  CXChoice_Default = 0,
  /**
   * Enable the option.
   */
  CXChoice_Enabled = 1,
  /**
   * Disable the option.
   */
  CXChoice_Disabled = 2
} CXChoice;

typedef enum {
  /**
   * Used to indicate that no special CXIndex options are needed.
   */
  CXGlobalOpt_None = 0x0,

  /**
   * Used to indicate that threads that libclang creates for indexing
   * purposes should use background priority.
   *
   * Affects #clang_indexSourceFile, #clang_indexTranslationUnit,
   * #clang_parseTranslationUnit, #clang_saveTranslationUnit.
   */
  CXGlobalOpt_ThreadBackgroundPriorityForIndexing = 0x1,

  /**
   * Used to indicate that threads that libclang creates for editing
   * purposes should use background priority.
   *
   * Affects #clang_reparseTranslationUnit, #clang_codeCompleteAt,
   * #clang_annotateTokens
   */
  CXGlobalOpt_ThreadBackgroundPriorityForEditing = 0x2,

  /**
   * Used to indicate that all threads that libclang creates should use
   * background priority.
   */
  CXGlobalOpt_ThreadBackgroundPriorityForAll =
      CXGlobalOpt_ThreadBackgroundPriorityForIndexing |
      CXGlobalOpt_ThreadBackgroundPriorityForEditing

} CXGlobalOptFlags;

/**
 * Index initialization options.
 *
 * 0 is the default value of each member of this struct except for Size.
 * Initialize the struct in one of the following three ways to avoid adapting
 * code each time a new member is added to it:
 * \code
 * CXIndexOptions Opts;
 * memset(&Opts, 0, sizeof(Opts));
 * Opts.Size = sizeof(CXIndexOptions);
 * \endcode
 * or explicitly initialize the first data member and zero-initialize the rest:
 * \code
 * CXIndexOptions Opts = { sizeof(CXIndexOptions) };
 * \endcode
 * or to prevent the -Wmissing-field-initializers warning for the above version:
 * \code
 * CXIndexOptions Opts{};
 * Opts.Size = sizeof(CXIndexOptions);
 * \endcode
 */
typedef struct CXIndexOptions {
  /**
   * The size of struct CXIndexOptions used for option versioning.
   *
   * Always initialize this member to sizeof(CXIndexOptions), or assign
   * sizeof(CXIndexOptions) to it right after creating a CXIndexOptions object.
   */
  unsigned Size;
  /**
   * A CXChoice enumerator that specifies the indexing priority policy.
   * \sa CXGlobalOpt_ThreadBackgroundPriorityForIndexing
   */
  unsigned char ThreadBackgroundPriorityForIndexing;
  /**
   * A CXChoice enumerator that specifies the editing priority policy.
   * \sa CXGlobalOpt_ThreadBackgroundPriorityForEditing
   */
  unsigned char ThreadBackgroundPriorityForEditing;
  /**
   * \see clang_createIndex()
   */
  unsigned ExcludeDeclarationsFromPCH : 1;
  /**
   * \see clang_createIndex()
   */
  unsigned DisplayDiagnostics : 1;
  /**
   * Store PCH in memory. If zero, PCH are stored in temporary files.
   */
  unsigned StorePreamblesInMemory : 1;
  unsigned /*Reserved*/ : 13;

  /**
   * The path to a directory, in which to store temporary PCH files. If null or
   * empty, the default system temporary directory is used. These PCH files are
   * deleted on clean exit but stay on disk if the program crashes or is killed.
   *
   * This option is ignored if \a StorePreamblesInMemory is non-zero.
   *
   * Libclang does not create the directory at the specified path in the file
   * system. Therefore it must exist, or storing PCH files will fail.
   */
  const char *PreambleStoragePath;
  /**
   * Specifies a path which will contain log files for certain libclang
   * invocations. A null value implies that libclang invocations are not logged.
   */
  const char *InvocationEmissionPath;
} CXIndexOptions;

/**
 * Provides a shared context for creating translation units.
 *
 * Call this function instead of clang_createIndex() if you need to configure
 * the additional options in CXIndexOptions.
 *
 * \returns The created index or null in case of error, such as an unsupported
 * value of options->Size.
 *
 * For example:
 * \code
 * CXIndex createIndex(const char *ApplicationTemporaryPath) {
 *   const int ExcludeDeclarationsFromPCH = 1;
 *   const int DisplayDiagnostics = 1;
 *   CXIndex Idx;
 * #if CINDEX_VERSION_MINOR >= 64
 *   CXIndexOptions Opts;
 *   memset(&Opts, 0, sizeof(Opts));
 *   Opts.Size = sizeof(CXIndexOptions);
 *   Opts.ThreadBackgroundPriorityForIndexing = 1;
 *   Opts.ExcludeDeclarationsFromPCH = ExcludeDeclarationsFromPCH;
 *   Opts.DisplayDiagnostics = DisplayDiagnostics;
 *   Opts.PreambleStoragePath = ApplicationTemporaryPath;
 *   Idx = clang_createIndexWithOptions(&Opts);
 *   if (Idx)
 *     return Idx;
 *   fprintf(stderr,
 *           "clang_createIndexWithOptions() failed. "
 *           "CINDEX_VERSION_MINOR = %d, sizeof(CXIndexOptions) = %u\n",
 *           CINDEX_VERSION_MINOR, Opts.Size);
 * #else
 *   (void)ApplicationTemporaryPath;
 * #endif
 *   Idx = clang_createIndex(ExcludeDeclarationsFromPCH, DisplayDiagnostics);
 *   clang_CXIndex_setGlobalOptions(
 *       Idx, clang_CXIndex_getGlobalOptions(Idx) |
 *                CXGlobalOpt_ThreadBackgroundPriorityForIndexing);
 *   return Idx;
 * }
 * \endcode
 *
 * \sa clang_createIndex()
 */
CINDEX_LINKAGE CXIndex
clang_createIndexWithOptions(const CXIndexOptions *options);

/**
 * Sets general options associated with a CXIndex.
 *
 * This function is DEPRECATED. Set
 * CXIndexOptions::ThreadBackgroundPriorityForIndexing and/or
 * CXIndexOptions::ThreadBackgroundPriorityForEditing and call
 * clang_createIndexWithOptions() instead.
 *
 * For example:
 * \code
 * CXIndex idx = ...;
 * clang_CXIndex_setGlobalOptions(idx,
 *     clang_CXIndex_getGlobalOptions(idx) |
 *     CXGlobalOpt_ThreadBackgroundPriorityForIndexing);
 * \endcode
 *
 * \param options A bitmask of options, a bitwise OR of CXGlobalOpt_XXX flags.
 */
CINDEX_LINKAGE void clang_CXIndex_setGlobalOptions(CXIndex, unsigned options);

/**
 * Gets the general options associated with a CXIndex.
 *
 * This function allows to obtain the final option values used by libclang after
 * specifying the option policies via CXChoice enumerators.
 *
 * \returns A bitmask of options, a bitwise OR of CXGlobalOpt_XXX flags that
 * are associated with the given CXIndex object.
 */
CINDEX_LINKAGE unsigned clang_CXIndex_getGlobalOptions(CXIndex);

/**
 * Sets the invocation emission path option in a CXIndex.
 *
 * This function is DEPRECATED. Set CXIndexOptions::InvocationEmissionPath and
 * call clang_createIndexWithOptions() instead.
 *
 * The invocation emission path specifies a path which will contain log
 * files for certain libclang invocations. A null value (default) implies that
 * libclang invocations are not logged..
 */
CINDEX_LINKAGE void
clang_CXIndex_setInvocationEmissionPathOption(CXIndex, const char *Path);

/**
 * Determine whether the given header is guarded against
 * multiple inclusions, either with the conventional
 * \#ifndef/\#define/\#endif macro guards or with \#pragma once.
 */
CINDEX_LINKAGE unsigned clang_isFileMultipleIncludeGuarded(CXTranslationUnit tu,
                                                           CXFile file);

/**
 * Retrieve a file handle within the given translation unit.
 *
 * \param tu the translation unit
 *
 * \param file_name the name of the file.
 *
 * \returns the file handle for the named file in the translation unit \p tu,
 * or a NULL file handle if the file was not a part of this translation unit.
 */
CINDEX_LINKAGE CXFile clang_getFile(CXTranslationUnit tu,
                                    const char *file_name);

/**
 * Retrieve the buffer associated with the given file.
 *
 * \param tu the translation unit
 *
 * \param file the file for which to retrieve the buffer.
 *
 * \param size [out] if non-NULL, will be set to the size of the buffer.
 *
 * \returns a pointer to the buffer in memory that holds the contents of
 * \p file, or a NULL pointer when the file is not loaded.
 */
CINDEX_LINKAGE const char *clang_getFileContents(CXTranslationUnit tu,
                                                 CXFile file, size_t *size);

/**
 * Retrieves the source location associated with a given file/line/column
 * in a particular translation unit.
 */
CINDEX_LINKAGE CXSourceLocation clang_getLocation(CXTranslationUnit tu,
                                                  CXFile file, unsigned line,
                                                  unsigned column);
/**
 * Retrieves the source location associated with a given character offset
 * in a particular translation unit.
 */
CINDEX_LINKAGE CXSourceLocation clang_getLocationForOffset(CXTranslationUnit tu,
                                                           CXFile file,
                                                           unsigned offset);

/**
 * Retrieve all ranges that were skipped by the preprocessor.
 *
 * The preprocessor will skip lines when they are surrounded by an
 * if/ifdef/ifndef directive whose condition does not evaluate to true.
 */
CINDEX_LINKAGE CXSourceRangeList *clang_getSkippedRanges(CXTranslationUnit tu,
                                                         CXFile file);

/**
 * Retrieve all ranges from all files that were skipped by the
 * preprocessor.
 *
 * The preprocessor will skip lines when they are surrounded by an
 * if/ifdef/ifndef directive whose condition does not evaluate to true.
 */
CINDEX_LINKAGE CXSourceRangeList *
clang_getAllSkippedRanges(CXTranslationUnit tu);

/**
 * Determine the number of diagnostics produced for the given
 * translation unit.
 */
CINDEX_LINKAGE unsigned clang_getNumDiagnostics(CXTranslationUnit Unit);

/**
 * Retrieve a diagnostic associated with the given translation unit.
 *
 * \param Unit the translation unit to query.
 * \param Index the zero-based diagnostic number to retrieve.
 *
 * \returns the requested diagnostic. This diagnostic must be freed
 * via a call to \c clang_disposeDiagnostic().
 */
CINDEX_LINKAGE CXDiagnostic clang_getDiagnostic(CXTranslationUnit Unit,
                                                unsigned Index);

/**
 * Retrieve the complete set of diagnostics associated with a
 *        translation unit.
 *
 * \param Unit the translation unit to query.
 */
CINDEX_LINKAGE CXDiagnosticSet
clang_getDiagnosticSetFromTU(CXTranslationUnit Unit);

/**
 * \defgroup CINDEX_TRANSLATION_UNIT Translation unit manipulation
 *
 * The routines in this group provide the ability to create and destroy
 * translation units from files, either by parsing the contents of the files or
 * by reading in a serialized representation of a translation unit.
 *
 * @{
 */

/**
 * Get the original translation unit source file name.
 */
CINDEX_LINKAGE CXString
clang_getTranslationUnitSpelling(CXTranslationUnit CTUnit);

/**
 * Return the CXTranslationUnit for a given source file and the provided
 * command line arguments one would pass to the compiler.
 *
 * Note: The 'source_filename' argument is optional.  If the caller provides a
 * NULL pointer, the name of the source file is expected to reside in the
 * specified command line arguments.
 *
 * Note: When encountered in 'clang_command_line_args', the following options
 * are ignored:
 *
 *   '-c'
 *   '-emit-ast'
 *   '-fsyntax-only'
 *   '-o \<output file>'  (both '-o' and '\<output file>' are ignored)
 *
 * \param CIdx The index object with which the translation unit will be
 * associated.
 *
 * \param source_filename The name of the source file to load, or NULL if the
 * source file is included in \p clang_command_line_args.
 *
 * \param num_clang_command_line_args The number of command-line arguments in
 * \p clang_command_line_args.
 *
 * \param clang_command_line_args The command-line arguments that would be
 * passed to the \c clang executable if it were being invoked out-of-process.
 * These command-line options will be parsed and will affect how the translation
 * unit is parsed. Note that the following options are ignored: '-c',
 * '-emit-ast', '-fsyntax-only' (which is the default), and '-o \<output file>'.
 *
 * \param num_unsaved_files the number of unsaved file entries in \p
 * unsaved_files.
 *
 * \param unsaved_files the files that have not yet been saved to disk
 * but may be required for code completion, including the contents of
 * those files.  The contents and name of these files (as specified by
 * CXUnsavedFile) are copied when necessary, so the client only needs to
 * guarantee their validity until the call to this function returns.
 */
CINDEX_LINKAGE CXTranslationUnit clang_createTranslationUnitFromSourceFile(
    CXIndex CIdx, const char *source_filename, int num_clang_command_line_args,
    const char *const *clang_command_line_args, unsigned num_unsaved_files,
    struct CXUnsavedFile *unsaved_files);

/**
 * Same as \c clang_createTranslationUnit2, but returns
 * the \c CXTranslationUnit instead of an error code.  In case of an error this
 * routine returns a \c NULL \c CXTranslationUnit, without further detailed
 * error codes.
 */
CINDEX_LINKAGE CXTranslationUnit
clang_createTranslationUnit(CXIndex CIdx, const char *ast_filename);

/**
 * Create a translation unit from an AST file (\c -emit-ast).
 *
 * \param[out] out_TU A non-NULL pointer to store the created
 * \c CXTranslationUnit.
 *
 * \returns Zero on success, otherwise returns an error code.
 */
CINDEX_LINKAGE enum CXErrorCode
clang_createTranslationUnit2(CXIndex CIdx, const char *ast_filename,
                             CXTranslationUnit *out_TU);

/**
 * Flags that control the creation of translation units.
 *
 * The enumerators in this enumeration type are meant to be bitwise
 * ORed together to specify which options should be used when
 * constructing the translation unit.
 */
enum CXTranslationUnit_Flags {
  /**
   * Used to indicate that no special translation-unit options are
   * needed.
   */
  CXTranslationUnit_None = 0x0,

  /**
   * Used to indicate that the parser should construct a "detailed"
   * preprocessing record, including all macro definitions and instantiations.
   *
   * Constructing a detailed preprocessing record requires more memory
   * and time to parse, since the information contained in the record
   * is usually not retained. However, it can be useful for
   * applications that require more detailed information about the
   * behavior of the preprocessor.
   */
  CXTranslationUnit_DetailedPreprocessingRecord = 0x01,

  /**
   * Used to indicate that the translation unit is incomplete.
   *
   * When a translation unit is considered "incomplete", semantic
   * analysis that is typically performed at the end of the
   * translation unit will be suppressed. For example, this suppresses
   * the completion of tentative declarations in C and of
   * instantiation of implicitly-instantiation function templates in
   * C++. This option is typically used when parsing a header with the
   * intent of producing a precompiled header.
   */
  CXTranslationUnit_Incomplete = 0x02,

  /**
   * Used to indicate that the translation unit should be built with an
   * implicit precompiled header for the preamble.
   *
   * An implicit precompiled header is used as an optimization when a
   * particular translation unit is likely to be reparsed many times
   * when the sources aren't changing that often. In this case, an
   * implicit precompiled header will be built containing all of the
   * initial includes at the top of the main file (what we refer to as
   * the "preamble" of the file). In subsequent parses, if the
   * preamble or the files in it have not changed, \c
   * clang_reparseTranslationUnit() will re-use the implicit
   * precompiled header to improve parsing performance.
   */
  CXTranslationUnit_PrecompiledPreamble = 0x04,

  /**
   * Used to indicate that the translation unit should cache some
   * code-completion results with each reparse of the source file.
   *
   * Caching of code-completion results is a performance optimization that
   * introduces some overhead to reparsing but improves the performance of
   * code-completion operations.
   */
  CXTranslationUnit_CacheCompletionResults = 0x08,

  /**
   * Used to indicate that the translation unit will be serialized with
   * \c clang_saveTranslationUnit.
   *
   * This option is typically used when parsing a header with the intent of
   * producing a precompiled header.
   */
  CXTranslationUnit_ForSerialization = 0x10,

  /**
   * DEPRECATED: Enabled chained precompiled preambles in C++.
   *
   * Note: this is a *temporary* option that is available only while
   * we are testing C++ precompiled preamble support. It is deprecated.
   */
  CXTranslationUnit_CXXChainedPCH = 0x20,

  /**
   * Used to indicate that function/method bodies should be skipped while
   * parsing.
   *
   * This option can be used to search for declarations/definitions while
   * ignoring the usages.
   */
  CXTranslationUnit_SkipFunctionBodies = 0x40,

  /**
   * Used to indicate that brief documentation comments should be
   * included into the set of code completions returned from this translation
   * unit.
   */
  CXTranslationUnit_IncludeBriefCommentsInCodeCompletion = 0x80,

  /**
   * Used to indicate that the precompiled preamble should be created on
   * the first parse. Otherwise it will be created on the first reparse. This
   * trades runtime on the first parse (serializing the preamble takes time) for
   * reduced runtime on the second parse (can now reuse the preamble).
   */
  CXTranslationUnit_CreatePreambleOnFirstParse = 0x100,

  /**
   * Do not stop processing when fatal errors are encountered.
   *
   * When fatal errors are encountered while parsing a translation unit,
   * semantic analysis is typically stopped early when compiling code. A common
   * source for fatal errors are unresolvable include files. For the
   * purposes of an IDE, this is undesirable behavior and as much information
   * as possible should be reported. Use this flag to enable this behavior.
   */
  CXTranslationUnit_KeepGoing = 0x200,

  /**
   * Sets the preprocessor in a mode for parsing a single file only.
   */
  CXTranslationUnit_SingleFileParse = 0x400,

  /**
   * Used in combination with CXTranslationUnit_SkipFunctionBodies to
   * constrain the skipping of function bodies to the preamble.
   *
   * The function bodies of the main file are not skipped.
   */
  CXTranslationUnit_LimitSkipFunctionBodiesToPreamble = 0x800,

  /**
   * Used to indicate that attributed types should be included in CXType.
   */
  CXTranslationUnit_IncludeAttributedTypes = 0x1000,

  /**
   * Used to indicate that implicit attributes should be visited.
   */
  CXTranslationUnit_VisitImplicitAttributes = 0x2000,

  /**
   * Used to indicate that non-errors from included files should be ignored.
   *
   * If set, clang_getDiagnosticSetFromTU() will not report e.g. warnings from
   * included files anymore. This speeds up clang_getDiagnosticSetFromTU() for
   * the case where these warnings are not of interest, as for an IDE for
   * example, which typically shows only the diagnostics in the main file.
   */
  CXTranslationUnit_IgnoreNonErrorsFromIncludedFiles = 0x4000,

  /**
   * Tells the preprocessor not to skip excluded conditional blocks.
   */
  CXTranslationUnit_RetainExcludedConditionalBlocks = 0x8000
};

/**
 * Returns the set of flags that is suitable for parsing a translation
 * unit that is being edited.
 *
 * The set of flags returned provide options for \c clang_parseTranslationUnit()
 * to indicate that the translation unit is likely to be reparsed many times,
 * either explicitly (via \c clang_reparseTranslationUnit()) or implicitly
 * (e.g., by code completion (\c clang_codeCompletionAt())). The returned flag
 * set contains an unspecified set of optimizations (e.g., the precompiled
 * preamble) geared toward improving the performance of these routines. The
 * set of optimizations enabled may change from one version to the next.
 */
CINDEX_LINKAGE unsigned clang_defaultEditingTranslationUnitOptions(void);

/**
 * Same as \c clang_parseTranslationUnit2, but returns
 * the \c CXTranslationUnit instead of an error code.  In case of an error this
 * routine returns a \c NULL \c CXTranslationUnit, without further detailed
 * error codes.
 */
CINDEX_LINKAGE CXTranslationUnit clang_parseTranslationUnit(
    CXIndex CIdx, const char *source_filename,
    const char *const *command_line_args, int num_command_line_args,
    struct CXUnsavedFile *unsaved_files, unsigned num_unsaved_files,
    unsigned options);

/**
 * Parse the given source file and the translation unit corresponding
 * to that file.
 *
 * This routine is the main entry point for the Clang C API, providing the
 * ability to parse a source file into a translation unit that can then be
 * queried by other functions in the API. This routine accepts a set of
 * command-line arguments so that the compilation can be configured in the same
 * way that the compiler is configured on the command line.
 *
 * \param CIdx The index object with which the translation unit will be
 * associated.
 *
 * \param source_filename The name of the source file to load, or NULL if the
 * source file is included in \c command_line_args.
 *
 * \param command_line_args The command-line arguments that would be
 * passed to the \c clang executable if it were being invoked out-of-process.
 * These command-line options will be parsed and will affect how the translation
 * unit is parsed. Note that the following options are ignored: '-c',
 * '-emit-ast', '-fsyntax-only' (which is the default), and '-o \<output file>'.
 *
 * \param num_command_line_args The number of command-line arguments in
 * \c command_line_args.
 *
 * \param unsaved_files the files that have not yet been saved to disk
 * but may be required for parsing, including the contents of
 * those files.  The contents and name of these files (as specified by
 * CXUnsavedFile) are copied when necessary, so the client only needs to
 * guarantee their validity until the call to this function returns.
 *
 * \param num_unsaved_files the number of unsaved file entries in \p
 * unsaved_files.
 *
 * \param options A bitmask of options that affects how the translation unit
 * is managed but not its compilation. This should be a bitwise OR of the
 * CXTranslationUnit_XXX flags.
 *
 * \param[out] out_TU A non-NULL pointer to store the created
 * \c CXTranslationUnit, describing the parsed code and containing any
 * diagnostics produced by the compiler.
 *
 * \returns Zero on success, otherwise returns an error code.
 */
CINDEX_LINKAGE enum CXErrorCode clang_parseTranslationUnit2(
    CXIndex CIdx, const char *source_filename,
    const char *const *command_line_args, int num_command_line_args,
    struct CXUnsavedFile *unsaved_files, unsigned num_unsaved_files,
    unsigned options, CXTranslationUnit *out_TU);

/**
 * Same as clang_parseTranslationUnit2 but requires a full command line
 * for \c command_line_args including argv[0]. This is useful if the standard
 * library paths are relative to the binary.
 */
CINDEX_LINKAGE enum CXErrorCode clang_parseTranslationUnit2FullArgv(
    CXIndex CIdx, const char *source_filename,
    const char *const *command_line_args, int num_command_line_args,
    struct CXUnsavedFile *unsaved_files, unsigned num_unsaved_files,
    unsigned options, CXTranslationUnit *out_TU);

/**
 * Flags that control how translation units are saved.
 *
 * The enumerators in this enumeration type are meant to be bitwise
 * ORed together to specify which options should be used when
 * saving the translation unit.
 */
enum CXSaveTranslationUnit_Flags {
  /**
   * Used to indicate that no special saving options are needed.
   */
  CXSaveTranslationUnit_None = 0x0
};

/**
 * Returns the set of flags that is suitable for saving a translation
 * unit.
 *
 * The set of flags returned provide options for
 * \c clang_saveTranslationUnit() by default. The returned flag
 * set contains an unspecified set of options that save translation units with
 * the most commonly-requested data.
 */
CINDEX_LINKAGE unsigned clang_defaultSaveOptions(CXTranslationUnit TU);

/**
 * Describes the kind of error that occurred (if any) in a call to
 * \c clang_saveTranslationUnit().
 */
enum CXSaveError {
  /**
   * Indicates that no error occurred while saving a translation unit.
   */
  CXSaveError_None = 0,

  /**
   * Indicates that an unknown error occurred while attempting to save
   * the file.
   *
   * This error typically indicates that file I/O failed when attempting to
   * write the file.
   */
  CXSaveError_Unknown = 1,

  /**
   * Indicates that errors during translation prevented this attempt
   * to save the translation unit.
   *
   * Errors that prevent the translation unit from being saved can be
   * extracted using \c clang_getNumDiagnostics() and \c clang_getDiagnostic().
   */
  CXSaveError_TranslationErrors = 2,

  /**
   * Indicates that the translation unit to be saved was somehow
   * invalid (e.g., NULL).
   */
  CXSaveError_InvalidTU = 3
};

/**
 * Saves a translation unit into a serialized representation of
 * that translation unit on disk.
 *
 * Any translation unit that was parsed without error can be saved
 * into a file. The translation unit can then be deserialized into a
 * new \c CXTranslationUnit with \c clang_createTranslationUnit() or,
 * if it is an incomplete translation unit that corresponds to a
 * header, used as a precompiled header when parsing other translation
 * units.
 *
 * \param TU The translation unit to save.
 *
 * \param FileName The file to which the translation unit will be saved.
 *
 * \param options A bitmask of options that affects how the translation unit
 * is saved. This should be a bitwise OR of the
 * CXSaveTranslationUnit_XXX flags.
 *
 * \returns A value that will match one of the enumerators of the CXSaveError
 * enumeration. Zero (CXSaveError_None) indicates that the translation unit was
 * saved successfully, while a non-zero value indicates that a problem occurred.
 */
CINDEX_LINKAGE int clang_saveTranslationUnit(CXTranslationUnit TU,
                                             const char *FileName,
                                             unsigned options);

/**
 * Suspend a translation unit in order to free memory associated with it.
 *
 * A suspended translation unit uses significantly less memory but on the other
 * side does not support any other calls than \c clang_reparseTranslationUnit
 * to resume it or \c clang_disposeTranslationUnit to dispose it completely.
 */
CINDEX_LINKAGE unsigned clang_suspendTranslationUnit(CXTranslationUnit);

/**
 * Destroy the specified CXTranslationUnit object.
 */
CINDEX_LINKAGE void clang_disposeTranslationUnit(CXTranslationUnit);

/**
 * Flags that control the reparsing of translation units.
 *
 * The enumerators in this enumeration type are meant to be bitwise
 * ORed together to specify which options should be used when
 * reparsing the translation unit.
 */
enum CXReparse_Flags {
  /**
   * Used to indicate that no special reparsing options are needed.
   */
  CXReparse_None = 0x0
};

/**
 * Returns the set of flags that is suitable for reparsing a translation
 * unit.
 *
 * The set of flags returned provide options for
 * \c clang_reparseTranslationUnit() by default. The returned flag
 * set contains an unspecified set of optimizations geared toward common uses
 * of reparsing. The set of optimizations enabled may change from one version
 * to the next.
 */
CINDEX_LINKAGE unsigned clang_defaultReparseOptions(CXTranslationUnit TU);

/**
 * Reparse the source files that produced this translation unit.
 *
 * This routine can be used to re-parse the source files that originally
 * created the given translation unit, for example because those source files
 * have changed (either on disk or as passed via \p unsaved_files). The
 * source code will be reparsed with the same command-line options as it
 * was originally parsed.
 *
 * Reparsing a translation unit invalidates all cursors and source locations
 * that refer into that translation unit. This makes reparsing a translation
 * unit semantically equivalent to destroying the translation unit and then
 * creating a new translation unit with the same command-line arguments.
 * However, it may be more efficient to reparse a translation
 * unit using this routine.
 *
 * \param TU The translation unit whose contents will be re-parsed. The
 * translation unit must originally have been built with
 * \c clang_createTranslationUnitFromSourceFile().
 *
 * \param num_unsaved_files The number of unsaved file entries in \p
 * unsaved_files.
 *
 * \param unsaved_files The files that have not yet been saved to disk
 * but may be required for parsing, including the contents of
 * those files.  The contents and name of these files (as specified by
 * CXUnsavedFile) are copied when necessary, so the client only needs to
 * guarantee their validity until the call to this function returns.
 *
 * \param options A bitset of options composed of the flags in CXReparse_Flags.
 * The function \c clang_defaultReparseOptions() produces a default set of
 * options recommended for most uses, based on the translation unit.
 *
 * \returns 0 if the sources could be reparsed.  A non-zero error code will be
 * returned if reparsing was impossible, such that the translation unit is
 * invalid. In such cases, the only valid call for \c TU is
 * \c clang_disposeTranslationUnit(TU).  The error codes returned by this
 * routine are described by the \c CXErrorCode enum.
 */
CINDEX_LINKAGE int
clang_reparseTranslationUnit(CXTranslationUnit TU, unsigned num_unsaved_files,
                             struct CXUnsavedFile *unsaved_files,
                             unsigned options);

/**
 * Categorizes how memory is being used by a translation unit.
 */
enum CXTUResourceUsageKind {
  CXTUResourceUsage_AST = 1,
  CXTUResourceUsage_Identifiers = 2,
  CXTUResourceUsage_Selectors = 3,
  CXTUResourceUsage_GlobalCompletionResults = 4,
  CXTUResourceUsage_SourceManagerContentCache = 5,
  CXTUResourceUsage_AST_SideTables = 6,
  CXTUResourceUsage_SourceManager_Membuffer_Malloc = 7,
  CXTUResourceUsage_SourceManager_Membuffer_MMap = 8,
  CXTUResourceUsage_ExternalASTSource_Membuffer_Malloc = 9,
  CXTUResourceUsage_ExternalASTSource_Membuffer_MMap = 10,
  CXTUResourceUsage_Preprocessor = 11,
  CXTUResourceUsage_PreprocessingRecord = 12,
  CXTUResourceUsage_SourceManager_DataStructures = 13,
  CXTUResourceUsage_Preprocessor_HeaderSearch = 14,
  CXTUResourceUsage_MEMORY_IN_BYTES_BEGIN = CXTUResourceUsage_AST,
  CXTUResourceUsage_MEMORY_IN_BYTES_END =
      CXTUResourceUsage_Preprocessor_HeaderSearch,

  CXTUResourceUsage_First = CXTUResourceUsage_AST,
  CXTUResourceUsage_Last = CXTUResourceUsage_Preprocessor_HeaderSearch
};

/**
 * Returns the human-readable null-terminated C string that represents
 *  the name of the memory category.  This string should never be freed.
 */
CINDEX_LINKAGE
const char *clang_getTUResourceUsageName(enum CXTUResourceUsageKind kind);

typedef struct CXTUResourceUsageEntry {
  /* The memory usage category. */
  enum CXTUResourceUsageKind kind;
  /* Amount of resources used.
      The units will depend on the resource kind. */
  unsigned long amount;
} CXTUResourceUsageEntry;

/**
 * The memory usage of a CXTranslationUnit, broken into categories.
 */
typedef struct CXTUResourceUsage {
  /* Private data member, used for queries. */
  void *data;

  /* The number of entries in the 'entries' array. */
  unsigned numEntries;

  /* An array of key-value pairs, representing the breakdown of memory
            usage. */
  CXTUResourceUsageEntry *entries;

} CXTUResourceUsage;

/**
 * Return the memory usage of a translation unit.  This object
 *  should be released with clang_disposeCXTUResourceUsage().
 */
CINDEX_LINKAGE CXTUResourceUsage
clang_getCXTUResourceUsage(CXTranslationUnit TU);

CINDEX_LINKAGE void clang_disposeCXTUResourceUsage(CXTUResourceUsage usage);

/**
 * Get target information for this translation unit.
 *
 * The CXTargetInfo object cannot outlive the CXTranslationUnit object.
 */
CINDEX_LINKAGE CXTargetInfo
clang_getTranslationUnitTargetInfo(CXTranslationUnit CTUnit);

/**
 * Destroy the CXTargetInfo object.
 */
CINDEX_LINKAGE void clang_TargetInfo_dispose(CXTargetInfo Info);

/**
 * Get the normalized target triple as a string.
 *
 * Returns the empty string in case of any error.
 */
CINDEX_LINKAGE CXString clang_TargetInfo_getTriple(CXTargetInfo Info);

/**
 * Get the pointer width of the target in bits.
 *
 * Returns -1 in case of error.
 */
CINDEX_LINKAGE int clang_TargetInfo_getPointerWidth(CXTargetInfo Info);

/**
 * @}
 */

/**
 * Describes the kind of entity that a cursor refers to.
 */
enum CXCursorKind {
  /* Declarations */
  /**
   * A declaration whose specific kind is not exposed via this
   * interface.
   *
   * Unexposed declarations have the same operations as any other kind
   * of declaration; one can extract their location information,
   * spelling, find their definitions, etc. However, the specific kind
   * of the declaration is not reported.
   */
  CXCursor_UnexposedDecl = 1,
  /** A C or C++ struct. */
  CXCursor_StructDecl = 2,
  /** A C or C++ union. */
  CXCursor_UnionDecl = 3,
  /** A C++ class. */
  CXCursor_ClassDecl = 4,
  /** An enumeration. */
  CXCursor_EnumDecl = 5,
  /**
   * A field (in C) or non-static data member (in C++) in a
   * struct, union, or C++ class.
   */
  CXCursor_FieldDecl = 6,
  /** An enumerator constant. */
  CXCursor_EnumConstantDecl = 7,
  /** A function. */
  CXCursor_FunctionDecl = 8,
  /** A variable. */
  CXCursor_VarDecl = 9,
  /** A function or method parameter. */
  CXCursor_ParmDecl = 10,
  /** An Objective-C \@interface. */
  CXCursor_ObjCInterfaceDecl = 11,
  /** An Objective-C \@interface for a category. */
  CXCursor_ObjCCategoryDecl = 12,
  /** An Objective-C \@protocol declaration. */
  CXCursor_ObjCProtocolDecl = 13,
  /** An Objective-C \@property declaration. */
  CXCursor_ObjCPropertyDecl = 14,
  /** An Objective-C instance variable. */
  CXCursor_ObjCIvarDecl = 15,
  /** An Objective-C instance method. */
  CXCursor_ObjCInstanceMethodDecl = 16,
  /** An Objective-C class method. */
  CXCursor_ObjCClassMethodDecl = 17,
  /** An Objective-C \@implementation. */
  CXCursor_ObjCImplementationDecl = 18,
  /** An Objective-C \@implementation for a category. */
  CXCursor_ObjCCategoryImplDecl = 19,
  /** A typedef. */
  CXCursor_TypedefDecl = 20,
  /** A C++ class method. */
  CXCursor_CXXMethod = 21,
  /** A C++ namespace. */
  CXCursor_Namespace = 22,
  /** A linkage specification, e.g. 'extern "C"'. */
  CXCursor_LinkageSpec = 23,
  /** A C++ constructor. */
  CXCursor_Constructor = 24,
  /** A C++ destructor. */
  CXCursor_Destructor = 25,
  /** A C++ conversion function. */
  CXCursor_ConversionFunction = 26,
  /** A C++ template type parameter. */
  CXCursor_TemplateTypeParameter = 27,
  /** A C++ non-type template parameter. */
  CXCursor_NonTypeTemplateParameter = 28,
  /** A C++ template template parameter. */
  CXCursor_TemplateTemplateParameter = 29,
  /** A C++ function template. */
  CXCursor_FunctionTemplate = 30,
  /** A C++ class template. */
  CXCursor_ClassTemplate = 31,
  /** A C++ class template partial specialization. */
  CXCursor_ClassTemplatePartialSpecialization = 32,
  /** A C++ namespace alias declaration. */
  CXCursor_NamespaceAlias = 33,
  /** A C++ using directive. */
  CXCursor_UsingDirective = 34,
  /** A C++ using declaration. */
  CXCursor_UsingDeclaration = 35,
  /** A C++ alias declaration */
  CXCursor_TypeAliasDecl = 36,
  /** An Objective-C \@synthesize definition. */
  CXCursor_ObjCSynthesizeDecl = 37,
  /** An Objective-C \@dynamic definition. */
  CXCursor_ObjCDynamicDecl = 38,
  /** An access specifier. */
  CXCursor_CXXAccessSpecifier = 39,

  CXCursor_FirstDecl = CXCursor_UnexposedDecl,
  CXCursor_LastDecl = CXCursor_CXXAccessSpecifier,

  /* References */
  CXCursor_FirstRef = 40, /* Decl references */
  CXCursor_ObjCSuperClassRef = 40,
  CXCursor_ObjCProtocolRef = 41,
  CXCursor_ObjCClassRef = 42,
  /**
   * A reference to a type declaration.
   *
   * A type reference occurs anywhere where a type is named but not
   * declared. For example, given:
   *
   * \code
   * typedef unsigned size_type;
   * size_type size;
   * \endcode
   *
   * The typedef is a declaration of size_type (CXCursor_TypedefDecl),
   * while the type of the variable "size" is referenced. The cursor
   * referenced by the type of size is the typedef for size_type.
   */
  CXCursor_TypeRef = 43,
  CXCursor_CXXBaseSpecifier = 44,
  /**
   * A reference to a class template, function template, template
   * template parameter, or class template partial specialization.
   */
  CXCursor_TemplateRef = 45,
  /**
   * A reference to a namespace or namespace alias.
   */
  CXCursor_NamespaceRef = 46,
  /**
   * A reference to a member of a struct, union, or class that occurs in
   * some non-expression context, e.g., a designated initializer.
   */
  CXCursor_MemberRef = 47,
  /**
   * A reference to a labeled statement.
   *
   * This cursor kind is used to describe the jump to "start_over" in the
   * goto statement in the following example:
   *
   * \code
   *   start_over:
   *     ++counter;
   *
   *     goto start_over;
   * \endcode
   *
   * A label reference cursor refers to a label statement.
   */
  CXCursor_LabelRef = 48,

  /**
   * A reference to a set of overloaded functions or function templates
   * that has not yet been resolved to a specific function or function template.
   *
   * An overloaded declaration reference cursor occurs in C++ templates where
   * a dependent name refers to a function. For example:
   *
   * \code
   * template<typename T> void swap(T&, T&);
   *
   * struct X { ... };
   * void swap(X&, X&);
   *
   * template<typename T>
   * void reverse(T* first, T* last) {
   *   while (first < last - 1) {
   *     swap(*first, *--last);
   *     ++first;
   *   }
   * }
   *
   * struct Y { };
   * void swap(Y&, Y&);
   * \endcode
   *
   * Here, the identifier "swap" is associated with an overloaded declaration
   * reference. In the template definition, "swap" refers to either of the two
   * "swap" functions declared above, so both results will be available. At
   * instantiation time, "swap" may also refer to other functions found via
   * argument-dependent lookup (e.g., the "swap" function at the end of the
   * example).
   *
   * The functions \c clang_getNumOverloadedDecls() and
   * \c clang_getOverloadedDecl() can be used to retrieve the definitions
   * referenced by this cursor.
   */
  CXCursor_OverloadedDeclRef = 49,

  /**
   * A reference to a variable that occurs in some non-expression
   * context, e.g., a C++ lambda capture list.
   */
  CXCursor_VariableRef = 50,

  CXCursor_LastRef = CXCursor_VariableRef,

  /* Error conditions */
  CXCursor_FirstInvalid = 70,
  CXCursor_InvalidFile = 70,
  CXCursor_NoDeclFound = 71,
  CXCursor_NotImplemented = 72,
  CXCursor_InvalidCode = 73,
  CXCursor_LastInvalid = CXCursor_InvalidCode,

  /* Expressions */
  CXCursor_FirstExpr = 100,

  /**
   * An expression whose specific kind is not exposed via this
   * interface.
   *
   * Unexposed expressions have the same operations as any other kind
   * of expression; one can extract their location information,
   * spelling, children, etc. However, the specific kind of the
   * expression is not reported.
   */
  CXCursor_UnexposedExpr = 100,

  /**
   * An expression that refers to some value declaration, such
   * as a function, variable, or enumerator.
   */
  CXCursor_DeclRefExpr = 101,

  /**
   * An expression that refers to a member of a struct, union,
   * class, Objective-C class, etc.
   */
  CXCursor_MemberRefExpr = 102,

  /** An expression that calls a function. */
  CXCursor_CallExpr = 103,

  /** An expression that sends a message to an Objective-C
   object or class. */
  CXCursor_ObjCMessageExpr = 104,

  /** An expression that represents a block literal. */
  CXCursor_BlockExpr = 105,

  /** An integer literal.
   */
  CXCursor_IntegerLiteral = 106,

  /** A floating point number literal.
   */
  CXCursor_FloatingLiteral = 107,

  /** An imaginary number literal.
   */
  CXCursor_ImaginaryLiteral = 108,

  /** A string literal.
   */
  CXCursor_StringLiteral = 109,

  /** A character literal.
   */
  CXCursor_CharacterLiteral = 110,

  /** A parenthesized expression, e.g. "(1)".
   *
   * This AST node is only formed if full location information is requested.
   */
  CXCursor_ParenExpr = 111,

  /** This represents the unary-expression's (except sizeof and
   * alignof).
   */
  CXCursor_UnaryOperator = 112,

  /** [C99 6.5.2.1] Array Subscripting.
   */
  CXCursor_ArraySubscriptExpr = 113,

  /** A builtin binary operation expression such as "x + y" or
   * "x <= y".
   */
  CXCursor_BinaryOperator = 114,

  /** Compound assignment such as "+=".
   */
  CXCursor_CompoundAssignOperator = 115,

  /** The ?: ternary operator.
   */
  CXCursor_ConditionalOperator = 116,

  /** An explicit cast in C (C99 6.5.4) or a C-style cast in C++
   * (C++ [expr.cast]), which uses the syntax (Type)expr.
   *
   * For example: (int)f.
   */
  CXCursor_CStyleCastExpr = 117,

  /** [C99 6.5.2.5]
   */
  CXCursor_CompoundLiteralExpr = 118,

  /** Describes an C or C++ initializer list.
   */
  CXCursor_InitListExpr = 119,

  /** The GNU address of label extension, representing &&label.
   */
  CXCursor_AddrLabelExpr = 120,

  /** This is the GNU Statement Expression extension: ({int X=4; X;})
   */
  CXCursor_StmtExpr = 121,

  /** Represents a C11 generic selection.
   */
  CXCursor_GenericSelectionExpr = 122,

  /** Implements the GNU __null extension, which is a name for a null
   * pointer constant that has integral type (e.g., int or long) and is the same
   * size and alignment as a pointer.
   *
   * The __null extension is typically only used by system headers, which define
   * NULL as __null in C++ rather than using 0 (which is an integer that may not
   * match the size of a pointer).
   */
  CXCursor_GNUNullExpr = 123,

  /** C++'s static_cast<> expression.
   */
  CXCursor_CXXStaticCastExpr = 124,

  /** C++'s dynamic_cast<> expression.
   */
  CXCursor_CXXDynamicCastExpr = 125,

  /** C++'s reinterpret_cast<> expression.
   */
  CXCursor_CXXReinterpretCastExpr = 126,

  /** C++'s const_cast<> expression.
   */
  CXCursor_CXXConstCastExpr = 127,

  /** Represents an explicit C++ type conversion that uses "functional"
   * notion (C++ [expr.type.conv]).
   *
   * Example:
   * \code
   *   x = int(0.5);
   * \endcode
   */
  CXCursor_CXXFunctionalCastExpr = 128,

  /** A C++ typeid expression (C++ [expr.typeid]).
   */
  CXCursor_CXXTypeidExpr = 129,

  /** [C++ 2.13.5] C++ Boolean Literal.
   */
  CXCursor_CXXBoolLiteralExpr = 130,

  /** [C++0x 2.14.7] C++ Pointer Literal.
   */
  CXCursor_CXXNullPtrLiteralExpr = 131,

  /** Represents the "this" expression in C++
   */
  CXCursor_CXXThisExpr = 132,

  /** [C++ 15] C++ Throw Expression.
   *
   * This handles 'throw' and 'throw' assignment-expression. When
   * assignment-expression isn't present, Op will be null.
   */
  CXCursor_CXXThrowExpr = 133,

  /** A new expression for memory allocation and constructor calls, e.g:
   * "new CXXNewExpr(foo)".
   */
  CXCursor_CXXNewExpr = 134,

  /** A delete expression for memory deallocation and destructor calls,
   * e.g. "delete[] pArray".
   */
  CXCursor_CXXDeleteExpr = 135,

  /** A unary expression. (noexcept, sizeof, or other traits)
   */
  CXCursor_UnaryExpr = 136,

  /** An Objective-C string literal i.e. @"foo".
   */
  CXCursor_ObjCStringLiteral = 137,

  /** An Objective-C \@encode expression.
   */
  CXCursor_ObjCEncodeExpr = 138,

  /** An Objective-C \@selector expression.
   */
  CXCursor_ObjCSelectorExpr = 139,

  /** An Objective-C \@protocol expression.
   */
  CXCursor_ObjCProtocolExpr = 140,

  /** An Objective-C "bridged" cast expression, which casts between
   * Objective-C pointers and C pointers, transferring ownership in the process.
   *
   * \code
   *   NSString *str = (__bridge_transfer NSString *)CFCreateString();
   * \endcode
   */
  CXCursor_ObjCBridgedCastExpr = 141,

  /** Represents a C++0x pack expansion that produces a sequence of
   * expressions.
   *
   * A pack expansion expression contains a pattern (which itself is an
   * expression) followed by an ellipsis. For example:
   *
   * \code
   * template<typename F, typename ...Types>
   * void forward(F f, Types &&...args) {
   *  f(static_cast<Types&&>(args)...);
   * }
   * \endcode
   */
  CXCursor_PackExpansionExpr = 142,

  /** Represents an expression that computes the length of a parameter
   * pack.
   *
   * \code
   * template<typename ...Types>
   * struct count {
   *   static const unsigned value = sizeof...(Types);
   * };
   * \endcode
   */
  CXCursor_SizeOfPackExpr = 143,

  /* Represents a C++ lambda expression that produces a local function
   * object.
   *
   * \code
   * void abssort(float *x, unsigned N) {
   *   std::sort(x, x + N,
   *             [](float a, float b) {
   *               return std::abs(a) < std::abs(b);
   *             });
   * }
   * \endcode
   */
  CXCursor_LambdaExpr = 144,

  /** Objective-c Boolean Literal.
   */
  CXCursor_ObjCBoolLiteralExpr = 145,

  /** Represents the "self" expression in an Objective-C method.
   */
  CXCursor_ObjCSelfExpr = 146,

  /** OpenMP 5.0 [2.1.5, Array Section].
   * OpenACC 3.3 [2.7.1, Data Specification for Data Clauses (Sub Arrays)]
   */
  CXCursor_ArraySectionExpr = 147,

  /** Represents an @available(...) check.
   */
  CXCursor_ObjCAvailabilityCheckExpr = 148,

  /**
   * Fixed point literal
   */
  CXCursor_FixedPointLiteral = 149,

  /** OpenMP 5.0 [2.1.4, Array Shaping].
   */
  CXCursor_OMPArrayShapingExpr = 150,

  /**
   * OpenMP 5.0 [2.1.6 Iterators]
   */
  CXCursor_OMPIteratorExpr = 151,

  /** OpenCL's addrspace_cast<> expression.
   */
  CXCursor_CXXAddrspaceCastExpr = 152,

  /**
   * Expression that references a C++20 concept.
   */
  CXCursor_ConceptSpecializationExpr = 153,

  /**
   * Expression that references a C++20 requires expression.
   */
  CXCursor_RequiresExpr = 154,

  /**
   * Expression that references a C++20 parenthesized list aggregate
   * initializer.
   */
  CXCursor_CXXParenListInitExpr = 155,

  /**
   *  Represents a C++26 pack indexing expression.
   */
  CXCursor_PackIndexingExpr = 156,

  CXCursor_LastExpr = CXCursor_PackIndexingExpr,

  /* Statements */
  CXCursor_FirstStmt = 200,
  /**
   * A statement whose specific kind is not exposed via this
   * interface.
   *
   * Unexposed statements have the same operations as any other kind of
   * statement; one can extract their location information, spelling,
   * children, etc. However, the specific kind of the statement is not
   * reported.
   */
  CXCursor_UnexposedStmt = 200,

  /** A labelled statement in a function.
   *
   * This cursor kind is used to describe the "start_over:" label statement in
   * the following example:
   *
   * \code
   *   start_over:
   *     ++counter;
   * \endcode
   *
   */
  CXCursor_LabelStmt = 201,

  /** A group of statements like { stmt stmt }.
   *
   * This cursor kind is used to describe compound statements, e.g. function
   * bodies.
   */
  CXCursor_CompoundStmt = 202,

  /** A case statement.
   */
  CXCursor_CaseStmt = 203,

  /** A default statement.
   */
  CXCursor_DefaultStmt = 204,

  /** An if statement
   */
  CXCursor_IfStmt = 205,

  /** A switch statement.
   */
  CXCursor_SwitchStmt = 206,

  /** A while statement.
   */
  CXCursor_WhileStmt = 207,

  /** A do statement.
   */
  CXCursor_DoStmt = 208,

  /** A for statement.
   */
  CXCursor_ForStmt = 209,

  /** A goto statement.
   */
  CXCursor_GotoStmt = 210,

  /** An indirect goto statement.
   */
  CXCursor_IndirectGotoStmt = 211,

  /** A continue statement.
   */
  CXCursor_ContinueStmt = 212,

  /** A break statement.
   */
  CXCursor_BreakStmt = 213,

  /** A return statement.
   */
  CXCursor_ReturnStmt = 214,

  /** A GCC inline assembly statement extension.
   */
  CXCursor_GCCAsmStmt = 215,
  CXCursor_AsmStmt = CXCursor_GCCAsmStmt,

  /** Objective-C's overall \@try-\@catch-\@finally statement.
   */
  CXCursor_ObjCAtTryStmt = 216,

  /** Objective-C's \@catch statement.
   */
  CXCursor_ObjCAtCatchStmt = 217,

  /** Objective-C's \@finally statement.
   */
  CXCursor_ObjCAtFinallyStmt = 218,

  /** Objective-C's \@throw statement.
   */
  CXCursor_ObjCAtThrowStmt = 219,

  /** Objective-C's \@synchronized statement.
   */
  CXCursor_ObjCAtSynchronizedStmt = 220,

  /** Objective-C's autorelease pool statement.
   */
  CXCursor_ObjCAutoreleasePoolStmt = 221,

  /** Objective-C's collection statement.
   */
  CXCursor_ObjCForCollectionStmt = 222,

  /** C++'s catch statement.
   */
  CXCursor_CXXCatchStmt = 223,

  /** C++'s try statement.
   */
  CXCursor_CXXTryStmt = 224,

  /** C++'s for (* : *) statement.
   */
  CXCursor_CXXForRangeStmt = 225,

  /** Windows Structured Exception Handling's try statement.
   */
  CXCursor_SEHTryStmt = 226,

  /** Windows Structured Exception Handling's except statement.
   */
  CXCursor_SEHExceptStmt = 227,

  /** Windows Structured Exception Handling's finally statement.
   */
  CXCursor_SEHFinallyStmt = 228,

  /** A MS inline assembly statement extension.
   */
  CXCursor_MSAsmStmt = 229,

  /** The null statement ";": C99 6.8.3p3.
   *
   * This cursor kind is used to describe the null statement.
   */
  CXCursor_NullStmt = 230,

  /** Adaptor class for mixing declarations with statements and
   * expressions.
   */
  CXCursor_DeclStmt = 231,

  /** OpenMP parallel directive.
   */
  CXCursor_OMPParallelDirective = 232,

  /** OpenMP SIMD directive.
   */
  CXCursor_OMPSimdDirective = 233,

  /** OpenMP for directive.
   */
  CXCursor_OMPForDirective = 234,

  /** OpenMP sections directive.
   */
  CXCursor_OMPSectionsDirective = 235,

  /** OpenMP section directive.
   */
  CXCursor_OMPSectionDirective = 236,

  /** OpenMP single directive.
   */
  CXCursor_OMPSingleDirective = 237,

  /** OpenMP parallel for directive.
   */
  CXCursor_OMPParallelForDirective = 238,

  /** OpenMP parallel sections directive.
   */
  CXCursor_OMPParallelSectionsDirective = 239,

  /** OpenMP task directive.
   */
  CXCursor_OMPTaskDirective = 240,

  /** OpenMP master directive.
   */
  CXCursor_OMPMasterDirective = 241,

  /** OpenMP critical directive.
   */
  CXCursor_OMPCriticalDirective = 242,

  /** OpenMP taskyield directive.
   */
  CXCursor_OMPTaskyieldDirective = 243,

  /** OpenMP barrier directive.
   */
  CXCursor_OMPBarrierDirective = 244,

  /** OpenMP taskwait directive.
   */
  CXCursor_OMPTaskwaitDirective = 245,

  /** OpenMP flush directive.
   */
  CXCursor_OMPFlushDirective = 246,

  /** Windows Structured Exception Handling's leave statement.
   */
  CXCursor_SEHLeaveStmt = 247,

  /** OpenMP ordered directive.
   */
  CXCursor_OMPOrderedDirective = 248,

  /** OpenMP atomic directive.
   */
  CXCursor_OMPAtomicDirective = 249,

  /** OpenMP for SIMD directive.
   */
  CXCursor_OMPForSimdDirective = 250,

  /** OpenMP parallel for SIMD directive.
   */
  CXCursor_OMPParallelForSimdDirective = 251,

  /** OpenMP target directive.
   */
  CXCursor_OMPTargetDirective = 252,

  /** OpenMP teams directive.
   */
  CXCursor_OMPTeamsDirective = 253,

  /** OpenMP taskgroup directive.
   */
  CXCursor_OMPTaskgroupDirective = 254,

  /** OpenMP cancellation point directive.
   */
  CXCursor_OMPCancellationPointDirective = 255,

  /** OpenMP cancel directive.
   */
  CXCursor_OMPCancelDirective = 256,

  /** OpenMP target data directive.
   */
  CXCursor_OMPTargetDataDirective = 257,

  /** OpenMP taskloop directive.
   */
  CXCursor_OMPTaskLoopDirective = 258,

  /** OpenMP taskloop simd directive.
   */
  CXCursor_OMPTaskLoopSimdDirective = 259,

  /** OpenMP distribute directive.
   */
  CXCursor_OMPDistributeDirective = 260,

  /** OpenMP target enter data directive.
   */
  CXCursor_OMPTargetEnterDataDirective = 261,

  /** OpenMP target exit data directive.
   */
  CXCursor_OMPTargetExitDataDirective = 262,

  /** OpenMP target parallel directive.
   */
  CXCursor_OMPTargetParallelDirective = 263,

  /** OpenMP target parallel for directive.
   */
  CXCursor_OMPTargetParallelForDirective = 264,

  /** OpenMP target update directive.
   */
  CXCursor_OMPTargetUpdateDirective = 265,

  /** OpenMP distribute parallel for directive.
   */
  CXCursor_OMPDistributeParallelForDirective = 266,

  /** OpenMP distribute parallel for simd directive.
   */
  CXCursor_OMPDistributeParallelForSimdDirective = 267,

  /** OpenMP distribute simd directive.
   */
  CXCursor_OMPDistributeSimdDirective = 268,

  /** OpenMP target parallel for simd directive.
   */
  CXCursor_OMPTargetParallelForSimdDirective = 269,

  /** OpenMP target simd directive.
   */
  CXCursor_OMPTargetSimdDirective = 270,

  /** OpenMP teams distribute directive.
   */
  CXCursor_OMPTeamsDistributeDirective = 271,

  /** OpenMP teams distribute simd directive.
   */
  CXCursor_OMPTeamsDistributeSimdDirective = 272,

  /** OpenMP teams distribute parallel for simd directive.
   */
  CXCursor_OMPTeamsDistributeParallelForSimdDirective = 273,

  /** OpenMP teams distribute parallel for directive.
   */
  CXCursor_OMPTeamsDistributeParallelForDirective = 274,

  /** OpenMP target teams directive.
   */
  CXCursor_OMPTargetTeamsDirective = 275,

  /** OpenMP target teams distribute directive.
   */
  CXCursor_OMPTargetTeamsDistributeDirective = 276,

  /** OpenMP target teams distribute parallel for directive.
   */
  CXCursor_OMPTargetTeamsDistributeParallelForDirective = 277,

  /** OpenMP target teams distribute parallel for simd directive.
   */
  CXCursor_OMPTargetTeamsDistributeParallelForSimdDirective = 278,

  /** OpenMP target teams distribute simd directive.
   */
  CXCursor_OMPTargetTeamsDistributeSimdDirective = 279,

  /** C++2a std::bit_cast expression.
   */
  CXCursor_BuiltinBitCastExpr = 280,

  /** OpenMP master taskloop directive.
   */
  CXCursor_OMPMasterTaskLoopDirective = 281,

  /** OpenMP parallel master taskloop directive.
   */
  CXCursor_OMPParallelMasterTaskLoopDirective = 282,

  /** OpenMP master taskloop simd directive.
   */
  CXCursor_OMPMasterTaskLoopSimdDirective = 283,

  /** OpenMP parallel master taskloop simd directive.
   */
  CXCursor_OMPParallelMasterTaskLoopSimdDirective = 284,

  /** OpenMP parallel master directive.
   */
  CXCursor_OMPParallelMasterDirective = 285,

  /** OpenMP depobj directive.
   */
  CXCursor_OMPDepobjDirective = 286,

  /** OpenMP scan directive.
   */
  CXCursor_OMPScanDirective = 287,

  /** OpenMP tile directive.
   */
  CXCursor_OMPTileDirective = 288,

  /** OpenMP canonical loop.
   */
  CXCursor_OMPCanonicalLoop = 289,

  /** OpenMP interop directive.
   */
  CXCursor_OMPInteropDirective = 290,

  /** OpenMP dispatch directive.
   */
  CXCursor_OMPDispatchDirective = 291,

  /** OpenMP masked directive.
   */
  CXCursor_OMPMaskedDirective = 292,

  /** OpenMP unroll directive.
   */
  CXCursor_OMPUnrollDirective = 293,

  /** OpenMP metadirective directive.
   */
  CXCursor_OMPMetaDirective = 294,

  /** OpenMP loop directive.
   */
  CXCursor_OMPGenericLoopDirective = 295,

  /** OpenMP teams loop directive.
   */
  CXCursor_OMPTeamsGenericLoopDirective = 296,

  /** OpenMP target teams loop directive.
   */
  CXCursor_OMPTargetTeamsGenericLoopDirective = 297,

  /** OpenMP parallel loop directive.
   */
  CXCursor_OMPParallelGenericLoopDirective = 298,

  /** OpenMP target parallel loop directive.
   */
  CXCursor_OMPTargetParallelGenericLoopDirective = 299,

  /** OpenMP parallel masked directive.
   */
  CXCursor_OMPParallelMaskedDirective = 300,

  /** OpenMP masked taskloop directive.
   */
  CXCursor_OMPMaskedTaskLoopDirective = 301,

  /** OpenMP masked taskloop simd directive.
   */
  CXCursor_OMPMaskedTaskLoopSimdDirective = 302,

  /** OpenMP parallel masked taskloop directive.
   */
  CXCursor_OMPParallelMaskedTaskLoopDirective = 303,

  /** OpenMP parallel masked taskloop simd directive.
   */
  CXCursor_OMPParallelMaskedTaskLoopSimdDirective = 304,

  /** OpenMP error directive.
   */
  CXCursor_OMPErrorDirective = 305,

  /** OpenMP scope directive.
   */
  CXCursor_OMPScopeDirective = 306,

  /** OpenMP reverse directive.
   */
  CXCursor_OMPReverseDirective = 307,

  /** OpenMP interchange directive.
   */
  CXCursor_OMPInterchangeDirective = 308,

  /** OpenMP assume directive.
   */
  CXCursor_OMPAssumeDirective = 309,

  /** OpenACC Compute Construct.
   */
  CXCursor_OpenACCComputeConstruct = 320,

  /** OpenACC Loop Construct.
   */
  CXCursor_OpenACCLoopConstruct = 321,

  CXCursor_LastStmt = CXCursor_OpenACCLoopConstruct,

  /**
   * Cursor that represents the translation unit itself.
   *
   * The translation unit cursor exists primarily to act as the root
   * cursor for traversing the contents of a translation unit.
   */
  CXCursor_TranslationUnit = 350,

  /* Attributes */
  CXCursor_FirstAttr = 400,
  /**
   * An attribute whose specific kind is not exposed via this
   * interface.
   */
  CXCursor_UnexposedAttr = 400,

  CXCursor_IBActionAttr = 401,
  CXCursor_IBOutletAttr = 402,
  CXCursor_IBOutletCollectionAttr = 403,
  CXCursor_CXXFinalAttr = 404,
  CXCursor_CXXOverrideAttr = 405,
  CXCursor_AnnotateAttr = 406,
  CXCursor_AsmLabelAttr = 407,
  CXCursor_PackedAttr = 408,
  CXCursor_PureAttr = 409,
  CXCursor_ConstAttr = 410,
  CXCursor_NoDuplicateAttr = 411,
  CXCursor_CUDAConstantAttr = 412,
  CXCursor_CUDADeviceAttr = 413,
  CXCursor_CUDAGlobalAttr = 414,
  CXCursor_CUDAHostAttr = 415,
  CXCursor_CUDASharedAttr = 416,
  CXCursor_VisibilityAttr = 417,
  CXCursor_DLLExport = 418,
  CXCursor_DLLImport = 419,
  CXCursor_NSReturnsRetained = 420,
  CXCursor_NSReturnsNotRetained = 421,
  CXCursor_NSReturnsAutoreleased = 422,
  CXCursor_NSConsumesSelf = 423,
  CXCursor_NSConsumed = 424,
  CXCursor_ObjCException = 425,
  CXCursor_ObjCNSObject = 426,
  CXCursor_ObjCIndependentClass = 427,
  CXCursor_ObjCPreciseLifetime = 428,
  CXCursor_ObjCReturnsInnerPointer = 429,
  CXCursor_ObjCRequiresSuper = 430,
  CXCursor_ObjCRootClass = 431,
  CXCursor_ObjCSubclassingRestricted = 432,
  CXCursor_ObjCExplicitProtocolImpl = 433,
  CXCursor_ObjCDesignatedInitializer = 434,
  CXCursor_ObjCRuntimeVisible = 435,
  CXCursor_ObjCBoxable = 436,
  CXCursor_FlagEnum = 437,
  CXCursor_ConvergentAttr = 438,
  CXCursor_WarnUnusedAttr = 439,
  CXCursor_WarnUnusedResultAttr = 440,
  CXCursor_AlignedAttr = 441,
  CXCursor_LastAttr = CXCursor_AlignedAttr,

  /* Preprocessing */
  CXCursor_PreprocessingDirective = 500,
  CXCursor_MacroDefinition = 501,
  CXCursor_MacroExpansion = 502,
  CXCursor_MacroInstantiation = CXCursor_MacroExpansion,
  CXCursor_InclusionDirective = 503,
  CXCursor_FirstPreprocessing = CXCursor_PreprocessingDirective,
  CXCursor_LastPreprocessing = CXCursor_InclusionDirective,

  /* Extra Declarations */
  /**
   * A module import declaration.
   */
  CXCursor_ModuleImportDecl = 600,
  CXCursor_TypeAliasTemplateDecl = 601,
  /**
   * A static_assert or _Static_assert node
   */
  CXCursor_StaticAssert = 602,
  /**
   * a friend declaration.
   */
  CXCursor_FriendDecl = 603,
  /**
   * a concept declaration.
   */
  CXCursor_ConceptDecl = 604,

  CXCursor_FirstExtraDecl = CXCursor_ModuleImportDecl,
  CXCursor_LastExtraDecl = CXCursor_ConceptDecl,

  /**
   * A code completion overload candidate.
   */
  CXCursor_OverloadCandidate = 700
};

/**
 * A cursor representing some element in the abstract syntax tree for
 * a translation unit.
 *
 * The cursor abstraction unifies the different kinds of entities in a
 * program--declaration, statements, expressions, references to declarations,
 * etc.--under a single "cursor" abstraction with a common set of operations.
 * Common operation for a cursor include: getting the physical location in
 * a source file where the cursor points, getting the name associated with a
 * cursor, and retrieving cursors for any child nodes of a particular cursor.
 *
 * Cursors can be produced in two specific ways.
 * clang_getTranslationUnitCursor() produces a cursor for a translation unit,
 * from which one can use clang_visitChildren() to explore the rest of the
 * translation unit. clang_getCursor() maps from a physical source location
 * to the entity that resides at that location, allowing one to map from the
 * source code into the AST.
 */
typedef struct {
  enum CXCursorKind kind;
  int xdata;
  const void *data[3];
} CXCursor;

/**
 * \defgroup CINDEX_CURSOR_MANIP Cursor manipulations
 *
 * @{
 */

/**
 * Retrieve the NULL cursor, which represents no entity.
 */
CINDEX_LINKAGE CXCursor clang_getNullCursor(void);

/**
 * Retrieve the cursor that represents the given translation unit.
 *
 * The translation unit cursor can be used to start traversing the
 * various declarations within the given translation unit.
 */
CINDEX_LINKAGE CXCursor clang_getTranslationUnitCursor(CXTranslationUnit);

/**
 * Determine whether two cursors are equivalent.
 */
CINDEX_LINKAGE unsigned clang_equalCursors(CXCursor, CXCursor);

/**
 * Returns non-zero if \p cursor is null.
 */
CINDEX_LINKAGE int clang_Cursor_isNull(CXCursor cursor);

/**
 * Compute a hash value for the given cursor.
 */
CINDEX_LINKAGE unsigned clang_hashCursor(CXCursor);

/**
 * Retrieve the kind of the given cursor.
 */
CINDEX_LINKAGE enum CXCursorKind clang_getCursorKind(CXCursor);

/**
 * Determine whether the given cursor kind represents a declaration.
 */
CINDEX_LINKAGE unsigned clang_isDeclaration(enum CXCursorKind);

/**
 * Determine whether the given declaration is invalid.
 *
 * A declaration is invalid if it could not be parsed successfully.
 *
 * \returns non-zero if the cursor represents a declaration and it is
 * invalid, otherwise NULL.
 */
CINDEX_LINKAGE unsigned clang_isInvalidDeclaration(CXCursor);

/**
 * Determine whether the given cursor kind represents a simple
 * reference.
 *
 * Note that other kinds of cursors (such as expressions) can also refer to
 * other cursors. Use clang_getCursorReferenced() to determine whether a
 * particular cursor refers to another entity.
 */
CINDEX_LINKAGE unsigned clang_isReference(enum CXCursorKind);

/**
 * Determine whether the given cursor kind represents an expression.
 */
CINDEX_LINKAGE unsigned clang_isExpression(enum CXCursorKind);

/**
 * Determine whether the given cursor kind represents a statement.
 */
CINDEX_LINKAGE unsigned clang_isStatement(enum CXCursorKind);

/**
 * Determine whether the given cursor kind represents an attribute.
 */
CINDEX_LINKAGE unsigned clang_isAttribute(enum CXCursorKind);

/**
 * Determine whether the given cursor has any attributes.
 */
CINDEX_LINKAGE unsigned clang_Cursor_hasAttrs(CXCursor C);

/**
 * Determine whether the given cursor kind represents an invalid
 * cursor.
 */
CINDEX_LINKAGE unsigned clang_isInvalid(enum CXCursorKind);

/**
 * Determine whether the given cursor kind represents a translation
 * unit.
 */
CINDEX_LINKAGE unsigned clang_isTranslationUnit(enum CXCursorKind);

/***
 * Determine whether the given cursor represents a preprocessing
 * element, such as a preprocessor directive or macro instantiation.
 */
CINDEX_LINKAGE unsigned clang_isPreprocessing(enum CXCursorKind);

/***
 * Determine whether the given cursor represents a currently
 *  unexposed piece of the AST (e.g., CXCursor_UnexposedStmt).
 */
CINDEX_LINKAGE unsigned clang_isUnexposed(enum CXCursorKind);

/**
 * Describe the linkage of the entity referred to by a cursor.
 */
enum CXLinkageKind {
  /** This value indicates that no linkage information is available
   * for a provided CXCursor. */
  CXLinkage_Invalid,
  /**
   * This is the linkage for variables, parameters, and so on that
   *  have automatic storage.  This covers normal (non-extern) local variables.
   */
  CXLinkage_NoLinkage,
  /** This is the linkage for static variables and static functions. */
  CXLinkage_Internal,
  /** This is the linkage for entities with external linkage that live
   * in C++ anonymous namespaces.*/
  CXLinkage_UniqueExternal,
  /** This is the linkage for entities with true, external linkage. */
  CXLinkage_External
};

/**
 * Determine the linkage of the entity referred to by a given cursor.
 */
CINDEX_LINKAGE enum CXLinkageKind clang_getCursorLinkage(CXCursor cursor);

enum CXVisibilityKind {
  /** This value indicates that no visibility information is available
   * for a provided CXCursor. */
  CXVisibility_Invalid,

  /** Symbol not seen by the linker. */
  CXVisibility_Hidden,
  /** Symbol seen by the linker but resolves to a symbol inside this object. */
  CXVisibility_Protected,
  /** Symbol seen by the linker and acts like a normal symbol. */
  CXVisibility_Default
};

/**
 * Describe the visibility of the entity referred to by a cursor.
 *
 * This returns the default visibility if not explicitly specified by
 * a visibility attribute. The default visibility may be changed by
 * commandline arguments.
 *
 * \param cursor The cursor to query.
 *
 * \returns The visibility of the cursor.
 */
CINDEX_LINKAGE enum CXVisibilityKind clang_getCursorVisibility(CXCursor cursor);

/**
 * Determine the availability of the entity that this cursor refers to,
 * taking the current target platform into account.
 *
 * \param cursor The cursor to query.
 *
 * \returns The availability of the cursor.
 */
CINDEX_LINKAGE enum CXAvailabilityKind
clang_getCursorAvailability(CXCursor cursor);

/**
 * Describes the availability of a given entity on a particular platform, e.g.,
 * a particular class might only be available on Mac OS 10.7 or newer.
 */
typedef struct CXPlatformAvailability {
  /**
   * A string that describes the platform for which this structure
   * provides availability information.
   *
   * Possible values are "ios" or "macos".
   */
  CXString Platform;
  /**
   * The version number in which this entity was introduced.
   */
  CXVersion Introduced;
  /**
   * The version number in which this entity was deprecated (but is
   * still available).
   */
  CXVersion Deprecated;
  /**
   * The version number in which this entity was obsoleted, and therefore
   * is no longer available.
   */
  CXVersion Obsoleted;
  /**
   * Whether the entity is unconditionally unavailable on this platform.
   */
  int Unavailable;
  /**
   * An optional message to provide to a user of this API, e.g., to
   * suggest replacement APIs.
   */
  CXString Message;
} CXPlatformAvailability;

/**
 * Determine the availability of the entity that this cursor refers to
 * on any platforms for which availability information is known.
 *
 * \param cursor The cursor to query.
 *
 * \param always_deprecated If non-NULL, will be set to indicate whether the
 * entity is deprecated on all platforms.
 *
 * \param deprecated_message If non-NULL, will be set to the message text
 * provided along with the unconditional deprecation of this entity. The client
 * is responsible for deallocating this string.
 *
 * \param always_unavailable If non-NULL, will be set to indicate whether the
 * entity is unavailable on all platforms.
 *
 * \param unavailable_message If non-NULL, will be set to the message text
 * provided along with the unconditional unavailability of this entity. The
 * client is responsible for deallocating this string.
 *
 * \param availability If non-NULL, an array of CXPlatformAvailability instances
 * that will be populated with platform availability information, up to either
 * the number of platforms for which availability information is available (as
 * returned by this function) or \c availability_size, whichever is smaller.
 *
 * \param availability_size The number of elements available in the
 * \c availability array.
 *
 * \returns The number of platforms (N) for which availability information is
 * available (which is unrelated to \c availability_size).
 *
 * Note that the client is responsible for calling
 * \c clang_disposeCXPlatformAvailability to free each of the
 * platform-availability structures returned. There are
 * \c min(N, availability_size) such structures.
 */
CINDEX_LINKAGE int clang_getCursorPlatformAvailability(
    CXCursor cursor, int *always_deprecated, CXString *deprecated_message,
    int *always_unavailable, CXString *unavailable_message,
    CXPlatformAvailability *availability, int availability_size);

/**
 * Free the memory associated with a \c CXPlatformAvailability structure.
 */
CINDEX_LINKAGE void
clang_disposeCXPlatformAvailability(CXPlatformAvailability *availability);

/**
 * If cursor refers to a variable declaration and it has initializer returns
 * cursor referring to the initializer otherwise return null cursor.
 */
CINDEX_LINKAGE CXCursor clang_Cursor_getVarDeclInitializer(CXCursor cursor);

/**
 * If cursor refers to a variable declaration that has global storage returns 1.
 * If cursor refers to a variable declaration that doesn't have global storage
 * returns 0. Otherwise returns -1.
 */
CINDEX_LINKAGE int clang_Cursor_hasVarDeclGlobalStorage(CXCursor cursor);

/**
 * If cursor refers to a variable declaration that has external storage
 * returns 1. If cursor refers to a variable declaration that doesn't have
 * external storage returns 0. Otherwise returns -1.
 */
CINDEX_LINKAGE int clang_Cursor_hasVarDeclExternalStorage(CXCursor cursor);

/**
 * Describe the "language" of the entity referred to by a cursor.
 */
enum CXLanguageKind {
  CXLanguage_Invalid = 0,
  CXLanguage_C,
  CXLanguage_ObjC,
  CXLanguage_CPlusPlus
};

/**
 * Determine the "language" of the entity referred to by a given cursor.
 */
CINDEX_LINKAGE enum CXLanguageKind clang_getCursorLanguage(CXCursor cursor);

/**
 * Describe the "thread-local storage (TLS) kind" of the declaration
 * referred to by a cursor.
 */
enum CXTLSKind { CXTLS_None = 0, CXTLS_Dynamic, CXTLS_Static };

/**
 * Determine the "thread-local storage (TLS) kind" of the declaration
 * referred to by a cursor.
 */
CINDEX_LINKAGE enum CXTLSKind clang_getCursorTLSKind(CXCursor cursor);

/**
 * Returns the translation unit that a cursor originated from.
 */
CINDEX_LINKAGE CXTranslationUnit clang_Cursor_getTranslationUnit(CXCursor);

/**
 * A fast container representing a set of CXCursors.
 */
typedef struct CXCursorSetImpl *CXCursorSet;

/**
 * Creates an empty CXCursorSet.
 */
CINDEX_LINKAGE CXCursorSet clang_createCXCursorSet(void);

/**
 * Disposes a CXCursorSet and releases its associated memory.
 */
CINDEX_LINKAGE void clang_disposeCXCursorSet(CXCursorSet cset);

/**
 * Queries a CXCursorSet to see if it contains a specific CXCursor.
 *
 * \returns non-zero if the set contains the specified cursor.
 */
CINDEX_LINKAGE unsigned clang_CXCursorSet_contains(CXCursorSet cset,
                                                   CXCursor cursor);

/**
 * Inserts a CXCursor into a CXCursorSet.
 *
 * \returns zero if the CXCursor was already in the set, and non-zero otherwise.
 */
CINDEX_LINKAGE unsigned clang_CXCursorSet_insert(CXCursorSet cset,
                                                 CXCursor cursor);

/**
 * Determine the semantic parent of the given cursor.
 *
 * The semantic parent of a cursor is the cursor that semantically contains
 * the given \p cursor. For many declarations, the lexical and semantic parents
 * are equivalent (the lexical parent is returned by
 * \c clang_getCursorLexicalParent()). They diverge when declarations or
 * definitions are provided out-of-line. For example:
 *
 * \code
 * class C {
 *  void f();
 * };
 *
 * void C::f() { }
 * \endcode
 *
 * In the out-of-line definition of \c C::f, the semantic parent is
 * the class \c C, of which this function is a member. The lexical parent is
 * the place where the declaration actually occurs in the source code; in this
 * case, the definition occurs in the translation unit. In general, the
 * lexical parent for a given entity can change without affecting the semantics
 * of the program, and the lexical parent of different declarations of the
 * same entity may be different. Changing the semantic parent of a declaration,
 * on the other hand, can have a major impact on semantics, and redeclarations
 * of a particular entity should all have the same semantic context.
 *
 * In the example above, both declarations of \c C::f have \c C as their
 * semantic context, while the lexical context of the first \c C::f is \c C
 * and the lexical context of the second \c C::f is the translation unit.
 *
 * For global declarations, the semantic parent is the translation unit.
 */
CINDEX_LINKAGE CXCursor clang_getCursorSemanticParent(CXCursor cursor);

/**
 * Determine the lexical parent of the given cursor.
 *
 * The lexical parent of a cursor is the cursor in which the given \p cursor
 * was actually written. For many declarations, the lexical and semantic parents
 * are equivalent (the semantic parent is returned by
 * \c clang_getCursorSemanticParent()). They diverge when declarations or
 * definitions are provided out-of-line. For example:
 *
 * \code
 * class C {
 *  void f();
 * };
 *
 * void C::f() { }
 * \endcode
 *
 * In the out-of-line definition of \c C::f, the semantic parent is
 * the class \c C, of which this function is a member. The lexical parent is
 * the place where the declaration actually occurs in the source code; in this
 * case, the definition occurs in the translation unit. In general, the
 * lexical parent for a given entity can change without affecting the semantics
 * of the program, and the lexical parent of different declarations of the
 * same entity may be different. Changing the semantic parent of a declaration,
 * on the other hand, can have a major impact on semantics, and redeclarations
 * of a particular entity should all have the same semantic context.
 *
 * In the example above, both declarations of \c C::f have \c C as their
 * semantic context, while the lexical context of the first \c C::f is \c C
 * and the lexical context of the second \c C::f is the translation unit.
 *
 * For declarations written in the global scope, the lexical parent is
 * the translation unit.
 */
CINDEX_LINKAGE CXCursor clang_getCursorLexicalParent(CXCursor cursor);

/**
 * Determine the set of methods that are overridden by the given
 * method.
 *
 * In both Objective-C and C++, a method (aka virtual member function,
 * in C++) can override a virtual method in a base class. For
 * Objective-C, a method is said to override any method in the class's
 * base class, its protocols, or its categories' protocols, that has the same
 * selector and is of the same kind (class or instance).
 * If no such method exists, the search continues to the class's superclass,
 * its protocols, and its categories, and so on. A method from an Objective-C
 * implementation is considered to override the same methods as its
 * corresponding method in the interface.
 *
 * For C++, a virtual member function overrides any virtual member
 * function with the same signature that occurs in its base
 * classes. With multiple inheritance, a virtual member function can
 * override several virtual member functions coming from different
 * base classes.
 *
 * In all cases, this function determines the immediate overridden
 * method, rather than all of the overridden methods. For example, if
 * a method is originally declared in a class A, then overridden in B
 * (which in inherits from A) and also in C (which inherited from B),
 * then the only overridden method returned from this function when
 * invoked on C's method will be B's method. The client may then
 * invoke this function again, given the previously-found overridden
 * methods, to map out the complete method-override set.
 *
 * \param cursor A cursor representing an Objective-C or C++
 * method. This routine will compute the set of methods that this
 * method overrides.
 *
 * \param overridden A pointer whose pointee will be replaced with a
 * pointer to an array of cursors, representing the set of overridden
 * methods. If there are no overridden methods, the pointee will be
 * set to NULL. The pointee must be freed via a call to
 * \c clang_disposeOverriddenCursors().
 *
 * \param num_overridden A pointer to the number of overridden
 * functions, will be set to the number of overridden functions in the
 * array pointed to by \p overridden.
 */
CINDEX_LINKAGE void clang_getOverriddenCursors(CXCursor cursor,
                                               CXCursor **overridden,
                                               unsigned *num_overridden);

/**
 * Free the set of overridden cursors returned by \c
 * clang_getOverriddenCursors().
 */
CINDEX_LINKAGE void clang_disposeOverriddenCursors(CXCursor *overridden);

/**
 * Retrieve the file that is included by the given inclusion directive
 * cursor.
 */
CINDEX_LINKAGE CXFile clang_getIncludedFile(CXCursor cursor);

/**
 * @}
 */

/**
 * \defgroup CINDEX_CURSOR_SOURCE Mapping between cursors and source code
 *
 * Cursors represent a location within the Abstract Syntax Tree (AST). These
 * routines help map between cursors and the physical locations where the
 * described entities occur in the source code. The mapping is provided in
 * both directions, so one can map from source code to the AST and back.
 *
 * @{
 */

/**
 * Map a source location to the cursor that describes the entity at that
 * location in the source code.
 *
 * clang_getCursor() maps an arbitrary source location within a translation
 * unit down to the most specific cursor that describes the entity at that
 * location. For example, given an expression \c x + y, invoking
 * clang_getCursor() with a source location pointing to "x" will return the
 * cursor for "x"; similarly for "y". If the cursor points anywhere between
 * "x" or "y" (e.g., on the + or the whitespace around it), clang_getCursor()
 * will return a cursor referring to the "+" expression.
 *
 * \returns a cursor representing the entity at the given source location, or
 * a NULL cursor if no such entity can be found.
 */
CINDEX_LINKAGE CXCursor clang_getCursor(CXTranslationUnit, CXSourceLocation);

/**
 * Retrieve the physical location of the source constructor referenced
 * by the given cursor.
 *
 * The location of a declaration is typically the location of the name of that
 * declaration, where the name of that declaration would occur if it is
 * unnamed, or some keyword that introduces that particular declaration.
 * The location of a reference is where that reference occurs within the
 * source code.
 */
CINDEX_LINKAGE CXSourceLocation clang_getCursorLocation(CXCursor);

/**
 * Retrieve the physical extent of the source construct referenced by
 * the given cursor.
 *
 * The extent of a cursor starts with the file/line/column pointing at the
 * first character within the source construct that the cursor refers to and
 * ends with the last character within that source construct. For a
 * declaration, the extent covers the declaration itself. For a reference,
 * the extent covers the location of the reference (e.g., where the referenced
 * entity was actually used).
 */
CINDEX_LINKAGE CXSourceRange clang_getCursorExtent(CXCursor);

/**
 * @}
 */

/**
 * \defgroup CINDEX_TYPES Type information for CXCursors
 *
 * @{
 */

/**
 * Describes the kind of type
 */
enum CXTypeKind {
  /**
   * Represents an invalid type (e.g., where no type is available).
   */
  CXType_Invalid = 0,

  /**
   * A type whose specific kind is not exposed via this
   * interface.
   */
  CXType_Unexposed = 1,

  /* Builtin types */
  CXType_Void = 2,
  CXType_Bool = 3,
  CXType_Char_U = 4,
  CXType_UChar = 5,
  CXType_Char16 = 6,
  CXType_Char32 = 7,
  CXType_UShort = 8,
  CXType_UInt = 9,
  CXType_ULong = 10,
  CXType_ULongLong = 11,
  CXType_UInt128 = 12,
  CXType_Char_S = 13,
  CXType_SChar = 14,
  CXType_WChar = 15,
  CXType_Short = 16,
  CXType_Int = 17,
  CXType_Long = 18,
  CXType_LongLong = 19,
  CXType_Int128 = 20,
  CXType_Float = 21,
  CXType_Double = 22,
  CXType_LongDouble = 23,
  CXType_NullPtr = 24,
  CXType_Overload = 25,
  CXType_Dependent = 26,
  CXType_ObjCId = 27,
  CXType_ObjCClass = 28,
  CXType_ObjCSel = 29,
  CXType_Float128 = 30,
  CXType_Half = 31,
  CXType_Float16 = 32,
  CXType_ShortAccum = 33,
  CXType_Accum = 34,
  CXType_LongAccum = 35,
  CXType_UShortAccum = 36,
  CXType_UAccum = 37,
  CXType_ULongAccum = 38,
  CXType_BFloat16 = 39,
  CXType_Ibm128 = 40,
  CXType_FirstBuiltin = CXType_Void,
  CXType_LastBuiltin = CXType_Ibm128,

  CXType_Complex = 100,
  CXType_Pointer = 101,
  CXType_BlockPointer = 102,
  CXType_LValueReference = 103,
  CXType_RValueReference = 104,
  CXType_Record = 105,
  CXType_Enum = 106,
  CXType_Typedef = 107,
  CXType_ObjCInterface = 108,
  CXType_ObjCObjectPointer = 109,
  CXType_FunctionNoProto = 110,
  CXType_FunctionProto = 111,
  CXType_ConstantArray = 112,
  CXType_Vector = 113,
  CXType_IncompleteArray = 114,
  CXType_VariableArray = 115,
  CXType_DependentSizedArray = 116,
  CXType_MemberPointer = 117,
  CXType_Auto = 118,

  /**
   * Represents a type that was referred to using an elaborated type keyword.
   *
   * E.g., struct S, or via a qualified name, e.g., N::M::type, or both.
   */
  CXType_Elaborated = 119,

  /* OpenCL PipeType. */
  CXType_Pipe = 120,

  /* OpenCL builtin types. */
  CXType_OCLImage1dRO = 121,
  CXType_OCLImage1dArrayRO = 122,
  CXType_OCLImage1dBufferRO = 123,
  CXType_OCLImage2dRO = 124,
  CXType_OCLImage2dArrayRO = 125,
  CXType_OCLImage2dDepthRO = 126,
  CXType_OCLImage2dArrayDepthRO = 127,
  CXType_OCLImage2dMSAARO = 128,
  CXType_OCLImage2dArrayMSAARO = 129,
  CXType_OCLImage2dMSAADepthRO = 130,
  CXType_OCLImage2dArrayMSAADepthRO = 131,
  CXType_OCLImage3dRO = 132,
  CXType_OCLImage1dWO = 133,
  CXType_OCLImage1dArrayWO = 134,
  CXType_OCLImage1dBufferWO = 135,
  CXType_OCLImage2dWO = 136,
  CXType_OCLImage2dArrayWO = 137,
  CXType_OCLImage2dDepthWO = 138,
  CXType_OCLImage2dArrayDepthWO = 139,
  CXType_OCLImage2dMSAAWO = 140,
  CXType_OCLImage2dArrayMSAAWO = 141,
  CXType_OCLImage2dMSAADepthWO = 142,
  CXType_OCLImage2dArrayMSAADepthWO = 143,
  CXType_OCLImage3dWO = 144,
  CXType_OCLImage1dRW = 145,
  CXType_OCLImage1dArrayRW = 146,
  CXType_OCLImage1dBufferRW = 147,
  CXType_OCLImage2dRW = 148,
  CXType_OCLImage2dArrayRW = 149,
  CXType_OCLImage2dDepthRW = 150,
  CXType_OCLImage2dArrayDepthRW = 151,
  CXType_OCLImage2dMSAARW = 152,
  CXType_OCLImage2dArrayMSAARW = 153,
  CXType_OCLImage2dMSAADepthRW = 154,
  CXType_OCLImage2dArrayMSAADepthRW = 155,
  CXType_OCLImage3dRW = 156,
  CXType_OCLSampler = 157,
  CXType_OCLEvent = 158,
  CXType_OCLQueue = 159,
  CXType_OCLReserveID = 160,

  CXType_ObjCObject = 161,
  CXType_ObjCTypeParam = 162,
  CXType_Attributed = 163,

  CXType_OCLIntelSubgroupAVCMcePayload = 164,
  CXType_OCLIntelSubgroupAVCImePayload = 165,
  CXType_OCLIntelSubgroupAVCRefPayload = 166,
  CXType_OCLIntelSubgroupAVCSicPayload = 167,
  CXType_OCLIntelSubgroupAVCMceResult = 168,
  CXType_OCLIntelSubgroupAVCImeResult = 169,
  CXType_OCLIntelSubgroupAVCRefResult = 170,
  CXType_OCLIntelSubgroupAVCSicResult = 171,
  CXType_OCLIntelSubgroupAVCImeResultSingleReferenceStreamout = 172,
  CXType_OCLIntelSubgroupAVCImeResultDualReferenceStreamout = 173,
  CXType_OCLIntelSubgroupAVCImeSingleReferenceStreamin = 174,
  CXType_OCLIntelSubgroupAVCImeDualReferenceStreamin = 175,

  /* Old aliases for AVC OpenCL extension types. */
  CXType_OCLIntelSubgroupAVCImeResultSingleRefStreamout = 172,
  CXType_OCLIntelSubgroupAVCImeResultDualRefStreamout = 173,
  CXType_OCLIntelSubgroupAVCImeSingleRefStreamin = 174,
  CXType_OCLIntelSubgroupAVCImeDualRefStreamin = 175,

  CXType_ExtVector = 176,
  CXType_Atomic = 177,
  CXType_BTFTagAttributed = 178,

<<<<<<< HEAD
  // HLSL Intangible Types
  CXType_HLSLResource = 179,

  /* SPIRV builtin types. */
  CXType_SampledOCLImage1dRO = 200,
  CXType_SampledOCLImage1dArrayRO = 201,
  CXType_SampledOCLImage1dBufferRO = 202,
  CXType_SampledOCLImage2dRO = 203,
  CXType_SampledOCLImage2dArrayRO = 204,
  CXType_SampledOCLImage2dDepthRO = 205,
  CXType_SampledOCLImage2dArrayDepthRO = 206,
  CXType_SampledOCLImage2dMSAARO = 207,
  CXType_SampledOCLImage2dArrayMSAARO = 208,
  CXType_SampledOCLImage2dMSAADepthRO = 209,
  CXType_SampledOCLImage2dArrayMSAADepthRO = 210,
  CXType_SampledOCLImage3dRO = 211
=======
  // HLSL Types
  CXType_HLSLResource = 179,
  CXType_HLSLAttributedResource = 180
>>>>>>> e00e9a3f
};

/**
 * Describes the calling convention of a function type
 */
enum CXCallingConv {
  CXCallingConv_Default = 0,
  CXCallingConv_C = 1,
  CXCallingConv_X86StdCall = 2,
  CXCallingConv_X86FastCall = 3,
  CXCallingConv_X86ThisCall = 4,
  CXCallingConv_X86Pascal = 5,
  CXCallingConv_AAPCS = 6,
  CXCallingConv_AAPCS_VFP = 7,
  CXCallingConv_X86RegCall = 8,
  CXCallingConv_IntelOclBicc = 9,
  CXCallingConv_Win64 = 10,
  /* Alias for compatibility with older versions of API. */
  CXCallingConv_X86_64Win64 = CXCallingConv_Win64,
  CXCallingConv_X86_64SysV = 11,
  CXCallingConv_X86VectorCall = 12,
  CXCallingConv_Swift = 13,
  CXCallingConv_PreserveMost = 14,
  CXCallingConv_PreserveAll = 15,
  CXCallingConv_AArch64VectorCall = 16,
  CXCallingConv_SwiftAsync = 17,
  CXCallingConv_AArch64SVEPCS = 18,
  CXCallingConv_M68kRTD = 19,
  CXCallingConv_PreserveNone = 20,
  CXCallingConv_RISCVVectorCall = 21,

  CXCallingConv_Invalid = 100,
  CXCallingConv_Unexposed = 200
};

/**
 * The type of an element in the abstract syntax tree.
 *
 */
typedef struct {
  enum CXTypeKind kind;
  void *data[2];
} CXType;

/**
 * Retrieve the type of a CXCursor (if any).
 */
CINDEX_LINKAGE CXType clang_getCursorType(CXCursor C);

/**
 * Pretty-print the underlying type using the rules of the
 * language of the translation unit from which it came.
 *
 * If the type is invalid, an empty string is returned.
 */
CINDEX_LINKAGE CXString clang_getTypeSpelling(CXType CT);

/**
 * Retrieve the underlying type of a typedef declaration.
 *
 * If the cursor does not reference a typedef declaration, an invalid type is
 * returned.
 */
CINDEX_LINKAGE CXType clang_getTypedefDeclUnderlyingType(CXCursor C);

/**
 * Retrieve the integer type of an enum declaration.
 *
 * If the cursor does not reference an enum declaration, an invalid type is
 * returned.
 */
CINDEX_LINKAGE CXType clang_getEnumDeclIntegerType(CXCursor C);

/**
 * Retrieve the integer value of an enum constant declaration as a signed
 *  long long.
 *
 * If the cursor does not reference an enum constant declaration, LLONG_MIN is
 * returned. Since this is also potentially a valid constant value, the kind of
 * the cursor must be verified before calling this function.
 */
CINDEX_LINKAGE long long clang_getEnumConstantDeclValue(CXCursor C);

/**
 * Retrieve the integer value of an enum constant declaration as an unsigned
 *  long long.
 *
 * If the cursor does not reference an enum constant declaration, ULLONG_MAX is
 * returned. Since this is also potentially a valid constant value, the kind of
 * the cursor must be verified before calling this function.
 */
CINDEX_LINKAGE unsigned long long
clang_getEnumConstantDeclUnsignedValue(CXCursor C);

/**
 * Returns non-zero if the cursor specifies a Record member that is a bit-field.
 */
CINDEX_LINKAGE unsigned clang_Cursor_isBitField(CXCursor C);

/**
 * Retrieve the bit width of a bit-field declaration as an integer.
 *
 * If the cursor does not reference a bit-field, or if the bit-field's width
 * expression cannot be evaluated, -1 is returned.
 *
 * For example:
 * \code
 * if (clang_Cursor_isBitField(Cursor)) {
 *   int Width = clang_getFieldDeclBitWidth(Cursor);
 *   if (Width != -1) {
 *     // The bit-field width is not value-dependent.
 *   }
 * }
 * \endcode
 */
CINDEX_LINKAGE int clang_getFieldDeclBitWidth(CXCursor C);

/**
 * Retrieve the number of non-variadic arguments associated with a given
 * cursor.
 *
 * The number of arguments can be determined for calls as well as for
 * declarations of functions or methods. For other cursors -1 is returned.
 */
CINDEX_LINKAGE int clang_Cursor_getNumArguments(CXCursor C);

/**
 * Retrieve the argument cursor of a function or method.
 *
 * The argument cursor can be determined for calls as well as for declarations
 * of functions or methods. For other cursors and for invalid indices, an
 * invalid cursor is returned.
 */
CINDEX_LINKAGE CXCursor clang_Cursor_getArgument(CXCursor C, unsigned i);

/**
 * Describes the kind of a template argument.
 *
 * See the definition of llvm::clang::TemplateArgument::ArgKind for full
 * element descriptions.
 */
enum CXTemplateArgumentKind {
  CXTemplateArgumentKind_Null,
  CXTemplateArgumentKind_Type,
  CXTemplateArgumentKind_Declaration,
  CXTemplateArgumentKind_NullPtr,
  CXTemplateArgumentKind_Integral,
  CXTemplateArgumentKind_Template,
  CXTemplateArgumentKind_TemplateExpansion,
  CXTemplateArgumentKind_Expression,
  CXTemplateArgumentKind_Pack,
  /* Indicates an error case, preventing the kind from being deduced. */
  CXTemplateArgumentKind_Invalid
};

/**
 * Returns the number of template args of a function, struct, or class decl
 * representing a template specialization.
 *
 * If the argument cursor cannot be converted into a template function
 * declaration, -1 is returned.
 *
 * For example, for the following declaration and specialization:
 *   template <typename T, int kInt, bool kBool>
 *   void foo() { ... }
 *
 *   template <>
 *   void foo<float, -7, true>();
 *
 * The value 3 would be returned from this call.
 */
CINDEX_LINKAGE int clang_Cursor_getNumTemplateArguments(CXCursor C);

/**
 * Retrieve the kind of the I'th template argument of the CXCursor C.
 *
 * If the argument CXCursor does not represent a FunctionDecl, StructDecl, or
 * ClassTemplatePartialSpecialization, an invalid template argument kind is
 * returned.
 *
 * For example, for the following declaration and specialization:
 *   template <typename T, int kInt, bool kBool>
 *   void foo() { ... }
 *
 *   template <>
 *   void foo<float, -7, true>();
 *
 * For I = 0, 1, and 2, Type, Integral, and Integral will be returned,
 * respectively.
 */
CINDEX_LINKAGE enum CXTemplateArgumentKind
clang_Cursor_getTemplateArgumentKind(CXCursor C, unsigned I);

/**
 * Retrieve a CXType representing the type of a TemplateArgument of a
 *  function decl representing a template specialization.
 *
 * If the argument CXCursor does not represent a FunctionDecl, StructDecl,
 * ClassDecl or ClassTemplatePartialSpecialization whose I'th template argument
 * has a kind of CXTemplateArgKind_Integral, an invalid type is returned.
 *
 * For example, for the following declaration and specialization:
 *   template <typename T, int kInt, bool kBool>
 *   void foo() { ... }
 *
 *   template <>
 *   void foo<float, -7, true>();
 *
 * If called with I = 0, "float", will be returned.
 * Invalid types will be returned for I == 1 or 2.
 */
CINDEX_LINKAGE CXType clang_Cursor_getTemplateArgumentType(CXCursor C,
                                                           unsigned I);

/**
 * Retrieve the value of an Integral TemplateArgument (of a function
 *  decl representing a template specialization) as a signed long long.
 *
 * It is undefined to call this function on a CXCursor that does not represent a
 * FunctionDecl, StructDecl, ClassDecl or ClassTemplatePartialSpecialization
 * whose I'th template argument is not an integral value.
 *
 * For example, for the following declaration and specialization:
 *   template <typename T, int kInt, bool kBool>
 *   void foo() { ... }
 *
 *   template <>
 *   void foo<float, -7, true>();
 *
 * If called with I = 1 or 2, -7 or true will be returned, respectively.
 * For I == 0, this function's behavior is undefined.
 */
CINDEX_LINKAGE long long clang_Cursor_getTemplateArgumentValue(CXCursor C,
                                                               unsigned I);

/**
 * Retrieve the value of an Integral TemplateArgument (of a function
 *  decl representing a template specialization) as an unsigned long long.
 *
 * It is undefined to call this function on a CXCursor that does not represent a
 * FunctionDecl, StructDecl, ClassDecl or ClassTemplatePartialSpecialization or
 * whose I'th template argument is not an integral value.
 *
 * For example, for the following declaration and specialization:
 *   template <typename T, int kInt, bool kBool>
 *   void foo() { ... }
 *
 *   template <>
 *   void foo<float, 2147483649, true>();
 *
 * If called with I = 1 or 2, 2147483649 or true will be returned, respectively.
 * For I == 0, this function's behavior is undefined.
 */
CINDEX_LINKAGE unsigned long long
clang_Cursor_getTemplateArgumentUnsignedValue(CXCursor C, unsigned I);

/**
 * Determine whether two CXTypes represent the same type.
 *
 * \returns non-zero if the CXTypes represent the same type and
 *          zero otherwise.
 */
CINDEX_LINKAGE unsigned clang_equalTypes(CXType A, CXType B);

/**
 * Return the canonical type for a CXType.
 *
 * Clang's type system explicitly models typedefs and all the ways
 * a specific type can be represented.  The canonical type is the underlying
 * type with all the "sugar" removed.  For example, if 'T' is a typedef
 * for 'int', the canonical type for 'T' would be 'int'.
 */
CINDEX_LINKAGE CXType clang_getCanonicalType(CXType T);

/**
 * Determine whether a CXType has the "const" qualifier set,
 * without looking through typedefs that may have added "const" at a
 * different level.
 */
CINDEX_LINKAGE unsigned clang_isConstQualifiedType(CXType T);

/**
 * Determine whether a  CXCursor that is a macro, is
 * function like.
 */
CINDEX_LINKAGE unsigned clang_Cursor_isMacroFunctionLike(CXCursor C);

/**
 * Determine whether a  CXCursor that is a macro, is a
 * builtin one.
 */
CINDEX_LINKAGE unsigned clang_Cursor_isMacroBuiltin(CXCursor C);

/**
 * Determine whether a  CXCursor that is a function declaration, is an
 * inline declaration.
 */
CINDEX_LINKAGE unsigned clang_Cursor_isFunctionInlined(CXCursor C);

/**
 * Determine whether a CXType has the "volatile" qualifier set,
 * without looking through typedefs that may have added "volatile" at
 * a different level.
 */
CINDEX_LINKAGE unsigned clang_isVolatileQualifiedType(CXType T);

/**
 * Determine whether a CXType has the "restrict" qualifier set,
 * without looking through typedefs that may have added "restrict" at a
 * different level.
 */
CINDEX_LINKAGE unsigned clang_isRestrictQualifiedType(CXType T);

/**
 * Returns the address space of the given type.
 */
CINDEX_LINKAGE unsigned clang_getAddressSpace(CXType T);

/**
 * Returns the typedef name of the given type.
 */
CINDEX_LINKAGE CXString clang_getTypedefName(CXType CT);

/**
 * For pointer types, returns the type of the pointee.
 */
CINDEX_LINKAGE CXType clang_getPointeeType(CXType T);

/**
 * Retrieve the unqualified variant of the given type, removing as
 * little sugar as possible.
 *
 * For example, given the following series of typedefs:
 *
 * \code
 * typedef int Integer;
 * typedef const Integer CInteger;
 * typedef CInteger DifferenceType;
 * \endcode
 *
 * Executing \c clang_getUnqualifiedType() on a \c CXType that
 * represents \c DifferenceType, will desugar to a type representing
 * \c Integer, that has no qualifiers.
 *
 * And, executing \c clang_getUnqualifiedType() on the type of the
 * first argument of the following function declaration:
 *
 * \code
 * void foo(const int);
 * \endcode
 *
 * Will return a type representing \c int, removing the \c const
 * qualifier.
 *
 * Sugar over array types is not desugared.
 *
 * A type can be checked for qualifiers with \c
 * clang_isConstQualifiedType(), \c clang_isVolatileQualifiedType()
 * and \c clang_isRestrictQualifiedType().
 *
 * A type that resulted from a call to \c clang_getUnqualifiedType
 * will return \c false for all of the above calls.
 */
CINDEX_LINKAGE CXType clang_getUnqualifiedType(CXType CT);

/**
 * For reference types (e.g., "const int&"), returns the type that the
 * reference refers to (e.g "const int").
 *
 * Otherwise, returns the type itself.
 *
 * A type that has kind \c CXType_LValueReference or
 * \c CXType_RValueReference is a reference type.
 */
CINDEX_LINKAGE CXType clang_getNonReferenceType(CXType CT);

/**
 * Return the cursor for the declaration of the given type.
 */
CINDEX_LINKAGE CXCursor clang_getTypeDeclaration(CXType T);

/**
 * Returns the Objective-C type encoding for the specified declaration.
 */
CINDEX_LINKAGE CXString clang_getDeclObjCTypeEncoding(CXCursor C);

/**
 * Returns the Objective-C type encoding for the specified CXType.
 */
CINDEX_LINKAGE CXString clang_Type_getObjCEncoding(CXType type);

/**
 * Retrieve the spelling of a given CXTypeKind.
 */
CINDEX_LINKAGE CXString clang_getTypeKindSpelling(enum CXTypeKind K);

/**
 * Retrieve the calling convention associated with a function type.
 *
 * If a non-function type is passed in, CXCallingConv_Invalid is returned.
 */
CINDEX_LINKAGE enum CXCallingConv clang_getFunctionTypeCallingConv(CXType T);

/**
 * Retrieve the return type associated with a function type.
 *
 * If a non-function type is passed in, an invalid type is returned.
 */
CINDEX_LINKAGE CXType clang_getResultType(CXType T);

/**
 * Retrieve the exception specification type associated with a function type.
 * This is a value of type CXCursor_ExceptionSpecificationKind.
 *
 * If a non-function type is passed in, an error code of -1 is returned.
 */
CINDEX_LINKAGE int clang_getExceptionSpecificationType(CXType T);

/**
 * Retrieve the number of non-variadic parameters associated with a
 * function type.
 *
 * If a non-function type is passed in, -1 is returned.
 */
CINDEX_LINKAGE int clang_getNumArgTypes(CXType T);

/**
 * Retrieve the type of a parameter of a function type.
 *
 * If a non-function type is passed in or the function does not have enough
 * parameters, an invalid type is returned.
 */
CINDEX_LINKAGE CXType clang_getArgType(CXType T, unsigned i);

/**
 * Retrieves the base type of the ObjCObjectType.
 *
 * If the type is not an ObjC object, an invalid type is returned.
 */
CINDEX_LINKAGE CXType clang_Type_getObjCObjectBaseType(CXType T);

/**
 * Retrieve the number of protocol references associated with an ObjC object/id.
 *
 * If the type is not an ObjC object, 0 is returned.
 */
CINDEX_LINKAGE unsigned clang_Type_getNumObjCProtocolRefs(CXType T);

/**
 * Retrieve the decl for a protocol reference for an ObjC object/id.
 *
 * If the type is not an ObjC object or there are not enough protocol
 * references, an invalid cursor is returned.
 */
CINDEX_LINKAGE CXCursor clang_Type_getObjCProtocolDecl(CXType T, unsigned i);

/**
 * Retrieve the number of type arguments associated with an ObjC object.
 *
 * If the type is not an ObjC object, 0 is returned.
 */
CINDEX_LINKAGE unsigned clang_Type_getNumObjCTypeArgs(CXType T);

/**
 * Retrieve a type argument associated with an ObjC object.
 *
 * If the type is not an ObjC or the index is not valid,
 * an invalid type is returned.
 */
CINDEX_LINKAGE CXType clang_Type_getObjCTypeArg(CXType T, unsigned i);

/**
 * Return 1 if the CXType is a variadic function type, and 0 otherwise.
 */
CINDEX_LINKAGE unsigned clang_isFunctionTypeVariadic(CXType T);

/**
 * Retrieve the return type associated with a given cursor.
 *
 * This only returns a valid type if the cursor refers to a function or method.
 */
CINDEX_LINKAGE CXType clang_getCursorResultType(CXCursor C);

/**
 * Retrieve the exception specification type associated with a given cursor.
 * This is a value of type CXCursor_ExceptionSpecificationKind.
 *
 * This only returns a valid result if the cursor refers to a function or
 * method.
 */
CINDEX_LINKAGE int clang_getCursorExceptionSpecificationType(CXCursor C);

/**
 * Return 1 if the CXType is a POD (plain old data) type, and 0
 *  otherwise.
 */
CINDEX_LINKAGE unsigned clang_isPODType(CXType T);

/**
 * Return the element type of an array, complex, or vector type.
 *
 * If a type is passed in that is not an array, complex, or vector type,
 * an invalid type is returned.
 */
CINDEX_LINKAGE CXType clang_getElementType(CXType T);

/**
 * Return the number of elements of an array or vector type.
 *
 * If a type is passed in that is not an array or vector type,
 * -1 is returned.
 */
CINDEX_LINKAGE long long clang_getNumElements(CXType T);

/**
 * Return the element type of an array type.
 *
 * If a non-array type is passed in, an invalid type is returned.
 */
CINDEX_LINKAGE CXType clang_getArrayElementType(CXType T);

/**
 * Return the array size of a constant array.
 *
 * If a non-array type is passed in, -1 is returned.
 */
CINDEX_LINKAGE long long clang_getArraySize(CXType T);

/**
 * Retrieve the type named by the qualified-id.
 *
 * If a non-elaborated type is passed in, an invalid type is returned.
 */
CINDEX_LINKAGE CXType clang_Type_getNamedType(CXType T);

/**
 * Determine if a typedef is 'transparent' tag.
 *
 * A typedef is considered 'transparent' if it shares a name and spelling
 * location with its underlying tag type, as is the case with the NS_ENUM macro.
 *
 * \returns non-zero if transparent and zero otherwise.
 */
CINDEX_LINKAGE unsigned clang_Type_isTransparentTagTypedef(CXType T);

enum CXTypeNullabilityKind {
  /**
   * Values of this type can never be null.
   */
  CXTypeNullability_NonNull = 0,
  /**
   * Values of this type can be null.
   */
  CXTypeNullability_Nullable = 1,
  /**
   * Whether values of this type can be null is (explicitly)
   * unspecified. This captures a (fairly rare) case where we
   * can't conclude anything about the nullability of the type even
   * though it has been considered.
   */
  CXTypeNullability_Unspecified = 2,
  /**
   * Nullability is not applicable to this type.
   */
  CXTypeNullability_Invalid = 3,

  /**
   * Generally behaves like Nullable, except when used in a block parameter that
   * was imported into a swift async method. There, swift will assume that the
   * parameter can get null even if no error occurred. _Nullable parameters are
   * assumed to only get null on error.
   */
  CXTypeNullability_NullableResult = 4
};

/**
 * Retrieve the nullability kind of a pointer type.
 */
CINDEX_LINKAGE enum CXTypeNullabilityKind clang_Type_getNullability(CXType T);

/**
 * List the possible error codes for \c clang_Type_getSizeOf,
 *   \c clang_Type_getAlignOf, \c clang_Type_getOffsetOf and
 *   \c clang_Cursor_getOffsetOf.
 *
 * A value of this enumeration type can be returned if the target type is not
 * a valid argument to sizeof, alignof or offsetof.
 */
enum CXTypeLayoutError {
  /**
   * Type is of kind CXType_Invalid.
   */
  CXTypeLayoutError_Invalid = -1,
  /**
   * The type is an incomplete Type.
   */
  CXTypeLayoutError_Incomplete = -2,
  /**
   * The type is a dependent Type.
   */
  CXTypeLayoutError_Dependent = -3,
  /**
   * The type is not a constant size type.
   */
  CXTypeLayoutError_NotConstantSize = -4,
  /**
   * The Field name is not valid for this record.
   */
  CXTypeLayoutError_InvalidFieldName = -5,
  /**
   * The type is undeduced.
   */
  CXTypeLayoutError_Undeduced = -6
};

/**
 * Return the alignment of a type in bytes as per C++[expr.alignof]
 *   standard.
 *
 * If the type declaration is invalid, CXTypeLayoutError_Invalid is returned.
 * If the type declaration is an incomplete type, CXTypeLayoutError_Incomplete
 *   is returned.
 * If the type declaration is a dependent type, CXTypeLayoutError_Dependent is
 *   returned.
 * If the type declaration is not a constant size type,
 *   CXTypeLayoutError_NotConstantSize is returned.
 */
CINDEX_LINKAGE long long clang_Type_getAlignOf(CXType T);

/**
 * Return the class type of an member pointer type.
 *
 * If a non-member-pointer type is passed in, an invalid type is returned.
 */
CINDEX_LINKAGE CXType clang_Type_getClassType(CXType T);

/**
 * Return the size of a type in bytes as per C++[expr.sizeof] standard.
 *
 * If the type declaration is invalid, CXTypeLayoutError_Invalid is returned.
 * If the type declaration is an incomplete type, CXTypeLayoutError_Incomplete
 *   is returned.
 * If the type declaration is a dependent type, CXTypeLayoutError_Dependent is
 *   returned.
 */
CINDEX_LINKAGE long long clang_Type_getSizeOf(CXType T);

/**
 * Return the offset of a field named S in a record of type T in bits
 *   as it would be returned by __offsetof__ as per C++11[18.2p4]
 *
 * If the cursor is not a record field declaration, CXTypeLayoutError_Invalid
 *   is returned.
 * If the field's type declaration is an incomplete type,
 *   CXTypeLayoutError_Incomplete is returned.
 * If the field's type declaration is a dependent type,
 *   CXTypeLayoutError_Dependent is returned.
 * If the field's name S is not found,
 *   CXTypeLayoutError_InvalidFieldName is returned.
 */
CINDEX_LINKAGE long long clang_Type_getOffsetOf(CXType T, const char *S);

/**
 * Return the type that was modified by this attributed type.
 *
 * If the type is not an attributed type, an invalid type is returned.
 */
CINDEX_LINKAGE CXType clang_Type_getModifiedType(CXType T);

/**
 * Gets the type contained by this atomic type.
 *
 * If a non-atomic type is passed in, an invalid type is returned.
 */
CINDEX_LINKAGE CXType clang_Type_getValueType(CXType CT);

/**
 * Return the offset of the field represented by the Cursor.
 *
 * If the cursor is not a field declaration, -1 is returned.
 * If the cursor semantic parent is not a record field declaration,
 *   CXTypeLayoutError_Invalid is returned.
 * If the field's type declaration is an incomplete type,
 *   CXTypeLayoutError_Incomplete is returned.
 * If the field's type declaration is a dependent type,
 *   CXTypeLayoutError_Dependent is returned.
 * If the field's name S is not found,
 *   CXTypeLayoutError_InvalidFieldName is returned.
 */
CINDEX_LINKAGE long long clang_Cursor_getOffsetOfField(CXCursor C);

/**
 * Determine whether the given cursor represents an anonymous
 * tag or namespace
 */
CINDEX_LINKAGE unsigned clang_Cursor_isAnonymous(CXCursor C);

/**
 * Determine whether the given cursor represents an anonymous record
 * declaration.
 */
CINDEX_LINKAGE unsigned clang_Cursor_isAnonymousRecordDecl(CXCursor C);

/**
 * Determine whether the given cursor represents an inline namespace
 * declaration.
 */
CINDEX_LINKAGE unsigned clang_Cursor_isInlineNamespace(CXCursor C);

enum CXRefQualifierKind {
  /** No ref-qualifier was provided. */
  CXRefQualifier_None = 0,
  /** An lvalue ref-qualifier was provided (\c &). */
  CXRefQualifier_LValue,
  /** An rvalue ref-qualifier was provided (\c &&). */
  CXRefQualifier_RValue
};

/**
 * Returns the number of template arguments for given template
 * specialization, or -1 if type \c T is not a template specialization.
 */
CINDEX_LINKAGE int clang_Type_getNumTemplateArguments(CXType T);

/**
 * Returns the type template argument of a template class specialization
 * at given index.
 *
 * This function only returns template type arguments and does not handle
 * template template arguments or variadic packs.
 */
CINDEX_LINKAGE CXType clang_Type_getTemplateArgumentAsType(CXType T,
                                                           unsigned i);

/**
 * Retrieve the ref-qualifier kind of a function or method.
 *
 * The ref-qualifier is returned for C++ functions or methods. For other types
 * or non-C++ declarations, CXRefQualifier_None is returned.
 */
CINDEX_LINKAGE enum CXRefQualifierKind clang_Type_getCXXRefQualifier(CXType T);

/**
 * Returns 1 if the base class specified by the cursor with kind
 *   CX_CXXBaseSpecifier is virtual.
 */
CINDEX_LINKAGE unsigned clang_isVirtualBase(CXCursor);

/**
 * Represents the C++ access control level to a base class for a
 * cursor with kind CX_CXXBaseSpecifier.
 */
enum CX_CXXAccessSpecifier {
  CX_CXXInvalidAccessSpecifier,
  CX_CXXPublic,
  CX_CXXProtected,
  CX_CXXPrivate
};

/**
 * Returns the access control level for the referenced object.
 *
 * If the cursor refers to a C++ declaration, its access control level within
 * its parent scope is returned. Otherwise, if the cursor refers to a base
 * specifier or access specifier, the specifier itself is returned.
 */
CINDEX_LINKAGE enum CX_CXXAccessSpecifier clang_getCXXAccessSpecifier(CXCursor);

/**
 * Represents the storage classes as declared in the source. CX_SC_Invalid
 * was added for the case that the passed cursor in not a declaration.
 */
enum CX_StorageClass {
  CX_SC_Invalid,
  CX_SC_None,
  CX_SC_Extern,
  CX_SC_Static,
  CX_SC_PrivateExtern,
  CX_SC_OpenCLWorkGroupLocal,
  CX_SC_Auto,
  CX_SC_Register
};

/**
 * Represents a specific kind of binary operator which can appear at a cursor.
 */
enum CX_BinaryOperatorKind {
  CX_BO_Invalid = 0,
  CX_BO_PtrMemD = 1,
  CX_BO_PtrMemI = 2,
  CX_BO_Mul = 3,
  CX_BO_Div = 4,
  CX_BO_Rem = 5,
  CX_BO_Add = 6,
  CX_BO_Sub = 7,
  CX_BO_Shl = 8,
  CX_BO_Shr = 9,
  CX_BO_Cmp = 10,
  CX_BO_LT = 11,
  CX_BO_GT = 12,
  CX_BO_LE = 13,
  CX_BO_GE = 14,
  CX_BO_EQ = 15,
  CX_BO_NE = 16,
  CX_BO_And = 17,
  CX_BO_Xor = 18,
  CX_BO_Or = 19,
  CX_BO_LAnd = 20,
  CX_BO_LOr = 21,
  CX_BO_Assign = 22,
  CX_BO_MulAssign = 23,
  CX_BO_DivAssign = 24,
  CX_BO_RemAssign = 25,
  CX_BO_AddAssign = 26,
  CX_BO_SubAssign = 27,
  CX_BO_ShlAssign = 28,
  CX_BO_ShrAssign = 29,
  CX_BO_AndAssign = 30,
  CX_BO_XorAssign = 31,
  CX_BO_OrAssign = 32,
  CX_BO_Comma = 33,
  CX_BO_LAST = CX_BO_Comma
};

/**
 * \brief Returns the operator code for the binary operator.
 */
CINDEX_LINKAGE enum CX_BinaryOperatorKind
clang_Cursor_getBinaryOpcode(CXCursor C);

/**
 * \brief Returns a string containing the spelling of the binary operator.
 */
CINDEX_LINKAGE CXString
clang_Cursor_getBinaryOpcodeStr(enum CX_BinaryOperatorKind Op);

/**
 * Returns the storage class for a function or variable declaration.
 *
 * If the passed in Cursor is not a function or variable declaration,
 * CX_SC_Invalid is returned else the storage class.
 */
CINDEX_LINKAGE enum CX_StorageClass clang_Cursor_getStorageClass(CXCursor);

/**
 * Determine the number of overloaded declarations referenced by a
 * \c CXCursor_OverloadedDeclRef cursor.
 *
 * \param cursor The cursor whose overloaded declarations are being queried.
 *
 * \returns The number of overloaded declarations referenced by \c cursor. If it
 * is not a \c CXCursor_OverloadedDeclRef cursor, returns 0.
 */
CINDEX_LINKAGE unsigned clang_getNumOverloadedDecls(CXCursor cursor);

/**
 * Retrieve a cursor for one of the overloaded declarations referenced
 * by a \c CXCursor_OverloadedDeclRef cursor.
 *
 * \param cursor The cursor whose overloaded declarations are being queried.
 *
 * \param index The zero-based index into the set of overloaded declarations in
 * the cursor.
 *
 * \returns A cursor representing the declaration referenced by the given
 * \c cursor at the specified \c index. If the cursor does not have an
 * associated set of overloaded declarations, or if the index is out of bounds,
 * returns \c clang_getNullCursor();
 */
CINDEX_LINKAGE CXCursor clang_getOverloadedDecl(CXCursor cursor,
                                                unsigned index);

/**
 * @}
 */

/**
 * \defgroup CINDEX_ATTRIBUTES Information for attributes
 *
 * @{
 */

/**
 * For cursors representing an iboutletcollection attribute,
 *  this function returns the collection element type.
 *
 */
CINDEX_LINKAGE CXType clang_getIBOutletCollectionType(CXCursor);

/**
 * @}
 */

/**
 * \defgroup CINDEX_CURSOR_TRAVERSAL Traversing the AST with cursors
 *
 * These routines provide the ability to traverse the abstract syntax tree
 * using cursors.
 *
 * @{
 */

/**
 * Describes how the traversal of the children of a particular
 * cursor should proceed after visiting a particular child cursor.
 *
 * A value of this enumeration type should be returned by each
 * \c CXCursorVisitor to indicate how clang_visitChildren() proceed.
 */
enum CXChildVisitResult {
  /**
   * Terminates the cursor traversal.
   */
  CXChildVisit_Break,
  /**
   * Continues the cursor traversal with the next sibling of
   * the cursor just visited, without visiting its children.
   */
  CXChildVisit_Continue,
  /**
   * Recursively traverse the children of this cursor, using
   * the same visitor and client data.
   */
  CXChildVisit_Recurse
};

/**
 * Visitor invoked for each cursor found by a traversal.
 *
 * This visitor function will be invoked for each cursor found by
 * clang_visitCursorChildren(). Its first argument is the cursor being
 * visited, its second argument is the parent visitor for that cursor,
 * and its third argument is the client data provided to
 * clang_visitCursorChildren().
 *
 * The visitor should return one of the \c CXChildVisitResult values
 * to direct clang_visitCursorChildren().
 */
typedef enum CXChildVisitResult (*CXCursorVisitor)(CXCursor cursor,
                                                   CXCursor parent,
                                                   CXClientData client_data);

/**
 * Visit the children of a particular cursor.
 *
 * This function visits all the direct children of the given cursor,
 * invoking the given \p visitor function with the cursors of each
 * visited child. The traversal may be recursive, if the visitor returns
 * \c CXChildVisit_Recurse. The traversal may also be ended prematurely, if
 * the visitor returns \c CXChildVisit_Break.
 *
 * \param parent the cursor whose child may be visited. All kinds of
 * cursors can be visited, including invalid cursors (which, by
 * definition, have no children).
 *
 * \param visitor the visitor function that will be invoked for each
 * child of \p parent.
 *
 * \param client_data pointer data supplied by the client, which will
 * be passed to the visitor each time it is invoked.
 *
 * \returns a non-zero value if the traversal was terminated
 * prematurely by the visitor returning \c CXChildVisit_Break.
 */
CINDEX_LINKAGE unsigned clang_visitChildren(CXCursor parent,
                                            CXCursorVisitor visitor,
                                            CXClientData client_data);
/**
 * Visitor invoked for each cursor found by a traversal.
 *
 * This visitor block will be invoked for each cursor found by
 * clang_visitChildrenWithBlock(). Its first argument is the cursor being
 * visited, its second argument is the parent visitor for that cursor.
 *
 * The visitor should return one of the \c CXChildVisitResult values
 * to direct clang_visitChildrenWithBlock().
 */
#if __has_feature(blocks)
typedef enum CXChildVisitResult (^CXCursorVisitorBlock)(CXCursor cursor,
                                                        CXCursor parent);
#else
typedef struct _CXChildVisitResult *CXCursorVisitorBlock;
#endif

/**
 * Visits the children of a cursor using the specified block.  Behaves
 * identically to clang_visitChildren() in all other respects.
 */
CINDEX_LINKAGE unsigned
clang_visitChildrenWithBlock(CXCursor parent, CXCursorVisitorBlock block);

/**
 * @}
 */

/**
 * \defgroup CINDEX_CURSOR_XREF Cross-referencing in the AST
 *
 * These routines provide the ability to determine references within and
 * across translation units, by providing the names of the entities referenced
 * by cursors, follow reference cursors to the declarations they reference,
 * and associate declarations with their definitions.
 *
 * @{
 */

/**
 * Retrieve a Unified Symbol Resolution (USR) for the entity referenced
 * by the given cursor.
 *
 * A Unified Symbol Resolution (USR) is a string that identifies a particular
 * entity (function, class, variable, etc.) within a program. USRs can be
 * compared across translation units to determine, e.g., when references in
 * one translation refer to an entity defined in another translation unit.
 */
CINDEX_LINKAGE CXString clang_getCursorUSR(CXCursor);

/**
 * Construct a USR for a specified Objective-C class.
 */
CINDEX_LINKAGE CXString clang_constructUSR_ObjCClass(const char *class_name);

/**
 * Construct a USR for a specified Objective-C category.
 */
CINDEX_LINKAGE CXString clang_constructUSR_ObjCCategory(
    const char *class_name, const char *category_name);

/**
 * Construct a USR for a specified Objective-C protocol.
 */
CINDEX_LINKAGE CXString
clang_constructUSR_ObjCProtocol(const char *protocol_name);

/**
 * Construct a USR for a specified Objective-C instance variable and
 *   the USR for its containing class.
 */
CINDEX_LINKAGE CXString clang_constructUSR_ObjCIvar(const char *name,
                                                    CXString classUSR);

/**
 * Construct a USR for a specified Objective-C method and
 *   the USR for its containing class.
 */
CINDEX_LINKAGE CXString clang_constructUSR_ObjCMethod(const char *name,
                                                      unsigned isInstanceMethod,
                                                      CXString classUSR);

/**
 * Construct a USR for a specified Objective-C property and the USR
 *  for its containing class.
 */
CINDEX_LINKAGE CXString clang_constructUSR_ObjCProperty(const char *property,
                                                        CXString classUSR);

/**
 * Retrieve a name for the entity referenced by this cursor.
 */
CINDEX_LINKAGE CXString clang_getCursorSpelling(CXCursor);

/**
 * Retrieve a range for a piece that forms the cursors spelling name.
 * Most of the times there is only one range for the complete spelling but for
 * Objective-C methods and Objective-C message expressions, there are multiple
 * pieces for each selector identifier.
 *
 * \param pieceIndex the index of the spelling name piece. If this is greater
 * than the actual number of pieces, it will return a NULL (invalid) range.
 *
 * \param options Reserved.
 */
CINDEX_LINKAGE CXSourceRange clang_Cursor_getSpellingNameRange(
    CXCursor, unsigned pieceIndex, unsigned options);

/**
 * Opaque pointer representing a policy that controls pretty printing
 * for \c clang_getCursorPrettyPrinted.
 */
typedef void *CXPrintingPolicy;

/**
 * Properties for the printing policy.
 *
 * See \c clang::PrintingPolicy for more information.
 */
enum CXPrintingPolicyProperty {
  CXPrintingPolicy_Indentation,
  CXPrintingPolicy_SuppressSpecifiers,
  CXPrintingPolicy_SuppressTagKeyword,
  CXPrintingPolicy_IncludeTagDefinition,
  CXPrintingPolicy_SuppressScope,
  CXPrintingPolicy_SuppressUnwrittenScope,
  CXPrintingPolicy_SuppressInitializers,
  CXPrintingPolicy_ConstantArraySizeAsWritten,
  CXPrintingPolicy_AnonymousTagLocations,
  CXPrintingPolicy_SuppressStrongLifetime,
  CXPrintingPolicy_SuppressLifetimeQualifiers,
  CXPrintingPolicy_SuppressTemplateArgsInCXXConstructors,
  CXPrintingPolicy_Bool,
  CXPrintingPolicy_Restrict,
  CXPrintingPolicy_Alignof,
  CXPrintingPolicy_UnderscoreAlignof,
  CXPrintingPolicy_UseVoidForZeroParams,
  CXPrintingPolicy_TerseOutput,
  CXPrintingPolicy_PolishForDeclaration,
  CXPrintingPolicy_Half,
  CXPrintingPolicy_MSWChar,
  CXPrintingPolicy_IncludeNewlines,
  CXPrintingPolicy_MSVCFormatting,
  CXPrintingPolicy_ConstantsAsWritten,
  CXPrintingPolicy_SuppressImplicitBase,
  CXPrintingPolicy_FullyQualifiedName,

  CXPrintingPolicy_LastProperty = CXPrintingPolicy_FullyQualifiedName
};

/**
 * Get a property value for the given printing policy.
 */
CINDEX_LINKAGE unsigned
clang_PrintingPolicy_getProperty(CXPrintingPolicy Policy,
                                 enum CXPrintingPolicyProperty Property);

/**
 * Set a property value for the given printing policy.
 */
CINDEX_LINKAGE void
clang_PrintingPolicy_setProperty(CXPrintingPolicy Policy,
                                 enum CXPrintingPolicyProperty Property,
                                 unsigned Value);

/**
 * Retrieve the default policy for the cursor.
 *
 * The policy should be released after use with \c
 * clang_PrintingPolicy_dispose.
 */
CINDEX_LINKAGE CXPrintingPolicy clang_getCursorPrintingPolicy(CXCursor);

/**
 * Release a printing policy.
 */
CINDEX_LINKAGE void clang_PrintingPolicy_dispose(CXPrintingPolicy Policy);

/**
 * Pretty print declarations.
 *
 * \param Cursor The cursor representing a declaration.
 *
 * \param Policy The policy to control the entities being printed. If
 * NULL, a default policy is used.
 *
 * \returns The pretty printed declaration or the empty string for
 * other cursors.
 */
CINDEX_LINKAGE CXString clang_getCursorPrettyPrinted(CXCursor Cursor,
                                                     CXPrintingPolicy Policy);

/**
 * Retrieve the display name for the entity referenced by this cursor.
 *
 * The display name contains extra information that helps identify the cursor,
 * such as the parameters of a function or template or the arguments of a
 * class template specialization.
 */
CINDEX_LINKAGE CXString clang_getCursorDisplayName(CXCursor);

/** For a cursor that is a reference, retrieve a cursor representing the
 * entity that it references.
 *
 * Reference cursors refer to other entities in the AST. For example, an
 * Objective-C superclass reference cursor refers to an Objective-C class.
 * This function produces the cursor for the Objective-C class from the
 * cursor for the superclass reference. If the input cursor is a declaration or
 * definition, it returns that declaration or definition unchanged.
 * Otherwise, returns the NULL cursor.
 */
CINDEX_LINKAGE CXCursor clang_getCursorReferenced(CXCursor);

/**
 *  For a cursor that is either a reference to or a declaration
 *  of some entity, retrieve a cursor that describes the definition of
 *  that entity.
 *
 *  Some entities can be declared multiple times within a translation
 *  unit, but only one of those declarations can also be a
 *  definition. For example, given:
 *
 *  \code
 *  int f(int, int);
 *  int g(int x, int y) { return f(x, y); }
 *  int f(int a, int b) { return a + b; }
 *  int f(int, int);
 *  \endcode
 *
 *  there are three declarations of the function "f", but only the
 *  second one is a definition. The clang_getCursorDefinition()
 *  function will take any cursor pointing to a declaration of "f"
 *  (the first or fourth lines of the example) or a cursor referenced
 *  that uses "f" (the call to "f' inside "g") and will return a
 *  declaration cursor pointing to the definition (the second "f"
 *  declaration).
 *
 *  If given a cursor for which there is no corresponding definition,
 *  e.g., because there is no definition of that entity within this
 *  translation unit, returns a NULL cursor.
 */
CINDEX_LINKAGE CXCursor clang_getCursorDefinition(CXCursor);

/**
 * Determine whether the declaration pointed to by this cursor
 * is also a definition of that entity.
 */
CINDEX_LINKAGE unsigned clang_isCursorDefinition(CXCursor);

/**
 * Retrieve the canonical cursor corresponding to the given cursor.
 *
 * In the C family of languages, many kinds of entities can be declared several
 * times within a single translation unit. For example, a structure type can
 * be forward-declared (possibly multiple times) and later defined:
 *
 * \code
 * struct X;
 * struct X;
 * struct X {
 *   int member;
 * };
 * \endcode
 *
 * The declarations and the definition of \c X are represented by three
 * different cursors, all of which are declarations of the same underlying
 * entity. One of these cursor is considered the "canonical" cursor, which
 * is effectively the representative for the underlying entity. One can
 * determine if two cursors are declarations of the same underlying entity by
 * comparing their canonical cursors.
 *
 * \returns The canonical cursor for the entity referred to by the given cursor.
 */
CINDEX_LINKAGE CXCursor clang_getCanonicalCursor(CXCursor);

/**
 * If the cursor points to a selector identifier in an Objective-C
 * method or message expression, this returns the selector index.
 *
 * After getting a cursor with #clang_getCursor, this can be called to
 * determine if the location points to a selector identifier.
 *
 * \returns The selector index if the cursor is an Objective-C method or message
 * expression and the cursor is pointing to a selector identifier, or -1
 * otherwise.
 */
CINDEX_LINKAGE int clang_Cursor_getObjCSelectorIndex(CXCursor);

/**
 * Given a cursor pointing to a C++ method call or an Objective-C
 * message, returns non-zero if the method/message is "dynamic", meaning:
 *
 * For a C++ method: the call is virtual.
 * For an Objective-C message: the receiver is an object instance, not 'super'
 * or a specific class.
 *
 * If the method/message is "static" or the cursor does not point to a
 * method/message, it will return zero.
 */
CINDEX_LINKAGE int clang_Cursor_isDynamicCall(CXCursor C);

/**
 * Given a cursor pointing to an Objective-C message or property
 * reference, or C++ method call, returns the CXType of the receiver.
 */
CINDEX_LINKAGE CXType clang_Cursor_getReceiverType(CXCursor C);

/**
 * Property attributes for a \c CXCursor_ObjCPropertyDecl.
 */
typedef enum {
  CXObjCPropertyAttr_noattr = 0x00,
  CXObjCPropertyAttr_readonly = 0x01,
  CXObjCPropertyAttr_getter = 0x02,
  CXObjCPropertyAttr_assign = 0x04,
  CXObjCPropertyAttr_readwrite = 0x08,
  CXObjCPropertyAttr_retain = 0x10,
  CXObjCPropertyAttr_copy = 0x20,
  CXObjCPropertyAttr_nonatomic = 0x40,
  CXObjCPropertyAttr_setter = 0x80,
  CXObjCPropertyAttr_atomic = 0x100,
  CXObjCPropertyAttr_weak = 0x200,
  CXObjCPropertyAttr_strong = 0x400,
  CXObjCPropertyAttr_unsafe_unretained = 0x800,
  CXObjCPropertyAttr_class = 0x1000
} CXObjCPropertyAttrKind;

/**
 * Given a cursor that represents a property declaration, return the
 * associated property attributes. The bits are formed from
 * \c CXObjCPropertyAttrKind.
 *
 * \param reserved Reserved for future use, pass 0.
 */
CINDEX_LINKAGE unsigned
clang_Cursor_getObjCPropertyAttributes(CXCursor C, unsigned reserved);

/**
 * Given a cursor that represents a property declaration, return the
 * name of the method that implements the getter.
 */
CINDEX_LINKAGE CXString clang_Cursor_getObjCPropertyGetterName(CXCursor C);

/**
 * Given a cursor that represents a property declaration, return the
 * name of the method that implements the setter, if any.
 */
CINDEX_LINKAGE CXString clang_Cursor_getObjCPropertySetterName(CXCursor C);

/**
 * 'Qualifiers' written next to the return and parameter types in
 * Objective-C method declarations.
 */
typedef enum {
  CXObjCDeclQualifier_None = 0x0,
  CXObjCDeclQualifier_In = 0x1,
  CXObjCDeclQualifier_Inout = 0x2,
  CXObjCDeclQualifier_Out = 0x4,
  CXObjCDeclQualifier_Bycopy = 0x8,
  CXObjCDeclQualifier_Byref = 0x10,
  CXObjCDeclQualifier_Oneway = 0x20
} CXObjCDeclQualifierKind;

/**
 * Given a cursor that represents an Objective-C method or parameter
 * declaration, return the associated Objective-C qualifiers for the return
 * type or the parameter respectively. The bits are formed from
 * CXObjCDeclQualifierKind.
 */
CINDEX_LINKAGE unsigned clang_Cursor_getObjCDeclQualifiers(CXCursor C);

/**
 * Given a cursor that represents an Objective-C method or property
 * declaration, return non-zero if the declaration was affected by "\@optional".
 * Returns zero if the cursor is not such a declaration or it is "\@required".
 */
CINDEX_LINKAGE unsigned clang_Cursor_isObjCOptional(CXCursor C);

/**
 * Returns non-zero if the given cursor is a variadic function or method.
 */
CINDEX_LINKAGE unsigned clang_Cursor_isVariadic(CXCursor C);

/**
 * Returns non-zero if the given cursor points to a symbol marked with
 * external_source_symbol attribute.
 *
 * \param language If non-NULL, and the attribute is present, will be set to
 * the 'language' string from the attribute.
 *
 * \param definedIn If non-NULL, and the attribute is present, will be set to
 * the 'definedIn' string from the attribute.
 *
 * \param isGenerated If non-NULL, and the attribute is present, will be set to
 * non-zero if the 'generated_declaration' is set in the attribute.
 */
CINDEX_LINKAGE unsigned clang_Cursor_isExternalSymbol(CXCursor C,
                                                      CXString *language,
                                                      CXString *definedIn,
                                                      unsigned *isGenerated);

/**
 * Given a cursor that represents a declaration, return the associated
 * comment's source range.  The range may include multiple consecutive comments
 * with whitespace in between.
 */
CINDEX_LINKAGE CXSourceRange clang_Cursor_getCommentRange(CXCursor C);

/**
 * Given a cursor that represents a declaration, return the associated
 * comment text, including comment markers.
 */
CINDEX_LINKAGE CXString clang_Cursor_getRawCommentText(CXCursor C);

/**
 * Given a cursor that represents a documentable entity (e.g.,
 * declaration), return the associated \paragraph; otherwise return the
 * first paragraph.
 */
CINDEX_LINKAGE CXString clang_Cursor_getBriefCommentText(CXCursor C);

/**
 * @}
 */

/** \defgroup CINDEX_MANGLE Name Mangling API Functions
 *
 * @{
 */

/**
 * Retrieve the CXString representing the mangled name of the cursor.
 */
CINDEX_LINKAGE CXString clang_Cursor_getMangling(CXCursor);

/**
 * Retrieve the CXStrings representing the mangled symbols of the C++
 * constructor or destructor at the cursor.
 */
CINDEX_LINKAGE CXStringSet *clang_Cursor_getCXXManglings(CXCursor);

/**
 * Retrieve the CXStrings representing the mangled symbols of the ObjC
 * class interface or implementation at the cursor.
 */
CINDEX_LINKAGE CXStringSet *clang_Cursor_getObjCManglings(CXCursor);

/**
 * @}
 */

/**
 * \defgroup CINDEX_MODULE Module introspection
 *
 * The functions in this group provide access to information about modules.
 *
 * @{
 */

typedef void *CXModule;

/**
 * Given a CXCursor_ModuleImportDecl cursor, return the associated module.
 */
CINDEX_LINKAGE CXModule clang_Cursor_getModule(CXCursor C);

/**
 * Given a CXFile header file, return the module that contains it, if one
 * exists.
 */
CINDEX_LINKAGE CXModule clang_getModuleForFile(CXTranslationUnit, CXFile);

/**
 * \param Module a module object.
 *
 * \returns the module file where the provided module object came from.
 */
CINDEX_LINKAGE CXFile clang_Module_getASTFile(CXModule Module);

/**
 * \param Module a module object.
 *
 * \returns the parent of a sub-module or NULL if the given module is top-level,
 * e.g. for 'std.vector' it will return the 'std' module.
 */
CINDEX_LINKAGE CXModule clang_Module_getParent(CXModule Module);

/**
 * \param Module a module object.
 *
 * \returns the name of the module, e.g. for the 'std.vector' sub-module it
 * will return "vector".
 */
CINDEX_LINKAGE CXString clang_Module_getName(CXModule Module);

/**
 * \param Module a module object.
 *
 * \returns the full name of the module, e.g. "std.vector".
 */
CINDEX_LINKAGE CXString clang_Module_getFullName(CXModule Module);

/**
 * \param Module a module object.
 *
 * \returns non-zero if the module is a system one.
 */
CINDEX_LINKAGE int clang_Module_isSystem(CXModule Module);

/**
 * \param Module a module object.
 *
 * \returns the number of top level headers associated with this module.
 */
CINDEX_LINKAGE unsigned clang_Module_getNumTopLevelHeaders(CXTranslationUnit,
                                                           CXModule Module);

/**
 * \param Module a module object.
 *
 * \param Index top level header index (zero-based).
 *
 * \returns the specified top level header associated with the module.
 */
CINDEX_LINKAGE
CXFile clang_Module_getTopLevelHeader(CXTranslationUnit, CXModule Module,
                                      unsigned Index);

/**
 * @}
 */

/**
 * \defgroup CINDEX_CPP C++ AST introspection
 *
 * The routines in this group provide access information in the ASTs specific
 * to C++ language features.
 *
 * @{
 */

/**
 * Determine if a C++ constructor is a converting constructor.
 */
CINDEX_LINKAGE unsigned
clang_CXXConstructor_isConvertingConstructor(CXCursor C);

/**
 * Determine if a C++ constructor is a copy constructor.
 */
CINDEX_LINKAGE unsigned clang_CXXConstructor_isCopyConstructor(CXCursor C);

/**
 * Determine if a C++ constructor is the default constructor.
 */
CINDEX_LINKAGE unsigned clang_CXXConstructor_isDefaultConstructor(CXCursor C);

/**
 * Determine if a C++ constructor is a move constructor.
 */
CINDEX_LINKAGE unsigned clang_CXXConstructor_isMoveConstructor(CXCursor C);

/**
 * Determine if a C++ field is declared 'mutable'.
 */
CINDEX_LINKAGE unsigned clang_CXXField_isMutable(CXCursor C);

/**
 * Determine if a C++ method is declared '= default'.
 */
CINDEX_LINKAGE unsigned clang_CXXMethod_isDefaulted(CXCursor C);

/**
 * Determine if a C++ method is declared '= delete'.
 */
CINDEX_LINKAGE unsigned clang_CXXMethod_isDeleted(CXCursor C);

/**
 * Determine if a C++ member function or member function template is
 * pure virtual.
 */
CINDEX_LINKAGE unsigned clang_CXXMethod_isPureVirtual(CXCursor C);

/**
 * Determine if a C++ member function or member function template is
 * declared 'static'.
 */
CINDEX_LINKAGE unsigned clang_CXXMethod_isStatic(CXCursor C);

/**
 * Determine if a C++ member function or member function template is
 * explicitly declared 'virtual' or if it overrides a virtual method from
 * one of the base classes.
 */
CINDEX_LINKAGE unsigned clang_CXXMethod_isVirtual(CXCursor C);

/**
 * Determine if a C++ member function is a copy-assignment operator,
 * returning 1 if such is the case and 0 otherwise.
 *
 * > A copy-assignment operator `X::operator=` is a non-static,
 * > non-template member function of _class_ `X` with exactly one
 * > parameter of type `X`, `X&`, `const X&`, `volatile X&` or `const
 * > volatile X&`.
 *
 * That is, for example, the `operator=` in:
 *
 *    class Foo {
 *        bool operator=(const volatile Foo&);
 *    };
 *
 * Is a copy-assignment operator, while the `operator=` in:
 *
 *    class Bar {
 *        bool operator=(const int&);
 *    };
 *
 * Is not.
 */
CINDEX_LINKAGE unsigned clang_CXXMethod_isCopyAssignmentOperator(CXCursor C);

/**
 * Determine if a C++ member function is a move-assignment operator,
 * returning 1 if such is the case and 0 otherwise.
 *
 * > A move-assignment operator `X::operator=` is a non-static,
 * > non-template member function of _class_ `X` with exactly one
 * > parameter of type `X&&`, `const X&&`, `volatile X&&` or `const
 * > volatile X&&`.
 *
 * That is, for example, the `operator=` in:
 *
 *    class Foo {
 *        bool operator=(const volatile Foo&&);
 *    };
 *
 * Is a move-assignment operator, while the `operator=` in:
 *
 *    class Bar {
 *        bool operator=(const int&&);
 *    };
 *
 * Is not.
 */
CINDEX_LINKAGE unsigned clang_CXXMethod_isMoveAssignmentOperator(CXCursor C);

/**
 * Determines if a C++ constructor or conversion function was declared
 * explicit, returning 1 if such is the case and 0 otherwise.
 *
 * Constructors or conversion functions are declared explicit through
 * the use of the explicit specifier.
 *
 * For example, the following constructor and conversion function are
 * not explicit as they lack the explicit specifier:
 *
 *     class Foo {
 *         Foo();
 *         operator int();
 *     };
 *
 * While the following constructor and conversion function are
 * explicit as they are declared with the explicit specifier.
 *
 *     class Foo {
 *         explicit Foo();
 *         explicit operator int();
 *     };
 *
 * This function will return 0 when given a cursor pointing to one of
 * the former declarations and it will return 1 for a cursor pointing
 * to the latter declarations.
 *
 * The explicit specifier allows the user to specify a
 * conditional compile-time expression whose value decides
 * whether the marked element is explicit or not.
 *
 * For example:
 *
 *     constexpr bool foo(int i) { return i % 2 == 0; }
 *
 *     class Foo {
 *          explicit(foo(1)) Foo();
 *          explicit(foo(2)) operator int();
 *     }
 *
 * This function will return 0 for the constructor and 1 for
 * the conversion function.
 */
CINDEX_LINKAGE unsigned clang_CXXMethod_isExplicit(CXCursor C);

/**
 * Determine if a C++ record is abstract, i.e. whether a class or struct
 * has a pure virtual member function.
 */
CINDEX_LINKAGE unsigned clang_CXXRecord_isAbstract(CXCursor C);

/**
 * Determine if an enum declaration refers to a scoped enum.
 */
CINDEX_LINKAGE unsigned clang_EnumDecl_isScoped(CXCursor C);

/**
 * Determine if a C++ member function or member function template is
 * declared 'const'.
 */
CINDEX_LINKAGE unsigned clang_CXXMethod_isConst(CXCursor C);

/**
 * Given a cursor that represents a template, determine
 * the cursor kind of the specializations would be generated by instantiating
 * the template.
 *
 * This routine can be used to determine what flavor of function template,
 * class template, or class template partial specialization is stored in the
 * cursor. For example, it can describe whether a class template cursor is
 * declared with "struct", "class" or "union".
 *
 * \param C The cursor to query. This cursor should represent a template
 * declaration.
 *
 * \returns The cursor kind of the specializations that would be generated
 * by instantiating the template \p C. If \p C is not a template, returns
 * \c CXCursor_NoDeclFound.
 */
CINDEX_LINKAGE enum CXCursorKind clang_getTemplateCursorKind(CXCursor C);

/**
 * Given a cursor that may represent a specialization or instantiation
 * of a template, retrieve the cursor that represents the template that it
 * specializes or from which it was instantiated.
 *
 * This routine determines the template involved both for explicit
 * specializations of templates and for implicit instantiations of the template,
 * both of which are referred to as "specializations". For a class template
 * specialization (e.g., \c std::vector<bool>), this routine will return
 * either the primary template (\c std::vector) or, if the specialization was
 * instantiated from a class template partial specialization, the class template
 * partial specialization. For a class template partial specialization and a
 * function template specialization (including instantiations), this
 * this routine will return the specialized template.
 *
 * For members of a class template (e.g., member functions, member classes, or
 * static data members), returns the specialized or instantiated member.
 * Although not strictly "templates" in the C++ language, members of class
 * templates have the same notions of specializations and instantiations that
 * templates do, so this routine treats them similarly.
 *
 * \param C A cursor that may be a specialization of a template or a member
 * of a template.
 *
 * \returns If the given cursor is a specialization or instantiation of a
 * template or a member thereof, the template or member that it specializes or
 * from which it was instantiated. Otherwise, returns a NULL cursor.
 */
CINDEX_LINKAGE CXCursor clang_getSpecializedCursorTemplate(CXCursor C);

/**
 * Given a cursor that references something else, return the source range
 * covering that reference.
 *
 * \param C A cursor pointing to a member reference, a declaration reference, or
 * an operator call.
 * \param NameFlags A bitset with three independent flags:
 * CXNameRange_WantQualifier, CXNameRange_WantTemplateArgs, and
 * CXNameRange_WantSinglePiece.
 * \param PieceIndex For contiguous names or when passing the flag
 * CXNameRange_WantSinglePiece, only one piece with index 0 is
 * available. When the CXNameRange_WantSinglePiece flag is not passed for a
 * non-contiguous names, this index can be used to retrieve the individual
 * pieces of the name. See also CXNameRange_WantSinglePiece.
 *
 * \returns The piece of the name pointed to by the given cursor. If there is no
 * name, or if the PieceIndex is out-of-range, a null-cursor will be returned.
 */
CINDEX_LINKAGE CXSourceRange clang_getCursorReferenceNameRange(
    CXCursor C, unsigned NameFlags, unsigned PieceIndex);

enum CXNameRefFlags {
  /**
   * Include the nested-name-specifier, e.g. Foo:: in x.Foo::y, in the
   * range.
   */
  CXNameRange_WantQualifier = 0x1,

  /**
   * Include the explicit template arguments, e.g. \<int> in x.f<int>,
   * in the range.
   */
  CXNameRange_WantTemplateArgs = 0x2,

  /**
   * If the name is non-contiguous, return the full spanning range.
   *
   * Non-contiguous names occur in Objective-C when a selector with two or more
   * parameters is used, or in C++ when using an operator:
   * \code
   * [object doSomething:here withValue:there]; // Objective-C
   * return some_vector[1]; // C++
   * \endcode
   */
  CXNameRange_WantSinglePiece = 0x4
};

/**
 * @}
 */

/**
 * \defgroup CINDEX_LEX Token extraction and manipulation
 *
 * The routines in this group provide access to the tokens within a
 * translation unit, along with a semantic mapping of those tokens to
 * their corresponding cursors.
 *
 * @{
 */

/**
 * Describes a kind of token.
 */
typedef enum CXTokenKind {
  /**
   * A token that contains some kind of punctuation.
   */
  CXToken_Punctuation,

  /**
   * A language keyword.
   */
  CXToken_Keyword,

  /**
   * An identifier (that is not a keyword).
   */
  CXToken_Identifier,

  /**
   * A numeric, string, or character literal.
   */
  CXToken_Literal,

  /**
   * A comment.
   */
  CXToken_Comment
} CXTokenKind;

/**
 * Describes a single preprocessing token.
 */
typedef struct {
  unsigned int_data[4];
  void *ptr_data;
} CXToken;

/**
 * Get the raw lexical token starting with the given location.
 *
 * \param TU the translation unit whose text is being tokenized.
 *
 * \param Location the source location with which the token starts.
 *
 * \returns The token starting with the given location or NULL if no such token
 * exist. The returned pointer must be freed with clang_disposeTokens before the
 * translation unit is destroyed.
 */
CINDEX_LINKAGE CXToken *clang_getToken(CXTranslationUnit TU,
                                       CXSourceLocation Location);

/**
 * Determine the kind of the given token.
 */
CINDEX_LINKAGE CXTokenKind clang_getTokenKind(CXToken);

/**
 * Determine the spelling of the given token.
 *
 * The spelling of a token is the textual representation of that token, e.g.,
 * the text of an identifier or keyword.
 */
CINDEX_LINKAGE CXString clang_getTokenSpelling(CXTranslationUnit, CXToken);

/**
 * Retrieve the source location of the given token.
 */
CINDEX_LINKAGE CXSourceLocation clang_getTokenLocation(CXTranslationUnit,
                                                       CXToken);

/**
 * Retrieve a source range that covers the given token.
 */
CINDEX_LINKAGE CXSourceRange clang_getTokenExtent(CXTranslationUnit, CXToken);

/**
 * Tokenize the source code described by the given range into raw
 * lexical tokens.
 *
 * \param TU the translation unit whose text is being tokenized.
 *
 * \param Range the source range in which text should be tokenized. All of the
 * tokens produced by tokenization will fall within this source range,
 *
 * \param Tokens this pointer will be set to point to the array of tokens
 * that occur within the given source range. The returned pointer must be
 * freed with clang_disposeTokens() before the translation unit is destroyed.
 *
 * \param NumTokens will be set to the number of tokens in the \c *Tokens
 * array.
 *
 */
CINDEX_LINKAGE void clang_tokenize(CXTranslationUnit TU, CXSourceRange Range,
                                   CXToken **Tokens, unsigned *NumTokens);

/**
 * Annotate the given set of tokens by providing cursors for each token
 * that can be mapped to a specific entity within the abstract syntax tree.
 *
 * This token-annotation routine is equivalent to invoking
 * clang_getCursor() for the source locations of each of the
 * tokens. The cursors provided are filtered, so that only those
 * cursors that have a direct correspondence to the token are
 * accepted. For example, given a function call \c f(x),
 * clang_getCursor() would provide the following cursors:
 *
 *   * when the cursor is over the 'f', a DeclRefExpr cursor referring to 'f'.
 *   * when the cursor is over the '(' or the ')', a CallExpr referring to 'f'.
 *   * when the cursor is over the 'x', a DeclRefExpr cursor referring to 'x'.
 *
 * Only the first and last of these cursors will occur within the
 * annotate, since the tokens "f" and "x' directly refer to a function
 * and a variable, respectively, but the parentheses are just a small
 * part of the full syntax of the function call expression, which is
 * not provided as an annotation.
 *
 * \param TU the translation unit that owns the given tokens.
 *
 * \param Tokens the set of tokens to annotate.
 *
 * \param NumTokens the number of tokens in \p Tokens.
 *
 * \param Cursors an array of \p NumTokens cursors, whose contents will be
 * replaced with the cursors corresponding to each token.
 */
CINDEX_LINKAGE void clang_annotateTokens(CXTranslationUnit TU, CXToken *Tokens,
                                         unsigned NumTokens, CXCursor *Cursors);

/**
 * Free the given set of tokens.
 */
CINDEX_LINKAGE void clang_disposeTokens(CXTranslationUnit TU, CXToken *Tokens,
                                        unsigned NumTokens);

/**
 * @}
 */

/**
 * \defgroup CINDEX_DEBUG Debugging facilities
 *
 * These routines are used for testing and debugging, only, and should not
 * be relied upon.
 *
 * @{
 */

/* for debug/testing */
CINDEX_LINKAGE CXString clang_getCursorKindSpelling(enum CXCursorKind Kind);
CINDEX_LINKAGE void clang_getDefinitionSpellingAndExtent(
    CXCursor, const char **startBuf, const char **endBuf, unsigned *startLine,
    unsigned *startColumn, unsigned *endLine, unsigned *endColumn);
CINDEX_LINKAGE void clang_enableStackTraces(void);
CINDEX_LINKAGE void clang_executeOnThread(void (*fn)(void *), void *user_data,
                                          unsigned stack_size);

/**
 * @}
 */

/**
 * \defgroup CINDEX_CODE_COMPLET Code completion
 *
 * Code completion involves taking an (incomplete) source file, along with
 * knowledge of where the user is actively editing that file, and suggesting
 * syntactically- and semantically-valid constructs that the user might want to
 * use at that particular point in the source code. These data structures and
 * routines provide support for code completion.
 *
 * @{
 */

/**
 * A semantic string that describes a code-completion result.
 *
 * A semantic string that describes the formatting of a code-completion
 * result as a single "template" of text that should be inserted into the
 * source buffer when a particular code-completion result is selected.
 * Each semantic string is made up of some number of "chunks", each of which
 * contains some text along with a description of what that text means, e.g.,
 * the name of the entity being referenced, whether the text chunk is part of
 * the template, or whether it is a "placeholder" that the user should replace
 * with actual code,of a specific kind. See \c CXCompletionChunkKind for a
 * description of the different kinds of chunks.
 */
typedef void *CXCompletionString;

/**
 * A single result of code completion.
 */
typedef struct {
  /**
   * The kind of entity that this completion refers to.
   *
   * The cursor kind will be a macro, keyword, or a declaration (one of the
   * *Decl cursor kinds), describing the entity that the completion is
   * referring to.
   *
   * \todo In the future, we would like to provide a full cursor, to allow
   * the client to extract additional information from declaration.
   */
  enum CXCursorKind CursorKind;

  /**
   * The code-completion string that describes how to insert this
   * code-completion result into the editing buffer.
   */
  CXCompletionString CompletionString;
} CXCompletionResult;

/**
 * Describes a single piece of text within a code-completion string.
 *
 * Each "chunk" within a code-completion string (\c CXCompletionString) is
 * either a piece of text with a specific "kind" that describes how that text
 * should be interpreted by the client or is another completion string.
 */
enum CXCompletionChunkKind {
  /**
   * A code-completion string that describes "optional" text that
   * could be a part of the template (but is not required).
   *
   * The Optional chunk is the only kind of chunk that has a code-completion
   * string for its representation, which is accessible via
   * \c clang_getCompletionChunkCompletionString(). The code-completion string
   * describes an additional part of the template that is completely optional.
   * For example, optional chunks can be used to describe the placeholders for
   * arguments that match up with defaulted function parameters, e.g. given:
   *
   * \code
   * void f(int x, float y = 3.14, double z = 2.71828);
   * \endcode
   *
   * The code-completion string for this function would contain:
   *   - a TypedText chunk for "f".
   *   - a LeftParen chunk for "(".
   *   - a Placeholder chunk for "int x"
   *   - an Optional chunk containing the remaining defaulted arguments, e.g.,
   *       - a Comma chunk for ","
   *       - a Placeholder chunk for "float y"
   *       - an Optional chunk containing the last defaulted argument:
   *           - a Comma chunk for ","
   *           - a Placeholder chunk for "double z"
   *   - a RightParen chunk for ")"
   *
   * There are many ways to handle Optional chunks. Two simple approaches are:
   *   - Completely ignore optional chunks, in which case the template for the
   *     function "f" would only include the first parameter ("int x").
   *   - Fully expand all optional chunks, in which case the template for the
   *     function "f" would have all of the parameters.
   */
  CXCompletionChunk_Optional,
  /**
   * Text that a user would be expected to type to get this
   * code-completion result.
   *
   * There will be exactly one "typed text" chunk in a semantic string, which
   * will typically provide the spelling of a keyword or the name of a
   * declaration that could be used at the current code point. Clients are
   * expected to filter the code-completion results based on the text in this
   * chunk.
   */
  CXCompletionChunk_TypedText,
  /**
   * Text that should be inserted as part of a code-completion result.
   *
   * A "text" chunk represents text that is part of the template to be
   * inserted into user code should this particular code-completion result
   * be selected.
   */
  CXCompletionChunk_Text,
  /**
   * Placeholder text that should be replaced by the user.
   *
   * A "placeholder" chunk marks a place where the user should insert text
   * into the code-completion template. For example, placeholders might mark
   * the function parameters for a function declaration, to indicate that the
   * user should provide arguments for each of those parameters. The actual
   * text in a placeholder is a suggestion for the text to display before
   * the user replaces the placeholder with real code.
   */
  CXCompletionChunk_Placeholder,
  /**
   * Informative text that should be displayed but never inserted as
   * part of the template.
   *
   * An "informative" chunk contains annotations that can be displayed to
   * help the user decide whether a particular code-completion result is the
   * right option, but which is not part of the actual template to be inserted
   * by code completion.
   */
  CXCompletionChunk_Informative,
  /**
   * Text that describes the current parameter when code-completion is
   * referring to function call, message send, or template specialization.
   *
   * A "current parameter" chunk occurs when code-completion is providing
   * information about a parameter corresponding to the argument at the
   * code-completion point. For example, given a function
   *
   * \code
   * int add(int x, int y);
   * \endcode
   *
   * and the source code \c add(, where the code-completion point is after the
   * "(", the code-completion string will contain a "current parameter" chunk
   * for "int x", indicating that the current argument will initialize that
   * parameter. After typing further, to \c add(17, (where the code-completion
   * point is after the ","), the code-completion string will contain a
   * "current parameter" chunk to "int y".
   */
  CXCompletionChunk_CurrentParameter,
  /**
   * A left parenthesis ('('), used to initiate a function call or
   * signal the beginning of a function parameter list.
   */
  CXCompletionChunk_LeftParen,
  /**
   * A right parenthesis (')'), used to finish a function call or
   * signal the end of a function parameter list.
   */
  CXCompletionChunk_RightParen,
  /**
   * A left bracket ('[').
   */
  CXCompletionChunk_LeftBracket,
  /**
   * A right bracket (']').
   */
  CXCompletionChunk_RightBracket,
  /**
   * A left brace ('{').
   */
  CXCompletionChunk_LeftBrace,
  /**
   * A right brace ('}').
   */
  CXCompletionChunk_RightBrace,
  /**
   * A left angle bracket ('<').
   */
  CXCompletionChunk_LeftAngle,
  /**
   * A right angle bracket ('>').
   */
  CXCompletionChunk_RightAngle,
  /**
   * A comma separator (',').
   */
  CXCompletionChunk_Comma,
  /**
   * Text that specifies the result type of a given result.
   *
   * This special kind of informative chunk is not meant to be inserted into
   * the text buffer. Rather, it is meant to illustrate the type that an
   * expression using the given completion string would have.
   */
  CXCompletionChunk_ResultType,
  /**
   * A colon (':').
   */
  CXCompletionChunk_Colon,
  /**
   * A semicolon (';').
   */
  CXCompletionChunk_SemiColon,
  /**
   * An '=' sign.
   */
  CXCompletionChunk_Equal,
  /**
   * Horizontal space (' ').
   */
  CXCompletionChunk_HorizontalSpace,
  /**
   * Vertical space ('\\n'), after which it is generally a good idea to
   * perform indentation.
   */
  CXCompletionChunk_VerticalSpace
};

/**
 * Determine the kind of a particular chunk within a completion string.
 *
 * \param completion_string the completion string to query.
 *
 * \param chunk_number the 0-based index of the chunk in the completion string.
 *
 * \returns the kind of the chunk at the index \c chunk_number.
 */
CINDEX_LINKAGE enum CXCompletionChunkKind
clang_getCompletionChunkKind(CXCompletionString completion_string,
                             unsigned chunk_number);

/**
 * Retrieve the text associated with a particular chunk within a
 * completion string.
 *
 * \param completion_string the completion string to query.
 *
 * \param chunk_number the 0-based index of the chunk in the completion string.
 *
 * \returns the text associated with the chunk at index \c chunk_number.
 */
CINDEX_LINKAGE CXString clang_getCompletionChunkText(
    CXCompletionString completion_string, unsigned chunk_number);

/**
 * Retrieve the completion string associated with a particular chunk
 * within a completion string.
 *
 * \param completion_string the completion string to query.
 *
 * \param chunk_number the 0-based index of the chunk in the completion string.
 *
 * \returns the completion string associated with the chunk at index
 * \c chunk_number.
 */
CINDEX_LINKAGE CXCompletionString clang_getCompletionChunkCompletionString(
    CXCompletionString completion_string, unsigned chunk_number);

/**
 * Retrieve the number of chunks in the given code-completion string.
 */
CINDEX_LINKAGE unsigned
clang_getNumCompletionChunks(CXCompletionString completion_string);

/**
 * Determine the priority of this code completion.
 *
 * The priority of a code completion indicates how likely it is that this
 * particular completion is the completion that the user will select. The
 * priority is selected by various internal heuristics.
 *
 * \param completion_string The completion string to query.
 *
 * \returns The priority of this completion string. Smaller values indicate
 * higher-priority (more likely) completions.
 */
CINDEX_LINKAGE unsigned
clang_getCompletionPriority(CXCompletionString completion_string);

/**
 * Determine the availability of the entity that this code-completion
 * string refers to.
 *
 * \param completion_string The completion string to query.
 *
 * \returns The availability of the completion string.
 */
CINDEX_LINKAGE enum CXAvailabilityKind
clang_getCompletionAvailability(CXCompletionString completion_string);

/**
 * Retrieve the number of annotations associated with the given
 * completion string.
 *
 * \param completion_string the completion string to query.
 *
 * \returns the number of annotations associated with the given completion
 * string.
 */
CINDEX_LINKAGE unsigned
clang_getCompletionNumAnnotations(CXCompletionString completion_string);

/**
 * Retrieve the annotation associated with the given completion string.
 *
 * \param completion_string the completion string to query.
 *
 * \param annotation_number the 0-based index of the annotation of the
 * completion string.
 *
 * \returns annotation string associated with the completion at index
 * \c annotation_number, or a NULL string if that annotation is not available.
 */
CINDEX_LINKAGE CXString clang_getCompletionAnnotation(
    CXCompletionString completion_string, unsigned annotation_number);

/**
 * Retrieve the parent context of the given completion string.
 *
 * The parent context of a completion string is the semantic parent of
 * the declaration (if any) that the code completion represents. For example,
 * a code completion for an Objective-C method would have the method's class
 * or protocol as its context.
 *
 * \param completion_string The code completion string whose parent is
 * being queried.
 *
 * \param kind DEPRECATED: always set to CXCursor_NotImplemented if non-NULL.
 *
 * \returns The name of the completion parent, e.g., "NSObject" if
 * the completion string represents a method in the NSObject class.
 */
CINDEX_LINKAGE CXString clang_getCompletionParent(
    CXCompletionString completion_string, enum CXCursorKind *kind);

/**
 * Retrieve the brief documentation comment attached to the declaration
 * that corresponds to the given completion string.
 */
CINDEX_LINKAGE CXString
clang_getCompletionBriefComment(CXCompletionString completion_string);

/**
 * Retrieve a completion string for an arbitrary declaration or macro
 * definition cursor.
 *
 * \param cursor The cursor to query.
 *
 * \returns A non-context-sensitive completion string for declaration and macro
 * definition cursors, or NULL for other kinds of cursors.
 */
CINDEX_LINKAGE CXCompletionString
clang_getCursorCompletionString(CXCursor cursor);

/**
 * Contains the results of code-completion.
 *
 * This data structure contains the results of code completion, as
 * produced by \c clang_codeCompleteAt(). Its contents must be freed by
 * \c clang_disposeCodeCompleteResults.
 */
typedef struct {
  /**
   * The code-completion results.
   */
  CXCompletionResult *Results;

  /**
   * The number of code-completion results stored in the
   * \c Results array.
   */
  unsigned NumResults;
} CXCodeCompleteResults;

/**
 * Retrieve the number of fix-its for the given completion index.
 *
 * Calling this makes sense only if CXCodeComplete_IncludeCompletionsWithFixIts
 * option was set.
 *
 * \param results The structure keeping all completion results
 *
 * \param completion_index The index of the completion
 *
 * \return The number of fix-its which must be applied before the completion at
 * completion_index can be applied
 */
CINDEX_LINKAGE unsigned
clang_getCompletionNumFixIts(CXCodeCompleteResults *results,
                             unsigned completion_index);

/**
 * Fix-its that *must* be applied before inserting the text for the
 * corresponding completion.
 *
 * By default, clang_codeCompleteAt() only returns completions with empty
 * fix-its. Extra completions with non-empty fix-its should be explicitly
 * requested by setting CXCodeComplete_IncludeCompletionsWithFixIts.
 *
 * For the clients to be able to compute position of the cursor after applying
 * fix-its, the following conditions are guaranteed to hold for
 * replacement_range of the stored fix-its:
 *  - Ranges in the fix-its are guaranteed to never contain the completion
 *  point (or identifier under completion point, if any) inside them, except
 *  at the start or at the end of the range.
 *  - If a fix-it range starts or ends with completion point (or starts or
 *  ends after the identifier under completion point), it will contain at
 *  least one character. It allows to unambiguously recompute completion
 *  point after applying the fix-it.
 *
 * The intuition is that provided fix-its change code around the identifier we
 * complete, but are not allowed to touch the identifier itself or the
 * completion point. One example of completions with corrections are the ones
 * replacing '.' with '->' and vice versa:
 *
 * std::unique_ptr<std::vector<int>> vec_ptr;
 * In 'vec_ptr.^', one of the completions is 'push_back', it requires
 * replacing '.' with '->'.
 * In 'vec_ptr->^', one of the completions is 'release', it requires
 * replacing '->' with '.'.
 *
 * \param results The structure keeping all completion results
 *
 * \param completion_index The index of the completion
 *
 * \param fixit_index The index of the fix-it for the completion at
 * completion_index
 *
 * \param replacement_range The fix-it range that must be replaced before the
 * completion at completion_index can be applied
 *
 * \returns The fix-it string that must replace the code at replacement_range
 * before the completion at completion_index can be applied
 */
CINDEX_LINKAGE CXString clang_getCompletionFixIt(
    CXCodeCompleteResults *results, unsigned completion_index,
    unsigned fixit_index, CXSourceRange *replacement_range);

/**
 * Flags that can be passed to \c clang_codeCompleteAt() to
 * modify its behavior.
 *
 * The enumerators in this enumeration can be bitwise-OR'd together to
 * provide multiple options to \c clang_codeCompleteAt().
 */
enum CXCodeComplete_Flags {
  /**
   * Whether to include macros within the set of code
   * completions returned.
   */
  CXCodeComplete_IncludeMacros = 0x01,

  /**
   * Whether to include code patterns for language constructs
   * within the set of code completions, e.g., for loops.
   */
  CXCodeComplete_IncludeCodePatterns = 0x02,

  /**
   * Whether to include brief documentation within the set of code
   * completions returned.
   */
  CXCodeComplete_IncludeBriefComments = 0x04,

  /**
   * Whether to speed up completion by omitting top- or namespace-level entities
   * defined in the preamble. There's no guarantee any particular entity is
   * omitted. This may be useful if the headers are indexed externally.
   */
  CXCodeComplete_SkipPreamble = 0x08,

  /**
   * Whether to include completions with small
   * fix-its, e.g. change '.' to '->' on member access, etc.
   */
  CXCodeComplete_IncludeCompletionsWithFixIts = 0x10
};

/**
 * Bits that represent the context under which completion is occurring.
 *
 * The enumerators in this enumeration may be bitwise-OR'd together if multiple
 * contexts are occurring simultaneously.
 */
enum CXCompletionContext {
  /**
   * The context for completions is unexposed, as only Clang results
   * should be included. (This is equivalent to having no context bits set.)
   */
  CXCompletionContext_Unexposed = 0,

  /**
   * Completions for any possible type should be included in the results.
   */
  CXCompletionContext_AnyType = 1 << 0,

  /**
   * Completions for any possible value (variables, function calls, etc.)
   * should be included in the results.
   */
  CXCompletionContext_AnyValue = 1 << 1,
  /**
   * Completions for values that resolve to an Objective-C object should
   * be included in the results.
   */
  CXCompletionContext_ObjCObjectValue = 1 << 2,
  /**
   * Completions for values that resolve to an Objective-C selector
   * should be included in the results.
   */
  CXCompletionContext_ObjCSelectorValue = 1 << 3,
  /**
   * Completions for values that resolve to a C++ class type should be
   * included in the results.
   */
  CXCompletionContext_CXXClassTypeValue = 1 << 4,

  /**
   * Completions for fields of the member being accessed using the dot
   * operator should be included in the results.
   */
  CXCompletionContext_DotMemberAccess = 1 << 5,
  /**
   * Completions for fields of the member being accessed using the arrow
   * operator should be included in the results.
   */
  CXCompletionContext_ArrowMemberAccess = 1 << 6,
  /**
   * Completions for properties of the Objective-C object being accessed
   * using the dot operator should be included in the results.
   */
  CXCompletionContext_ObjCPropertyAccess = 1 << 7,

  /**
   * Completions for enum tags should be included in the results.
   */
  CXCompletionContext_EnumTag = 1 << 8,
  /**
   * Completions for union tags should be included in the results.
   */
  CXCompletionContext_UnionTag = 1 << 9,
  /**
   * Completions for struct tags should be included in the results.
   */
  CXCompletionContext_StructTag = 1 << 10,

  /**
   * Completions for C++ class names should be included in the results.
   */
  CXCompletionContext_ClassTag = 1 << 11,
  /**
   * Completions for C++ namespaces and namespace aliases should be
   * included in the results.
   */
  CXCompletionContext_Namespace = 1 << 12,
  /**
   * Completions for C++ nested name specifiers should be included in
   * the results.
   */
  CXCompletionContext_NestedNameSpecifier = 1 << 13,

  /**
   * Completions for Objective-C interfaces (classes) should be included
   * in the results.
   */
  CXCompletionContext_ObjCInterface = 1 << 14,
  /**
   * Completions for Objective-C protocols should be included in
   * the results.
   */
  CXCompletionContext_ObjCProtocol = 1 << 15,
  /**
   * Completions for Objective-C categories should be included in
   * the results.
   */
  CXCompletionContext_ObjCCategory = 1 << 16,
  /**
   * Completions for Objective-C instance messages should be included
   * in the results.
   */
  CXCompletionContext_ObjCInstanceMessage = 1 << 17,
  /**
   * Completions for Objective-C class messages should be included in
   * the results.
   */
  CXCompletionContext_ObjCClassMessage = 1 << 18,
  /**
   * Completions for Objective-C selector names should be included in
   * the results.
   */
  CXCompletionContext_ObjCSelectorName = 1 << 19,

  /**
   * Completions for preprocessor macro names should be included in
   * the results.
   */
  CXCompletionContext_MacroName = 1 << 20,

  /**
   * Natural language completions should be included in the results.
   */
  CXCompletionContext_NaturalLanguage = 1 << 21,

  /**
   * #include file completions should be included in the results.
   */
  CXCompletionContext_IncludedFile = 1 << 22,

  /**
   * The current context is unknown, so set all contexts.
   */
  CXCompletionContext_Unknown = ((1 << 23) - 1)
};

/**
 * Returns a default set of code-completion options that can be
 * passed to\c clang_codeCompleteAt().
 */
CINDEX_LINKAGE unsigned clang_defaultCodeCompleteOptions(void);

/**
 * Perform code completion at a given location in a translation unit.
 *
 * This function performs code completion at a particular file, line, and
 * column within source code, providing results that suggest potential
 * code snippets based on the context of the completion. The basic model
 * for code completion is that Clang will parse a complete source file,
 * performing syntax checking up to the location where code-completion has
 * been requested. At that point, a special code-completion token is passed
 * to the parser, which recognizes this token and determines, based on the
 * current location in the C/Objective-C/C++ grammar and the state of
 * semantic analysis, what completions to provide. These completions are
 * returned via a new \c CXCodeCompleteResults structure.
 *
 * Code completion itself is meant to be triggered by the client when the
 * user types punctuation characters or whitespace, at which point the
 * code-completion location will coincide with the cursor. For example, if \c p
 * is a pointer, code-completion might be triggered after the "-" and then
 * after the ">" in \c p->. When the code-completion location is after the ">",
 * the completion results will provide, e.g., the members of the struct that
 * "p" points to. The client is responsible for placing the cursor at the
 * beginning of the token currently being typed, then filtering the results
 * based on the contents of the token. For example, when code-completing for
 * the expression \c p->get, the client should provide the location just after
 * the ">" (e.g., pointing at the "g") to this code-completion hook. Then, the
 * client can filter the results based on the current token text ("get"), only
 * showing those results that start with "get". The intent of this interface
 * is to separate the relatively high-latency acquisition of code-completion
 * results from the filtering of results on a per-character basis, which must
 * have a lower latency.
 *
 * \param TU The translation unit in which code-completion should
 * occur. The source files for this translation unit need not be
 * completely up-to-date (and the contents of those source files may
 * be overridden via \p unsaved_files). Cursors referring into the
 * translation unit may be invalidated by this invocation.
 *
 * \param complete_filename The name of the source file where code
 * completion should be performed. This filename may be any file
 * included in the translation unit.
 *
 * \param complete_line The line at which code-completion should occur.
 *
 * \param complete_column The column at which code-completion should occur.
 * Note that the column should point just after the syntactic construct that
 * initiated code completion, and not in the middle of a lexical token.
 *
 * \param unsaved_files the Files that have not yet been saved to disk
 * but may be required for parsing or code completion, including the
 * contents of those files.  The contents and name of these files (as
 * specified by CXUnsavedFile) are copied when necessary, so the
 * client only needs to guarantee their validity until the call to
 * this function returns.
 *
 * \param num_unsaved_files The number of unsaved file entries in \p
 * unsaved_files.
 *
 * \param options Extra options that control the behavior of code
 * completion, expressed as a bitwise OR of the enumerators of the
 * CXCodeComplete_Flags enumeration. The
 * \c clang_defaultCodeCompleteOptions() function returns a default set
 * of code-completion options.
 *
 * \returns If successful, a new \c CXCodeCompleteResults structure
 * containing code-completion results, which should eventually be
 * freed with \c clang_disposeCodeCompleteResults(). If code
 * completion fails, returns NULL.
 */
CINDEX_LINKAGE
CXCodeCompleteResults *
clang_codeCompleteAt(CXTranslationUnit TU, const char *complete_filename,
                     unsigned complete_line, unsigned complete_column,
                     struct CXUnsavedFile *unsaved_files,
                     unsigned num_unsaved_files, unsigned options);

/**
 * Sort the code-completion results in case-insensitive alphabetical
 * order.
 *
 * \param Results The set of results to sort.
 * \param NumResults The number of results in \p Results.
 */
CINDEX_LINKAGE
void clang_sortCodeCompletionResults(CXCompletionResult *Results,
                                     unsigned NumResults);

/**
 * Free the given set of code-completion results.
 */
CINDEX_LINKAGE
void clang_disposeCodeCompleteResults(CXCodeCompleteResults *Results);

/**
 * Determine the number of diagnostics produced prior to the
 * location where code completion was performed.
 */
CINDEX_LINKAGE
unsigned clang_codeCompleteGetNumDiagnostics(CXCodeCompleteResults *Results);

/**
 * Retrieve a diagnostic associated with the given code completion.
 *
 * \param Results the code completion results to query.
 * \param Index the zero-based diagnostic number to retrieve.
 *
 * \returns the requested diagnostic. This diagnostic must be freed
 * via a call to \c clang_disposeDiagnostic().
 */
CINDEX_LINKAGE
CXDiagnostic clang_codeCompleteGetDiagnostic(CXCodeCompleteResults *Results,
                                             unsigned Index);

/**
 * Determines what completions are appropriate for the context
 * the given code completion.
 *
 * \param Results the code completion results to query
 *
 * \returns the kinds of completions that are appropriate for use
 * along with the given code completion results.
 */
CINDEX_LINKAGE
unsigned long long
clang_codeCompleteGetContexts(CXCodeCompleteResults *Results);

/**
 * Returns the cursor kind for the container for the current code
 * completion context. The container is only guaranteed to be set for
 * contexts where a container exists (i.e. member accesses or Objective-C
 * message sends); if there is not a container, this function will return
 * CXCursor_InvalidCode.
 *
 * \param Results the code completion results to query
 *
 * \param IsIncomplete on return, this value will be false if Clang has complete
 * information about the container. If Clang does not have complete
 * information, this value will be true.
 *
 * \returns the container kind, or CXCursor_InvalidCode if there is not a
 * container
 */
CINDEX_LINKAGE
enum CXCursorKind
clang_codeCompleteGetContainerKind(CXCodeCompleteResults *Results,
                                   unsigned *IsIncomplete);

/**
 * Returns the USR for the container for the current code completion
 * context. If there is not a container for the current context, this
 * function will return the empty string.
 *
 * \param Results the code completion results to query
 *
 * \returns the USR for the container
 */
CINDEX_LINKAGE
CXString clang_codeCompleteGetContainerUSR(CXCodeCompleteResults *Results);

/**
 * Returns the currently-entered selector for an Objective-C message
 * send, formatted like "initWithFoo:bar:". Only guaranteed to return a
 * non-empty string for CXCompletionContext_ObjCInstanceMessage and
 * CXCompletionContext_ObjCClassMessage.
 *
 * \param Results the code completion results to query
 *
 * \returns the selector (or partial selector) that has been entered thus far
 * for an Objective-C message send.
 */
CINDEX_LINKAGE
CXString clang_codeCompleteGetObjCSelector(CXCodeCompleteResults *Results);

/**
 * @}
 */

/**
 * \defgroup CINDEX_MISC Miscellaneous utility functions
 *
 * @{
 */

/**
 * Return a version string, suitable for showing to a user, but not
 *        intended to be parsed (the format is not guaranteed to be stable).
 */
CINDEX_LINKAGE CXString clang_getClangVersion(void);

/**
 * Enable/disable crash recovery.
 *
 * \param isEnabled Flag to indicate if crash recovery is enabled.  A non-zero
 *        value enables crash recovery, while 0 disables it.
 */
CINDEX_LINKAGE void clang_toggleCrashRecovery(unsigned isEnabled);

/**
 * Visitor invoked for each file in a translation unit
 *        (used with clang_getInclusions()).
 *
 * This visitor function will be invoked by clang_getInclusions() for each
 * file included (either at the top-level or by \#include directives) within
 * a translation unit.  The first argument is the file being included, and
 * the second and third arguments provide the inclusion stack.  The
 * array is sorted in order of immediate inclusion.  For example,
 * the first element refers to the location that included 'included_file'.
 */
typedef void (*CXInclusionVisitor)(CXFile included_file,
                                   CXSourceLocation *inclusion_stack,
                                   unsigned include_len,
                                   CXClientData client_data);

/**
 * Visit the set of preprocessor inclusions in a translation unit.
 *   The visitor function is called with the provided data for every included
 *   file.  This does not include headers included by the PCH file (unless one
 *   is inspecting the inclusions in the PCH file itself).
 */
CINDEX_LINKAGE void clang_getInclusions(CXTranslationUnit tu,
                                        CXInclusionVisitor visitor,
                                        CXClientData client_data);

typedef enum {
  CXEval_Int = 1,
  CXEval_Float = 2,
  CXEval_ObjCStrLiteral = 3,
  CXEval_StrLiteral = 4,
  CXEval_CFStr = 5,
  CXEval_Other = 6,

  CXEval_UnExposed = 0

} CXEvalResultKind;

/**
 * Evaluation result of a cursor
 */
typedef void *CXEvalResult;

/**
 * If cursor is a statement declaration tries to evaluate the
 * statement and if its variable, tries to evaluate its initializer,
 * into its corresponding type.
 * If it's an expression, tries to evaluate the expression.
 */
CINDEX_LINKAGE CXEvalResult clang_Cursor_Evaluate(CXCursor C);

/**
 * Returns the kind of the evaluated result.
 */
CINDEX_LINKAGE CXEvalResultKind clang_EvalResult_getKind(CXEvalResult E);

/**
 * Returns the evaluation result as integer if the
 * kind is Int.
 */
CINDEX_LINKAGE int clang_EvalResult_getAsInt(CXEvalResult E);

/**
 * Returns the evaluation result as a long long integer if the
 * kind is Int. This prevents overflows that may happen if the result is
 * returned with clang_EvalResult_getAsInt.
 */
CINDEX_LINKAGE long long clang_EvalResult_getAsLongLong(CXEvalResult E);

/**
 * Returns a non-zero value if the kind is Int and the evaluation
 * result resulted in an unsigned integer.
 */
CINDEX_LINKAGE unsigned clang_EvalResult_isUnsignedInt(CXEvalResult E);

/**
 * Returns the evaluation result as an unsigned integer if
 * the kind is Int and clang_EvalResult_isUnsignedInt is non-zero.
 */
CINDEX_LINKAGE unsigned long long
clang_EvalResult_getAsUnsigned(CXEvalResult E);

/**
 * Returns the evaluation result as double if the
 * kind is double.
 */
CINDEX_LINKAGE double clang_EvalResult_getAsDouble(CXEvalResult E);

/**
 * Returns the evaluation result as a constant string if the
 * kind is other than Int or float. User must not free this pointer,
 * instead call clang_EvalResult_dispose on the CXEvalResult returned
 * by clang_Cursor_Evaluate.
 */
CINDEX_LINKAGE const char *clang_EvalResult_getAsStr(CXEvalResult E);

/**
 * Disposes the created Eval memory.
 */
CINDEX_LINKAGE void clang_EvalResult_dispose(CXEvalResult E);
/**
 * @}
 */

/** \defgroup CINDEX_REMAPPING Remapping functions
 *
 * @{
 */

/**
 * A remapping of original source files and their translated files.
 */
typedef void *CXRemapping;

/**
 * Retrieve a remapping.
 *
 * \param path the path that contains metadata about remappings.
 *
 * \returns the requested remapping. This remapping must be freed
 * via a call to \c clang_remap_dispose(). Can return NULL if an error occurred.
 */
CINDEX_LINKAGE CXRemapping clang_getRemappings(const char *path);

/**
 * Retrieve a remapping.
 *
 * \param filePaths pointer to an array of file paths containing remapping info.
 *
 * \param numFiles number of file paths.
 *
 * \returns the requested remapping. This remapping must be freed
 * via a call to \c clang_remap_dispose(). Can return NULL if an error occurred.
 */
CINDEX_LINKAGE
CXRemapping clang_getRemappingsFromFileList(const char **filePaths,
                                            unsigned numFiles);

/**
 * Determine the number of remappings.
 */
CINDEX_LINKAGE unsigned clang_remap_getNumFiles(CXRemapping);

/**
 * Get the original and the associated filename from the remapping.
 *
 * \param original If non-NULL, will be set to the original filename.
 *
 * \param transformed If non-NULL, will be set to the filename that the original
 * is associated with.
 */
CINDEX_LINKAGE void clang_remap_getFilenames(CXRemapping, unsigned index,
                                             CXString *original,
                                             CXString *transformed);

/**
 * Dispose the remapping.
 */
CINDEX_LINKAGE void clang_remap_dispose(CXRemapping);

/**
 * @}
 */

/** \defgroup CINDEX_HIGH Higher level API functions
 *
 * @{
 */

enum CXVisitorResult { CXVisit_Break, CXVisit_Continue };

typedef struct CXCursorAndRangeVisitor {
  void *context;
  enum CXVisitorResult (*visit)(void *context, CXCursor, CXSourceRange);
} CXCursorAndRangeVisitor;

typedef enum {
  /**
   * Function returned successfully.
   */
  CXResult_Success = 0,
  /**
   * One of the parameters was invalid for the function.
   */
  CXResult_Invalid = 1,
  /**
   * The function was terminated by a callback (e.g. it returned
   * CXVisit_Break)
   */
  CXResult_VisitBreak = 2

} CXResult;

/**
 * Find references of a declaration in a specific file.
 *
 * \param cursor pointing to a declaration or a reference of one.
 *
 * \param file to search for references.
 *
 * \param visitor callback that will receive pairs of CXCursor/CXSourceRange for
 * each reference found.
 * The CXSourceRange will point inside the file; if the reference is inside
 * a macro (and not a macro argument) the CXSourceRange will be invalid.
 *
 * \returns one of the CXResult enumerators.
 */
CINDEX_LINKAGE CXResult clang_findReferencesInFile(
    CXCursor cursor, CXFile file, CXCursorAndRangeVisitor visitor);

/**
 * Find #import/#include directives in a specific file.
 *
 * \param TU translation unit containing the file to query.
 *
 * \param file to search for #import/#include directives.
 *
 * \param visitor callback that will receive pairs of CXCursor/CXSourceRange for
 * each directive found.
 *
 * \returns one of the CXResult enumerators.
 */
CINDEX_LINKAGE CXResult clang_findIncludesInFile(
    CXTranslationUnit TU, CXFile file, CXCursorAndRangeVisitor visitor);

#if __has_feature(blocks)
typedef enum CXVisitorResult (^CXCursorAndRangeVisitorBlock)(CXCursor,
                                                             CXSourceRange);
#else
typedef struct _CXCursorAndRangeVisitorBlock *CXCursorAndRangeVisitorBlock;
#endif

CINDEX_LINKAGE
CXResult clang_findReferencesInFileWithBlock(CXCursor, CXFile,
                                             CXCursorAndRangeVisitorBlock);

CINDEX_LINKAGE
CXResult clang_findIncludesInFileWithBlock(CXTranslationUnit, CXFile,
                                           CXCursorAndRangeVisitorBlock);

/**
 * The client's data object that is associated with a CXFile.
 */
typedef void *CXIdxClientFile;

/**
 * The client's data object that is associated with a semantic entity.
 */
typedef void *CXIdxClientEntity;

/**
 * The client's data object that is associated with a semantic container
 * of entities.
 */
typedef void *CXIdxClientContainer;

/**
 * The client's data object that is associated with an AST file (PCH
 * or module).
 */
typedef void *CXIdxClientASTFile;

/**
 * Source location passed to index callbacks.
 */
typedef struct {
  void *ptr_data[2];
  unsigned int_data;
} CXIdxLoc;

/**
 * Data for ppIncludedFile callback.
 */
typedef struct {
  /**
   * Location of '#' in the \#include/\#import directive.
   */
  CXIdxLoc hashLoc;
  /**
   * Filename as written in the \#include/\#import directive.
   */
  const char *filename;
  /**
   * The actual file that the \#include/\#import directive resolved to.
   */
  CXFile file;
  int isImport;
  int isAngled;
  /**
   * Non-zero if the directive was automatically turned into a module
   * import.
   */
  int isModuleImport;
} CXIdxIncludedFileInfo;

/**
 * Data for IndexerCallbacks#importedASTFile.
 */
typedef struct {
  /**
   * Top level AST file containing the imported PCH, module or submodule.
   */
  CXFile file;
  /**
   * The imported module or NULL if the AST file is a PCH.
   */
  CXModule module;
  /**
   * Location where the file is imported. Applicable only for modules.
   */
  CXIdxLoc loc;
  /**
   * Non-zero if an inclusion directive was automatically turned into
   * a module import. Applicable only for modules.
   */
  int isImplicit;

} CXIdxImportedASTFileInfo;

typedef enum {
  CXIdxEntity_Unexposed = 0,
  CXIdxEntity_Typedef = 1,
  CXIdxEntity_Function = 2,
  CXIdxEntity_Variable = 3,
  CXIdxEntity_Field = 4,
  CXIdxEntity_EnumConstant = 5,

  CXIdxEntity_ObjCClass = 6,
  CXIdxEntity_ObjCProtocol = 7,
  CXIdxEntity_ObjCCategory = 8,

  CXIdxEntity_ObjCInstanceMethod = 9,
  CXIdxEntity_ObjCClassMethod = 10,
  CXIdxEntity_ObjCProperty = 11,
  CXIdxEntity_ObjCIvar = 12,

  CXIdxEntity_Enum = 13,
  CXIdxEntity_Struct = 14,
  CXIdxEntity_Union = 15,

  CXIdxEntity_CXXClass = 16,
  CXIdxEntity_CXXNamespace = 17,
  CXIdxEntity_CXXNamespaceAlias = 18,
  CXIdxEntity_CXXStaticVariable = 19,
  CXIdxEntity_CXXStaticMethod = 20,
  CXIdxEntity_CXXInstanceMethod = 21,
  CXIdxEntity_CXXConstructor = 22,
  CXIdxEntity_CXXDestructor = 23,
  CXIdxEntity_CXXConversionFunction = 24,
  CXIdxEntity_CXXTypeAlias = 25,
  CXIdxEntity_CXXInterface = 26,
  CXIdxEntity_CXXConcept = 27

} CXIdxEntityKind;

typedef enum {
  CXIdxEntityLang_None = 0,
  CXIdxEntityLang_C = 1,
  CXIdxEntityLang_ObjC = 2,
  CXIdxEntityLang_CXX = 3,
  CXIdxEntityLang_Swift = 4
} CXIdxEntityLanguage;

/**
 * Extra C++ template information for an entity. This can apply to:
 * CXIdxEntity_Function
 * CXIdxEntity_CXXClass
 * CXIdxEntity_CXXStaticMethod
 * CXIdxEntity_CXXInstanceMethod
 * CXIdxEntity_CXXConstructor
 * CXIdxEntity_CXXConversionFunction
 * CXIdxEntity_CXXTypeAlias
 */
typedef enum {
  CXIdxEntity_NonTemplate = 0,
  CXIdxEntity_Template = 1,
  CXIdxEntity_TemplatePartialSpecialization = 2,
  CXIdxEntity_TemplateSpecialization = 3
} CXIdxEntityCXXTemplateKind;

typedef enum {
  CXIdxAttr_Unexposed = 0,
  CXIdxAttr_IBAction = 1,
  CXIdxAttr_IBOutlet = 2,
  CXIdxAttr_IBOutletCollection = 3
} CXIdxAttrKind;

typedef struct {
  CXIdxAttrKind kind;
  CXCursor cursor;
  CXIdxLoc loc;
} CXIdxAttrInfo;

typedef struct {
  CXIdxEntityKind kind;
  CXIdxEntityCXXTemplateKind templateKind;
  CXIdxEntityLanguage lang;
  const char *name;
  const char *USR;
  CXCursor cursor;
  const CXIdxAttrInfo *const *attributes;
  unsigned numAttributes;
} CXIdxEntityInfo;

typedef struct {
  CXCursor cursor;
} CXIdxContainerInfo;

typedef struct {
  const CXIdxAttrInfo *attrInfo;
  const CXIdxEntityInfo *objcClass;
  CXCursor classCursor;
  CXIdxLoc classLoc;
} CXIdxIBOutletCollectionAttrInfo;

typedef enum { CXIdxDeclFlag_Skipped = 0x1 } CXIdxDeclInfoFlags;

typedef struct {
  const CXIdxEntityInfo *entityInfo;
  CXCursor cursor;
  CXIdxLoc loc;
  const CXIdxContainerInfo *semanticContainer;
  /**
   * Generally same as #semanticContainer but can be different in
   * cases like out-of-line C++ member functions.
   */
  const CXIdxContainerInfo *lexicalContainer;
  int isRedeclaration;
  int isDefinition;
  int isContainer;
  const CXIdxContainerInfo *declAsContainer;
  /**
   * Whether the declaration exists in code or was created implicitly
   * by the compiler, e.g. implicit Objective-C methods for properties.
   */
  int isImplicit;
  const CXIdxAttrInfo *const *attributes;
  unsigned numAttributes;

  unsigned flags;

} CXIdxDeclInfo;

typedef enum {
  CXIdxObjCContainer_ForwardRef = 0,
  CXIdxObjCContainer_Interface = 1,
  CXIdxObjCContainer_Implementation = 2
} CXIdxObjCContainerKind;

typedef struct {
  const CXIdxDeclInfo *declInfo;
  CXIdxObjCContainerKind kind;
} CXIdxObjCContainerDeclInfo;

typedef struct {
  const CXIdxEntityInfo *base;
  CXCursor cursor;
  CXIdxLoc loc;
} CXIdxBaseClassInfo;

typedef struct {
  const CXIdxEntityInfo *protocol;
  CXCursor cursor;
  CXIdxLoc loc;
} CXIdxObjCProtocolRefInfo;

typedef struct {
  const CXIdxObjCProtocolRefInfo *const *protocols;
  unsigned numProtocols;
} CXIdxObjCProtocolRefListInfo;

typedef struct {
  const CXIdxObjCContainerDeclInfo *containerInfo;
  const CXIdxBaseClassInfo *superInfo;
  const CXIdxObjCProtocolRefListInfo *protocols;
} CXIdxObjCInterfaceDeclInfo;

typedef struct {
  const CXIdxObjCContainerDeclInfo *containerInfo;
  const CXIdxEntityInfo *objcClass;
  CXCursor classCursor;
  CXIdxLoc classLoc;
  const CXIdxObjCProtocolRefListInfo *protocols;
} CXIdxObjCCategoryDeclInfo;

typedef struct {
  const CXIdxDeclInfo *declInfo;
  const CXIdxEntityInfo *getter;
  const CXIdxEntityInfo *setter;
} CXIdxObjCPropertyDeclInfo;

typedef struct {
  const CXIdxDeclInfo *declInfo;
  const CXIdxBaseClassInfo *const *bases;
  unsigned numBases;
} CXIdxCXXClassDeclInfo;

/**
 * Data for IndexerCallbacks#indexEntityReference.
 *
 * This may be deprecated in a future version as this duplicates
 * the \c CXSymbolRole_Implicit bit in \c CXSymbolRole.
 */
typedef enum {
  /**
   * The entity is referenced directly in user's code.
   */
  CXIdxEntityRef_Direct = 1,
  /**
   * An implicit reference, e.g. a reference of an Objective-C method
   * via the dot syntax.
   */
  CXIdxEntityRef_Implicit = 2
} CXIdxEntityRefKind;

/**
 * Roles that are attributed to symbol occurrences.
 *
 * Internal: this currently mirrors low 9 bits of clang::index::SymbolRole with
 * higher bits zeroed. These high bits may be exposed in the future.
 */
typedef enum {
  CXSymbolRole_None = 0,
  CXSymbolRole_Declaration = 1 << 0,
  CXSymbolRole_Definition = 1 << 1,
  CXSymbolRole_Reference = 1 << 2,
  CXSymbolRole_Read = 1 << 3,
  CXSymbolRole_Write = 1 << 4,
  CXSymbolRole_Call = 1 << 5,
  CXSymbolRole_Dynamic = 1 << 6,
  CXSymbolRole_AddressOf = 1 << 7,
  CXSymbolRole_Implicit = 1 << 8
} CXSymbolRole;

/**
 * Data for IndexerCallbacks#indexEntityReference.
 */
typedef struct {
  CXIdxEntityRefKind kind;
  /**
   * Reference cursor.
   */
  CXCursor cursor;
  CXIdxLoc loc;
  /**
   * The entity that gets referenced.
   */
  const CXIdxEntityInfo *referencedEntity;
  /**
   * Immediate "parent" of the reference. For example:
   *
   * \code
   * Foo *var;
   * \endcode
   *
   * The parent of reference of type 'Foo' is the variable 'var'.
   * For references inside statement bodies of functions/methods,
   * the parentEntity will be the function/method.
   */
  const CXIdxEntityInfo *parentEntity;
  /**
   * Lexical container context of the reference.
   */
  const CXIdxContainerInfo *container;
  /**
   * Sets of symbol roles of the reference.
   */
  CXSymbolRole role;
} CXIdxEntityRefInfo;

/**
 * A group of callbacks used by #clang_indexSourceFile and
 * #clang_indexTranslationUnit.
 */
typedef struct {
  /**
   * Called periodically to check whether indexing should be aborted.
   * Should return 0 to continue, and non-zero to abort.
   */
  int (*abortQuery)(CXClientData client_data, void *reserved);

  /**
   * Called at the end of indexing; passes the complete diagnostic set.
   */
  void (*diagnostic)(CXClientData client_data, CXDiagnosticSet, void *reserved);

  CXIdxClientFile (*enteredMainFile)(CXClientData client_data, CXFile mainFile,
                                     void *reserved);

  /**
   * Called when a file gets \#included/\#imported.
   */
  CXIdxClientFile (*ppIncludedFile)(CXClientData client_data,
                                    const CXIdxIncludedFileInfo *);

  /**
   * Called when a AST file (PCH or module) gets imported.
   *
   * AST files will not get indexed (there will not be callbacks to index all
   * the entities in an AST file). The recommended action is that, if the AST
   * file is not already indexed, to initiate a new indexing job specific to
   * the AST file.
   */
  CXIdxClientASTFile (*importedASTFile)(CXClientData client_data,
                                        const CXIdxImportedASTFileInfo *);

  /**
   * Called at the beginning of indexing a translation unit.
   */
  CXIdxClientContainer (*startedTranslationUnit)(CXClientData client_data,
                                                 void *reserved);

  void (*indexDeclaration)(CXClientData client_data, const CXIdxDeclInfo *);

  /**
   * Called to index a reference of an entity.
   */
  void (*indexEntityReference)(CXClientData client_data,
                               const CXIdxEntityRefInfo *);

} IndexerCallbacks;

CINDEX_LINKAGE int clang_index_isEntityObjCContainerKind(CXIdxEntityKind);
CINDEX_LINKAGE const CXIdxObjCContainerDeclInfo *
clang_index_getObjCContainerDeclInfo(const CXIdxDeclInfo *);

CINDEX_LINKAGE const CXIdxObjCInterfaceDeclInfo *
clang_index_getObjCInterfaceDeclInfo(const CXIdxDeclInfo *);

CINDEX_LINKAGE
const CXIdxObjCCategoryDeclInfo *
clang_index_getObjCCategoryDeclInfo(const CXIdxDeclInfo *);

CINDEX_LINKAGE const CXIdxObjCProtocolRefListInfo *
clang_index_getObjCProtocolRefListInfo(const CXIdxDeclInfo *);

CINDEX_LINKAGE const CXIdxObjCPropertyDeclInfo *
clang_index_getObjCPropertyDeclInfo(const CXIdxDeclInfo *);

CINDEX_LINKAGE const CXIdxIBOutletCollectionAttrInfo *
clang_index_getIBOutletCollectionAttrInfo(const CXIdxAttrInfo *);

CINDEX_LINKAGE const CXIdxCXXClassDeclInfo *
clang_index_getCXXClassDeclInfo(const CXIdxDeclInfo *);

/**
 * For retrieving a custom CXIdxClientContainer attached to a
 * container.
 */
CINDEX_LINKAGE CXIdxClientContainer
clang_index_getClientContainer(const CXIdxContainerInfo *);

/**
 * For setting a custom CXIdxClientContainer attached to a
 * container.
 */
CINDEX_LINKAGE void clang_index_setClientContainer(const CXIdxContainerInfo *,
                                                   CXIdxClientContainer);

/**
 * For retrieving a custom CXIdxClientEntity attached to an entity.
 */
CINDEX_LINKAGE CXIdxClientEntity
clang_index_getClientEntity(const CXIdxEntityInfo *);

/**
 * For setting a custom CXIdxClientEntity attached to an entity.
 */
CINDEX_LINKAGE void clang_index_setClientEntity(const CXIdxEntityInfo *,
                                                CXIdxClientEntity);

/**
 * An indexing action/session, to be applied to one or multiple
 * translation units.
 */
typedef void *CXIndexAction;

/**
 * An indexing action/session, to be applied to one or multiple
 * translation units.
 *
 * \param CIdx The index object with which the index action will be associated.
 */
CINDEX_LINKAGE CXIndexAction clang_IndexAction_create(CXIndex CIdx);

/**
 * Destroy the given index action.
 *
 * The index action must not be destroyed until all of the translation units
 * created within that index action have been destroyed.
 */
CINDEX_LINKAGE void clang_IndexAction_dispose(CXIndexAction);

typedef enum {
  /**
   * Used to indicate that no special indexing options are needed.
   */
  CXIndexOpt_None = 0x0,

  /**
   * Used to indicate that IndexerCallbacks#indexEntityReference should
   * be invoked for only one reference of an entity per source file that does
   * not also include a declaration/definition of the entity.
   */
  CXIndexOpt_SuppressRedundantRefs = 0x1,

  /**
   * Function-local symbols should be indexed. If this is not set
   * function-local symbols will be ignored.
   */
  CXIndexOpt_IndexFunctionLocalSymbols = 0x2,

  /**
   * Implicit function/class template instantiations should be indexed.
   * If this is not set, implicit instantiations will be ignored.
   */
  CXIndexOpt_IndexImplicitTemplateInstantiations = 0x4,

  /**
   * Suppress all compiler warnings when parsing for indexing.
   */
  CXIndexOpt_SuppressWarnings = 0x8,

  /**
   * Skip a function/method body that was already parsed during an
   * indexing session associated with a \c CXIndexAction object.
   * Bodies in system headers are always skipped.
   */
  CXIndexOpt_SkipParsedBodiesInSession = 0x10

} CXIndexOptFlags;

/**
 * Index the given source file and the translation unit corresponding
 * to that file via callbacks implemented through #IndexerCallbacks.
 *
 * \param client_data pointer data supplied by the client, which will
 * be passed to the invoked callbacks.
 *
 * \param index_callbacks Pointer to indexing callbacks that the client
 * implements.
 *
 * \param index_callbacks_size Size of #IndexerCallbacks structure that gets
 * passed in index_callbacks.
 *
 * \param index_options A bitmask of options that affects how indexing is
 * performed. This should be a bitwise OR of the CXIndexOpt_XXX flags.
 *
 * \param[out] out_TU pointer to store a \c CXTranslationUnit that can be
 * reused after indexing is finished. Set to \c NULL if you do not require it.
 *
 * \returns 0 on success or if there were errors from which the compiler could
 * recover.  If there is a failure from which there is no recovery, returns
 * a non-zero \c CXErrorCode.
 *
 * The rest of the parameters are the same as #clang_parseTranslationUnit.
 */
CINDEX_LINKAGE int clang_indexSourceFile(
    CXIndexAction, CXClientData client_data, IndexerCallbacks *index_callbacks,
    unsigned index_callbacks_size, unsigned index_options,
    const char *source_filename, const char *const *command_line_args,
    int num_command_line_args, struct CXUnsavedFile *unsaved_files,
    unsigned num_unsaved_files, CXTranslationUnit *out_TU, unsigned TU_options);

/**
 * Same as clang_indexSourceFile but requires a full command line
 * for \c command_line_args including argv[0]. This is useful if the standard
 * library paths are relative to the binary.
 */
CINDEX_LINKAGE int clang_indexSourceFileFullArgv(
    CXIndexAction, CXClientData client_data, IndexerCallbacks *index_callbacks,
    unsigned index_callbacks_size, unsigned index_options,
    const char *source_filename, const char *const *command_line_args,
    int num_command_line_args, struct CXUnsavedFile *unsaved_files,
    unsigned num_unsaved_files, CXTranslationUnit *out_TU, unsigned TU_options);

/**
 * Index the given translation unit via callbacks implemented through
 * #IndexerCallbacks.
 *
 * The order of callback invocations is not guaranteed to be the same as
 * when indexing a source file. The high level order will be:
 *
 *   -Preprocessor callbacks invocations
 *   -Declaration/reference callbacks invocations
 *   -Diagnostic callback invocations
 *
 * The parameters are the same as #clang_indexSourceFile.
 *
 * \returns If there is a failure from which there is no recovery, returns
 * non-zero, otherwise returns 0.
 */
CINDEX_LINKAGE int clang_indexTranslationUnit(
    CXIndexAction, CXClientData client_data, IndexerCallbacks *index_callbacks,
    unsigned index_callbacks_size, unsigned index_options, CXTranslationUnit);

/**
 * Retrieve the CXIdxFile, file, line, column, and offset represented by
 * the given CXIdxLoc.
 *
 * If the location refers into a macro expansion, retrieves the
 * location of the macro expansion and if it refers into a macro argument
 * retrieves the location of the argument.
 */
CINDEX_LINKAGE void clang_indexLoc_getFileLocation(CXIdxLoc loc,
                                                   CXIdxClientFile *indexFile,
                                                   CXFile *file, unsigned *line,
                                                   unsigned *column,
                                                   unsigned *offset);

/**
 * Retrieve the CXSourceLocation represented by the given CXIdxLoc.
 */
CINDEX_LINKAGE
CXSourceLocation clang_indexLoc_getCXSourceLocation(CXIdxLoc loc);

/**
 * Visitor invoked for each field found by a traversal.
 *
 * This visitor function will be invoked for each field found by
 * \c clang_Type_visitFields. Its first argument is the cursor being
 * visited, its second argument is the client data provided to
 * \c clang_Type_visitFields.
 *
 * The visitor should return one of the \c CXVisitorResult values
 * to direct \c clang_Type_visitFields.
 */
typedef enum CXVisitorResult (*CXFieldVisitor)(CXCursor C,
                                               CXClientData client_data);

/**
 * Visit the fields of a particular type.
 *
 * This function visits all the direct fields of the given cursor,
 * invoking the given \p visitor function with the cursors of each
 * visited field. The traversal may be ended prematurely, if
 * the visitor returns \c CXFieldVisit_Break.
 *
 * \param T the record type whose field may be visited.
 *
 * \param visitor the visitor function that will be invoked for each
 * field of \p T.
 *
 * \param client_data pointer data supplied by the client, which will
 * be passed to the visitor each time it is invoked.
 *
 * \returns a non-zero value if the traversal was terminated
 * prematurely by the visitor returning \c CXFieldVisit_Break.
 */
CINDEX_LINKAGE unsigned clang_Type_visitFields(CXType T, CXFieldVisitor visitor,
                                               CXClientData client_data);

/**
 * Describes the kind of binary operators.
 */
enum CXBinaryOperatorKind {
  /** This value describes cursors which are not binary operators. */
  CXBinaryOperator_Invalid,
  /** C++ Pointer - to - member operator. */
  CXBinaryOperator_PtrMemD,
  /** C++ Pointer - to - member operator. */
  CXBinaryOperator_PtrMemI,
  /** Multiplication operator. */
  CXBinaryOperator_Mul,
  /** Division operator. */
  CXBinaryOperator_Div,
  /** Remainder operator. */
  CXBinaryOperator_Rem,
  /** Addition operator. */
  CXBinaryOperator_Add,
  /** Subtraction operator. */
  CXBinaryOperator_Sub,
  /** Bitwise shift left operator. */
  CXBinaryOperator_Shl,
  /** Bitwise shift right operator. */
  CXBinaryOperator_Shr,
  /** C++ three-way comparison (spaceship) operator. */
  CXBinaryOperator_Cmp,
  /** Less than operator. */
  CXBinaryOperator_LT,
  /** Greater than operator. */
  CXBinaryOperator_GT,
  /** Less or equal operator. */
  CXBinaryOperator_LE,
  /** Greater or equal operator. */
  CXBinaryOperator_GE,
  /** Equal operator. */
  CXBinaryOperator_EQ,
  /** Not equal operator. */
  CXBinaryOperator_NE,
  /** Bitwise AND operator. */
  CXBinaryOperator_And,
  /** Bitwise XOR operator. */
  CXBinaryOperator_Xor,
  /** Bitwise OR operator. */
  CXBinaryOperator_Or,
  /** Logical AND operator. */
  CXBinaryOperator_LAnd,
  /** Logical OR operator. */
  CXBinaryOperator_LOr,
  /** Assignment operator. */
  CXBinaryOperator_Assign,
  /** Multiplication assignment operator. */
  CXBinaryOperator_MulAssign,
  /** Division assignment operator. */
  CXBinaryOperator_DivAssign,
  /** Remainder assignment operator. */
  CXBinaryOperator_RemAssign,
  /** Addition assignment operator. */
  CXBinaryOperator_AddAssign,
  /** Subtraction assignment operator. */
  CXBinaryOperator_SubAssign,
  /** Bitwise shift left assignment operator. */
  CXBinaryOperator_ShlAssign,
  /** Bitwise shift right assignment operator. */
  CXBinaryOperator_ShrAssign,
  /** Bitwise AND assignment operator. */
  CXBinaryOperator_AndAssign,
  /** Bitwise XOR assignment operator. */
  CXBinaryOperator_XorAssign,
  /** Bitwise OR assignment operator. */
  CXBinaryOperator_OrAssign,
  /** Comma operator. */
  CXBinaryOperator_Comma
};

/**
 * Retrieve the spelling of a given CXBinaryOperatorKind.
 */
CINDEX_LINKAGE CXString
clang_getBinaryOperatorKindSpelling(enum CXBinaryOperatorKind kind);

/**
 * Retrieve the binary operator kind of this cursor.
 *
 * If this cursor is not a binary operator then returns Invalid.
 */
CINDEX_LINKAGE enum CXBinaryOperatorKind
clang_getCursorBinaryOperatorKind(CXCursor cursor);

/**
 * Describes the kind of unary operators.
 */
enum CXUnaryOperatorKind {
  /** This value describes cursors which are not unary operators. */
  CXUnaryOperator_Invalid,
  /** Postfix increment operator. */
  CXUnaryOperator_PostInc,
  /** Postfix decrement operator. */
  CXUnaryOperator_PostDec,
  /** Prefix increment operator. */
  CXUnaryOperator_PreInc,
  /** Prefix decrement operator. */
  CXUnaryOperator_PreDec,
  /** Address of operator. */
  CXUnaryOperator_AddrOf,
  /** Dereference operator. */
  CXUnaryOperator_Deref,
  /** Plus operator. */
  CXUnaryOperator_Plus,
  /** Minus operator. */
  CXUnaryOperator_Minus,
  /** Not operator. */
  CXUnaryOperator_Not,
  /** LNot operator. */
  CXUnaryOperator_LNot,
  /** "__real expr" operator. */
  CXUnaryOperator_Real,
  /** "__imag expr" operator. */
  CXUnaryOperator_Imag,
  /** __extension__ marker operator. */
  CXUnaryOperator_Extension,
  /** C++ co_await operator. */
  CXUnaryOperator_Coawait
};

/**
 * Retrieve the spelling of a given CXUnaryOperatorKind.
 */
CINDEX_LINKAGE CXString
clang_getUnaryOperatorKindSpelling(enum CXUnaryOperatorKind kind);

/**
 * Retrieve the unary operator kind of this cursor.
 *
 * If this cursor is not a unary operator then returns Invalid.
 */
CINDEX_LINKAGE enum CXUnaryOperatorKind
clang_getCursorUnaryOperatorKind(CXCursor cursor);

/**
 * @}
 */

/**
 * @}
 */

LLVM_CLANG_C_EXTERN_C_END

#endif<|MERGE_RESOLUTION|>--- conflicted
+++ resolved
@@ -2980,9 +2980,9 @@
   CXType_Atomic = 177,
   CXType_BTFTagAttributed = 178,
 
-<<<<<<< HEAD
-  // HLSL Intangible Types
+  // HLSL Types
   CXType_HLSLResource = 179,
+  CXType_HLSLAttributedResource = 180,
 
   /* SPIRV builtin types. */
   CXType_SampledOCLImage1dRO = 200,
@@ -2997,11 +2997,6 @@
   CXType_SampledOCLImage2dMSAADepthRO = 209,
   CXType_SampledOCLImage2dArrayMSAADepthRO = 210,
   CXType_SampledOCLImage3dRO = 211
-=======
-  // HLSL Types
-  CXType_HLSLResource = 179,
-  CXType_HLSLAttributedResource = 180
->>>>>>> e00e9a3f
 };
 
 /**
