--- conflicted
+++ resolved
@@ -5253,13 +5253,8 @@
   let Subjects = SubjectList<[Struct]>;
   let LangOpts = [HLSL];
   let Args = [EnumArgument<"ResourceClass", "llvm::hlsl::ResourceClass",
-<<<<<<< HEAD
                            ["SRV", "UAV", "CBuffer", "Sampler"],
                            ["SRV", "UAV", "CBuffer", "Sampler"],
-=======
-                           ["SRV", "UAV", "CBuffer", "Sampler"],
-                           ["SRV", "UAV", "CBuffer", "Sampler"],
->>>>>>> 8ea85666
                            /*opt=*/0, /*fake=*/0, /*isExternalType=*/1>,
               EnumArgument<"ResourceKind", "llvm::hlsl::ResourceKind",
                            ["Texture1D", "Texture2D", "Texture2DMS",
