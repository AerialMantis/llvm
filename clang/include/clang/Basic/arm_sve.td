//===--- arm_sve.td - ARM SVE compiler interface ------------------------===//
//
//  Part of the LLVM Project, under the Apache License v2.0 with LLVM Exceptions.
//  See https://llvm.org/LICENSE.txt for license information.
//  SPDX-License-Identifier: Apache-2.0 WITH LLVM-exception
//
//===----------------------------------------------------------------------===//
//
//  This file defines the TableGen definitions from which the ARM SVE header
//  file will be generated.  See:
//
//      https://developer.arm.com/architectures/system-architectures/software-standards/acle
//
//===----------------------------------------------------------------------===//

//===----------------------------------------------------------------------===//
// Instruction definitions
//===----------------------------------------------------------------------===//
// Every intrinsic subclasses "Inst". An intrinsic has a name, a prototype and
// a sequence of typespecs.
//
// The name is the base name of the intrinsic, for example "svld1". This is
// then mangled by the tblgen backend to add type information ("svld1_s16").
//
// A typespec is a sequence of uppercase characters (modifiers) followed by one
// lowercase character. A typespec encodes a particular "base type" of the
// intrinsic.
//
// An example typespec is "Us" - unsigned short - svuint16_t. The available
// typespec codes are given below.
//
// The string given to an Inst class is a sequence of typespecs. The intrinsic
// is instantiated for every typespec in the sequence. For example "sdUsUd".
//
// The prototype is a string that defines the return type of the intrinsic
// and the type of each argument. The return type and every argument gets a
// "modifier" that can change in some way the "base type" of the intrinsic.
//
// The modifier 'd' means "default" and does not modify the base type in any
// way. The available modifiers are given below.
//
// Typespecs
// ---------
// c: char
// s: short
// i: int
// l: long
// f: float
// h: half-float
// d: double

// Typespec modifiers
// ------------------
// P: boolean
// U: unsigned

// Prototype modifiers
// -------------------
// prototype: return (arg, arg, ...)
//
// v: void
// x: vector of signed integers
// u: vector of unsigned integers
// d: default
// c: const pointer type
// P: predicate type
// s: scalar of element type
// a: scalar of element type (splat to vector type)
// e: 1/2 width unsigned elements, 2x element count
// h: 1/2 width elements, 2x element count
// q: 1/4 width elements, 4x element count
// o: 4x width elements, 1/4 element count
//
// w: vector of element type promoted to 64bits, vector maintains
//    signedness of its element type.
<<<<<<< HEAD
// j: element type promoted to 64bits (splat to vector type)
=======
// f: element type promoted to uint64_t (splat to vector type)
// j: element type promoted to 64bits (splat to vector type)
// K: element type bitcast to a signed integer (splat to vector type)
// L: element type bitcast to an unsigned integer (splat to vector type)
//
>>>>>>> 918d599f
// i: constant uint64_t
// k: int32_t
// l: int64_t
// m: uint32_t
// n: uint64_t

// t: svint32_t
// z: svuint32_t
// g: svuint64_t
// O: svfloat16_t
// M: svfloat32_t
// N: svfloat64_t

// J: Prefetch type (sv_prfop)
// A: pointer to int8_t
// B: pointer to int16_t
// C: pointer to int32_t
// D: pointer to int64_t

// E: pointer to uint8_t
// F: pointer to uint16_t
// G: pointer to uint32_t
// H: pointer to uint64_t

// Q: const pointer to void

// S: const pointer to int8_t
// T: const pointer to int16_t
// U: const pointer to int32_t
// V: const pointer to int64_t
//
// W: const pointer to uint8_t
// X: const pointer to uint16_t
// Y: const pointer to uint32_t
// Z: const pointer to uint64_t

class MergeType<int val, string suffix=""> {
  int Value = val;
  string Suffix = suffix;
}
def MergeNone    : MergeType<0>;
def MergeAny     : MergeType<1, "_x">;
def MergeOp1     : MergeType<2, "_m">;
def MergeZero    : MergeType<3, "_z">;
def MergeAnyExp  : MergeType<4, "_x">; // Use merged builtin with explicit
def MergeZeroExp : MergeType<5, "_z">; // generation of its inactive argument.

class EltType<int val> {
  int Value = val;
}
def EltTyInvalid : EltType<0>;
def EltTyInt8    : EltType<1>;
def EltTyInt16   : EltType<2>;
def EltTyInt32   : EltType<3>;
def EltTyInt64   : EltType<4>;
def EltTyFloat16 : EltType<5>;
def EltTyFloat32 : EltType<6>;
def EltTyFloat64 : EltType<7>;
def EltTyBool8   : EltType<8>;
def EltTyBool16  : EltType<9>;
def EltTyBool32  : EltType<10>;
def EltTyBool64  : EltType<11>;

class MemEltType<int val> {
  int Value = val;
}
def MemEltTyDefault   : MemEltType<0>;
def MemEltTyInt8      : MemEltType<1>;
def MemEltTyInt16     : MemEltType<2>;
def MemEltTyInt32     : MemEltType<3>;
def MemEltTyInt64     : MemEltType<4>;

class FlagType<int val> {
  int Value = val;
}

// These must be kept in sync with the flags in utils/TableGen/SveEmitter.h
// and include/clang/Basic/TargetBuiltins.h
def NoFlags                   : FlagType<0x00000000>;
def FirstEltType              : FlagType<0x00000001>;
//      :                                     :
//      :                                     :
def EltTypeMask               : FlagType<0x0000000f>;
def FirstMemEltType           : FlagType<0x00000010>;
//      :                                     :
//      :                                     :
def MemEltTypeMask            : FlagType<0x00000070>;
def FirstMergeTypeMask        : FlagType<0x00000080>;
//      :                                     :
//      :                                     :
def MergeTypeMask             : FlagType<0x00000380>;
def FirstSplatOperand         : FlagType<0x00000400>;
//      :                                     :
// These flags are used to specify which scalar operand
// needs to be duplicated/splatted into a vector.
//      :                                     :
def SplatOperandMask          : FlagType<0x00001C00>;
def IsLoad                    : FlagType<0x00002000>;
def IsStore                   : FlagType<0x00004000>;
def IsGatherLoad              : FlagType<0x00008000>;
def IsScatterStore            : FlagType<0x00010000>;
def IsStructLoad              : FlagType<0x00020000>;
def IsStructStore             : FlagType<0x00040000>;
def IsZExtReturn              : FlagType<0x00080000>; // Return value is sign-extend by default
def IsOverloadNone            : FlagType<0x00100000>; // Intrinsic does not take any overloaded types.
def IsOverloadWhile           : FlagType<0x00200000>; // Use {default type, typeof(operand1)} as overloaded types.
def IsOverloadWhileRW         : FlagType<0x00400000>; // Use {pred(default type), typeof(operand0)} as overloaded types.
def IsOverloadCvt             : FlagType<0x00800000>; // Use {typeof(operand0), typeof(last operand)} as overloaded types.
def OverloadKindMask          : FlagType<0x00E00000>; // When the masked values are all '0', the default type is used as overload type.
def IsByteIndexed             : FlagType<0x01000000>;
def IsAppendSVALL             : FlagType<0x02000000>; // Appends SV_ALL as the last operand.
def IsInsertOp1SVALL          : FlagType<0x04000000>; // Inserts SV_ALL as the second operand.
def IsPrefetch                : FlagType<0x08000000>; // Contiguous prefetches.
<<<<<<< HEAD
=======
def IsGatherPrefetch          : FlagType<0x10000000>;
>>>>>>> 918d599f
def ReverseCompare            : FlagType<0x20000000>; // Compare operands must be swapped.

// These must be kept in sync with the flags in include/clang/Basic/TargetBuiltins.h
class ImmCheckType<int val> {
  int Value = val;
}
def ImmCheck0_31                : ImmCheckType<0>;  // 0..31 (used for e.g. predicate patterns)
def ImmCheck1_16                : ImmCheckType<1>;  // 1..16
def ImmCheckExtract             : ImmCheckType<2>;  // 0..(2048/sizeinbits(elt) - 1)
def ImmCheckShiftRight          : ImmCheckType<3>;  // 1..sizeinbits(elt)
def ImmCheckShiftRightNarrow    : ImmCheckType<4>;  // 1..sizeinbits(elt)/2
def ImmCheckShiftLeft           : ImmCheckType<5>;  // 0..(sizeinbits(elt) - 1)
def ImmCheck0_7                 : ImmCheckType<6>;  // 0..7
def ImmCheckLaneIndex           : ImmCheckType<7>;  // 0..(128/(1*sizeinbits(elt)) - 1)
def ImmCheckLaneIndexCompRotate : ImmCheckType<8>;  // 0..(128/(2*sizeinbits(elt)) - 1)
def ImmCheckLaneIndexDot        : ImmCheckType<9>;  // 0..(128/(4*sizeinbits(elt)) - 1)
def ImmCheckComplexRot90_270    : ImmCheckType<10>; // [90,270]
def ImmCheckComplexRotAll90     : ImmCheckType<11>; // [0, 90, 180,270]
def ImmCheck0_13                : ImmCheckType<12>; // 0..13

class ImmCheck<int arg, ImmCheckType kind, int eltSizeArg = -1> {
  int Arg = arg;
  int EltSizeArg = eltSizeArg;
  ImmCheckType Kind = kind;
}

class Inst<string n, string p, string t, MergeType mt, string i,
           list<FlagType> ft, list<ImmCheck> ch, MemEltType met> {
  string Name = n;
  string Prototype = p;
  string Types = t;
  string ArchGuard = "";
  int Merge = mt.Value;
  string MergeSuffix = mt.Suffix;
  string LLVMIntrinsic = i;
  list<FlagType> Flags = ft;
  list<ImmCheck> ImmChecks = ch;
  int MemEltType = met.Value;
}

// SInst: Instruction with signed/unsigned suffix (e.g., "s8", "u8")
class SInst<string n, string p, string t, MergeType mt, string i = "",
            list<FlagType> ft = [], list<ImmCheck> ch = []>
    : Inst<n, p, t, mt, i, ft, ch, MemEltTyDefault> {
}

// MInst: Instructions which access memory
class MInst<string n, string p, string t, list<FlagType> f,
            MemEltType met = MemEltTyDefault, string i = "">
    : Inst<n, p, t, MergeNone, i, f, [], met> {
}

////////////////////////////////////////////////////////////////////////////////
// Loads

// Load one vector (scalar base)
def SVLD1   : MInst<"svld1[_{2}]", "dPc", "csilUcUsUiUlhfd", [IsLoad],               MemEltTyDefault, "aarch64_sve_ld1">;
def SVLD1SB : MInst<"svld1sb_{d}", "dPS", "silUsUiUl",       [IsLoad],               MemEltTyInt8,    "aarch64_sve_ld1">;
def SVLD1UB : MInst<"svld1ub_{d}", "dPW", "silUsUiUl",       [IsLoad, IsZExtReturn], MemEltTyInt8,    "aarch64_sve_ld1">;
def SVLD1SH : MInst<"svld1sh_{d}", "dPT", "ilUiUl",          [IsLoad],               MemEltTyInt16,   "aarch64_sve_ld1">;
def SVLD1UH : MInst<"svld1uh_{d}", "dPX", "ilUiUl",          [IsLoad, IsZExtReturn], MemEltTyInt16,   "aarch64_sve_ld1">;
def SVLD1SW : MInst<"svld1sw_{d}", "dPU", "lUl",             [IsLoad],               MemEltTyInt32,   "aarch64_sve_ld1">;
def SVLD1UW : MInst<"svld1uw_{d}", "dPY", "lUl",             [IsLoad, IsZExtReturn], MemEltTyInt32,   "aarch64_sve_ld1">;

// Load one vector (scalar base, VL displacement)
def SVLD1_VNUM   : MInst<"svld1_vnum[_{2}]", "dPcl", "csilUcUsUiUlhfd", [IsLoad],               MemEltTyDefault, "aarch64_sve_ld1">;
def SVLD1SB_VNUM : MInst<"svld1sb_vnum_{d}", "dPSl", "silUsUiUl",       [IsLoad],               MemEltTyInt8,    "aarch64_sve_ld1">;
def SVLD1UB_VNUM : MInst<"svld1ub_vnum_{d}", "dPWl", "silUsUiUl",       [IsLoad, IsZExtReturn], MemEltTyInt8,    "aarch64_sve_ld1">;
def SVLD1SH_VNUM : MInst<"svld1sh_vnum_{d}", "dPTl", "ilUiUl",          [IsLoad],               MemEltTyInt16,   "aarch64_sve_ld1">;
def SVLD1UH_VNUM : MInst<"svld1uh_vnum_{d}", "dPXl", "ilUiUl",          [IsLoad, IsZExtReturn], MemEltTyInt16,   "aarch64_sve_ld1">;
def SVLD1SW_VNUM : MInst<"svld1sw_vnum_{d}", "dPUl", "lUl",             [IsLoad],               MemEltTyInt32,   "aarch64_sve_ld1">;
def SVLD1UW_VNUM : MInst<"svld1uw_vnum_{d}", "dPYl", "lUl",             [IsLoad, IsZExtReturn], MemEltTyInt32,   "aarch64_sve_ld1">;

// Load one vector (vector base)
def SVLD1_GATHER_BASES_U   : MInst<"svld1_gather[_{2}base]_{d}",   "dPu", "ilUiUlfd", [IsGatherLoad],               MemEltTyDefault, "aarch64_sve_ld1_gather_scalar_offset">;
def SVLD1SB_GATHER_BASES_U : MInst<"svld1sb_gather[_{2}base]_{d}", "dPu", "ilUiUl",   [IsGatherLoad],               MemEltTyInt8,    "aarch64_sve_ld1_gather_scalar_offset">;
def SVLD1UB_GATHER_BASES_U : MInst<"svld1ub_gather[_{2}base]_{d}", "dPu", "ilUiUl",   [IsGatherLoad, IsZExtReturn], MemEltTyInt8,    "aarch64_sve_ld1_gather_scalar_offset">;
def SVLD1SH_GATHER_BASES_U : MInst<"svld1sh_gather[_{2}base]_{d}", "dPu", "ilUiUl",   [IsGatherLoad],               MemEltTyInt16,   "aarch64_sve_ld1_gather_scalar_offset">;
def SVLD1UH_GATHER_BASES_U : MInst<"svld1uh_gather[_{2}base]_{d}", "dPu", "ilUiUl",   [IsGatherLoad, IsZExtReturn], MemEltTyInt16,   "aarch64_sve_ld1_gather_scalar_offset">;
def SVLD1SW_GATHER_BASES_U : MInst<"svld1sw_gather[_{2}base]_{d}", "dPu", "lUl",      [IsGatherLoad],               MemEltTyInt32,   "aarch64_sve_ld1_gather_scalar_offset">;
def SVLD1UW_GATHER_BASES_U : MInst<"svld1uw_gather[_{2}base]_{d}", "dPu", "lUl",      [IsGatherLoad, IsZExtReturn], MemEltTyInt32,   "aarch64_sve_ld1_gather_scalar_offset">;

// Load one vector (scalar base, signed vector offset in bytes)
def SVLD1_GATHER_64B_OFFSETS_S   : MInst<"svld1_gather_[{3}]offset[_{d}]", "dPcx", "lUld", [IsGatherLoad, IsByteIndexed],               MemEltTyDefault, "aarch64_sve_ld1_gather">;
def SVLD1SB_GATHER_64B_OFFSETS_S : MInst<"svld1sb_gather_[{3}]offset_{d}", "dPSx", "lUl",  [IsGatherLoad, IsByteIndexed],               MemEltTyInt8,    "aarch64_sve_ld1_gather">;
def SVLD1UB_GATHER_64B_OFFSETS_S : MInst<"svld1ub_gather_[{3}]offset_{d}", "dPWx", "lUl",  [IsGatherLoad, IsByteIndexed, IsZExtReturn], MemEltTyInt8,    "aarch64_sve_ld1_gather">;
def SVLD1SH_GATHER_64B_OFFSETS_S : MInst<"svld1sh_gather_[{3}]offset_{d}", "dPTx", "lUl",  [IsGatherLoad, IsByteIndexed],               MemEltTyInt16,   "aarch64_sve_ld1_gather">;
def SVLD1UH_GATHER_64B_OFFSETS_S : MInst<"svld1uh_gather_[{3}]offset_{d}", "dPXx", "lUl",  [IsGatherLoad, IsByteIndexed, IsZExtReturn], MemEltTyInt16,   "aarch64_sve_ld1_gather">;
def SVLD1SW_GATHER_64B_OFFSETS_S : MInst<"svld1sw_gather_[{3}]offset_{d}", "dPUx", "lUl",  [IsGatherLoad, IsByteIndexed],               MemEltTyInt32,   "aarch64_sve_ld1_gather">;
def SVLD1UW_GATHER_64B_OFFSETS_S : MInst<"svld1uw_gather_[{3}]offset_{d}", "dPYx", "lUl",  [IsGatherLoad, IsByteIndexed, IsZExtReturn], MemEltTyInt32,   "aarch64_sve_ld1_gather">;

def SVLD1_GATHER_32B_OFFSETS_S   : MInst<"svld1_gather_[{3}]offset[_{d}]", "dPcx", "iUif", [IsGatherLoad, IsByteIndexed],               MemEltTyDefault, "aarch64_sve_ld1_gather_sxtw">;
def SVLD1SB_GATHER_32B_OFFSETS_S : MInst<"svld1sb_gather_[{3}]offset_{d}", "dPSx", "iUi",  [IsGatherLoad, IsByteIndexed],               MemEltTyInt8,    "aarch64_sve_ld1_gather_sxtw">;
def SVLD1UB_GATHER_32B_OFFSETS_S : MInst<"svld1ub_gather_[{3}]offset_{d}", "dPWx", "iUi",  [IsGatherLoad, IsByteIndexed, IsZExtReturn], MemEltTyInt8,    "aarch64_sve_ld1_gather_sxtw">;
def SVLD1SH_GATHER_32B_OFFSETS_S : MInst<"svld1sh_gather_[{3}]offset_{d}", "dPTx", "iUi",  [IsGatherLoad, IsByteIndexed],               MemEltTyInt16,   "aarch64_sve_ld1_gather_sxtw">;
def SVLD1UH_GATHER_32B_OFFSETS_S : MInst<"svld1uh_gather_[{3}]offset_{d}", "dPXx", "iUi",  [IsGatherLoad, IsByteIndexed, IsZExtReturn], MemEltTyInt16,   "aarch64_sve_ld1_gather_sxtw">;

// Load one vector (scalar base, unsigned vector offset in bytes)
def SVLD1_GATHER_64B_OFFSETS_U   : MInst<"svld1_gather_[{3}]offset[_{d}]", "dPcu", "lUld", [IsGatherLoad, IsByteIndexed],               MemEltTyDefault, "aarch64_sve_ld1_gather">;
def SVLD1SB_GATHER_64B_OFFSETS_U : MInst<"svld1sb_gather_[{3}]offset_{d}", "dPSu", "lUl",  [IsGatherLoad, IsByteIndexed],               MemEltTyInt8,    "aarch64_sve_ld1_gather">;
def SVLD1UB_GATHER_64B_OFFSETS_U : MInst<"svld1ub_gather_[{3}]offset_{d}", "dPWu", "lUl",  [IsGatherLoad, IsByteIndexed, IsZExtReturn], MemEltTyInt8,    "aarch64_sve_ld1_gather">;
def SVLD1SH_GATHER_64B_OFFSETS_U : MInst<"svld1sh_gather_[{3}]offset_{d}", "dPTu", "lUl",  [IsGatherLoad, IsByteIndexed],               MemEltTyInt16,   "aarch64_sve_ld1_gather">;
def SVLD1UH_GATHER_64B_OFFSETS_U : MInst<"svld1uh_gather_[{3}]offset_{d}", "dPXu", "lUl",  [IsGatherLoad, IsByteIndexed, IsZExtReturn], MemEltTyInt16,   "aarch64_sve_ld1_gather">;
def SVLD1SW_GATHER_64B_OFFSETS_U : MInst<"svld1sw_gather_[{3}]offset_{d}", "dPUu", "lUl",  [IsGatherLoad, IsByteIndexed],               MemEltTyInt32,   "aarch64_sve_ld1_gather">;
def SVLD1UW_GATHER_64B_OFFSETS_U : MInst<"svld1uw_gather_[{3}]offset_{d}", "dPYu", "lUl",  [IsGatherLoad, IsByteIndexed, IsZExtReturn], MemEltTyInt32,   "aarch64_sve_ld1_gather">;

def SVLD1_GATHER_32B_OFFSETS_U   : MInst<"svld1_gather_[{3}]offset[_{d}]", "dPcu", "iUif", [IsGatherLoad, IsByteIndexed],               MemEltTyDefault, "aarch64_sve_ld1_gather_uxtw">;
def SVLD1SB_GATHER_32B_OFFSETS_U : MInst<"svld1sb_gather_[{3}]offset_{d}", "dPSu", "iUi",  [IsGatherLoad, IsByteIndexed],               MemEltTyInt8,    "aarch64_sve_ld1_gather_uxtw">;
def SVLD1UB_GATHER_32B_OFFSETS_U : MInst<"svld1ub_gather_[{3}]offset_{d}", "dPWu", "iUi",  [IsGatherLoad, IsByteIndexed, IsZExtReturn], MemEltTyInt8,    "aarch64_sve_ld1_gather_uxtw">;
def SVLD1SH_GATHER_32B_OFFSETS_U : MInst<"svld1sh_gather_[{3}]offset_{d}", "dPTu", "iUi",  [IsGatherLoad, IsByteIndexed],               MemEltTyInt16,   "aarch64_sve_ld1_gather_uxtw">;
def SVLD1UH_GATHER_32B_OFFSETS_U : MInst<"svld1uh_gather_[{3}]offset_{d}", "dPXu", "iUi",  [IsGatherLoad, IsByteIndexed, IsZExtReturn], MemEltTyInt16,   "aarch64_sve_ld1_gather_uxtw">;

// Load one vector (vector base, signed scalar offset in bytes)
def SVLD1_GATHER_OFFSET_S   : MInst<"svld1_gather[_{2}base]_offset_{d}",   "dPul", "ilUiUlfd", [IsGatherLoad, IsByteIndexed],               MemEltTyDefault, "aarch64_sve_ld1_gather_scalar_offset">;
def SVLD1SB_GATHER_OFFSET_S : MInst<"svld1sb_gather[_{2}base]_offset_{d}", "dPul", "ilUiUl",   [IsGatherLoad, IsByteIndexed],               MemEltTyInt8,    "aarch64_sve_ld1_gather_scalar_offset">;
def SVLD1UB_GATHER_OFFSET_S : MInst<"svld1ub_gather[_{2}base]_offset_{d}", "dPul", "ilUiUl",   [IsGatherLoad, IsByteIndexed, IsZExtReturn], MemEltTyInt8,    "aarch64_sve_ld1_gather_scalar_offset">;
def SVLD1SH_GATHER_OFFSET_S : MInst<"svld1sh_gather[_{2}base]_offset_{d}", "dPul", "ilUiUl",   [IsGatherLoad, IsByteIndexed],               MemEltTyInt16,   "aarch64_sve_ld1_gather_scalar_offset">;
def SVLD1UH_GATHER_OFFSET_S : MInst<"svld1uh_gather[_{2}base]_offset_{d}", "dPul", "ilUiUl",   [IsGatherLoad, IsByteIndexed, IsZExtReturn], MemEltTyInt16,   "aarch64_sve_ld1_gather_scalar_offset">;
def SVLD1SW_GATHER_OFFSET_S : MInst<"svld1sw_gather[_{2}base]_offset_{d}", "dPul", "lUl",      [IsGatherLoad, IsByteIndexed],               MemEltTyInt32,   "aarch64_sve_ld1_gather_scalar_offset">;
def SVLD1UW_GATHER_OFFSET_S : MInst<"svld1uw_gather[_{2}base]_offset_{d}", "dPul", "lUl",      [IsGatherLoad, IsByteIndexed, IsZExtReturn], MemEltTyInt32,   "aarch64_sve_ld1_gather_scalar_offset">;

// Load one vector (scalar base, signed vector index)
def SVLD1_GATHER_64B_INDICES_S   : MInst<"svld1_gather_[{3}]index[_{d}]", "dPcx", "lUld", [IsGatherLoad],               MemEltTyDefault, "aarch64_sve_ld1_gather_index">;
def SVLD1SH_GATHER_64B_INDICES_S : MInst<"svld1sh_gather_[{3}]index_{d}", "dPTx", "lUl",  [IsGatherLoad],               MemEltTyInt16,   "aarch64_sve_ld1_gather_index">;
def SVLD1UH_GATHER_64B_INDICES_S : MInst<"svld1uh_gather_[{3}]index_{d}", "dPXx", "lUl",  [IsGatherLoad, IsZExtReturn], MemEltTyInt16,   "aarch64_sve_ld1_gather_index">;
def SVLD1SW_GATHER_64B_INDICES_S : MInst<"svld1sw_gather_[{3}]index_{d}", "dPUx", "lUl",  [IsGatherLoad],               MemEltTyInt32,   "aarch64_sve_ld1_gather_index">;
def SVLD1UW_GATHER_64B_INDICES_S : MInst<"svld1uw_gather_[{3}]index_{d}", "dPYx", "lUl",  [IsGatherLoad, IsZExtReturn], MemEltTyInt32,   "aarch64_sve_ld1_gather_index">;

def SVLD1_GATHER_32B_INDICES_S   : MInst<"svld1_gather_[{3}]index[_{d}]", "dPcx", "iUif", [IsGatherLoad],               MemEltTyDefault, "aarch64_sve_ld1_gather_sxtw_index">;
def SVLD1SH_GATHER_32B_INDICES_S : MInst<"svld1sh_gather_[{3}]index_{d}", "dPTx", "iUi",  [IsGatherLoad],               MemEltTyInt16,   "aarch64_sve_ld1_gather_sxtw_index">;
def SVLD1UH_GATHER_32B_INDICES_S : MInst<"svld1uh_gather_[{3}]index_{d}", "dPXx", "iUi",  [IsGatherLoad, IsZExtReturn], MemEltTyInt16,   "aarch64_sve_ld1_gather_sxtw_index">;

// Load one vector (scalar base, unsigned vector index)
def SVLD1_GATHER_64B_INDICES_U   : MInst<"svld1_gather_[{3}]index[_{d}]", "dPcu", "lUld", [IsGatherLoad],               MemEltTyDefault, "aarch64_sve_ld1_gather_index">;
def SVLD1SH_GATHER_64B_INDICES_U : MInst<"svld1sh_gather_[{3}]index_{d}", "dPTu", "lUl",  [IsGatherLoad],               MemEltTyInt16,   "aarch64_sve_ld1_gather_index">;
def SVLD1UH_GATHER_64B_INDICES_U : MInst<"svld1uh_gather_[{3}]index_{d}", "dPXu", "lUl",  [IsGatherLoad, IsZExtReturn], MemEltTyInt16,   "aarch64_sve_ld1_gather_index">;
def SVLD1SW_GATHER_64B_INDICES_U : MInst<"svld1sw_gather_[{3}]index_{d}", "dPUu", "lUl",  [IsGatherLoad],               MemEltTyInt32,   "aarch64_sve_ld1_gather_index">;
def SVLD1UW_GATHER_64B_INDICES_U : MInst<"svld1uw_gather_[{3}]index_{d}", "dPYu", "lUl",  [IsGatherLoad, IsZExtReturn], MemEltTyInt32,   "aarch64_sve_ld1_gather_index">;

def SVLD1_GATHER_32B_INDICES_U   : MInst<"svld1_gather_[{3}]index[_{d}]", "dPcu", "iUif", [IsGatherLoad],               MemEltTyDefault, "aarch64_sve_ld1_gather_uxtw_index">;
def SVLD1SH_GATHER_32B_INDICES_U : MInst<"svld1sh_gather_[{3}]index_{d}", "dPTu", "iUi",  [IsGatherLoad],               MemEltTyInt16,   "aarch64_sve_ld1_gather_uxtw_index">;
def SVLD1UH_GATHER_32B_INDICES_U : MInst<"svld1uh_gather_[{3}]index_{d}", "dPXu", "iUi",  [IsGatherLoad, IsZExtReturn], MemEltTyInt16,   "aarch64_sve_ld1_gather_uxtw_index">;

// Load one vector (vector base, signed scalar index)
def SVLD1_GATHER_INDEX_S     : MInst<"svld1_gather[_{2}base]_index_{d}",   "dPul", "ilUiUlfd", [IsGatherLoad],               MemEltTyDefault, "aarch64_sve_ld1_gather_scalar_offset">;
def SVLD1SH_GATHER_INDEX_S   : MInst<"svld1sh_gather[_{2}base]_index_{d}", "dPul", "ilUiUl",   [IsGatherLoad],               MemEltTyInt16,   "aarch64_sve_ld1_gather_scalar_offset">;
def SVLD1UH_GATHER_INDEX_S   : MInst<"svld1uh_gather[_{2}base]_index_{d}", "dPul", "ilUiUl",   [IsGatherLoad, IsZExtReturn], MemEltTyInt16,   "aarch64_sve_ld1_gather_scalar_offset">;
def SVLD1SW_GATHER_INDEX_S   : MInst<"svld1sw_gather[_{2}base]_index_{d}", "dPul", "lUl",      [IsGatherLoad],               MemEltTyInt32,   "aarch64_sve_ld1_gather_scalar_offset">;
def SVLD1UW_GATHER_INDEX_S   : MInst<"svld1uw_gather[_{2}base]_index_{d}", "dPul", "lUl",      [IsGatherLoad, IsZExtReturn], MemEltTyInt32,   "aarch64_sve_ld1_gather_scalar_offset">;


// First-faulting load one vector (scalar base)
def SVLDFF1   : MInst<"svldff1[_{2}]", "dPc", "csilUcUsUiUlhfd", [IsLoad],               MemEltTyDefault, "aarch64_sve_ldff1">;
def SVLDFF1SB : MInst<"svldff1sb_{d}", "dPS", "silUsUiUl",       [IsLoad],               MemEltTyInt8,    "aarch64_sve_ldff1">;
def SVLDFF1UB : MInst<"svldff1ub_{d}", "dPW", "silUsUiUl",       [IsLoad, IsZExtReturn], MemEltTyInt8,    "aarch64_sve_ldff1">;
def SVLDFF1SH : MInst<"svldff1sh_{d}", "dPT", "ilUiUl",          [IsLoad],               MemEltTyInt16,   "aarch64_sve_ldff1">;
def SVLDFF1UH : MInst<"svldff1uh_{d}", "dPX", "ilUiUl",          [IsLoad, IsZExtReturn], MemEltTyInt16,   "aarch64_sve_ldff1">;
def SVLDFF1SW : MInst<"svldff1sw_{d}", "dPU", "lUl",             [IsLoad],               MemEltTyInt32,   "aarch64_sve_ldff1">;
def SVLDFF1UW : MInst<"svldff1uw_{d}", "dPY", "lUl",             [IsLoad, IsZExtReturn], MemEltTyInt32,   "aarch64_sve_ldff1">;

// First-faulting load one vector (scalar base, VL displacement)
def SVLDFF1_VNUM   : MInst<"svldff1_vnum[_{2}]", "dPcl", "csilUcUsUiUlhfd", [IsLoad],               MemEltTyDefault, "aarch64_sve_ldff1">;
def SVLDFF1SB_VNUM : MInst<"svldff1sb_vnum_{d}", "dPSl", "silUsUiUl",       [IsLoad],               MemEltTyInt8,    "aarch64_sve_ldff1">;
def SVLDFF1UB_VNUM : MInst<"svldff1ub_vnum_{d}", "dPWl", "silUsUiUl",       [IsLoad, IsZExtReturn], MemEltTyInt8,    "aarch64_sve_ldff1">;
def SVLDFF1SH_VNUM : MInst<"svldff1sh_vnum_{d}", "dPTl", "ilUiUl",          [IsLoad],               MemEltTyInt16,   "aarch64_sve_ldff1">;
def SVLDFF1UH_VNUM : MInst<"svldff1uh_vnum_{d}", "dPXl", "ilUiUl",          [IsLoad, IsZExtReturn], MemEltTyInt16,   "aarch64_sve_ldff1">;
def SVLDFF1SW_VNUM : MInst<"svldff1sw_vnum_{d}", "dPUl", "lUl",             [IsLoad],               MemEltTyInt32,   "aarch64_sve_ldff1">;
def SVLDFF1UW_VNUM : MInst<"svldff1uw_vnum_{d}", "dPYl", "lUl",             [IsLoad, IsZExtReturn], MemEltTyInt32,   "aarch64_sve_ldff1">;

// First-faulting load one vector (vector base)
def SVLDFF1_GATHER_BASES_U   : MInst<"svldff1_gather[_{2}base]_{d}",   "dPu", "ilUiUlfd", [IsGatherLoad],               MemEltTyDefault, "aarch64_sve_ldff1_gather_scalar_offset">;
def SVLDFF1SB_GATHER_BASES_U : MInst<"svldff1sb_gather[_{2}base]_{d}", "dPu", "ilUiUl",   [IsGatherLoad],               MemEltTyInt8,    "aarch64_sve_ldff1_gather_scalar_offset">;
def SVLDFF1UB_GATHER_BASES_U : MInst<"svldff1ub_gather[_{2}base]_{d}", "dPu", "ilUiUl",   [IsGatherLoad, IsZExtReturn], MemEltTyInt8,    "aarch64_sve_ldff1_gather_scalar_offset">;
def SVLDFF1SH_GATHER_BASES_U : MInst<"svldff1sh_gather[_{2}base]_{d}", "dPu", "ilUiUl",   [IsGatherLoad],               MemEltTyInt16,   "aarch64_sve_ldff1_gather_scalar_offset">;
def SVLDFF1UH_GATHER_BASES_U : MInst<"svldff1uh_gather[_{2}base]_{d}", "dPu", "ilUiUl",   [IsGatherLoad, IsZExtReturn], MemEltTyInt16,   "aarch64_sve_ldff1_gather_scalar_offset">;
def SVLDFF1SW_GATHER_BASES_U : MInst<"svldff1sw_gather[_{2}base]_{d}", "dPu", "lUl",      [IsGatherLoad],               MemEltTyInt32,   "aarch64_sve_ldff1_gather_scalar_offset">;
def SVLDFF1UW_GATHER_BASES_U : MInst<"svldff1uw_gather[_{2}base]_{d}", "dPu", "lUl",      [IsGatherLoad, IsZExtReturn], MemEltTyInt32,   "aarch64_sve_ldff1_gather_scalar_offset">;

// First-faulting load one vector (scalar base, signed vector offset in bytes)
def SVLDFF1_GATHER_64B_OFFSETS_S   : MInst<"svldff1_gather_[{3}]offset[_{d}]", "dPcx", "lUld", [IsGatherLoad, IsByteIndexed],               MemEltTyDefault, "aarch64_sve_ldff1_gather">;
def SVLDFF1SB_GATHER_64B_OFFSETS_S : MInst<"svldff1sb_gather_[{3}]offset_{d}", "dPSx", "lUl",  [IsGatherLoad, IsByteIndexed],               MemEltTyInt8,    "aarch64_sve_ldff1_gather">;
def SVLDFF1UB_GATHER_64B_OFFSETS_S : MInst<"svldff1ub_gather_[{3}]offset_{d}", "dPWx", "lUl",  [IsGatherLoad, IsByteIndexed, IsZExtReturn], MemEltTyInt8,    "aarch64_sve_ldff1_gather">;
def SVLDFF1SH_GATHER_64B_OFFSETS_S : MInst<"svldff1sh_gather_[{3}]offset_{d}", "dPTx", "lUl",  [IsGatherLoad, IsByteIndexed],               MemEltTyInt16,   "aarch64_sve_ldff1_gather">;
def SVLDFF1UH_GATHER_64B_OFFSETS_S : MInst<"svldff1uh_gather_[{3}]offset_{d}", "dPXx", "lUl",  [IsGatherLoad, IsByteIndexed, IsZExtReturn], MemEltTyInt16,   "aarch64_sve_ldff1_gather">;
def SVLDFF1SW_GATHER_64B_OFFSETS_S : MInst<"svldff1sw_gather_[{3}]offset_{d}", "dPUx", "lUl",  [IsGatherLoad, IsByteIndexed],               MemEltTyInt32,   "aarch64_sve_ldff1_gather">;
def SVLDFF1UW_GATHER_64B_OFFSETS_S : MInst<"svldff1uw_gather_[{3}]offset_{d}", "dPYx", "lUl",  [IsGatherLoad, IsByteIndexed, IsZExtReturn], MemEltTyInt32,   "aarch64_sve_ldff1_gather">;

def SVLDFF1_GATHER_32B_OFFSETS_S   : MInst<"svldff1_gather_[{3}]offset[_{d}]", "dPcx", "iUif", [IsGatherLoad, IsByteIndexed],               MemEltTyDefault, "aarch64_sve_ldff1_gather_sxtw">;
def SVLDFF1SB_GATHER_32B_OFFSETS_S : MInst<"svldff1sb_gather_[{3}]offset_{d}", "dPSx", "iUi",  [IsGatherLoad, IsByteIndexed],               MemEltTyInt8,    "aarch64_sve_ldff1_gather_sxtw">;
def SVLDFF1UB_GATHER_32B_OFFSETS_S : MInst<"svldff1ub_gather_[{3}]offset_{d}", "dPWx", "iUi",  [IsGatherLoad, IsByteIndexed, IsZExtReturn], MemEltTyInt8,    "aarch64_sve_ldff1_gather_sxtw">;
def SVLDFF1SH_GATHER_32B_OFFSETS_S : MInst<"svldff1sh_gather_[{3}]offset_{d}", "dPTx", "iUi",  [IsGatherLoad, IsByteIndexed],               MemEltTyInt16,   "aarch64_sve_ldff1_gather_sxtw">;
def SVLDFF1UH_GATHER_32B_OFFSETS_S : MInst<"svldff1uh_gather_[{3}]offset_{d}", "dPXx", "iUi",  [IsGatherLoad, IsByteIndexed, IsZExtReturn], MemEltTyInt16,   "aarch64_sve_ldff1_gather_sxtw">;

// First-faulting load one vector (scalar base, unsigned vector offset in bytes)
def SVLDFF1_GATHER_64B_OFFSETS_U   : MInst<"svldff1_gather_[{3}]offset[_{d}]", "dPcu", "lUld", [IsGatherLoad, IsByteIndexed],               MemEltTyDefault, "aarch64_sve_ldff1_gather">;
def SVLDFF1SB_GATHER_64B_OFFSETS_U : MInst<"svldff1sb_gather_[{3}]offset_{d}", "dPSu", "lUl",  [IsGatherLoad, IsByteIndexed],               MemEltTyInt8,    "aarch64_sve_ldff1_gather">;
def SVLDFF1UB_GATHER_64B_OFFSETS_U : MInst<"svldff1ub_gather_[{3}]offset_{d}", "dPWu", "lUl",  [IsGatherLoad, IsByteIndexed, IsZExtReturn], MemEltTyInt8,    "aarch64_sve_ldff1_gather">;
def SVLDFF1SH_GATHER_64B_OFFSETS_U : MInst<"svldff1sh_gather_[{3}]offset_{d}", "dPTu", "lUl",  [IsGatherLoad, IsByteIndexed],               MemEltTyInt16,   "aarch64_sve_ldff1_gather">;
def SVLDFF1UH_GATHER_64B_OFFSETS_U : MInst<"svldff1uh_gather_[{3}]offset_{d}", "dPXu", "lUl",  [IsGatherLoad, IsByteIndexed, IsZExtReturn], MemEltTyInt16,   "aarch64_sve_ldff1_gather">;
def SVLDFF1SW_GATHER_64B_OFFSETS_U : MInst<"svldff1sw_gather_[{3}]offset_{d}", "dPUu", "lUl",  [IsGatherLoad, IsByteIndexed],               MemEltTyInt32,   "aarch64_sve_ldff1_gather">;
def SVLDFF1UW_GATHER_64B_OFFSETS_U : MInst<"svldff1uw_gather_[{3}]offset_{d}", "dPYu", "lUl",  [IsGatherLoad, IsByteIndexed, IsZExtReturn], MemEltTyInt32,   "aarch64_sve_ldff1_gather">;

def SVLDFF1_GATHER_32B_OFFSETS_U   : MInst<"svldff1_gather_[{3}]offset[_{d}]", "dPcu", "iUif", [IsGatherLoad, IsByteIndexed],               MemEltTyDefault, "aarch64_sve_ldff1_gather_uxtw">;
def SVLDFF1SB_GATHER_32B_OFFSETS_U : MInst<"svldff1sb_gather_[{3}]offset_{d}", "dPSu", "iUi",  [IsGatherLoad, IsByteIndexed],               MemEltTyInt8,    "aarch64_sve_ldff1_gather_uxtw">;
def SVLDFF1UB_GATHER_32B_OFFSETS_U : MInst<"svldff1ub_gather_[{3}]offset_{d}", "dPWu", "iUi",  [IsGatherLoad, IsByteIndexed, IsZExtReturn], MemEltTyInt8,    "aarch64_sve_ldff1_gather_uxtw">;
def SVLDFF1SH_GATHER_32B_OFFSETS_U : MInst<"svldff1sh_gather_[{3}]offset_{d}", "dPTu", "iUi",  [IsGatherLoad, IsByteIndexed],               MemEltTyInt16,   "aarch64_sve_ldff1_gather_uxtw">;
def SVLDFF1UH_GATHER_32B_OFFSETS_U : MInst<"svldff1uh_gather_[{3}]offset_{d}", "dPXu", "iUi",  [IsGatherLoad, IsByteIndexed, IsZExtReturn], MemEltTyInt16,   "aarch64_sve_ldff1_gather_uxtw">;

// First-faulting load one vector (vector base, signed scalar offset in bytes)
def SVLDFF1_GATHER_OFFSET_S   : MInst<"svldff1_gather[_{2}base]_offset_{d}",   "dPul", "ilUiUlfd", [IsGatherLoad, IsByteIndexed],               MemEltTyDefault, "aarch64_sve_ldff1_gather_scalar_offset">;
def SVLDFF1SB_GATHER_OFFSET_S : MInst<"svldff1sb_gather[_{2}base]_offset_{d}", "dPul", "ilUiUl",   [IsGatherLoad, IsByteIndexed],               MemEltTyInt8,    "aarch64_sve_ldff1_gather_scalar_offset">;
def SVLDFF1UB_GATHER_OFFSET_S : MInst<"svldff1ub_gather[_{2}base]_offset_{d}", "dPul", "ilUiUl",   [IsGatherLoad, IsByteIndexed, IsZExtReturn], MemEltTyInt8,    "aarch64_sve_ldff1_gather_scalar_offset">;
def SVLDFF1SH_GATHER_OFFSET_S : MInst<"svldff1sh_gather[_{2}base]_offset_{d}", "dPul", "ilUiUl",   [IsGatherLoad, IsByteIndexed],               MemEltTyInt16,   "aarch64_sve_ldff1_gather_scalar_offset">;
def SVLDFF1UH_GATHER_OFFSET_S : MInst<"svldff1uh_gather[_{2}base]_offset_{d}", "dPul", "ilUiUl",   [IsGatherLoad, IsByteIndexed, IsZExtReturn], MemEltTyInt16,   "aarch64_sve_ldff1_gather_scalar_offset">;
def SVLDFF1SW_GATHER_OFFSET_S : MInst<"svldff1sw_gather[_{2}base]_offset_{d}", "dPul", "lUl",      [IsGatherLoad, IsByteIndexed],               MemEltTyInt32,   "aarch64_sve_ldff1_gather_scalar_offset">;
def SVLDFF1UW_GATHER_OFFSET_S : MInst<"svldff1uw_gather[_{2}base]_offset_{d}", "dPul", "lUl",      [IsGatherLoad, IsByteIndexed, IsZExtReturn], MemEltTyInt32,   "aarch64_sve_ldff1_gather_scalar_offset">;

// First-faulting load one vector (scalar base, signed vector index)
def SVLDFF1_GATHER_64B_INDICES_S   : MInst<"svldff1_gather_[{3}]index[_{d}]", "dPcx", "lUld", [IsGatherLoad],               MemEltTyDefault, "aarch64_sve_ldff1_gather_index">;
def SVLDFF1SH_GATHER_64B_INDICES_S : MInst<"svldff1sh_gather_[{3}]index_{d}", "dPTx", "lUl",  [IsGatherLoad],               MemEltTyInt16,   "aarch64_sve_ldff1_gather_index">;
def SVLDFF1UH_GATHER_64B_INDICES_S : MInst<"svldff1uh_gather_[{3}]index_{d}", "dPXx", "lUl",  [IsGatherLoad, IsZExtReturn], MemEltTyInt16,   "aarch64_sve_ldff1_gather_index">;
def SVLDFF1SW_GATHER_64B_INDICES_S : MInst<"svldff1sw_gather_[{3}]index_{d}", "dPUx", "lUl",  [IsGatherLoad],               MemEltTyInt32,   "aarch64_sve_ldff1_gather_index">;
def SVLDFF1UW_GATHER_64B_INDICES_S : MInst<"svldff1uw_gather_[{3}]index_{d}", "dPYx", "lUl",  [IsGatherLoad, IsZExtReturn], MemEltTyInt32,   "aarch64_sve_ldff1_gather_index">;

def SVLDFF1_GATHER_32B_INDICES_S   : MInst<"svldff1_gather_[{3}]index[_{d}]", "dPcx", "iUif", [IsGatherLoad],               MemEltTyDefault, "aarch64_sve_ldff1_gather_sxtw_index">;
def SVLDFF1SH_GATHER_32B_INDICES_S : MInst<"svldff1sh_gather_[{3}]index_{d}", "dPTx", "iUi",  [IsGatherLoad],               MemEltTyInt16,   "aarch64_sve_ldff1_gather_sxtw_index">;
def SVLDFF1UH_GATHER_32B_INDICES_S : MInst<"svldff1uh_gather_[{3}]index_{d}", "dPXx", "iUi",  [IsGatherLoad, IsZExtReturn], MemEltTyInt16,   "aarch64_sve_ldff1_gather_sxtw_index">;

// First-faulting load one vector (scalar base, unsigned vector index)
def SVLDFF1_GATHER_64B_INDICES_U   : MInst<"svldff1_gather_[{3}]index[_{d}]", "dPcu", "lUld", [IsGatherLoad],               MemEltTyDefault, "aarch64_sve_ldff1_gather_index">;
def SVLDFF1SH_GATHER_64B_INDICES_U : MInst<"svldff1sh_gather_[{3}]index_{d}", "dPTu", "lUl",  [IsGatherLoad],               MemEltTyInt16,   "aarch64_sve_ldff1_gather_index">;
def SVLDFF1UH_GATHER_64B_INDICES_U : MInst<"svldff1uh_gather_[{3}]index_{d}", "dPXu", "lUl",  [IsGatherLoad, IsZExtReturn], MemEltTyInt16,   "aarch64_sve_ldff1_gather_index">;
def SVLDFF1SW_GATHER_64B_INDICES_U : MInst<"svldff1sw_gather_[{3}]index_{d}", "dPUu", "lUl",  [IsGatherLoad],               MemEltTyInt32,   "aarch64_sve_ldff1_gather_index">;
def SVLDFF1UW_GATHER_64B_INDICES_U : MInst<"svldff1uw_gather_[{3}]index_{d}", "dPYu", "lUl",  [IsGatherLoad, IsZExtReturn], MemEltTyInt32,   "aarch64_sve_ldff1_gather_index">;

def SVLDFF1_GATHER_32B_INDICES_U   : MInst<"svldff1_gather_[{3}]index[_{d}]", "dPcu", "iUif", [IsGatherLoad],               MemEltTyDefault, "aarch64_sve_ldff1_gather_uxtw_index">;
def SVLDFF1SH_GATHER_32B_INDICES_U : MInst<"svldff1sh_gather_[{3}]index_{d}", "dPTu", "iUi",  [IsGatherLoad],               MemEltTyInt16,   "aarch64_sve_ldff1_gather_uxtw_index">;
def SVLDFF1UH_GATHER_32B_INDICES_U : MInst<"svldff1uh_gather_[{3}]index_{d}", "dPXu", "iUi",  [IsGatherLoad, IsZExtReturn], MemEltTyInt16,   "aarch64_sve_ldff1_gather_uxtw_index">;

// First-faulting load one vector (vector base, signed scalar index)
def SVLDFF1_GATHER_INDEX_S   : MInst<"svldff1_gather[_{2}base]_index_{d}",   "dPul", "ilUiUlfd", [IsGatherLoad],               MemEltTyDefault, "aarch64_sve_ldff1_gather_scalar_offset">;
def SVLDFF1SH_GATHER_INDEX_S : MInst<"svldff1sh_gather[_{2}base]_index_{d}", "dPul", "ilUiUl",   [IsGatherLoad],               MemEltTyInt16,   "aarch64_sve_ldff1_gather_scalar_offset">;
def SVLDFF1UH_GATHER_INDEX_S : MInst<"svldff1uh_gather[_{2}base]_index_{d}", "dPul", "ilUiUl",   [IsGatherLoad, IsZExtReturn], MemEltTyInt16,   "aarch64_sve_ldff1_gather_scalar_offset">;
def SVLDFF1SW_GATHER_INDEX_S : MInst<"svldff1sw_gather[_{2}base]_index_{d}", "dPul", "lUl",      [IsGatherLoad],               MemEltTyInt32,   "aarch64_sve_ldff1_gather_scalar_offset">;
def SVLDFF1UW_GATHER_INDEX_S : MInst<"svldff1uw_gather[_{2}base]_index_{d}", "dPul", "lUl",      [IsGatherLoad, IsZExtReturn], MemEltTyInt32,   "aarch64_sve_ldff1_gather_scalar_offset">;

// Non-faulting load one vector (scalar base)
def SVLDNF1   : MInst<"svldnf1[_{2}]", "dPc", "csilUcUsUiUlhfd", [IsLoad],               MemEltTyDefault, "aarch64_sve_ldnf1">;
def SVLDNF1SB : MInst<"svldnf1sb_{d}", "dPS", "silUsUiUl",       [IsLoad],               MemEltTyInt8,    "aarch64_sve_ldnf1">;
def SVLDNF1UB : MInst<"svldnf1ub_{d}", "dPW", "silUsUiUl",       [IsLoad, IsZExtReturn], MemEltTyInt8,    "aarch64_sve_ldnf1">;
def SVLDNF1SH : MInst<"svldnf1sh_{d}", "dPT", "ilUiUl",          [IsLoad],               MemEltTyInt16,   "aarch64_sve_ldnf1">;
def SVLDNF1UH : MInst<"svldnf1uh_{d}", "dPX", "ilUiUl",          [IsLoad, IsZExtReturn], MemEltTyInt16,   "aarch64_sve_ldnf1">;
def SVLDNF1SW : MInst<"svldnf1sw_{d}", "dPU", "lUl",             [IsLoad],               MemEltTyInt32,   "aarch64_sve_ldnf1">;
def SVLDNF1UW : MInst<"svldnf1uw_{d}", "dPY", "lUl",             [IsLoad, IsZExtReturn], MemEltTyInt32,   "aarch64_sve_ldnf1">;

// Non-faulting load one vector (scalar base, VL displacement)
def SVLDNF1_VNUM   : MInst<"svldnf1_vnum[_{2}]", "dPcl", "csilUcUsUiUlhfd", [IsLoad],               MemEltTyDefault, "aarch64_sve_ldnf1">;
def SVLDNF1SB_VNUM : MInst<"svldnf1sb_vnum_{d}", "dPSl", "silUsUiUl",       [IsLoad],               MemEltTyInt8,    "aarch64_sve_ldnf1">;
def SVLDNF1UB_VNUM : MInst<"svldnf1ub_vnum_{d}", "dPWl", "silUsUiUl",       [IsLoad, IsZExtReturn], MemEltTyInt8,    "aarch64_sve_ldnf1">;
def SVLDNF1SH_VNUM : MInst<"svldnf1sh_vnum_{d}", "dPTl", "ilUiUl",          [IsLoad],               MemEltTyInt16,   "aarch64_sve_ldnf1">;
def SVLDNF1UH_VNUM : MInst<"svldnf1uh_vnum_{d}", "dPXl", "ilUiUl",          [IsLoad, IsZExtReturn], MemEltTyInt16,   "aarch64_sve_ldnf1">;
def SVLDNF1SW_VNUM : MInst<"svldnf1sw_vnum_{d}", "dPUl", "lUl",             [IsLoad],               MemEltTyInt32,   "aarch64_sve_ldnf1">;
def SVLDNF1UW_VNUM : MInst<"svldnf1uw_vnum_{d}", "dPYl", "lUl",             [IsLoad, IsZExtReturn], MemEltTyInt32,   "aarch64_sve_ldnf1">;

// Load one vector, unextended load, non-temporal (scalar base)
def SVLDNT1 : MInst<"svldnt1[_{2}]", "dPc", "csilUcUsUiUlhfd", [IsLoad], MemEltTyDefault, "aarch64_sve_ldnt1">;

// Load one vector, unextended load, non-temporal (scalar base, VL displacement)
def SVLDNT1_VNUM : MInst<"svldnt1_vnum[_{2}]", "dPcl", "csilUcUsUiUlhfd", [IsLoad], MemEltTyDefault, "aarch64_sve_ldnt1">;

// Load one quadword and replicate (scalar base)
def SVLD1RQ : SInst<"svld1rq[_{2}]", "dPc", "csilUcUsUiUlhfd", MergeNone, "aarch64_sve_ld1rq">;

////////////////////////////////////////////////////////////////////////////////
// Stores

// Store one vector (scalar base)
def SVST1    : MInst<"svst1[_{d}]",  "vPpd", "csilUcUsUiUlhfd", [IsStore], MemEltTyDefault, "aarch64_sve_st1">;
def SVST1B_S : MInst<"svst1b[_{d}]", "vPAd", "sil",             [IsStore], MemEltTyInt8,    "aarch64_sve_st1">;
def SVST1B_U : MInst<"svst1b[_{d}]", "vPEd", "UsUiUl",          [IsStore], MemEltTyInt8,    "aarch64_sve_st1">;
def SVST1H_S : MInst<"svst1h[_{d}]", "vPBd", "il",              [IsStore], MemEltTyInt16,   "aarch64_sve_st1">;
def SVST1H_U : MInst<"svst1h[_{d}]", "vPFd", "UiUl",            [IsStore], MemEltTyInt16,   "aarch64_sve_st1">;
def SVST1W_S : MInst<"svst1w[_{d}]", "vPCd", "l",               [IsStore], MemEltTyInt32,   "aarch64_sve_st1">;
def SVST1W_U : MInst<"svst1w[_{d}]", "vPGd", "Ul",              [IsStore], MemEltTyInt32,   "aarch64_sve_st1">;

// Store one vector (scalar base, VL displacement)
def SVST1_VNUM    : MInst<"svst1_vnum[_{d}]",  "vPpld", "csilUcUsUiUlhfd", [IsStore], MemEltTyDefault, "aarch64_sve_st1">;
def SVST1B_VNUM_S : MInst<"svst1b_vnum[_{d}]", "vPAld", "sil",             [IsStore], MemEltTyInt8,    "aarch64_sve_st1">;
def SVST1B_VNUM_U : MInst<"svst1b_vnum[_{d}]", "vPEld", "UsUiUl",          [IsStore], MemEltTyInt8,    "aarch64_sve_st1">;
def SVST1H_VNUM_S : MInst<"svst1h_vnum[_{d}]", "vPBld", "il",              [IsStore], MemEltTyInt16,   "aarch64_sve_st1">;
def SVST1H_VNUM_U : MInst<"svst1h_vnum[_{d}]", "vPFld", "UiUl",            [IsStore], MemEltTyInt16,   "aarch64_sve_st1">;
def SVST1W_VNUM_S : MInst<"svst1w_vnum[_{d}]", "vPCld", "l",               [IsStore], MemEltTyInt32,   "aarch64_sve_st1">;
def SVST1W_VNUM_U : MInst<"svst1w_vnum[_{d}]", "vPGld", "Ul",              [IsStore], MemEltTyInt32,   "aarch64_sve_st1">;

// Store one vector (vector base)
def SVST1_SCATTER_BASES_U     : MInst<"svst1_scatter[_{2}base_{d}]",  "vPud",  "ilUiUlfd", [IsScatterStore], MemEltTyDefault, "aarch64_sve_st1_scatter_scalar_offset">;
def SVST1B_SCATTER_BASES_U    : MInst<"svst1b_scatter[_{2}base_{d}]", "vPud",  "ilUiUl",   [IsScatterStore], MemEltTyInt8,    "aarch64_sve_st1_scatter_scalar_offset">;
def SVST1H_SCATTER_BASES_U    : MInst<"svst1h_scatter[_{2}base_{d}]", "vPud",  "ilUiUl",   [IsScatterStore], MemEltTyInt16,   "aarch64_sve_st1_scatter_scalar_offset">;
def SVST1W_SCATTER_BASES_U    : MInst<"svst1w_scatter[_{2}base_{d}]", "vPud",  "lUl",      [IsScatterStore], MemEltTyInt32,   "aarch64_sve_st1_scatter_scalar_offset">;

// Store one vector (scalar base, signed vector offset in bytes)
def SVST1_SCATTER_64B_OFFSETS_S   : MInst<"svst1_scatter_[{3}]offset[_{d}]",  "vPpxd", "lUld", [IsScatterStore, IsByteIndexed], MemEltTyDefault, "aarch64_sve_st1_scatter">;
def SVST1B_SCATTER_64B_OFFSETS_SS : MInst<"svst1b_scatter_[{3}]offset[_{d}]", "vPAxd", "l",    [IsScatterStore, IsByteIndexed], MemEltTyInt8,    "aarch64_sve_st1_scatter">;
def SVST1B_SCATTER_64B_OFFSETS_SU : MInst<"svst1b_scatter_[{3}]offset[_{d}]", "vPExd", "Ul",   [IsScatterStore, IsByteIndexed], MemEltTyInt8,    "aarch64_sve_st1_scatter">;
def SVST1H_SCATTER_64B_OFFSETS_SS : MInst<"svst1h_scatter_[{3}]offset[_{d}]", "vPBxd", "l",    [IsScatterStore, IsByteIndexed], MemEltTyInt16,   "aarch64_sve_st1_scatter">;
def SVST1H_SCATTER_64B_OFFSETS_SU : MInst<"svst1h_scatter_[{3}]offset[_{d}]", "vPFxd", "Ul",   [IsScatterStore, IsByteIndexed], MemEltTyInt16,   "aarch64_sve_st1_scatter">;
def SVST1W_SCATTER_64B_OFFSETS_SS : MInst<"svst1w_scatter_[{3}]offset[_{d}]", "vPCxd", "l",    [IsScatterStore, IsByteIndexed], MemEltTyInt32,   "aarch64_sve_st1_scatter">;
def SVST1W_SCATTER_64B_OFFSETS_SU : MInst<"svst1w_scatter_[{3}]offset[_{d}]", "vPGxd", "Ul",   [IsScatterStore, IsByteIndexed], MemEltTyInt32,   "aarch64_sve_st1_scatter">;

def SVST1_SCATTER_32B_OFFSETS_S   : MInst<"svst1_scatter_[{3}]offset[_{d}]",  "vPpxd", "iUif", [IsScatterStore, IsByteIndexed], MemEltTyDefault, "aarch64_sve_st1_scatter_sxtw">;
def SVST1B_SCATTER_32B_OFFSETS_SS : MInst<"svst1b_scatter_[{3}]offset[_{d}]", "vPAxd", "i",    [IsScatterStore, IsByteIndexed], MemEltTyInt8,    "aarch64_sve_st1_scatter_sxtw">;
def SVST1B_SCATTER_32B_OFFSETS_SU : MInst<"svst1b_scatter_[{3}]offset[_{d}]", "vPExd", "Ui",   [IsScatterStore, IsByteIndexed], MemEltTyInt8,    "aarch64_sve_st1_scatter_sxtw">;
def SVST1H_SCATTER_32B_OFFSETS_SS : MInst<"svst1h_scatter_[{3}]offset[_{d}]", "vPBxd", "i",    [IsScatterStore, IsByteIndexed], MemEltTyInt16,   "aarch64_sve_st1_scatter_sxtw">;
def SVST1H_SCATTER_32B_OFFSETS_SU : MInst<"svst1h_scatter_[{3}]offset[_{d}]", "vPFxd", "Ui",   [IsScatterStore, IsByteIndexed], MemEltTyInt16,   "aarch64_sve_st1_scatter_sxtw">;

// Store one vector (scalar base, unsigned vector offset in bytes)
def SVST1_SCATTER_64B_OFFSETS_U   : MInst<"svst1_scatter_[{3}]offset[_{d}]",  "vPpud", "lUld", [IsScatterStore, IsByteIndexed], MemEltTyDefault, "aarch64_sve_st1_scatter">;
def SVST1B_SCATTER_64B_OFFSETS_US : MInst<"svst1b_scatter_[{3}]offset[_{d}]", "vPAud", "l",    [IsScatterStore, IsByteIndexed], MemEltTyInt8,    "aarch64_sve_st1_scatter">;
def SVST1B_SCATTER_64B_OFFSETS_UU : MInst<"svst1b_scatter_[{3}]offset[_{d}]", "vPEud", "Ul",   [IsScatterStore, IsByteIndexed], MemEltTyInt8,    "aarch64_sve_st1_scatter">;
def SVST1H_SCATTER_64B_OFFSETS_US : MInst<"svst1h_scatter_[{3}]offset[_{d}]", "vPBud", "l",    [IsScatterStore, IsByteIndexed], MemEltTyInt16,   "aarch64_sve_st1_scatter">;
def SVST1H_SCATTER_64B_OFFSETS_UU : MInst<"svst1h_scatter_[{3}]offset[_{d}]", "vPFud", "Ul",   [IsScatterStore, IsByteIndexed], MemEltTyInt16,   "aarch64_sve_st1_scatter">;
def SVST1W_SCATTER_64B_OFFSETS_US : MInst<"svst1w_scatter_[{3}]offset[_{d}]", "vPCud", "l",    [IsScatterStore, IsByteIndexed], MemEltTyInt32,   "aarch64_sve_st1_scatter">;
def SVST1W_SCATTER_64B_OFFSETS_UU : MInst<"svst1w_scatter_[{3}]offset[_{d}]", "vPGud", "Ul",   [IsScatterStore, IsByteIndexed], MemEltTyInt32,   "aarch64_sve_st1_scatter">;

def SVST1_SCATTER_32B_OFFSETS_U   : MInst<"svst1_scatter_[{3}]offset[_{d}]",  "vPpud", "iUif", [IsScatterStore, IsByteIndexed], MemEltTyDefault, "aarch64_sve_st1_scatter_uxtw">;
def SVST1B_SCATTER_32B_OFFSETS_US : MInst<"svst1b_scatter_[{3}]offset[_{d}]", "vPAud", "i",    [IsScatterStore, IsByteIndexed], MemEltTyInt8,    "aarch64_sve_st1_scatter_uxtw">;
def SVST1B_SCATTER_32B_OFFSETS_UU : MInst<"svst1b_scatter_[{3}]offset[_{d}]", "vPEud", "Ui",   [IsScatterStore, IsByteIndexed], MemEltTyInt8,    "aarch64_sve_st1_scatter_uxtw">;
def SVST1H_SCATTER_32B_OFFSETS_US : MInst<"svst1h_scatter_[{3}]offset[_{d}]", "vPBud", "i",    [IsScatterStore, IsByteIndexed], MemEltTyInt16,   "aarch64_sve_st1_scatter_uxtw">;
def SVST1H_SCATTER_32B_OFFSETS_UU : MInst<"svst1h_scatter_[{3}]offset[_{d}]", "vPFud", "Ui",   [IsScatterStore, IsByteIndexed], MemEltTyInt16,   "aarch64_sve_st1_scatter_uxtw">;

// Store one vector (vector base, signed scalar offset in bytes)
def SVST1_SCATTER_OFFSET_S    : MInst<"svst1_scatter[_{2}base]_offset[_{d}]",  "vPuld", "ilUiUlfd", [IsScatterStore, IsByteIndexed], MemEltTyDefault, "aarch64_sve_st1_scatter_scalar_offset">;
def SVST1B_SCATTER_OFFSET_S   : MInst<"svst1b_scatter[_{2}base]_offset[_{d}]", "vPuld", "ilUiUl",   [IsScatterStore, IsByteIndexed], MemEltTyInt8,    "aarch64_sve_st1_scatter_scalar_offset">;
def SVST1H_SCATTER_OFFSET_S   : MInst<"svst1h_scatter[_{2}base]_offset[_{d}]", "vPuld", "ilUiUl",   [IsScatterStore, IsByteIndexed], MemEltTyInt16,   "aarch64_sve_st1_scatter_scalar_offset">;
def SVST1W_SCATTER_OFFSET_S   : MInst<"svst1w_scatter[_{2}base]_offset[_{d}]", "vPuld", "lUl",      [IsScatterStore, IsByteIndexed], MemEltTyInt32,   "aarch64_sve_st1_scatter_scalar_offset">;

// Store one vector (scalar base, signed vector index)
def SVST1_SCATTER_64B_INDICES_S   : MInst<"svst1_scatter_[{3}]index[_{d}]",  "vPpxd", "lUld", [IsScatterStore], MemEltTyDefault, "aarch64_sve_st1_scatter_index">;
def SVST1H_SCATTER_64B_INDICES_SS : MInst<"svst1h_scatter_[{3}]index[_{d}]", "vPBxd", "l",    [IsScatterStore], MemEltTyInt16,   "aarch64_sve_st1_scatter_index">;
def SVST1H_SCATTER_64B_INDICES_SU : MInst<"svst1h_scatter_[{3}]index[_{d}]", "vPFxd", "Ul",   [IsScatterStore], MemEltTyInt16,   "aarch64_sve_st1_scatter_index">;
def SVST1W_SCATTER_64B_INDICES_SS : MInst<"svst1w_scatter_[{3}]index[_{d}]", "vPCxd", "l",    [IsScatterStore], MemEltTyInt32,   "aarch64_sve_st1_scatter_index">;
def SVST1W_SCATTER_64B_INDICES_SU : MInst<"svst1w_scatter_[{3}]index[_{d}]", "vPGxd", "Ul",   [IsScatterStore], MemEltTyInt32,   "aarch64_sve_st1_scatter_index">;

def SVST1_SCATTER_32B_INDICES_S   : MInst<"svst1_scatter_[{3}]index[_{d}]",  "vPpxd", "iUif", [IsScatterStore], MemEltTyDefault, "aarch64_sve_st1_scatter_sxtw_index">;
def SVST1H_SCATTER_32B_INDICES_SS : MInst<"svst1h_scatter_[{3}]index[_{d}]", "vPBxd", "i",    [IsScatterStore], MemEltTyInt16,   "aarch64_sve_st1_scatter_sxtw_index">;
def SVST1H_SCATTER_32B_INDICES_SU : MInst<"svst1h_scatter_[{3}]index[_{d}]", "vPFxd", "Ui",   [IsScatterStore], MemEltTyInt16,   "aarch64_sve_st1_scatter_sxtw_index">;

// Store one vector (scalar base, unsigned vector index)
def SVST1_SCATTER_64B_INDICES_U   : MInst<"svst1_scatter_[{3}]index[_{d}]",  "vPpud", "lUld", [IsScatterStore], MemEltTyDefault, "aarch64_sve_st1_scatter_index">;
def SVST1H_SCATTER_64B_INDICES_US : MInst<"svst1h_scatter_[{3}]index[_{d}]", "vPBud", "l",    [IsScatterStore], MemEltTyInt16,   "aarch64_sve_st1_scatter_index">;
def SVST1H_SCATTER_64B_INDICES_UU : MInst<"svst1h_scatter_[{3}]index[_{d}]", "vPFud", "Ul",   [IsScatterStore], MemEltTyInt16,   "aarch64_sve_st1_scatter_index">;
def SVST1W_SCATTER_64B_INDICES_US : MInst<"svst1w_scatter_[{3}]index[_{d}]", "vPCud", "l",    [IsScatterStore], MemEltTyInt32,   "aarch64_sve_st1_scatter_index">;
def SVST1W_SCATTER_64B_INDICES_UU : MInst<"svst1w_scatter_[{3}]index[_{d}]", "vPGud", "Ul",   [IsScatterStore], MemEltTyInt32,   "aarch64_sve_st1_scatter_index">;

def SVST1_SCATTER_32B_INDICES_U   : MInst<"svst1_scatter_[{3}]index[_{d}]",  "vPpud", "iUif", [IsScatterStore], MemEltTyDefault, "aarch64_sve_st1_scatter_uxtw_index">;
def SVST1H_SCATTER_32B_INDICES_US : MInst<"svst1h_scatter_[{3}]index[_{d}]", "vPBud", "i",    [IsScatterStore], MemEltTyInt16,   "aarch64_sve_st1_scatter_uxtw_index">;
def SVST1H_SCATTER_32B_INDICES_UU : MInst<"svst1h_scatter_[{3}]index[_{d}]", "vPFud", "Ui",   [IsScatterStore], MemEltTyInt16,   "aarch64_sve_st1_scatter_uxtw_index">;

// Store one vector (vector base, signed scalar index)
def SVST1_SCATTER_INDEX_S     : MInst<"svst1_scatter[_{2}base]_index[_{d}]",  "vPuld", "ilUiUlfd", [IsScatterStore], MemEltTyDefault, "aarch64_sve_st1_scatter_scalar_offset">;
def SVST1H_SCATTER_INDEX_S    : MInst<"svst1h_scatter[_{2}base]_index[_{d}]", "vPuld", "ilUiUl",   [IsScatterStore], MemEltTyInt16,   "aarch64_sve_st1_scatter_scalar_offset">;
def SVST1W_SCATTER_INDEX_S    : MInst<"svst1w_scatter[_{2}base]_index[_{d}]", "vPuld", "lUl",      [IsScatterStore], MemEltTyInt32,   "aarch64_sve_st1_scatter_scalar_offset">;

// Store one vector, with no truncation, non-temporal (scalar base)
def SVSTNT1 : MInst<"svstnt1[_{d}]", "vPpd", "csilUcUsUiUlhfd", [IsStore], MemEltTyDefault, "aarch64_sve_stnt1">;

// Store one vector, with no truncation, non-temporal (scalar base, VL displacement)
def SVSTNT1_VNUM : MInst<"svstnt1_vnum[_{d}]", "vPpld", "csilUcUsUiUlhfd", [IsStore], MemEltTyDefault, "aarch64_sve_stnt1">;

////////////////////////////////////////////////////////////////////////////////
// Prefetches

// Prefetch (Scalar base)
def SVPRFB : MInst<"svprfb", "vPcJ", "c", [IsPrefetch], MemEltTyInt8,  "aarch64_sve_prf">;
def SVPRFH : MInst<"svprfh", "vPcJ", "s", [IsPrefetch], MemEltTyInt16, "aarch64_sve_prf">;
def SVPRFW : MInst<"svprfw", "vPcJ", "i", [IsPrefetch], MemEltTyInt32, "aarch64_sve_prf">;
def SVPRFD : MInst<"svprfd", "vPcJ", "l", [IsPrefetch], MemEltTyInt64, "aarch64_sve_prf">;

// Prefetch (Scalar base, VL displacement)
def SVPRFB_VNUM : MInst<"svprfb_vnum", "vPclJ", "c", [IsPrefetch], MemEltTyInt8,  "aarch64_sve_prf">;
def SVPRFH_VNUM : MInst<"svprfh_vnum", "vPclJ", "s", [IsPrefetch], MemEltTyInt16, "aarch64_sve_prf">;
def SVPRFW_VNUM : MInst<"svprfw_vnum", "vPclJ", "i", [IsPrefetch], MemEltTyInt32, "aarch64_sve_prf">;
def SVPRFD_VNUM : MInst<"svprfd_vnum", "vPclJ", "l", [IsPrefetch], MemEltTyInt64, "aarch64_sve_prf">;

<<<<<<< HEAD
////////////////////////////////////////////////////////////////////////////////
=======
// Prefetch (Vector bases)
def SVPRFB_GATHER_BASES : MInst<"svprfb_gather[_{2}base]", "vPdJ", "UiUl", [IsGatherPrefetch], MemEltTyInt8,  "aarch64_sve_prfb_gather_scalar_offset">;
def SVPRFH_GATHER_BASES : MInst<"svprfh_gather[_{2}base]", "vPdJ", "UiUl", [IsGatherPrefetch], MemEltTyInt16, "aarch64_sve_prfh_gather_scalar_offset">;
def SVPRFW_GATHER_BASES : MInst<"svprfw_gather[_{2}base]", "vPdJ", "UiUl", [IsGatherPrefetch], MemEltTyInt32, "aarch64_sve_prfw_gather_scalar_offset">;
def SVPRFD_GATHER_BASES : MInst<"svprfd_gather[_{2}base]", "vPdJ", "UiUl", [IsGatherPrefetch], MemEltTyInt64, "aarch64_sve_prfd_gather_scalar_offset">;

// Prefetch (Scalar base, Vector offsets)
def SVPRFB_GATHER_32B_OFFSETS_S : MInst<"svprfb_gather_[{3}]offset", "vPQdJ", "i",  [IsGatherPrefetch], MemEltTyInt8,  "aarch64_sve_prfb_gather_sxtw_index">;
def SVPRFH_GATHER_32B_OFFSETS_S : MInst<"svprfh_gather_[{3}]index",  "vPQdJ", "i",  [IsGatherPrefetch], MemEltTyInt16, "aarch64_sve_prfh_gather_sxtw_index">;
def SVPRFW_GATHER_32B_OFFSETS_S : MInst<"svprfw_gather_[{3}]index",  "vPQdJ", "i",  [IsGatherPrefetch], MemEltTyInt32, "aarch64_sve_prfw_gather_sxtw_index">;
def SVPRFD_GATHER_32B_OFFSETS_S : MInst<"svprfd_gather_[{3}]index",  "vPQdJ", "i",  [IsGatherPrefetch], MemEltTyInt64, "aarch64_sve_prfd_gather_sxtw_index">;

def SVPRFB_GATHER_64B_OFFSETS_S : MInst<"svprfb_gather_[{3}]offset", "vPQdJ", "l",  [IsGatherPrefetch], MemEltTyInt8,  "aarch64_sve_prfb_gather_index">;
def SVPRFH_GATHER_64B_OFFSETS_S : MInst<"svprfh_gather_[{3}]index",  "vPQdJ", "l",  [IsGatherPrefetch], MemEltTyInt16, "aarch64_sve_prfh_gather_index">;
def SVPRFW_GATHER_64B_OFFSETS_S : MInst<"svprfw_gather_[{3}]index",  "vPQdJ", "l",  [IsGatherPrefetch], MemEltTyInt32, "aarch64_sve_prfw_gather_index">;
def SVPRFD_GATHER_64B_OFFSETS_S : MInst<"svprfd_gather_[{3}]index",  "vPQdJ", "l",  [IsGatherPrefetch], MemEltTyInt64, "aarch64_sve_prfd_gather_index">;

def SVPRFB_GATHER_32B_OFFSETS_U : MInst<"svprfb_gather_[{3}]offset", "vPQdJ", "Ui", [IsGatherPrefetch], MemEltTyInt8,  "aarch64_sve_prfb_gather_uxtw_index">;
def SVPRFH_GATHER_32B_OFFSETS_U : MInst<"svprfh_gather_[{3}]index",  "vPQdJ", "Ui", [IsGatherPrefetch], MemEltTyInt16, "aarch64_sve_prfh_gather_uxtw_index">;
def SVPRFW_GATHER_32B_OFFSETS_U : MInst<"svprfw_gather_[{3}]index",  "vPQdJ", "Ui", [IsGatherPrefetch], MemEltTyInt32, "aarch64_sve_prfw_gather_uxtw_index">;
def SVPRFD_GATHER_32B_OFFSETS_U : MInst<"svprfd_gather_[{3}]index",  "vPQdJ", "Ui", [IsGatherPrefetch], MemEltTyInt64, "aarch64_sve_prfd_gather_uxtw_index">;

def SVPRFB_GATHER_64B_OFFSETS_U : MInst<"svprfb_gather_[{3}]offset", "vPQdJ", "Ul", [IsGatherPrefetch], MemEltTyInt8,  "aarch64_sve_prfb_gather_index">;
def SVPRFH_GATHER_64B_OFFSETS_U : MInst<"svprfh_gather_[{3}]index",  "vPQdJ", "Ul", [IsGatherPrefetch], MemEltTyInt16, "aarch64_sve_prfh_gather_index">;
def SVPRFW_GATHER_64B_OFFSETS_U : MInst<"svprfw_gather_[{3}]index",  "vPQdJ", "Ul", [IsGatherPrefetch], MemEltTyInt32, "aarch64_sve_prfw_gather_index">;
def SVPRFD_GATHER_64B_OFFSETS_U : MInst<"svprfd_gather_[{3}]index",  "vPQdJ", "Ul", [IsGatherPrefetch], MemEltTyInt64, "aarch64_sve_prfd_gather_index">;

// Prefetch (Vector bases, scalar offset)
def SVPRFB_GATHER_BASES_OFFSET : MInst<"svprfb_gather[_{2}base]_offset", "vPdlJ", "UiUl", [IsGatherPrefetch], MemEltTyInt8,  "aarch64_sve_prfb_gather_scalar_offset">;
def SVPRFH_GATHER_BASES_OFFSET : MInst<"svprfh_gather[_{2}base]_index",  "vPdlJ", "UiUl", [IsGatherPrefetch], MemEltTyInt16, "aarch64_sve_prfh_gather_scalar_offset">;
def SVPRFW_GATHER_BASES_OFFSET : MInst<"svprfw_gather[_{2}base]_index",  "vPdlJ", "UiUl", [IsGatherPrefetch], MemEltTyInt32, "aarch64_sve_prfw_gather_scalar_offset">;
def SVPRFD_GATHER_BASES_OFFSET : MInst<"svprfd_gather[_{2}base]_index",  "vPdlJ", "UiUl", [IsGatherPrefetch], MemEltTyInt64, "aarch64_sve_prfd_gather_scalar_offset">;

////////////////////////////////////////////////////////////////////////////////
// Scalar to vector

def SVDUPQ_8  : SInst<"svdupq[_n]_{d}", "dssssssssssssssss",  "cUc", MergeNone>;
def SVDUPQ_16 : SInst<"svdupq[_n]_{d}", "dssssssss",  "sUsh", MergeNone>;
def SVDUPQ_32 : SInst<"svdupq[_n]_{d}", "dssss",  "iUif", MergeNone>;
def SVDUPQ_64 : SInst<"svdupq[_n]_{d}", "dss",  "lUld", MergeNone>;

>>>>>>> 918d599f
// Integer arithmetic

multiclass SInstZPZ<string name, string types, string intrinsic, list<FlagType> flags=[]> {
  def _M : SInst<name # "[_{d}]", "ddPd", types, MergeOp1,     intrinsic, flags>;
  def _X : SInst<name # "[_{d}]", "dPd",  types, MergeAnyExp,  intrinsic, flags>;
  def _Z : SInst<name # "[_{d}]", "dPd",  types, MergeZeroExp, intrinsic, flags>;
}

defm SVABS : SInstZPZ<"svabs", "csil", "aarch64_sve_abs">;
defm SVNEG : SInstZPZ<"svneg", "csil", "aarch64_sve_neg">;

//------------------------------------------------------------------------------

multiclass SInstZPZZ<string name, string types, string intrinsic, list<FlagType> flags=[]> {
  def _M   : SInst<name # "[_{d}]",   "dPdd", types, MergeOp1,  intrinsic, flags>;
  def _X   : SInst<name # "[_{d}]",   "dPdd", types, MergeAny,  intrinsic, flags>;
  def _Z   : SInst<name # "[_{d}]",   "dPdd", types, MergeZero, intrinsic, flags>;

  def _N_M : SInst<name # "[_n_{d}]", "dPda", types, MergeOp1,  intrinsic, flags>;
  def _N_X : SInst<name # "[_n_{d}]", "dPda", types, MergeAny,  intrinsic, flags>;
  def _N_Z : SInst<name # "[_n_{d}]", "dPda", types, MergeZero, intrinsic, flags>;
}

defm SVABD_S  : SInstZPZZ<"svabd",  "csil",         "aarch64_sve_sabd">;
defm SVABD_U  : SInstZPZZ<"svabd",  "UcUsUiUl",     "aarch64_sve_uabd">;
defm SVADD    : SInstZPZZ<"svadd",  "csilUcUsUiUl", "aarch64_sve_add">;
defm SVDIV_S  : SInstZPZZ<"svdiv",  "il",           "aarch64_sve_sdiv">;
defm SVDIV_U  : SInstZPZZ<"svdiv",  "UiUl",         "aarch64_sve_udiv">;
defm SVDIVR_S : SInstZPZZ<"svdivr", "il",           "aarch64_sve_sdivr">;
defm SVDIVR_U : SInstZPZZ<"svdivr", "UiUl",         "aarch64_sve_udivr">;
defm SVMAX_S  : SInstZPZZ<"svmax",  "csil",         "aarch64_sve_smax">;
defm SVMAX_U  : SInstZPZZ<"svmax",  "UcUsUiUl",     "aarch64_sve_umax">;
defm SVMIN_S  : SInstZPZZ<"svmin",  "csil",         "aarch64_sve_smin">;
defm SVMIN_U  : SInstZPZZ<"svmin",  "UcUsUiUl",     "aarch64_sve_umin">;
defm SVMUL    : SInstZPZZ<"svmul",  "csilUcUsUiUl", "aarch64_sve_mul">;
defm SVMULH_S : SInstZPZZ<"svmulh", "csil",         "aarch64_sve_smulh">;
defm SVMULH_U : SInstZPZZ<"svmulh", "UcUsUiUl",     "aarch64_sve_umulh">;
defm SVSUB    : SInstZPZZ<"svsub",  "csilUcUsUiUl", "aarch64_sve_sub">;
defm SVSUBR   : SInstZPZZ<"svsubr", "csilUcUsUiUl", "aarch64_sve_subr">;
<<<<<<< HEAD
////////////////////////////////////////////////////////////////////////////////
// Permutations and selection
def SVEXT        : SInst<"svext[_{d}]",       "dddi", "csilUcUsUiUlhfd", MergeNone, "aarch64_sve_ext", [], [ImmCheck<2, ImmCheckExtract, 1>]>;

////////////////////////////////////////////////////////////////////////////////
// Shifts
def SVASRD_M : SInst<"svasrd[_n_{d}]", "dPdi", "csil",            MergeOp1,  "aarch64_sve_asrd", [], [ImmCheck<2, ImmCheckShiftRight, 1>]>;

////////////////////////////////////////////////////////////////////////////////
=======

//------------------------------------------------------------------------------

multiclass SInstZPZZZ<string name, string types, string intrinsic, list<FlagType> flags=[]> {
  def _M   : SInst<name # "[_{d}]",   "dPddd", types, MergeOp1,  intrinsic, flags>;
  def _X   : SInst<name # "[_{d}]",   "dPddd", types, MergeAny,  intrinsic, flags>;
  def _Z   : SInst<name # "[_{d}]",   "dPddd", types, MergeZero, intrinsic, flags>;

  def _N_M : SInst<name # "[_n_{d}]", "dPdda", types, MergeOp1,  intrinsic, flags>;
  def _N_X : SInst<name # "[_n_{d}]", "dPdda", types, MergeAny,  intrinsic, flags>;
  def _N_Z : SInst<name # "[_n_{d}]", "dPdda", types, MergeZero, intrinsic, flags>;
}

defm SVMAD : SInstZPZZZ<"svmad", "csilUcUsUiUl", "aarch64_sve_mad">;
defm SVMLA : SInstZPZZZ<"svmla", "csilUcUsUiUl", "aarch64_sve_mla">;
defm SVMLS : SInstZPZZZ<"svmls", "csilUcUsUiUl", "aarch64_sve_mls">;
defm SVMSB : SInstZPZZZ<"svmsb", "csilUcUsUiUl", "aarch64_sve_msb">;

////////////////////////////////////////////////////////////////////////////////
// Logical operations

defm SVAND  : SInstZPZZ<"svand", "csilUcUsUiUl", "aarch64_sve_and">;
defm SVBIC  : SInstZPZZ<"svbic", "csilUcUsUiUl", "aarch64_sve_bic">;
defm SVEOR  : SInstZPZZ<"sveor", "csilUcUsUiUl", "aarch64_sve_eor">;
defm SVORR  : SInstZPZZ<"svorr", "csilUcUsUiUl", "aarch64_sve_orr">;

defm SVCNOT : SInstZPZ<"svcnot", "csilUcUsUiUl", "aarch64_sve_cnot">;
defm SVNOT  : SInstZPZ<"svnot",  "csilUcUsUiUl", "aarch64_sve_not">;

////////////////////////////////////////////////////////////////////////////////
// Shifts

multiclass SInst_SHIFT<string name, string intrinsic, string ts, string wide_ts> {
  def _M : SInst<name # "[_{d}]", "dPdu", ts, MergeOp1,  intrinsic>;
  def _X : SInst<name # "[_{d}]", "dPdu", ts, MergeAny,  intrinsic>;
  def _Z : SInst<name # "[_{d}]", "dPdu", ts, MergeZero, intrinsic>;

  def _N_M : SInst<name # "[_n_{d}]", "dPdL", ts, MergeOp1,  intrinsic>;
  def _N_X : SInst<name # "[_n_{d}]", "dPdL", ts, MergeAny,  intrinsic>;
  def _N_Z : SInst<name # "[_n_{d}]", "dPdL", ts, MergeZero, intrinsic>;

  def _WIDE_M : SInst<name # _wide # "[_{d}]", "dPdg", wide_ts, MergeOp1,  intrinsic # _wide>;
  def _WIDE_X : SInst<name # _wide # "[_{d}]", "dPdg", wide_ts, MergeAny,  intrinsic # _wide>;
  def _WIDE_Z : SInst<name # _wide # "[_{d}]", "dPdg", wide_ts, MergeZero, intrinsic # _wide>;

  def _WIDE_N_M : SInst<name # _wide # "[_n_{d}]", "dPdf", wide_ts, MergeOp1,  intrinsic # _wide>;
  def _WIDE_N_X : SInst<name # _wide # "[_n_{d}]", "dPdf", wide_ts, MergeAny,  intrinsic # _wide>;
  def _WIDE_N_Z : SInst<name # _wide # "[_n_{d}]", "dPdf", wide_ts, MergeZero, intrinsic # _wide>;
}

defm SVASR : SInst_SHIFT<"svasr", "aarch64_sve_asr", "csil", "csi">;
defm SVLSL : SInst_SHIFT<"svlsl", "aarch64_sve_lsl", "csilUcUsUiUl", "csiUcUsUi">;
defm SVLSR : SInst_SHIFT<"svlsr", "aarch64_sve_lsr", "UcUsUiUl", "UcUsUi">;

def SVASRD_M : SInst<"svasrd[_n_{d}]", "dPdi", "csil",            MergeOp1,  "aarch64_sve_asrd", [], [ImmCheck<2, ImmCheckShiftRight, 1>]>;

////////////////////////////////////////////////////////////////////////////////
// Integer reductions

def SVADDV_S : SInst<"svaddv[_{d}]", "lPd", "csil",         MergeNone, "aarch64_sve_saddv">;
def SVADDV_U : SInst<"svaddv[_{d}]", "nPd", "UcUsUiUl",     MergeNone, "aarch64_sve_uaddv">;
def SVANDV   : SInst<"svandv[_{d}]", "sPd", "csilUcUsUiUl", MergeNone, "aarch64_sve_andv">;
def SVEORV   : SInst<"sveorv[_{d}]", "sPd", "csilUcUsUiUl", MergeNone, "aarch64_sve_eorv">;
def SVMAXV_S : SInst<"svmaxv[_{d}]", "sPd", "csil",         MergeNone, "aarch64_sve_smaxv">;
def SVMAXV_U : SInst<"svmaxv[_{d}]", "sPd", "UcUsUiUl",     MergeNone, "aarch64_sve_umaxv">;
def SVMINV_S : SInst<"svminv[_{d}]", "sPd", "csil",         MergeNone, "aarch64_sve_sminv">;
def SVMINV_U : SInst<"svminv[_{d}]", "sPd", "UcUsUiUl",     MergeNone, "aarch64_sve_uminv">;
def SVORV    : SInst<"svorv[_{d}]",  "sPd", "csilUcUsUiUl", MergeNone, "aarch64_sve_orv">;

////////////////////////////////////////////////////////////////////////////////
>>>>>>> 918d599f
// Integer comparisons

def SVCMPEQ : SInst<"svcmpeq[_{d}]", "PPdd", "csilUcUsUiUl", MergeNone, "aarch64_sve_cmpeq">;
def SVCMPNE : SInst<"svcmpne[_{d}]", "PPdd", "csilUcUsUiUl", MergeNone, "aarch64_sve_cmpne">;
def SVCMPGE : SInst<"svcmpge[_{d}]", "PPdd", "csil",         MergeNone, "aarch64_sve_cmpge">;
def SVCMPGT : SInst<"svcmpgt[_{d}]", "PPdd", "csil",         MergeNone, "aarch64_sve_cmpgt">;
def SVCMPLE : SInst<"svcmple[_{d}]", "PPdd", "csil",         MergeNone, "aarch64_sve_cmpge", [ReverseCompare]>;
def SVCMPLT : SInst<"svcmplt[_{d}]", "PPdd", "csil",         MergeNone, "aarch64_sve_cmpgt", [ReverseCompare]>;
def SVCMPHI : SInst<"svcmpgt[_{d}]", "PPdd", "UcUsUiUl",     MergeNone, "aarch64_sve_cmphi">;
def SVCMPHS : SInst<"svcmpge[_{d}]", "PPdd", "UcUsUiUl",     MergeNone, "aarch64_sve_cmphs">;
def SVCMPLO : SInst<"svcmplt[_{d}]", "PPdd", "UcUsUiUl",     MergeNone, "aarch64_sve_cmphi", [ReverseCompare]>;
def SVCMPLS : SInst<"svcmple[_{d}]", "PPdd", "UcUsUiUl",     MergeNone, "aarch64_sve_cmphs", [ReverseCompare]>;

def SVCMPEQ_N : SInst<"svcmpeq[_n_{d}]", "PPda", "csilUcUsUiUl", MergeNone, "aarch64_sve_cmpeq">;
def SVCMPNE_N : SInst<"svcmpne[_n_{d}]", "PPda", "csilUcUsUiUl", MergeNone, "aarch64_sve_cmpne">;
def SVCMPGE_N : SInst<"svcmpge[_n_{d}]", "PPda", "csil",         MergeNone, "aarch64_sve_cmpge">;
def SVCMPGT_N : SInst<"svcmpgt[_n_{d}]", "PPda", "csil",         MergeNone, "aarch64_sve_cmpgt">;
def SVCMPLE_N : SInst<"svcmple[_n_{d}]", "PPda", "csil",         MergeNone, "aarch64_sve_cmpge", [ReverseCompare]>;
def SVCMPLT_N : SInst<"svcmplt[_n_{d}]", "PPda", "csil",         MergeNone, "aarch64_sve_cmpgt", [ReverseCompare]>;
def SVCMPHS_N : SInst<"svcmpge[_n_{d}]", "PPda", "UcUsUiUl",     MergeNone, "aarch64_sve_cmphs">;
def SVCMPHI_N : SInst<"svcmpgt[_n_{d}]", "PPda", "UcUsUiUl",     MergeNone, "aarch64_sve_cmphi">;
def SVCMPLS_N : SInst<"svcmple[_n_{d}]", "PPda", "UcUsUiUl",     MergeNone, "aarch64_sve_cmphs", [ReverseCompare]>;
def SVCMPLO_N : SInst<"svcmplt[_n_{d}]", "PPda", "UcUsUiUl",     MergeNone, "aarch64_sve_cmphi", [ReverseCompare]>;

def SVCMPEQ_WIDE : SInst<"svcmpeq_wide[_{d}]", "PPdw", "csi",    MergeNone, "aarch64_sve_cmpeq_wide">;
def SVCMPNE_WIDE : SInst<"svcmpne_wide[_{d}]", "PPdw", "csi",    MergeNone, "aarch64_sve_cmpne_wide">;
def SVCMPGE_WIDE : SInst<"svcmpge_wide[_{d}]", "PPdw", "csi",    MergeNone, "aarch64_sve_cmpge_wide">;
def SVCMPGT_WIDE : SInst<"svcmpgt_wide[_{d}]", "PPdw", "csi",    MergeNone, "aarch64_sve_cmpgt_wide">;
def SVCMPLE_WIDE : SInst<"svcmple_wide[_{d}]", "PPdw", "csi",    MergeNone, "aarch64_sve_cmple_wide">;
def SVCMPLT_WIDE : SInst<"svcmplt_wide[_{d}]", "PPdw", "csi",    MergeNone, "aarch64_sve_cmplt_wide">;
def SVCMPHI_WIDE : SInst<"svcmpgt_wide[_{d}]", "PPdw", "UcUsUi", MergeNone, "aarch64_sve_cmphi_wide">;
def SVCMPHS_WIDE : SInst<"svcmpge_wide[_{d}]", "PPdw", "UcUsUi", MergeNone, "aarch64_sve_cmphs_wide">;
def SVCMPLO_WIDE : SInst<"svcmplt_wide[_{d}]", "PPdw", "UcUsUi", MergeNone, "aarch64_sve_cmplo_wide">;
def SVCMPLS_WIDE : SInst<"svcmple_wide[_{d}]", "PPdw", "UcUsUi", MergeNone, "aarch64_sve_cmpls_wide">;

def SVCMPEQ_WIDE_N : SInst<"svcmpeq_wide[_n_{d}]", "PPdj", "csi",    MergeNone, "aarch64_sve_cmpeq_wide">;
def SVCMPNE_WIDE_N : SInst<"svcmpne_wide[_n_{d}]", "PPdj", "csi",    MergeNone, "aarch64_sve_cmpne_wide">;
def SVCMPGE_WIDE_N : SInst<"svcmpge_wide[_n_{d}]", "PPdj", "csi",    MergeNone, "aarch64_sve_cmpge_wide">;
def SVCMPGT_WIDE_N : SInst<"svcmpgt_wide[_n_{d}]", "PPdj", "csi",    MergeNone, "aarch64_sve_cmpgt_wide">;
def SVCMPLE_WIDE_N : SInst<"svcmple_wide[_n_{d}]", "PPdj", "csi",    MergeNone, "aarch64_sve_cmple_wide">;
def SVCMPLT_WIDE_N : SInst<"svcmplt_wide[_n_{d}]", "PPdj", "csi",    MergeNone, "aarch64_sve_cmplt_wide">;
def SVCMPHS_WIDE_N : SInst<"svcmpge_wide[_n_{d}]", "PPdj", "UcUsUi", MergeNone, "aarch64_sve_cmphs_wide">;
def SVCMPHI_WIDE_N : SInst<"svcmpgt_wide[_n_{d}]", "PPdj", "UcUsUi", MergeNone, "aarch64_sve_cmphi_wide">;
def SVCMPLO_WIDE_N : SInst<"svcmplt_wide[_n_{d}]", "PPdj", "UcUsUi", MergeNone, "aarch64_sve_cmplo_wide">;
def SVCMPLS_WIDE_N : SInst<"svcmple_wide[_n_{d}]", "PPdj", "UcUsUi", MergeNone, "aarch64_sve_cmpls_wide">;

////////////////////////////////////////////////////////////////////////////////
// SVE2 - Narrowing DSP operations
let ArchGuard = "defined(__ARM_FEATURE_SVE2)" in {
def SVSHRNB      : SInst<"svshrnb[_n_{d}]",    "hdi",  "silUsUiUl", MergeNone, "aarch64_sve_shrnb",     [], [ImmCheck<1, ImmCheckShiftRightNarrow, 0>]>;
}

////////////////////////////////////////////////////////////////////////////////
// SVE2 - Uniform DSP operations
let ArchGuard = "defined(__ARM_FEATURE_SVE2)" in {
def SVQSHLU_M  : SInst<"svqshlu[_n_{d}]", "uPdi", "csil",         MergeOp1,  "aarch64_sve_sqshlu", [], [ImmCheck<2, ImmCheckShiftLeft,  1>]>;
}

////////////////////////////////////////////////////////////////////////////////
// While comparisons

def SVWHILELE_S32 : SInst<"svwhilele_{d}[_{1}]", "Pkk", "PcPsPiPl",     MergeNone, "aarch64_sve_whilele", [IsOverloadWhile]>;
def SVWHILELE_S64 : SInst<"svwhilele_{d}[_{1}]", "Pll", "PcPsPiPl",     MergeNone, "aarch64_sve_whilele", [IsOverloadWhile]>;
def SVWHILELO_U32 : SInst<"svwhilelt_{d}[_{1}]", "Pmm", "PUcPUsPUiPUl", MergeNone, "aarch64_sve_whilelo", [IsOverloadWhile]>;
def SVWHILELO_U64 : SInst<"svwhilelt_{d}[_{1}]", "Pnn", "PUcPUsPUiPUl", MergeNone, "aarch64_sve_whilelo", [IsOverloadWhile]>;
def SVWHILELS_U32 : SInst<"svwhilele_{d}[_{1}]", "Pmm", "PUcPUsPUiPUl", MergeNone, "aarch64_sve_whilels", [IsOverloadWhile]>;
def SVWHILELS_U64 : SInst<"svwhilele_{d}[_{1}]", "Pnn", "PUcPUsPUiPUl", MergeNone, "aarch64_sve_whilels", [IsOverloadWhile]>;
def SVWHILELT_S32 : SInst<"svwhilelt_{d}[_{1}]", "Pkk", "PcPsPiPl",     MergeNone, "aarch64_sve_whilelt", [IsOverloadWhile]>;
def SVWHILELT_S64 : SInst<"svwhilelt_{d}[_{1}]", "Pll", "PcPsPiPl",     MergeNone, "aarch64_sve_whilelt", [IsOverloadWhile]>;

////////////////////////////////////////////////////////////////////////////////
<<<<<<< HEAD
=======
// Counting bit

multiclass SInstCLS<string name, string types, string intrinsic, list<FlagType> flags=[]> {
  def _M : SInst<name # "[_{d}]", "uuPd", types, MergeOp1,     intrinsic, flags>;
  def _X : SInst<name # "[_{d}]", "uPd",  types, MergeAnyExp,  intrinsic, flags>;
  def _Z : SInst<name # "[_{d}]", "uPd",  types, MergeZeroExp, intrinsic, flags>;
}

defm SVCLS : SInstCLS<"svcls", "csil",            "aarch64_sve_cls">;
defm SVCLZ : SInstCLS<"svclz", "csilUcUsUiUl",    "aarch64_sve_clz">;
defm SVCNT : SInstCLS<"svcnt", "csilUcUsUiUlhfd", "aarch64_sve_cnt">;

////////////////////////////////////////////////////////////////////////////////
// Conversion

defm SVEXTB_S : SInstZPZ<"svextb", "sil",    "aarch64_sve_sxtb">;
defm SVEXTB_U : SInstZPZ<"svextb", "UsUiUl", "aarch64_sve_uxtb">;
defm SVEXTH_S : SInstZPZ<"svexth", "il",     "aarch64_sve_sxth">;
defm SVEXTH_U : SInstZPZ<"svexth", "UiUl",   "aarch64_sve_uxth">;
defm SVEXTW_S : SInstZPZ<"svextw", "l",      "aarch64_sve_sxtw">;
defm SVEXTW_U : SInstZPZ<"svextw", "Ul",     "aarch64_sve_uxtw">;

////////////////////////////////////////////////////////////////////////////////
// Reversal

defm SVRBIT : SInstZPZ<"svrbit", "csilUcUsUiUl", "aarch64_sve_rbit">;
defm SVREVB : SInstZPZ<"svrevb", "silUsUiUl",    "aarch64_sve_revb">;
defm SVREVH : SInstZPZ<"svrevh", "ilUiUl",       "aarch64_sve_revh">;
defm SVREVW : SInstZPZ<"svrevw", "lUl",          "aarch64_sve_revw">;

////////////////////////////////////////////////////////////////////////////////
>>>>>>> 918d599f
// Floating-point arithmetic

defm SVABS_F : SInstZPZ<"svabs", "hfd", "aarch64_sve_fabs">;
defm SVNEG_F : SInstZPZ<"svneg", "hfd", "aarch64_sve_fneg">;

<<<<<<< HEAD
def SVTMAD  : SInst<"svtmad[_{d}]",  "dddi", "hfd", MergeNone, "aarch64_sve_ftmad_x", [], [ImmCheck<2, ImmCheck0_7>]>;

def SVMLA_LANE  : SInst<"svmla_lane[_{d}]",  "ddddi",  "hfd", MergeNone, "aarch64_sve_fmla_lane", [], [ImmCheck<3, ImmCheckLaneIndex, 2>]>;
def SVCMLA_LANE : SInst<"svcmla_lane[_{d}]", "ddddii", "hf",  MergeNone, "aarch64_sve_fcmla_lane", [], [ImmCheck<3, ImmCheckLaneIndexCompRotate, 2>,
                                                                                                        ImmCheck<4, ImmCheckComplexRotAll90>]>;
=======
defm SVABD_F  : SInstZPZZ<"svabd",  "hfd", "aarch64_sve_fabd">;
defm SVADD_F  : SInstZPZZ<"svadd",  "hfd", "aarch64_sve_fadd">;
defm SVDIV_F  : SInstZPZZ<"svdiv",  "hfd", "aarch64_sve_fdiv">;
defm SVDIVR_F : SInstZPZZ<"svdivr", "hfd", "aarch64_sve_fdivr">;
defm SVMAX_F  : SInstZPZZ<"svmax",  "hfd", "aarch64_sve_fmax">;
defm SVMAXNM  : SInstZPZZ<"svmaxnm","hfd", "aarch64_sve_fmaxnm">;
defm SVMIN_F  : SInstZPZZ<"svmin",  "hfd", "aarch64_sve_fmin">;
defm SVMINNM  : SInstZPZZ<"svminnm","hfd", "aarch64_sve_fminnm">;
defm SVMUL_F  : SInstZPZZ<"svmul",  "hfd", "aarch64_sve_fmul">;
defm SVMULX   : SInstZPZZ<"svmulx", "hfd", "aarch64_sve_fmulx">;
defm SVSUB_F  : SInstZPZZ<"svsub",  "hfd", "aarch64_sve_fsub">;
defm SVSUBR_F : SInstZPZZ<"svsubr", "hfd", "aarch64_sve_fsubr">;

defm SVRECPX : SInstZPZ<"svrecpx", "hfd", "aarch64_sve_frecpx">;
defm SVRINTA : SInstZPZ<"svrinta", "hfd", "aarch64_sve_frinta">;
defm SVRINTI : SInstZPZ<"svrinti", "hfd", "aarch64_sve_frinti">;
defm SVRINTM : SInstZPZ<"svrintm", "hfd", "aarch64_sve_frintm">;
defm SVRINTN : SInstZPZ<"svrintn", "hfd", "aarch64_sve_frintn">;
defm SVRINTP : SInstZPZ<"svrintp", "hfd", "aarch64_sve_frintp">;
defm SVRINTX : SInstZPZ<"svrintx", "hfd", "aarch64_sve_frintx">;
defm SVRINTZ : SInstZPZ<"svrintz", "hfd", "aarch64_sve_frintz">;
defm SVSQRT  : SInstZPZ<"svsqrt",  "hfd", "aarch64_sve_fsqrt">;

def SVEXPA  : SInst<"svexpa[_{d}]",  "du",   "hfd", MergeNone, "aarch64_sve_fexpa_x">;
def SVTMAD  : SInst<"svtmad[_{d}]",  "dddi", "hfd", MergeNone, "aarch64_sve_ftmad_x", [], [ImmCheck<2, ImmCheck0_7>]>;
def SVTSMUL : SInst<"svtsmul[_{d}]", "ddu",  "hfd", MergeNone, "aarch64_sve_ftsmul_x">;
def SVTSSEL : SInst<"svtssel[_{d}]", "ddu",  "hfd", MergeNone, "aarch64_sve_ftssel_x">;

def SVSCALE_M   : SInst<"svscale[_{d}]",   "dPdx", "hfd", MergeOp1,  "aarch64_sve_fscale">;
def SVSCALE_X   : SInst<"svscale[_{d}]",   "dPdx", "hfd", MergeAny,  "aarch64_sve_fscale">;
def SVSCALE_Z   : SInst<"svscale[_{d}]",   "dPdx", "hfd", MergeZero, "aarch64_sve_fscale">;

def SVSCALE_N_M : SInst<"svscale[_n_{d}]", "dPdK", "hfd", MergeOp1,  "aarch64_sve_fscale">;
def SVSCALE_N_X : SInst<"svscale[_n_{d}]", "dPdK", "hfd", MergeAny,  "aarch64_sve_fscale">;
def SVSCALE_N_Z : SInst<"svscale[_n_{d}]", "dPdK", "hfd", MergeZero, "aarch64_sve_fscale">;

defm SVMAD_F  : SInstZPZZZ<"svmad",  "hfd", "aarch64_sve_fmad">;
defm SVMLA_F  : SInstZPZZZ<"svmla",  "hfd", "aarch64_sve_fmla">;
defm SVMLS_F  : SInstZPZZZ<"svmls",  "hfd", "aarch64_sve_fmls">;
defm SVMSB_F  : SInstZPZZZ<"svmsb",  "hfd", "aarch64_sve_fmsb">;
defm SVNMAD_F : SInstZPZZZ<"svnmad", "hfd", "aarch64_sve_fnmad">;
defm SVNMLA_F : SInstZPZZZ<"svnmla", "hfd", "aarch64_sve_fnmla">;
defm SVNMLS_F : SInstZPZZZ<"svnmls", "hfd", "aarch64_sve_fnmls">;
defm SVNMSB_F : SInstZPZZZ<"svnmsb", "hfd", "aarch64_sve_fnmsb">;

def SVCADD_M : SInst<"svcadd[_{d}]", "dPddi",  "hfd", MergeOp1,  "aarch64_sve_fcadd", [], [ImmCheck<3, ImmCheckComplexRot90_270>]>;
def SVCADD_X : SInst<"svcadd[_{d}]", "dPddi",  "hfd", MergeAny,  "aarch64_sve_fcadd", [], [ImmCheck<3, ImmCheckComplexRot90_270>]>;
def SVCADD_Z : SInst<"svcadd[_{d}]", "dPddi",  "hfd", MergeZero, "aarch64_sve_fcadd", [], [ImmCheck<3, ImmCheckComplexRot90_270>]>;
def SVCMLA_M : SInst<"svcmla[_{d}]", "dPdddi", "hfd", MergeOp1,  "aarch64_sve_fcmla", [], [ImmCheck<4, ImmCheckComplexRotAll90>]>;
def SVCMLA_X : SInst<"svcmla[_{d}]", "dPdddi", "hfd", MergeAny,  "aarch64_sve_fcmla", [], [ImmCheck<4, ImmCheckComplexRotAll90>]>;
def SVCMLA_Z : SInst<"svcmla[_{d}]", "dPdddi", "hfd", MergeZero, "aarch64_sve_fcmla", [], [ImmCheck<4, ImmCheckComplexRotAll90>]>;

def SVCMLA_LANE : SInst<"svcmla_lane[_{d}]", "ddddii", "hf",  MergeNone, "aarch64_sve_fcmla_lane", [], [ImmCheck<3, ImmCheckLaneIndexCompRotate, 2>,
                                                                                                        ImmCheck<4, ImmCheckComplexRotAll90>]>;
def SVMLA_LANE  : SInst<"svmla_lane[_{d}]",  "ddddi",  "hfd", MergeNone, "aarch64_sve_fmla_lane", [], [ImmCheck<3, ImmCheckLaneIndex, 2>]>;
def SVMLS_LANE  : SInst<"svmls_lane[_{d}]",  "ddddi",  "hfd", MergeNone, "aarch64_sve_fmls_lane", [], [ImmCheck<3, ImmCheckLaneIndex, 2>]>;
def SVMUL_LANE  : SInst<"svmul_lane[_{d}]",  "dddi",   "hfd", MergeNone, "aarch64_sve_fmul_lane", [], [ImmCheck<2, ImmCheckLaneIndex, 1>]>;

def SVRECPE  : SInst<"svrecpe[_{d}]",  "dd",  "hfd", MergeNone, "aarch64_sve_frecpe_x">;
def SVRECPS  : SInst<"svrecps[_{d}]",  "ddd", "hfd", MergeNone, "aarch64_sve_frecps_x">;
def SVRSQRTE : SInst<"svrsqrte[_{d}]", "dd",  "hfd", MergeNone, "aarch64_sve_frsqrte_x">;
def SVRSQRTS : SInst<"svrsqrts[_{d}]", "ddd", "hfd", MergeNone, "aarch64_sve_frsqrts_x">;

////////////////////////////////////////////////////////////////////////////////
// Floating-point reductions

def SVFADDA   : SInst<"svadda[_{d}]",   "sPsd", "hfd", MergeNone, "aarch64_sve_fadda">;
def SVFADDV   : SInst<"svaddv[_{d}]",   "sPd",  "hfd", MergeNone, "aarch64_sve_faddv">;
def SVFMAXV   : SInst<"svmaxv[_{d}]",   "sPd",  "hfd", MergeNone, "aarch64_sve_fmaxv">;
def SVFMAXNMV : SInst<"svmaxnmv[_{d}]", "sPd",  "hfd", MergeNone, "aarch64_sve_fmaxnmv">;
def SVFMINV   : SInst<"svminv[_{d}]",   "sPd",  "hfd", MergeNone, "aarch64_sve_fminv">;
def SVFMINNMV : SInst<"svminnmv[_{d}]", "sPd",  "hfd", MergeNone, "aarch64_sve_fminnmv">;
>>>>>>> 918d599f

////////////////////////////////////////////////////////////////////////////////
// Floating-point comparisons

def SVACGE  : SInst<"svacge[_{d}]",  "PPdd", "hfd", MergeNone, "aarch64_sve_facge">;
def SVACGT  : SInst<"svacgt[_{d}]",  "PPdd", "hfd", MergeNone, "aarch64_sve_facgt">;
def SVACLE  : SInst<"svacle[_{d}]",  "PPdd", "hfd", MergeNone, "aarch64_sve_facge", [ReverseCompare]>;
def SVACLT  : SInst<"svaclt[_{d}]",  "PPdd", "hfd", MergeNone, "aarch64_sve_facgt", [ReverseCompare]>;
def SVCMPUO : SInst<"svcmpuo[_{d}]", "PPdd", "hfd", MergeNone, "aarch64_sve_fcmpuo">;

def SVACGE_N  : SInst<"svacge[_n_{d}]",  "PPda", "hfd", MergeNone, "aarch64_sve_facge">;
def SVACGT_N  : SInst<"svacgt[_n_{d}]",  "PPda", "hfd", MergeNone, "aarch64_sve_facgt">;
def SVACLE_N  : SInst<"svacle[_n_{d}]",  "PPda", "hfd", MergeNone, "aarch64_sve_facge", [ReverseCompare]>;
def SVACLT_N  : SInst<"svaclt[_n_{d}]",  "PPda", "hfd", MergeNone, "aarch64_sve_facgt", [ReverseCompare]>;
def SVCMPUO_N : SInst<"svcmpuo[_n_{d}]", "PPda", "hfd", MergeNone, "aarch64_sve_fcmpuo">;

def SVCMPEQ_F : SInst<"svcmpeq[_{d}]", "PPdd", "hfd", MergeNone, "aarch64_sve_fcmpeq">;
def SVCMPNE_F : SInst<"svcmpne[_{d}]", "PPdd", "hfd", MergeNone, "aarch64_sve_fcmpne">;
def SVCMPGE_F : SInst<"svcmpge[_{d}]", "PPdd", "hfd", MergeNone, "aarch64_sve_fcmpge">;
def SVCMPGT_F : SInst<"svcmpgt[_{d}]", "PPdd", "hfd", MergeNone, "aarch64_sve_fcmpgt">;
def SVCMPLE_F : SInst<"svcmple[_{d}]", "PPdd", "hfd", MergeNone, "aarch64_sve_fcmpge", [ReverseCompare]>;
def SVCMPLT_F : SInst<"svcmplt[_{d}]", "PPdd", "hfd", MergeNone, "aarch64_sve_fcmpgt", [ReverseCompare]>;

def SVCMPEQ_F_N : SInst<"svcmpeq[_n_{d}]", "PPda", "hfd", MergeNone, "aarch64_sve_fcmpeq">;
def SVCMPNE_F_N : SInst<"svcmpne[_n_{d}]", "PPda", "hfd", MergeNone, "aarch64_sve_fcmpne">;
def SVCMPGE_F_N : SInst<"svcmpge[_n_{d}]", "PPda", "hfd", MergeNone, "aarch64_sve_fcmpge">;
def SVCMPGT_F_N : SInst<"svcmpgt[_n_{d}]", "PPda", "hfd", MergeNone, "aarch64_sve_fcmpgt">;
def SVCMPLE_F_N : SInst<"svcmple[_n_{d}]", "PPda", "hfd", MergeNone, "aarch64_sve_fcmpge", [ReverseCompare]>;
def SVCMPLT_F_N : SInst<"svcmplt[_n_{d}]", "PPda", "hfd", MergeNone, "aarch64_sve_fcmpgt", [ReverseCompare]>;

////////////////////////////////////////////////////////////////////////////////
// Floating-point conversions

multiclass SInstCvtMXZ<
    string name, string m_types, string xz_types, string types,
    string intrinsic, list<FlagType> flags = [IsOverloadNone]> {
  def _M : SInst<name, m_types,  types, MergeOp1,     intrinsic, flags>;
  def _X : SInst<name, xz_types, types, MergeAnyExp,  intrinsic, flags>;
  def _Z : SInst<name, xz_types, types, MergeZeroExp, intrinsic, flags>;
}

multiclass SInstCvtMX<string name, string m_types, string xz_types,
                      string types, string intrinsic,
                      list<FlagType> flags = [IsOverloadNone]> {
  def _M : SInst<name, m_types,  types, MergeOp1,     intrinsic, flags>;
  def _X : SInst<name, xz_types, types, MergeAnyExp,  intrinsic, flags>;
}

// svcvt_s##_f16
defm SVFCVTZS_S16_F16 : SInstCvtMXZ<"svcvt_s16[_f16]", "ddPO", "dPO", "s",  "aarch64_sve_fcvtzs", [IsOverloadCvt]>;
defm SVFCVTZS_S32_F16 : SInstCvtMXZ<"svcvt_s32[_f16]", "ddPO", "dPO", "i",  "aarch64_sve_fcvtzs_i32f16">;
defm SVFCVTZS_S64_F16 : SInstCvtMXZ<"svcvt_s64[_f16]", "ddPO", "dPO", "l",  "aarch64_sve_fcvtzs_i64f16">;

// svcvt_s##_f32
defm SVFCVTZS_S32_F32 : SInstCvtMXZ<"svcvt_s32[_f32]", "ddPM", "dPM", "i",  "aarch64_sve_fcvtzs", [IsOverloadCvt]>;
defm SVFCVTZS_S64_F32 : SInstCvtMXZ<"svcvt_s64[_f32]", "ddPM", "dPM", "l",  "aarch64_sve_fcvtzs_i64f32">;

// svcvt_s##_f64
defm SVFCVTZS_S32_F64 : SInstCvtMXZ<"svcvt_s32[_f64]", "ttPd", "tPd", "d",  "aarch64_sve_fcvtzs_i32f64">;
defm SVFCVTZS_S64_F64 : SInstCvtMXZ<"svcvt_s64[_f64]", "ddPN", "dPN", "l",  "aarch64_sve_fcvtzs", [IsOverloadCvt]>;

// svcvt_u##_f16
defm SVFCVTZU_U16_F16 : SInstCvtMXZ<"svcvt_u16[_f16]", "ddPO", "dPO", "Us", "aarch64_sve_fcvtzu", [IsOverloadCvt]>;
defm SVFCVTZU_U32_F16 : SInstCvtMXZ<"svcvt_u32[_f16]", "ddPO", "dPO", "Ui", "aarch64_sve_fcvtzu_i32f16">;
defm SVFCVTZU_U64_F16 : SInstCvtMXZ<"svcvt_u64[_f16]", "ddPO", "dPO", "Ul", "aarch64_sve_fcvtzu_i64f16">;

// svcvt_u##_f32
defm SVFCVTZU_U32_F32 : SInstCvtMXZ<"svcvt_u32[_f32]", "ddPM", "dPM", "Ui", "aarch64_sve_fcvtzu", [IsOverloadCvt]>;
defm SVFCVTZU_U64_F32 : SInstCvtMXZ<"svcvt_u64[_f32]", "ddPM", "dPM", "Ul", "aarch64_sve_fcvtzu_i64f32">;

// svcvt_u##_f64
defm SVFCVTZU_U32_F64 : SInstCvtMXZ<"svcvt_u32[_f64]", "zzPd", "zPd", "d",  "aarch64_sve_fcvtzu_i32f64">;
defm SVFCVTZU_U64_F64 : SInstCvtMXZ<"svcvt_u64[_f64]", "ddPN", "dPN", "Ul", "aarch64_sve_fcvtzu", [IsOverloadCvt]>;

// svcvt_f16_s##
defm SVFCVTZS_F16_S16 : SInstCvtMXZ<"svcvt_f16[_s16]", "OOPd", "OPd", "s",  "aarch64_sve_scvtf", [IsOverloadCvt]>;
defm SVFCVTZS_F16_S32 : SInstCvtMXZ<"svcvt_f16[_s32]", "OOPd", "OPd", "i",  "aarch64_sve_scvtf_f16i32">;
defm SVFCVTZS_F16_S64 : SInstCvtMXZ<"svcvt_f16[_s64]", "OOPd", "OPd", "l",  "aarch64_sve_scvtf_f16i64">;

// svcvt_f32_s##
defm SVFCVTZS_F32_S32 : SInstCvtMXZ<"svcvt_f32[_s32]", "MMPd", "MPd", "i",  "aarch64_sve_scvtf", [IsOverloadCvt]>;
defm SVFCVTZS_F32_S64 : SInstCvtMXZ<"svcvt_f32[_s64]", "MMPd", "MPd", "l",  "aarch64_sve_scvtf_f32i64">;

// svcvt_f64_s##
defm SVFCVTZS_F64_S32 : SInstCvtMXZ<"svcvt_f64[_s32]", "ddPt", "dPt", "d",  "aarch64_sve_scvtf_f64i32">;
defm SVFCVTZS_F64_S64 : SInstCvtMXZ<"svcvt_f64[_s64]", "NNPd", "NPd", "l",  "aarch64_sve_scvtf", [IsOverloadCvt]>;

// svcvt_f16_u##
defm SVFCVTZU_F16_U16 : SInstCvtMXZ<"svcvt_f16[_u16]", "OOPd", "OPd", "Us", "aarch64_sve_ucvtf", [IsOverloadCvt]>;
defm SVFCVTZU_F16_U32 : SInstCvtMXZ<"svcvt_f16[_u32]", "OOPd", "OPd", "Ui", "aarch64_sve_ucvtf_f16i32">;
defm SVFCVTZU_F16_U64 : SInstCvtMXZ<"svcvt_f16[_u64]", "OOPd", "OPd", "Ul", "aarch64_sve_ucvtf_f16i64">;

// svcvt_f32_u##
defm SVFCVTZU_F32_U32 : SInstCvtMXZ<"svcvt_f32[_u32]", "MMPd", "MPd", "Ui", "aarch64_sve_ucvtf", [IsOverloadCvt]>;
defm SVFCVTZU_F32_U64 : SInstCvtMXZ<"svcvt_f32[_u64]", "MMPd", "MPd", "Ul", "aarch64_sve_ucvtf_f32i64">;

// svcvt_f64_u##
defm SVFCVTZU_F64_U32 : SInstCvtMXZ<"svcvt_f64[_u32]", "ddPz", "dPz", "d",  "aarch64_sve_ucvtf_f64i32">;
defm SVFCVTZU_F64_U64 : SInstCvtMXZ<"svcvt_f64[_u64]", "NNPd", "NPd", "Ul", "aarch64_sve_ucvtf", [IsOverloadCvt]>;

// svcvt_f16_f##
defm SVFCVT_F16_F32   : SInstCvtMXZ<"svcvt_f16[_f32]", "OOPd", "OPd", "f", "aarch64_sve_fcvt_f16f32">;
defm SVFCVT_F16_F64   : SInstCvtMXZ<"svcvt_f16[_f64]", "OOPd", "OPd", "d", "aarch64_sve_fcvt_f16f64">;

// svcvt_f32_f##
defm SVFCVT_F32_F16   : SInstCvtMXZ<"svcvt_f32[_f16]", "ddPO", "dPO", "f", "aarch64_sve_fcvt_f32f16">;
defm SVFCVT_F32_F64   : SInstCvtMXZ<"svcvt_f32[_f64]", "MMPd", "MPd", "d", "aarch64_sve_fcvt_f32f64">;

// svcvt_f64_f##
defm SVFCVT_F64_F16   : SInstCvtMXZ<"svcvt_f64[_f16]", "ddPO", "dPO", "d", "aarch64_sve_fcvt_f64f16">;
defm SVFCVT_F64_F32   : SInstCvtMXZ<"svcvt_f64[_f32]", "ddPM", "dPM", "d", "aarch64_sve_fcvt_f64f32">;

let ArchGuard = "defined(__ARM_FEATURE_SVE2)" in {
defm SVCVTLT_F32    : SInstCvtMX<"svcvtlt_f32[_f16]",  "ddPh", "dPh", "f", "aarch64_sve_fcvtlt_f32f16">;
defm SVCVTLT_F64    : SInstCvtMX<"svcvtlt_f64[_f32]",  "ddPh", "dPh", "d", "aarch64_sve_fcvtlt_f64f32">;

defm SVCVTX_F32     : SInstCvtMXZ<"svcvtx_f32[_f64]",  "MMPd", "MPd", "d", "aarch64_sve_fcvtx_f32f64">;

def SVCVTNT_F32     : SInst<"svcvtnt_f16[_f32]",  "hhPd", "f", MergeOp1, "aarch64_sve_fcvtnt_f16f32", [IsOverloadNone]>;
def SVCVTNT_F64     : SInst<"svcvtnt_f32[_f64]",  "hhPd", "d", MergeOp1, "aarch64_sve_fcvtnt_f32f64", [IsOverloadNone]>;
//  SVCVTNT_X       : Implemented as macro by SveEmitter.cpp

def SVCVTXNT_F32    : SInst<"svcvtxnt_f32[_f64]", "MMPd", "d", MergeOp1, "aarch64_sve_fcvtxnt_f32f64", [IsOverloadNone]>;
//  SVCVTXNT_X_F32  : Implemented as macro by SveEmitter.cpp

}

<<<<<<< HEAD
def SVCADD_M : SInst<"svcadd[_{d}]", "dPddi",  "hfd", MergeOp1,  "aarch64_sve_fcadd", [], [ImmCheck<3, ImmCheckComplexRot90_270>]>;
def SVCMLA_M : SInst<"svcmla[_{d}]", "dPdddi", "hfd", MergeOp1,  "aarch64_sve_fcmla", [], [ImmCheck<4, ImmCheckComplexRotAll90>]>;

=======
////////////////////////////////////////////////////////////////////////////////
// Permutations and selection

def SVCLASTA     : SInst<"svclasta[_{d}]",    "dPdd", "csilUcUsUiUlhfd", MergeNone, "aarch64_sve_clasta">;
def SVCLASTA_N   : SInst<"svclasta[_n_{d}]",  "sPsd", "csilUcUsUiUlhfd", MergeNone, "aarch64_sve_clasta_n">;
def SVCLASTB     : SInst<"svclastb[_{d}]",    "dPdd", "csilUcUsUiUlhfd", MergeNone, "aarch64_sve_clastb">;
def SVCLASTB_N   : SInst<"svclastb[_n_{d}]",  "sPsd", "csilUcUsUiUlhfd", MergeNone, "aarch64_sve_clastb_n">;
def SVCOMPACT    : SInst<"svcompact[_{d}]",   "dPd",  "ilUiUlfd",        MergeNone, "aarch64_sve_compact">;
//  SVDUP_LANE    (to land in D78750)
def SVDUPQ_LANE  : SInst<"svdupq_lane[_{d}]", "ddn",  "csilUcUsUiUlhfd", MergeNone, "aarch64_sve_dupq_lane">;
def SVEXT        : SInst<"svext[_{d}]",       "dddi", "csilUcUsUiUlhfd", MergeNone, "aarch64_sve_ext", [], [ImmCheck<2, ImmCheckExtract, 1>]>;
def SVLASTA      : SInst<"svlasta[_{d}]",     "sPd",  "csilUcUsUiUlhfd", MergeNone, "aarch64_sve_lasta">;
def SVLASTB      : SInst<"svlastb[_{d}]",     "sPd",  "csilUcUsUiUlhfd", MergeNone, "aarch64_sve_lastb">;
def SVREV        : SInst<"svrev[_{d}]",       "dd",   "csilUcUsUiUlhfd", MergeNone, "aarch64_sve_rev">;
def SVSEL        : SInst<"svsel[_{d}]",       "dPdd", "csilUcUsUiUlhfd", MergeNone, "aarch64_sve_sel">;
def SVSPLICE     : SInst<"svsplice[_{d}]",    "dPdd", "csilUcUsUiUlhfd", MergeNone, "aarch64_sve_splice">;
def SVTBL        : SInst<"svtbl[_{d}]",       "ddu",  "csilUcUsUiUlhfd", MergeNone, "aarch64_sve_tbl">;
def SVTRN1       : SInst<"svtrn1[_{d}]",      "ddd",  "csilUcUsUiUlhfd", MergeNone, "aarch64_sve_trn1">;
def SVTRN2       : SInst<"svtrn2[_{d}]",      "ddd",  "csilUcUsUiUlhfd", MergeNone, "aarch64_sve_trn2">;
def SVUNPKHI_S   : SInst<"svunpkhi[_{d}]",    "dh",   "sil",             MergeNone, "aarch64_sve_sunpkhi">;
def SVUNPKHI_U   : SInst<"svunpkhi[_{d}]",    "dh",   "UsUiUl",          MergeNone, "aarch64_sve_uunpkhi">;
def SVUNPKLO_S   : SInst<"svunpklo[_{d}]",    "dh",   "sil",             MergeNone, "aarch64_sve_sunpklo">;
def SVUNPKLO_U   : SInst<"svunpklo[_{d}]",    "dh",   "UsUiUl",          MergeNone, "aarch64_sve_uunpklo">;
def SVUZP1       : SInst<"svuzp1[_{d}]",      "ddd",  "csilUcUsUiUlhfd", MergeNone, "aarch64_sve_uzp1">;
def SVUZP2       : SInst<"svuzp2[_{d}]",      "ddd",  "csilUcUsUiUlhfd", MergeNone, "aarch64_sve_uzp2">;
def SVZIP1       : SInst<"svzip1[_{d}]",      "ddd",  "csilUcUsUiUlhfd", MergeNone, "aarch64_sve_zip1">;
def SVZIP2       : SInst<"svzip2[_{d}]",      "ddd",  "csilUcUsUiUlhfd", MergeNone, "aarch64_sve_zip2">;

def SVREV_B   : SInst<"svrev_{d}",      "PP",   "PcPsPiPl", MergeNone, "aarch64_sve_rev">;
def SVSEL_B   : SInst<"svsel[_b]",      "PPPP", "Pc",       MergeNone, "aarch64_sve_sel">;
def SVTRN1_B  : SInst<"svtrn1_{d}",     "PPP",  "PcPsPiPl", MergeNone, "aarch64_sve_trn1">;
def SVTRN2_B  : SInst<"svtrn2_{d}",     "PPP",  "PcPsPiPl", MergeNone, "aarch64_sve_trn2">;
def SVPUNPKHI : SInst<"svunpkhi[_b]",   "PP",   "Pc",       MergeNone, "aarch64_sve_punpkhi">;
def SVPUNPKLO : SInst<"svunpklo[_b]",   "PP",   "Pc",       MergeNone, "aarch64_sve_punpklo">;
def SVUZP1_B  : SInst<"svuzp1_{d}",     "PPP",  "PcPsPiPl", MergeNone, "aarch64_sve_uzp1">;
def SVUZP2_B  : SInst<"svuzp2_{d}",     "PPP",  "PcPsPiPl", MergeNone, "aarch64_sve_uzp2">;
def SVZIP1_B  : SInst<"svzip1_{d}",     "PPP",  "PcPsPiPl", MergeNone, "aarch64_sve_zip1">;
def SVZIP2_B  : SInst<"svzip2_{d}",     "PPP",  "PcPsPiPl", MergeNone, "aarch64_sve_zip2">;
>>>>>>> 918d599f

////////////////////////////////////////////////////////////////////////////////
// Predicate creation

def SVPFALSE : SInst<"svpfalse[_b]", "P", "", MergeNone, "", [IsOverloadNone]>;

def SVPTRUE_PAT : SInst<"svptrue_pat_{d}", "PI", "PcPsPiPl", MergeNone, "aarch64_sve_ptrue">;
def SVPTRUE     : SInst<"svptrue_{d}",     "P",  "PcPsPiPl", MergeNone, "aarch64_sve_ptrue", [IsAppendSVALL]>;

<<<<<<< HEAD
=======
def SVDUPQ_B8      : SInst<"svdupq[_n]_{d}",  "Pssssssssssssssss",  "Pc", MergeNone>;
def SVDUPQ_B16     : SInst<"svdupq[_n]_{d}", "Pssssssss",  "Ps", MergeNone>;
def SVDUPQ_B32     : SInst<"svdupq[_n]_{d}", "Pssss",  "Pi", MergeNone>;
def SVDUPQ_B64     : SInst<"svdupq[_n]_{d}", "Pss",  "Pl", MergeNone>;


////////////////////////////////////////////////////////////////////////////////
// Predicate operations

def SVAND_B_Z  : SInst<"svand[_b]_z",  "PPPP", "Pc", MergeNone, "aarch64_sve_and_z">;
def SVBIC_B_Z  : SInst<"svbic[_b]_z",  "PPPP", "Pc", MergeNone, "aarch64_sve_bic_z">;
def SVEOR_B_Z  : SInst<"sveor[_b]_z",  "PPPP", "Pc", MergeNone, "aarch64_sve_eor_z">;
def SVMOV_B_Z  : SInst<"svmov[_b]_z",  "PPP",  "Pc", MergeNone>; // Uses custom expansion
def SVNAND_B_Z : SInst<"svnand[_b]_z", "PPPP", "Pc", MergeNone, "aarch64_sve_nand_z">;
def SVNOR_B_Z  : SInst<"svnor[_b]_z",  "PPPP", "Pc", MergeNone, "aarch64_sve_nor_z">;
def SVNOT_B_Z  : SInst<"svnot[_b]_z",  "PPP",  "Pc", MergeNone>; // Uses custom expansion
def SVORN_B_Z  : SInst<"svorn[_b]_z",  "PPPP", "Pc", MergeNone, "aarch64_sve_orn_z">;
def SVORR_B_Z  : SInst<"svorr[_b]_z",  "PPPP", "Pc", MergeNone, "aarch64_sve_orr_z">;

def SVBRKA    : SInst<"svbrka[_b]_m",  "PPPP", "Pc", MergeNone, "aarch64_sve_brka">;
def SVBRKA_Z  : SInst<"svbrka[_b]_z",  "PPP",  "Pc", MergeNone, "aarch64_sve_brka_z">;
def SVBRKB    : SInst<"svbrkb[_b]_m",  "PPPP", "Pc", MergeNone, "aarch64_sve_brkb">;
def SVBRKB_Z  : SInst<"svbrkb[_b]_z",  "PPP",  "Pc", MergeNone, "aarch64_sve_brkb_z">;
def SVBRKN_Z  : SInst<"svbrkn[_b]_z",  "PPPP", "Pc", MergeNone, "aarch64_sve_brkn_z">;
def SVBRKPA_Z : SInst<"svbrkpa[_b]_z", "PPPP", "Pc", MergeNone, "aarch64_sve_brkpa_z">;
def SVBRKPB_Z : SInst<"svbrkpb[_b]_z", "PPPP", "Pc", MergeNone, "aarch64_sve_brkpb_z">;

def SVPFIRST : SInst<"svpfirst[_b]", "PPP", "Pc",       MergeNone, "aarch64_sve_pfirst">;
def SVPNEXT  : SInst<"svpnext_{d}",    "PPP", "PcPsPiPl", MergeNone, "aarch64_sve_pnext">;

////////////////////////////////////////////////////////////////////////////////
// Testing predicates

def SVPTEST_ANY   : SInst<"svptest_any",   "sPP", "Pc", MergeNone, "aarch64_sve_ptest_any">;
def SVPTEST_FIRST : SInst<"svptest_first", "sPP", "Pc", MergeNone, "aarch64_sve_ptest_first">;
def SVPTEST_LAST  : SInst<"svptest_last",  "sPP", "Pc", MergeNone, "aarch64_sve_ptest_last">;

>>>>>>> 918d599f
////////////////////////////////////////////////////////////////////////////////
// Counting elements

def SVCNTB_PAT : SInst<"svcntb_pat", "nI", "", MergeNone, "aarch64_sve_cntb", [IsOverloadNone]>;
def SVCNTH_PAT : SInst<"svcnth_pat", "nI", "", MergeNone, "aarch64_sve_cnth", [IsOverloadNone]>;
def SVCNTW_PAT : SInst<"svcntw_pat", "nI", "", MergeNone, "aarch64_sve_cntw", [IsOverloadNone]>;
def SVCNTD_PAT : SInst<"svcntd_pat", "nI", "", MergeNone, "aarch64_sve_cntd", [IsOverloadNone]>;

def SVCNTB : SInst<"svcntb", "n", "", MergeNone, "aarch64_sve_cntb", [IsAppendSVALL, IsOverloadNone]>;
def SVCNTH : SInst<"svcnth", "n", "", MergeNone, "aarch64_sve_cnth", [IsAppendSVALL, IsOverloadNone]>;
def SVCNTW : SInst<"svcntw", "n", "", MergeNone, "aarch64_sve_cntw", [IsAppendSVALL, IsOverloadNone]>;
def SVCNTD : SInst<"svcntd", "n", "", MergeNone, "aarch64_sve_cntd", [IsAppendSVALL, IsOverloadNone]>;

<<<<<<< HEAD
=======
def SVLEN  : SInst<"svlen[_{d}]", "nd",  "csilUcUsUiUlhfd", MergeNone>;

>>>>>>> 918d599f
////////////////////////////////////////////////////////////////////////////////
// Saturating scalar arithmetic

class sat_type<string u, string t> { string U = u; string T = t; }
def SignedByte         : sat_type<"",  "c">;
def SignedHalf         : sat_type<"",  "s">;
def SignedWord         : sat_type<"",  "i">;
def SignedDoubleWord   : sat_type<"",  "l">;
def UnsignedByte       : sat_type<"U", "Uc">;
def UnsignedHalf       : sat_type<"U", "Us">;
def UnsignedWord       : sat_type<"U", "Ui">;
def UnsignedDoubleWord : sat_type<"U", "Ul">;

multiclass SInst_SAT1<string name, string intrinsic, sat_type type> {
  def _N32     : SInst<name # "_pat[_n_{d}]", "ssIi", type.U # "i", MergeNone, intrinsic # "_n32", [IsOverloadNone], [ImmCheck<2, ImmCheck1_16>]>;
  def _N64     : SInst<name # "_pat[_n_{d}]", "ssIi", type.U # "l", MergeNone, intrinsic # "_n64", [IsOverloadNone], [ImmCheck<2, ImmCheck1_16>]>;
  def _N32_ALL : SInst<name # "[_n_{d}]",     "ssi",  type.U # "i", MergeNone, intrinsic # "_n32", [IsOverloadNone, IsInsertOp1SVALL], [ImmCheck<1, ImmCheck1_16>]>;
  def _N64_ALL : SInst<name # "[_n_{d}]",     "ssi",  type.U # "l", MergeNone, intrinsic # "_n64", [IsOverloadNone, IsInsertOp1SVALL], [ImmCheck<1, ImmCheck1_16>]>;
}

multiclass SInst_SAT2<string name, string intrinsic, sat_type type> {
  def ""       : SInst<name # "_pat[_{d}]",   "ddIi", type.T,       MergeNone, intrinsic, [], [ImmCheck<2, ImmCheck1_16>]>;
  def _ALL     : SInst<name # "[_{d}]",       "ddi",  type.T,       MergeNone, intrinsic, [IsInsertOp1SVALL], [ImmCheck<1, ImmCheck1_16>]>;

  def _N32     : SInst<name # "_pat[_n_{d}]", "ssIi", type.U # "i", MergeNone, intrinsic # "_n32", [IsOverloadNone], [ImmCheck<2, ImmCheck1_16>]>;
  def _N64     : SInst<name # "_pat[_n_{d}]", "ssIi", type.U # "l", MergeNone, intrinsic # "_n64", [IsOverloadNone], [ImmCheck<2, ImmCheck1_16>]>;
  def _N32_ALL : SInst<name # "[_n_{d}]",     "ssi",  type.U # "i", MergeNone, intrinsic # "_n32", [IsOverloadNone, IsInsertOp1SVALL], [ImmCheck<1, ImmCheck1_16>]>;
  def _N64_ALL : SInst<name # "[_n_{d}]",     "ssi",  type.U # "l", MergeNone, intrinsic # "_n64", [IsOverloadNone, IsInsertOp1SVALL], [ImmCheck<1, ImmCheck1_16>]>;
}

defm SVQDECB_S : SInst_SAT1<"svqdecb", "aarch64_sve_sqdecb", SignedByte>;
defm SVQDECB_U : SInst_SAT1<"svqdecb", "aarch64_sve_uqdecb", UnsignedByte>;
defm SVQDECH_S : SInst_SAT2<"svqdech", "aarch64_sve_sqdech", SignedHalf>;
defm SVQDECH_U : SInst_SAT2<"svqdech", "aarch64_sve_uqdech", UnsignedHalf>;
defm SVQDECW_S : SInst_SAT2<"svqdecw", "aarch64_sve_sqdecw", SignedWord>;
defm SVQDECW_U : SInst_SAT2<"svqdecw", "aarch64_sve_uqdecw", UnsignedWord>;
defm SVQDECD_S : SInst_SAT2<"svqdecd", "aarch64_sve_sqdecd", SignedDoubleWord>;
defm SVQDECD_U : SInst_SAT2<"svqdecd", "aarch64_sve_uqdecd", UnsignedDoubleWord>;

defm SVQINCB_S : SInst_SAT1<"svqincb", "aarch64_sve_sqincb", SignedByte>;
defm SVQINCB_U : SInst_SAT1<"svqincb", "aarch64_sve_uqincb", UnsignedByte>;
defm SVQINCH_S : SInst_SAT2<"svqinch", "aarch64_sve_sqinch", SignedHalf>;
defm SVQINCH_U : SInst_SAT2<"svqinch", "aarch64_sve_uqinch", UnsignedHalf>;
defm SVQINCW_S : SInst_SAT2<"svqincw", "aarch64_sve_sqincw", SignedWord>;
defm SVQINCW_U : SInst_SAT2<"svqincw", "aarch64_sve_uqincw", UnsignedWord>;
defm SVQINCD_S : SInst_SAT2<"svqincd", "aarch64_sve_sqincd", SignedDoubleWord>;
defm SVQINCD_U : SInst_SAT2<"svqincd", "aarch64_sve_uqincd", UnsignedDoubleWord>;

////////////////////////////////////////////////////////////////////////////////
// Integer arithmetic
def SVDOT_LANE_S : SInst<"svdot_lane[_{d}]",  "ddqqi",  "il",   MergeNone, "aarch64_sve_sdot_lane", [], [ImmCheck<3, ImmCheckLaneIndexDot, 2>]>;
def SVDOT_LANE_U : SInst<"svdot_lane[_{d}]",  "ddqqi",  "UiUl", MergeNone, "aarch64_sve_udot_lane", [], [ImmCheck<3, ImmCheckLaneIndexDot, 2>]>;

////////////////////////////////////////////////////////////////////////////////
// SVE2 WhileGE/GT
let ArchGuard = "defined(__ARM_FEATURE_SVE2)" in {
def SVWHILEGE_S32 : SInst<"svwhilege_{d}[_{1}]", "Pkk", "PcPsPiPl",     MergeNone, "aarch64_sve_whilege", [IsOverloadWhile]>;
def SVWHILEGE_S64 : SInst<"svwhilege_{d}[_{1}]", "Pll", "PcPsPiPl",     MergeNone, "aarch64_sve_whilege", [IsOverloadWhile]>;
def SVWHILEGT_S32 : SInst<"svwhilegt_{d}[_{1}]", "Pkk", "PcPsPiPl",     MergeNone, "aarch64_sve_whilegt", [IsOverloadWhile]>;
def SVWHILEGT_S64 : SInst<"svwhilegt_{d}[_{1}]", "Pll", "PcPsPiPl",     MergeNone, "aarch64_sve_whilegt", [IsOverloadWhile]>;
def SVWHILEHI_U32 : SInst<"svwhilegt_{d}[_{1}]", "Pmm", "PUcPUsPUiPUl", MergeNone, "aarch64_sve_whilehi", [IsOverloadWhile]>;
def SVWHILEHI_U64 : SInst<"svwhilegt_{d}[_{1}]", "Pnn", "PUcPUsPUiPUl", MergeNone, "aarch64_sve_whilehi", [IsOverloadWhile]>;
def SVWHILEHS_U32 : SInst<"svwhilege_{d}[_{1}]", "Pmm", "PUcPUsPUiPUl", MergeNone, "aarch64_sve_whilehs", [IsOverloadWhile]>;
def SVWHILEHS_U64 : SInst<"svwhilege_{d}[_{1}]", "Pnn", "PUcPUsPUiPUl", MergeNone, "aarch64_sve_whilehs", [IsOverloadWhile]>;
}

////////////////////////////////////////////////////////////////////////////////
// SVE2 - Non-temporal gather/scatter
let ArchGuard = "defined(__ARM_FEATURE_SVE2)" in {
// Non-temporal gather load one vector (vector base)
def SVLDNT1_GATHER_BASES_U   : MInst<"svldnt1_gather[_{2}base]_{0}",   "dPu", "ilUiUlfd", [IsGatherLoad],               MemEltTyDefault, "aarch64_sve_ldnt1_gather_scalar_offset">;
def SVLDNT1SB_GATHER_BASES_U : MInst<"svldnt1sb_gather[_{2}base]_{0}", "dPu", "ilUiUl",   [IsGatherLoad],               MemEltTyInt8,    "aarch64_sve_ldnt1_gather_scalar_offset">;
def SVLDNT1UB_GATHER_BASES_U : MInst<"svldnt1ub_gather[_{2}base]_{0}", "dPu", "ilUiUl",   [IsGatherLoad, IsZExtReturn], MemEltTyInt8,    "aarch64_sve_ldnt1_gather_scalar_offset">;
def SVLDNT1SH_GATHER_BASES_U : MInst<"svldnt1sh_gather[_{2}base]_{0}", "dPu", "ilUiUl",   [IsGatherLoad],               MemEltTyInt16,   "aarch64_sve_ldnt1_gather_scalar_offset">;
def SVLDNT1UH_GATHER_BASES_U : MInst<"svldnt1uh_gather[_{2}base]_{0}", "dPu", "ilUiUl",   [IsGatherLoad, IsZExtReturn], MemEltTyInt16,   "aarch64_sve_ldnt1_gather_scalar_offset">;
def SVLDNT1SW_GATHER_BASES_U : MInst<"svldnt1sw_gather[_{2}base]_{0}", "dPu", "lUl",      [IsGatherLoad],               MemEltTyInt32,   "aarch64_sve_ldnt1_gather_scalar_offset">;
def SVLDNT1UW_GATHER_BASES_U : MInst<"svldnt1uw_gather[_{2}base]_{0}", "dPu", "lUl",      [IsGatherLoad, IsZExtReturn], MemEltTyInt32,   "aarch64_sve_ldnt1_gather_scalar_offset">;

// Non-temporal gather load one vector (scalar base, signed vector offset in bytes)
def SVLDNT1_GATHER_64B_OFFSETS_S   : MInst<"svldnt1_gather_[{3}]offset[_{0}]", "dPcx", "lUld", [IsGatherLoad, IsByteIndexed],               MemEltTyDefault, "aarch64_sve_ldnt1_gather">;
def SVLDNT1SB_GATHER_64B_OFFSETS_S : MInst<"svldnt1sb_gather_[{3}]offset_{0}", "dPSx", "lUl",  [IsGatherLoad, IsByteIndexed],               MemEltTyInt8,    "aarch64_sve_ldnt1_gather">;
def SVLDNT1UB_GATHER_64B_OFFSETS_S : MInst<"svldnt1ub_gather_[{3}]offset_{0}", "dPWx", "lUl",  [IsGatherLoad, IsByteIndexed, IsZExtReturn], MemEltTyInt8,    "aarch64_sve_ldnt1_gather">;
def SVLDNT1SH_GATHER_64B_OFFSETS_S : MInst<"svldnt1sh_gather_[{3}]offset_{0}", "dPTx", "lUl",  [IsGatherLoad, IsByteIndexed],               MemEltTyInt16,   "aarch64_sve_ldnt1_gather">;
def SVLDNT1UH_GATHER_64B_OFFSETS_S : MInst<"svldnt1uh_gather_[{3}]offset_{0}", "dPXx", "lUl",  [IsGatherLoad, IsByteIndexed, IsZExtReturn], MemEltTyInt16,   "aarch64_sve_ldnt1_gather">;
def SVLDNT1SW_GATHER_64B_OFFSETS_S : MInst<"svldnt1sw_gather_[{3}]offset_{0}", "dPUx", "lUl",  [IsGatherLoad, IsByteIndexed],               MemEltTyInt32,   "aarch64_sve_ldnt1_gather">;
def SVLDNT1UW_GATHER_64B_OFFSETS_S : MInst<"svldnt1uw_gather_[{3}]offset_{0}", "dPYx", "lUl",  [IsGatherLoad, IsByteIndexed, IsZExtReturn], MemEltTyInt32,   "aarch64_sve_ldnt1_gather">;

// Non-temporal gather load one vector (scalar base, unsigned vector offset in bytes)
def SVLDNT1_GATHER_64B_OFFSETS_U   : MInst<"svldnt1_gather_[{3}]offset[_{0}]", "dPcu", "lUld", [IsGatherLoad, IsByteIndexed],               MemEltTyDefault, "aarch64_sve_ldnt1_gather">;
def SVLDNT1SB_GATHER_64B_OFFSETS_U : MInst<"svldnt1sb_gather_[{3}]offset_{0}", "dPSu", "lUl",  [IsGatherLoad, IsByteIndexed],               MemEltTyInt8,    "aarch64_sve_ldnt1_gather">;
def SVLDNT1UB_GATHER_64B_OFFSETS_U : MInst<"svldnt1ub_gather_[{3}]offset_{0}", "dPWu", "lUl",  [IsGatherLoad, IsByteIndexed, IsZExtReturn], MemEltTyInt8,    "aarch64_sve_ldnt1_gather">;
def SVLDNT1SH_GATHER_64B_OFFSETS_U : MInst<"svldnt1sh_gather_[{3}]offset_{0}", "dPTu", "lUl",  [IsGatherLoad, IsByteIndexed],               MemEltTyInt16,   "aarch64_sve_ldnt1_gather">;
def SVLDNT1UH_GATHER_64B_OFFSETS_U : MInst<"svldnt1uh_gather_[{3}]offset_{0}", "dPXu", "lUl",  [IsGatherLoad, IsByteIndexed, IsZExtReturn], MemEltTyInt16,   "aarch64_sve_ldnt1_gather">;
def SVLDNT1SW_GATHER_64B_OFFSETS_U : MInst<"svldnt1sw_gather_[{3}]offset_{0}", "dPUu", "lUl",  [IsGatherLoad, IsByteIndexed],               MemEltTyInt32,   "aarch64_sve_ldnt1_gather">;
def SVLDNT1UW_GATHER_64B_OFFSETS_U : MInst<"svldnt1uw_gather_[{3}]offset_{0}", "dPYu", "lUl",  [IsGatherLoad, IsByteIndexed, IsZExtReturn], MemEltTyInt32,   "aarch64_sve_ldnt1_gather">;

def SVLDNT1_GATHER_32B_OFFSETS_U   : MInst<"svldnt1_gather_[{3}]offset[_{0}]", "dPcu", "iUif", [IsGatherLoad, IsByteIndexed],               MemEltTyDefault, "aarch64_sve_ldnt1_gather_uxtw">;
def SVLDNT1SB_GATHER_32B_OFFSETS_U : MInst<"svldnt1sb_gather_[{3}]offset_{0}", "dPSu", "iUi",  [IsGatherLoad, IsByteIndexed],               MemEltTyInt8,    "aarch64_sve_ldnt1_gather_uxtw">;
def SVLDNT1UB_GATHER_32B_OFFSETS_U : MInst<"svldnt1ub_gather_[{3}]offset_{0}", "dPWu", "iUi",  [IsGatherLoad, IsByteIndexed, IsZExtReturn], MemEltTyInt8,    "aarch64_sve_ldnt1_gather_uxtw">;
def SVLDNT1SH_GATHER_32B_OFFSETS_U : MInst<"svldnt1sh_gather_[{3}]offset_{0}", "dPTu", "iUi",  [IsGatherLoad, IsByteIndexed],               MemEltTyInt16,   "aarch64_sve_ldnt1_gather_uxtw">;
def SVLDNT1UH_GATHER_32B_OFFSETS_U : MInst<"svldnt1uh_gather_[{3}]offset_{0}", "dPXu", "iUi",  [IsGatherLoad, IsByteIndexed, IsZExtReturn], MemEltTyInt16,   "aarch64_sve_ldnt1_gather_uxtw">;

// Non-temporal gather load one vector (vector base, scalar offset in bytes)
def SVLDNT1_GATHER_OFFSET_S   : MInst<"svldnt1_gather[_{2}base]_offset_{0}",   "dPul", "ilUiUlfd", [IsGatherLoad, IsByteIndexed],               MemEltTyDefault, "aarch64_sve_ldnt1_gather_scalar_offset">;
def SVLDNT1SB_GATHER_OFFSET_S : MInst<"svldnt1sb_gather[_{2}base]_offset_{0}", "dPul", "ilUiUl",   [IsGatherLoad, IsByteIndexed],               MemEltTyInt8,    "aarch64_sve_ldnt1_gather_scalar_offset">;
def SVLDNT1UB_GATHER_OFFSET_S : MInst<"svldnt1ub_gather[_{2}base]_offset_{0}", "dPul", "ilUiUl",   [IsGatherLoad, IsByteIndexed, IsZExtReturn], MemEltTyInt8,    "aarch64_sve_ldnt1_gather_scalar_offset">;
def SVLDNT1SH_GATHER_OFFSET_S : MInst<"svldnt1sh_gather[_{2}base]_offset_{0}", "dPul", "ilUiUl",   [IsGatherLoad, IsByteIndexed],               MemEltTyInt16,   "aarch64_sve_ldnt1_gather_scalar_offset">;
def SVLDNT1UH_GATHER_OFFSET_S : MInst<"svldnt1uh_gather[_{2}base]_offset_{0}", "dPul", "ilUiUl",   [IsGatherLoad, IsByteIndexed, IsZExtReturn], MemEltTyInt16,   "aarch64_sve_ldnt1_gather_scalar_offset">;
def SVLDNT1SW_GATHER_OFFSET_S : MInst<"svldnt1sw_gather[_{2}base]_offset_{0}", "dPul", "lUl",      [IsGatherLoad, IsByteIndexed],               MemEltTyInt32,   "aarch64_sve_ldnt1_gather_scalar_offset">;
def SVLDNT1UW_GATHER_OFFSET_S : MInst<"svldnt1uw_gather[_{2}base]_offset_{0}", "dPul", "lUl",      [IsGatherLoad, IsByteIndexed, IsZExtReturn], MemEltTyInt32,   "aarch64_sve_ldnt1_gather_scalar_offset">;

// Non-temporal gather load one vector (scalar base, signed vector index)
def SVLDNT1_GATHER_64B_INDICES_S   : MInst<"svldnt1_gather_[{3}]index[_{0}]", "dPcx", "lUld", [IsGatherLoad],               MemEltTyDefault, "aarch64_sve_ldnt1_gather_index">;
def SVLDNT1SH_GATHER_64B_INDICES_S : MInst<"svldnt1sh_gather_[{3}]index_{0}", "dPTx", "lUl",  [IsGatherLoad],               MemEltTyInt16,   "aarch64_sve_ldnt1_gather_index">;
def SVLDNT1UH_GATHER_64B_INDICES_S : MInst<"svldnt1uh_gather_[{3}]index_{0}", "dPXx", "lUl",  [IsGatherLoad, IsZExtReturn], MemEltTyInt16,   "aarch64_sve_ldnt1_gather_index">;
def SVLDNT1SW_GATHER_64B_INDICES_S : MInst<"svldnt1sw_gather_[{3}]index_{0}", "dPUx", "lUl",  [IsGatherLoad],               MemEltTyInt32,   "aarch64_sve_ldnt1_gather_index">;
def SVLDNT1UW_GATHER_64B_INDICES_S : MInst<"svldnt1uw_gather_[{3}]index_{0}", "dPYx", "lUl",  [IsGatherLoad, IsZExtReturn], MemEltTyInt32,   "aarch64_sve_ldnt1_gather_index">;

// Non temporal gather load one vector (scalar base, unsigned vector index)
def SVLDNT1_GATHER_64B_INDICES_U   : MInst<"svldnt1_gather_[{3}]index[_{0}]", "dPcu", "lUld", [IsGatherLoad],               MemEltTyDefault, "aarch64_sve_ldnt1_gather_index">;
def SVLDNT1SH_GATHER_64B_INDICES_U : MInst<"svldnt1sh_gather_[{3}]index_{0}", "dPTu", "lUl",  [IsGatherLoad],               MemEltTyInt16,   "aarch64_sve_ldnt1_gather_index">;
def SVLDNT1UH_GATHER_64B_INDICES_U : MInst<"svldnt1uh_gather_[{3}]index_{0}", "dPXu", "lUl",  [IsGatherLoad, IsZExtReturn], MemEltTyInt16,   "aarch64_sve_ldnt1_gather_index">;
def SVLDNT1SW_GATHER_64B_INDICES_U : MInst<"svldnt1sw_gather_[{3}]index_{0}", "dPUu", "lUl",  [IsGatherLoad],               MemEltTyInt32,   "aarch64_sve_ldnt1_gather_index">;
def SVLDNT1UW_GATHER_64B_INDICES_U : MInst<"svldnt1uw_gather_[{3}]index_{0}", "dPYu", "lUl",  [IsGatherLoad, IsZExtReturn], MemEltTyInt32,   "aarch64_sve_ldnt1_gather_index">;

// Non-temporal gather load one vector (vector base, signed scalar index)
def SVLDNT1_GATHER_INDEX_S   : MInst<"svldnt1_gather[_{2}base]_index_{0}",   "dPul", "ilUiUlfd", [IsGatherLoad],               MemEltTyDefault, "aarch64_sve_ldnt1_gather_scalar_offset">;
def SVLDNT1SH_GATHER_INDEX_S : MInst<"svldnt1sh_gather[_{2}base]_index_{0}", "dPul", "ilUiUl",   [IsGatherLoad],               MemEltTyInt16,   "aarch64_sve_ldnt1_gather_scalar_offset">;
def SVLDNT1UH_GATHER_INDEX_S : MInst<"svldnt1uh_gather[_{2}base]_index_{0}", "dPul", "ilUiUl",   [IsGatherLoad, IsZExtReturn], MemEltTyInt16,   "aarch64_sve_ldnt1_gather_scalar_offset">;
def SVLDNT1SW_GATHER_INDEX_S : MInst<"svldnt1sw_gather[_{2}base]_index_{0}", "dPul", "lUl",      [IsGatherLoad],               MemEltTyInt32,   "aarch64_sve_ldnt1_gather_scalar_offset">;
def SVLDNT1UW_GATHER_INDEX_S : MInst<"svldnt1uw_gather[_{2}base]_index_{0}", "dPul", "lUl",      [IsGatherLoad, IsZExtReturn], MemEltTyInt32,   "aarch64_sve_ldnt1_gather_scalar_offset">;

// Non-temporal scatter store one vector (vector base)
def SVSTNT1_SCATTER_BASES_U  : MInst<"svstnt1_scatter[_{2}base_{d}]",  "vPud", "ilUiUlfd", [IsScatterStore], MemEltTyDefault, "aarch64_sve_stnt1_scatter_scalar_offset">;
def SVSTNT1B_SCATTER_BASES_U : MInst<"svstnt1b_scatter[_{2}base_{d}]", "vPud", "ilUiUl",   [IsScatterStore], MemEltTyInt8,    "aarch64_sve_stnt1_scatter_scalar_offset">;
def SVSTNT1H_SCATTER_BASES_U : MInst<"svstnt1h_scatter[_{2}base_{d}]", "vPud", "ilUiUl",   [IsScatterStore], MemEltTyInt16,   "aarch64_sve_stnt1_scatter_scalar_offset">;
def SVSTNT1W_SCATTER_BASES_U : MInst<"svstnt1w_scatter[_{2}base_{d}]", "vPud", "lUl",      [IsScatterStore], MemEltTyInt32,   "aarch64_sve_stnt1_scatter_scalar_offset">;

// Non-temporal scatter store one vector (scalar base, signed vector offset in bytes)
def SVSTNT1_SCATTER_64B_OFFSETS_S   : MInst<"svstnt1_scatter_[{3}]offset[_{d}]",  "vPpxd", "lUld", [IsScatterStore, IsByteIndexed], MemEltTyDefault, "aarch64_sve_stnt1_scatter">;
def SVSTNT1B_SCATTER_64B_OFFSETS_SS : MInst<"svstnt1b_scatter_[{3}]offset[_{d}]", "vPAxd", "l",    [IsScatterStore, IsByteIndexed], MemEltTyInt8,    "aarch64_sve_stnt1_scatter">;
def SVSTNT1B_SCATTER_64B_OFFSETS_SU : MInst<"svstnt1b_scatter_[{3}]offset[_{d}]", "vPExd", "Ul",   [IsScatterStore, IsByteIndexed], MemEltTyInt8,    "aarch64_sve_stnt1_scatter">;
def SVSTNT1H_SCATTER_64B_OFFSETS_SS : MInst<"svstnt1h_scatter_[{3}]offset[_{d}]", "vPBxd", "l",    [IsScatterStore, IsByteIndexed], MemEltTyInt16,   "aarch64_sve_stnt1_scatter">;
def SVSTNT1H_SCATTER_64B_OFFSETS_SU : MInst<"svstnt1h_scatter_[{3}]offset[_{d}]", "vPFxd", "Ul",   [IsScatterStore, IsByteIndexed], MemEltTyInt16,   "aarch64_sve_stnt1_scatter">;
def SVSTNT1W_SCATTER_64B_OFFSETS_SS : MInst<"svstnt1w_scatter_[{3}]offset[_{d}]", "vPCxd", "l",    [IsScatterStore, IsByteIndexed], MemEltTyInt32,   "aarch64_sve_stnt1_scatter">;
def SVSTNT1W_SCATTER_64B_OFFSETS_SU : MInst<"svstnt1w_scatter_[{3}]offset[_{d}]", "vPGxd", "Ul",   [IsScatterStore, IsByteIndexed], MemEltTyInt32,   "aarch64_sve_stnt1_scatter">;

// Non-temporal scatter store one vector (scalar base, unsigned vector offset in bytes)
def SVSTNT1_SCATTER_64B_OFFSETS_U   : MInst<"svstnt1_scatter_[{3}]offset[_{d}]",  "vPpud", "lUld", [IsScatterStore, IsByteIndexed], MemEltTyDefault, "aarch64_sve_stnt1_scatter">;
def SVSTNT1B_SCATTER_64B_OFFSETS_US : MInst<"svstnt1b_scatter_[{3}]offset[_{d}]", "vPAud", "l",    [IsScatterStore, IsByteIndexed], MemEltTyInt8,    "aarch64_sve_stnt1_scatter">;
def SVSTNT1B_SCATTER_64B_OFFSETS_UU : MInst<"svstnt1b_scatter_[{3}]offset[_{d}]", "vPEud", "Ul",   [IsScatterStore, IsByteIndexed], MemEltTyInt8,    "aarch64_sve_stnt1_scatter">;
def SVSTNT1H_SCATTER_64B_OFFSETS_US : MInst<"svstnt1h_scatter_[{3}]offset[_{d}]", "vPBud", "l",    [IsScatterStore, IsByteIndexed], MemEltTyInt16,   "aarch64_sve_stnt1_scatter">;
def SVSTNT1H_SCATTER_64B_OFFSETS_UU : MInst<"svstnt1h_scatter_[{3}]offset[_{d}]", "vPFud", "Ul",   [IsScatterStore, IsByteIndexed], MemEltTyInt16,   "aarch64_sve_stnt1_scatter">;
def SVSTNT1W_SCATTER_64B_OFFSETS_US : MInst<"svstnt1w_scatter_[{3}]offset[_{d}]", "vPCud", "l",    [IsScatterStore, IsByteIndexed], MemEltTyInt32,   "aarch64_sve_stnt1_scatter">;
def SVSTNT1W_SCATTER_64B_OFFSETS_UU : MInst<"svstnt1w_scatter_[{3}]offset[_{d}]", "vPGud", "Ul",   [IsScatterStore, IsByteIndexed], MemEltTyInt32,   "aarch64_sve_stnt1_scatter">;

def SVSTNT1_SCATTER_32B_OFFSETS_U   : MInst<"svstnt1_scatter_[{3}]offset[_{d}]",  "vPpud", "iUif", [IsScatterStore, IsByteIndexed], MemEltTyDefault, "aarch64_sve_stnt1_scatter_uxtw">;
def SVSTNT1B_SCATTER_32B_OFFSETS_US : MInst<"svstnt1b_scatter_[{3}]offset[_{d}]", "vPAud", "i",    [IsScatterStore, IsByteIndexed], MemEltTyInt8,    "aarch64_sve_stnt1_scatter_uxtw">;
def SVSTNT1B_SCATTER_32B_OFFSETS_UU : MInst<"svstnt1b_scatter_[{3}]offset[_{d}]", "vPEud", "Ui",   [IsScatterStore, IsByteIndexed], MemEltTyInt8,    "aarch64_sve_stnt1_scatter_uxtw">;
def SVSTNT1H_SCATTER_32B_OFFSETS_US : MInst<"svstnt1h_scatter_[{3}]offset[_{d}]", "vPBud", "i",    [IsScatterStore, IsByteIndexed], MemEltTyInt16,   "aarch64_sve_stnt1_scatter_uxtw">;
def SVSTNT1H_SCATTER_32B_OFFSETS_UU : MInst<"svstnt1h_scatter_[{3}]offset[_{d}]", "vPFud", "Ui",   [IsScatterStore, IsByteIndexed], MemEltTyInt16,   "aarch64_sve_stnt1_scatter_uxtw">;

// Non-temporal scatter store one vector (vector base, scalar offset in bytes)
def SVSTNT1_SCATTER_OFFSET_S  : MInst<"svstnt1_scatter[_{2}base]_offset[_{d}]",  "vPuld", "ilUiUlfd", [IsScatterStore, IsByteIndexed], MemEltTyDefault, "aarch64_sve_stnt1_scatter_scalar_offset">;
def SVSTNT1B_SCATTER_OFFSET_S : MInst<"svstnt1b_scatter[_{2}base]_offset[_{d}]", "vPuld", "ilUiUl",   [IsScatterStore, IsByteIndexed], MemEltTyInt8,    "aarch64_sve_stnt1_scatter_scalar_offset">;
def SVSTNT1H_SCATTER_OFFSET_S : MInst<"svstnt1h_scatter[_{2}base]_offset[_{d}]", "vPuld", "ilUiUl",   [IsScatterStore, IsByteIndexed], MemEltTyInt16,   "aarch64_sve_stnt1_scatter_scalar_offset">;
def SVSTNT1W_SCATTER_OFFSET_S : MInst<"svstnt1w_scatter[_{2}base]_offset[_{d}]", "vPuld", "lUl",      [IsScatterStore, IsByteIndexed], MemEltTyInt32,   "aarch64_sve_stnt1_scatter_scalar_offset">;

// Non-temporal scatter store one vector (scalar base, signed vector index)
def SVSTNT1_SCATTER_INDICES_S   : MInst<"svstnt1_scatter_[{3}]index[_{d}]",  "vPpxd", "lUld", [IsScatterStore], MemEltTyDefault, "aarch64_sve_stnt1_scatter_index">;
def SVSTNT1H_SCATTER_INDICES_SS : MInst<"svstnt1h_scatter_[{3}]index[_{d}]", "vPBxd", "l",    [IsScatterStore], MemEltTyInt16,   "aarch64_sve_stnt1_scatter_index">;
def SVSTNT1H_SCATTER_INDICES_SU : MInst<"svstnt1h_scatter_[{3}]index[_{d}]", "vPFxd", "Ul",   [IsScatterStore], MemEltTyInt16,   "aarch64_sve_stnt1_scatter_index">;
def SVSTNT1W_SCATTER_INDICES_SS : MInst<"svstnt1w_scatter_[{3}]index[_{d}]", "vPCxd", "l",    [IsScatterStore], MemEltTyInt32,   "aarch64_sve_stnt1_scatter_index">;
def SVSTNT1W_SCATTER_INDICES_SU : MInst<"svstnt1w_scatter_[{3}]index[_{d}]", "vPGxd", "Ul",   [IsScatterStore], MemEltTyInt32,   "aarch64_sve_stnt1_scatter_index">;

// Non-temporal scatter store one vector (scalar base, unsigned vector index)
def SVSTNT1_SCATTER_INDICES_U   : MInst<"svstnt1_scatter_[{3}]index[_{d}]",  "vPpud", "lUld", [IsScatterStore], MemEltTyDefault, "aarch64_sve_stnt1_scatter_index">;
def SVSTNT1H_SCATTER_INDICES_US : MInst<"svstnt1h_scatter_[{3}]index[_{d}]", "vPBud", "l",    [IsScatterStore], MemEltTyInt16,   "aarch64_sve_stnt1_scatter_index">;
def SVSTNT1H_SCATTER_INDICES_UU : MInst<"svstnt1h_scatter_[{3}]index[_{d}]", "vPFud", "Ul",   [IsScatterStore], MemEltTyInt16,   "aarch64_sve_stnt1_scatter_index">;
def SVSTNT1W_SCATTER_INDICES_US : MInst<"svstnt1w_scatter_[{3}]index[_{d}]", "vPCud", "l",    [IsScatterStore], MemEltTyInt32,   "aarch64_sve_stnt1_scatter_index">;
def SVSTNT1W_SCATTER_INDICES_UU : MInst<"svstnt1w_scatter_[{3}]index[_{d}]", "vPGud", "Ul",   [IsScatterStore], MemEltTyInt32,   "aarch64_sve_stnt1_scatter_index">;

// Non-temporal scatter store one vector (vector base, signed scalar index)
def SVSTNT1_SCATTER_INDEX_S  : MInst<"svstnt1_scatter[_{2}base]_index[_{d}]",  "vPuld", "ilUiUlfd", [IsScatterStore], MemEltTyDefault, "aarch64_sve_stnt1_scatter_scalar_offset">;
def SVSTNT1H_SCATTER_INDEX_S : MInst<"svstnt1h_scatter[_{2}base]_index[_{d}]", "vPuld", "ilUiUl",   [IsScatterStore], MemEltTyInt16,   "aarch64_sve_stnt1_scatter_scalar_offset">;
def SVSTNT1W_SCATTER_INDEX_S : MInst<"svstnt1w_scatter[_{2}base]_index[_{d}]", "vPuld", "lUl",      [IsScatterStore], MemEltTyInt32,   "aarch64_sve_stnt1_scatter_scalar_offset">;
}

////////////////////////////////////////////////////////////////////////////////
// SVE2 - Contiguous conflict detection
let ArchGuard = "defined(__ARM_FEATURE_SVE2)" in {
def SVWHILERW_B : SInst<"svwhilerw[_{1}]", "Pcc", "cUc",  MergeNone, "aarch64_sve_whilerw_b", [IsOverloadWhileRW]>;
def SVWHILERW_H : SInst<"svwhilerw[_{1}]", "Pcc", "sUsh", MergeNone, "aarch64_sve_whilerw_h", [IsOverloadWhileRW]>;
def SVWHILERW_S : SInst<"svwhilerw[_{1}]", "Pcc", "iUif", MergeNone, "aarch64_sve_whilerw_s", [IsOverloadWhileRW]>;
def SVWHILERW_D : SInst<"svwhilerw[_{1}]", "Pcc", "lUld", MergeNone, "aarch64_sve_whilerw_d", [IsOverloadWhileRW]>;

def SVWHILEWR_B : SInst<"svwhilewr[_{1}]", "Pcc", "cUc",  MergeNone, "aarch64_sve_whilewr_b", [IsOverloadWhileRW]>;
def SVWHILEWR_H : SInst<"svwhilewr[_{1}]", "Pcc", "sUsh", MergeNone, "aarch64_sve_whilewr_h", [IsOverloadWhileRW]>;
def SVWHILEWR_S : SInst<"svwhilewr[_{1}]", "Pcc", "iUif", MergeNone, "aarch64_sve_whilewr_s", [IsOverloadWhileRW]>;
def SVWHILEWR_D : SInst<"svwhilewr[_{1}]", "Pcc", "lUld", MergeNone, "aarch64_sve_whilewr_d", [IsOverloadWhileRW]>;
}<|MERGE_RESOLUTION|>--- conflicted
+++ resolved
@@ -73,15 +73,11 @@
 //
 // w: vector of element type promoted to 64bits, vector maintains
 //    signedness of its element type.
-<<<<<<< HEAD
-// j: element type promoted to 64bits (splat to vector type)
-=======
 // f: element type promoted to uint64_t (splat to vector type)
 // j: element type promoted to 64bits (splat to vector type)
 // K: element type bitcast to a signed integer (splat to vector type)
 // L: element type bitcast to an unsigned integer (splat to vector type)
 //
->>>>>>> 918d599f
 // i: constant uint64_t
 // k: int32_t
 // l: int64_t
@@ -195,10 +191,7 @@
 def IsAppendSVALL             : FlagType<0x02000000>; // Appends SV_ALL as the last operand.
 def IsInsertOp1SVALL          : FlagType<0x04000000>; // Inserts SV_ALL as the second operand.
 def IsPrefetch                : FlagType<0x08000000>; // Contiguous prefetches.
-<<<<<<< HEAD
-=======
 def IsGatherPrefetch          : FlagType<0x10000000>;
->>>>>>> 918d599f
 def ReverseCompare            : FlagType<0x20000000>; // Compare operands must be swapped.
 
 // These must be kept in sync with the flags in include/clang/Basic/TargetBuiltins.h
@@ -583,9 +576,6 @@
 def SVPRFW_VNUM : MInst<"svprfw_vnum", "vPclJ", "i", [IsPrefetch], MemEltTyInt32, "aarch64_sve_prf">;
 def SVPRFD_VNUM : MInst<"svprfd_vnum", "vPclJ", "l", [IsPrefetch], MemEltTyInt64, "aarch64_sve_prf">;
 
-<<<<<<< HEAD
-////////////////////////////////////////////////////////////////////////////////
-=======
 // Prefetch (Vector bases)
 def SVPRFB_GATHER_BASES : MInst<"svprfb_gather[_{2}base]", "vPdJ", "UiUl", [IsGatherPrefetch], MemEltTyInt8,  "aarch64_sve_prfb_gather_scalar_offset">;
 def SVPRFH_GATHER_BASES : MInst<"svprfh_gather[_{2}base]", "vPdJ", "UiUl", [IsGatherPrefetch], MemEltTyInt16, "aarch64_sve_prfh_gather_scalar_offset">;
@@ -627,7 +617,6 @@
 def SVDUPQ_32 : SInst<"svdupq[_n]_{d}", "dssss",  "iUif", MergeNone>;
 def SVDUPQ_64 : SInst<"svdupq[_n]_{d}", "dss",  "lUld", MergeNone>;
 
->>>>>>> 918d599f
 // Integer arithmetic
 
 multiclass SInstZPZ<string name, string types, string intrinsic, list<FlagType> flags=[]> {
@@ -667,17 +656,6 @@
 defm SVMULH_U : SInstZPZZ<"svmulh", "UcUsUiUl",     "aarch64_sve_umulh">;
 defm SVSUB    : SInstZPZZ<"svsub",  "csilUcUsUiUl", "aarch64_sve_sub">;
 defm SVSUBR   : SInstZPZZ<"svsubr", "csilUcUsUiUl", "aarch64_sve_subr">;
-<<<<<<< HEAD
-////////////////////////////////////////////////////////////////////////////////
-// Permutations and selection
-def SVEXT        : SInst<"svext[_{d}]",       "dddi", "csilUcUsUiUlhfd", MergeNone, "aarch64_sve_ext", [], [ImmCheck<2, ImmCheckExtract, 1>]>;
-
-////////////////////////////////////////////////////////////////////////////////
-// Shifts
-def SVASRD_M : SInst<"svasrd[_n_{d}]", "dPdi", "csil",            MergeOp1,  "aarch64_sve_asrd", [], [ImmCheck<2, ImmCheckShiftRight, 1>]>;
-
-////////////////////////////////////////////////////////////////////////////////
-=======
 
 //------------------------------------------------------------------------------
 
@@ -748,7 +726,6 @@
 def SVORV    : SInst<"svorv[_{d}]",  "sPd", "csilUcUsUiUl", MergeNone, "aarch64_sve_orv">;
 
 ////////////////////////////////////////////////////////////////////////////////
->>>>>>> 918d599f
 // Integer comparisons
 
 def SVCMPEQ : SInst<"svcmpeq[_{d}]", "PPdd", "csilUcUsUiUl", MergeNone, "aarch64_sve_cmpeq">;
@@ -820,8 +797,6 @@
 def SVWHILELT_S64 : SInst<"svwhilelt_{d}[_{1}]", "Pll", "PcPsPiPl",     MergeNone, "aarch64_sve_whilelt", [IsOverloadWhile]>;
 
 ////////////////////////////////////////////////////////////////////////////////
-<<<<<<< HEAD
-=======
 // Counting bit
 
 multiclass SInstCLS<string name, string types, string intrinsic, list<FlagType> flags=[]> {
@@ -853,19 +828,11 @@
 defm SVREVW : SInstZPZ<"svrevw", "lUl",          "aarch64_sve_revw">;
 
 ////////////////////////////////////////////////////////////////////////////////
->>>>>>> 918d599f
 // Floating-point arithmetic
 
 defm SVABS_F : SInstZPZ<"svabs", "hfd", "aarch64_sve_fabs">;
 defm SVNEG_F : SInstZPZ<"svneg", "hfd", "aarch64_sve_fneg">;
 
-<<<<<<< HEAD
-def SVTMAD  : SInst<"svtmad[_{d}]",  "dddi", "hfd", MergeNone, "aarch64_sve_ftmad_x", [], [ImmCheck<2, ImmCheck0_7>]>;
-
-def SVMLA_LANE  : SInst<"svmla_lane[_{d}]",  "ddddi",  "hfd", MergeNone, "aarch64_sve_fmla_lane", [], [ImmCheck<3, ImmCheckLaneIndex, 2>]>;
-def SVCMLA_LANE : SInst<"svcmla_lane[_{d}]", "ddddii", "hf",  MergeNone, "aarch64_sve_fcmla_lane", [], [ImmCheck<3, ImmCheckLaneIndexCompRotate, 2>,
-                                                                                                        ImmCheck<4, ImmCheckComplexRotAll90>]>;
-=======
 defm SVABD_F  : SInstZPZZ<"svabd",  "hfd", "aarch64_sve_fabd">;
 defm SVADD_F  : SInstZPZZ<"svadd",  "hfd", "aarch64_sve_fadd">;
 defm SVDIV_F  : SInstZPZZ<"svdiv",  "hfd", "aarch64_sve_fdiv">;
@@ -938,7 +905,6 @@
 def SVFMAXNMV : SInst<"svmaxnmv[_{d}]", "sPd",  "hfd", MergeNone, "aarch64_sve_fmaxnmv">;
 def SVFMINV   : SInst<"svminv[_{d}]",   "sPd",  "hfd", MergeNone, "aarch64_sve_fminv">;
 def SVFMINNMV : SInst<"svminnmv[_{d}]", "sPd",  "hfd", MergeNone, "aarch64_sve_fminnmv">;
->>>>>>> 918d599f
 
 ////////////////////////////////////////////////////////////////////////////////
 // Floating-point comparisons
@@ -1066,11 +1032,6 @@
 
 }
 
-<<<<<<< HEAD
-def SVCADD_M : SInst<"svcadd[_{d}]", "dPddi",  "hfd", MergeOp1,  "aarch64_sve_fcadd", [], [ImmCheck<3, ImmCheckComplexRot90_270>]>;
-def SVCMLA_M : SInst<"svcmla[_{d}]", "dPdddi", "hfd", MergeOp1,  "aarch64_sve_fcmla", [], [ImmCheck<4, ImmCheckComplexRotAll90>]>;
-
-=======
 ////////////////////////////////////////////////////////////////////////////////
 // Permutations and selection
 
@@ -1109,7 +1070,6 @@
 def SVUZP2_B  : SInst<"svuzp2_{d}",     "PPP",  "PcPsPiPl", MergeNone, "aarch64_sve_uzp2">;
 def SVZIP1_B  : SInst<"svzip1_{d}",     "PPP",  "PcPsPiPl", MergeNone, "aarch64_sve_zip1">;
 def SVZIP2_B  : SInst<"svzip2_{d}",     "PPP",  "PcPsPiPl", MergeNone, "aarch64_sve_zip2">;
->>>>>>> 918d599f
 
 ////////////////////////////////////////////////////////////////////////////////
 // Predicate creation
@@ -1119,8 +1079,6 @@
 def SVPTRUE_PAT : SInst<"svptrue_pat_{d}", "PI", "PcPsPiPl", MergeNone, "aarch64_sve_ptrue">;
 def SVPTRUE     : SInst<"svptrue_{d}",     "P",  "PcPsPiPl", MergeNone, "aarch64_sve_ptrue", [IsAppendSVALL]>;
 
-<<<<<<< HEAD
-=======
 def SVDUPQ_B8      : SInst<"svdupq[_n]_{d}",  "Pssssssssssssssss",  "Pc", MergeNone>;
 def SVDUPQ_B16     : SInst<"svdupq[_n]_{d}", "Pssssssss",  "Ps", MergeNone>;
 def SVDUPQ_B32     : SInst<"svdupq[_n]_{d}", "Pssss",  "Pi", MergeNone>;
@@ -1158,7 +1116,6 @@
 def SVPTEST_FIRST : SInst<"svptest_first", "sPP", "Pc", MergeNone, "aarch64_sve_ptest_first">;
 def SVPTEST_LAST  : SInst<"svptest_last",  "sPP", "Pc", MergeNone, "aarch64_sve_ptest_last">;
 
->>>>>>> 918d599f
 ////////////////////////////////////////////////////////////////////////////////
 // Counting elements
 
@@ -1172,11 +1129,8 @@
 def SVCNTW : SInst<"svcntw", "n", "", MergeNone, "aarch64_sve_cntw", [IsAppendSVALL, IsOverloadNone]>;
 def SVCNTD : SInst<"svcntd", "n", "", MergeNone, "aarch64_sve_cntd", [IsAppendSVALL, IsOverloadNone]>;
 
-<<<<<<< HEAD
-=======
 def SVLEN  : SInst<"svlen[_{d}]", "nd",  "csilUcUsUiUlhfd", MergeNone>;
 
->>>>>>> 918d599f
 ////////////////////////////////////////////////////////////////////////////////
 // Saturating scalar arithmetic
 
