--- conflicted
+++ resolved
@@ -25,11 +25,6 @@
 
   void handleNoSVMAttr(Decl *D, const ParsedAttr &AL);
   void handleAccessAttr(Decl *D, const ParsedAttr &AL);
-<<<<<<< HEAD
-=======
-
-  // Handles intel_reqd_sub_group_size.
-  void handleSubGroupSize(Decl *D, const ParsedAttr &AL);
 
   // Performs semantic analysis for the read/write_pipe call.
   // \param S Reference to the semantic analyzer.
@@ -102,7 +97,6 @@
   bool checkBuiltinKernelWorkGroupSize(CallExpr *TheCall);
 
   bool checkBuiltinNDRangeAndBlock(CallExpr *TheCall);
->>>>>>> f1c54d72
 };
 
 } // namespace clang
