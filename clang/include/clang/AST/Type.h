--- conflicted
+++ resolved
@@ -2509,10 +2509,7 @@
   bool isFunctionNoProtoType() const { return getAs<FunctionNoProtoType>(); }
   bool isFunctionProtoType() const { return getAs<FunctionProtoType>(); }
   bool isPointerType() const;
-<<<<<<< HEAD
-=======
   bool isPointerOrReferenceType() const;
->>>>>>> 9c4aab8c
   bool isSignableType() const;
   bool isAnyPointerType() const;   // Any C pointer or ObjC object pointer
   bool isCountAttributedType() const;
