//===-- clang-offload-wrapper/ClangOffloadWrapper.cpp -----------*- C++ -*-===//
//
// Part of the LLVM Project, under the Apache License v2.0 with LLVM Exceptions.
// See https://llvm.org/LICENSE.txt for license information.
// SPDX-License-Identifier: Apache-2.0 WITH LLVM-exception
//
//===----------------------------------------------------------------------===//
///
/// \file
/// Implementation of the offload wrapper tool. It takes offload target binaries
/// as input and creates wrapper bitcode file containing target binaries
/// packaged as data. Wrapper bitcode also includes initialization code which
/// registers target binaries in offloading runtime at program startup.
/// TODO Add Windows support.
///
//===----------------------------------------------------------------------===//

#include "clang/Basic/Version.h"
#include "llvm/ADT/ArrayRef.h"
#include "llvm/ADT/SmallVector.h"
#include "llvm/ADT/Triple.h"
#include "llvm/Bitcode/BitcodeWriter.h"
#include "llvm/IR/Constants.h"
#include "llvm/IR/GlobalVariable.h"
#include "llvm/IR/IRBuilder.h"
#include "llvm/IR/LLVMContext.h"
#include "llvm/IR/Module.h"
#include "llvm/Support/CommandLine.h"
#include "llvm/Support/Errc.h"
#include "llvm/Support/Error.h"
#include "llvm/Support/ErrorOr.h"
#include "llvm/Support/LineIterator.h"
#include "llvm/Support/MemoryBuffer.h"
#include "llvm/Support/Signals.h"
#include "llvm/Support/ToolOutputFile.h"
#include "llvm/Support/WithColor.h"
#include "llvm/Support/raw_ostream.h"
#include "llvm/Transforms/Utils/ModuleUtils.h"
#include <cassert>
#include <cstddef>
#include <cstdint>
#include <iterator>
#include <memory>
#include <tuple>

using namespace llvm;

// Offload models supported by this tool. The support basically means mapping
// a string representation given at the command line to a value from this
// enum.
enum OffloadKind {
  Unknown = 0,
  Host,
  OpenMP,
  HIP,
  SYCL,
  First = Host,
  Last = SYCL
};

namespace llvm {
template <> struct DenseMapInfo<OffloadKind> {
  static inline OffloadKind getEmptyKey() {
    return static_cast<OffloadKind>(DenseMapInfo<unsigned>::getEmptyKey());
  }

  static inline OffloadKind getTombstoneKey() {
    return static_cast<OffloadKind>(DenseMapInfo<unsigned>::getTombstoneKey());
  }

  static unsigned getHashValue(const OffloadKind &Val) {
    return DenseMapInfo<unsigned>::getHashValue(static_cast<unsigned>(Val));
  }

  static bool isEqual(const OffloadKind &LHS, const OffloadKind &RHS) {
    return LHS == RHS;
  }
};
} // namespace llvm

static cl::opt<bool> Help("h", cl::desc("Alias for -help"), cl::Hidden);

// Mark all our options with this category, everything else (except for -version
// and -help) will be hidden.
static cl::OptionCategory
    ClangOffloadWrapperCategory("clang-offload-wrapper options");

static cl::opt<std::string> Output("o", cl::Required,
                                   cl::desc("Output filename"),
                                   cl::value_desc("filename"),
                                   cl::cat(ClangOffloadWrapperCategory));

static cl::opt<bool> Verbose("v", cl::desc("verbose output"),
                             cl::cat(ClangOffloadWrapperCategory));

static cl::list<std::string> Inputs(cl::Positional, cl::OneOrMore,
                                    cl::desc("<input files>"),
                                    cl::cat(ClangOffloadWrapperCategory));

// Binary image formats supported by this tool. The support basically means
// mapping string representation given at the command line to a value from this
// enum. No format checking is performed.
enum BinaryImageFormat {
  none,   // image kind is not determined
  native, // image kind is native
  // portable image kinds go next
  spirv, // SPIR-V
  llvmbc // LLVM bitcode
};

/// Sets offload kind.
static cl::list<OffloadKind> Kinds(
    "kind", cl::desc("offload kind:"), cl::OneOrMore,
    cl::values(clEnumValN(Unknown, "unknown", "unknown"),
               clEnumValN(Host, "host", "host"),
               clEnumValN(OpenMP, "openmp", "OpenMP"),
               clEnumValN(HIP, "hip", "HIP"), clEnumValN(SYCL, "sycl", "SYCL")),
    cl::cat(ClangOffloadWrapperCategory));

/// Sets binary image format.
static cl::list<BinaryImageFormat>
    Formats("format", cl::desc("device binary image formats:"), cl::ZeroOrMore,
            cl::values(clEnumVal(none, "not set"),
                       clEnumVal(native, "unknown or native"),
                       clEnumVal(spirv, "SPIRV binary"),
                       clEnumVal(llvmbc, "LLVMIR bitcode")),
            cl::cat(ClangOffloadWrapperCategory));

/// Sets offload target.
static cl::list<std::string> Targets("target", cl::ZeroOrMore,
                                     cl::desc("offload target triple"),
                                     cl::cat(ClangOffloadWrapperCategory),
                                     cl::cat(ClangOffloadWrapperCategory));

/// Sets build options for device binary image.
static cl::list<std::string>
    Options("build-opts", cl::ZeroOrMore,
            cl::desc("build options passed to the offload runtime"),
            cl::cat(ClangOffloadWrapperCategory),
            cl::cat(ClangOffloadWrapperCategory));

/// Sets the name of the file containing offload function entries
static cl::list<std::string> Entries(
    "entries", cl::ZeroOrMore,
    cl::desc("File listing all offload function entries, SYCL offload only"),
    cl::value_desc("filename"), cl::cat(ClangOffloadWrapperCategory));

/// Specifies the target triple of the host wrapper.
static cl::opt<std::string>
    Target("host", cl::Required,
           cl::desc("Target triple for the output module"),
           cl::value_desc("triple"), cl::cat(ClangOffloadWrapperCategory));

static cl::opt<bool> EmitRegFuncs("emit-reg-funcs", cl::NotHidden,
                                  cl::init(true), cl::Optional,
                                  cl::desc("Emit [un-]registration functions"),
                                  cl::cat(ClangOffloadWrapperCategory));

static cl::opt<std::string>
    RegFuncName("reg-func-name", cl::Optional, cl::init("__tgt_register_lib"),
                cl::desc("Offload descriptor registration function name"),
                cl::value_desc("name"), cl::cat(ClangOffloadWrapperCategory));

static cl::opt<std::string>
    UnregFuncName("unreg-func-name", cl::Optional,
                  cl::init("__tgt_unregister_lib"),
                  cl::desc("Offload descriptor un-registration function name"),
                  cl::value_desc("name"), cl::cat(ClangOffloadWrapperCategory));

static cl::opt<std::string> DescriptorName(
    "desc-name", cl::Optional, cl::init("descriptor"),
    cl::desc(
        "Specifies offload descriptor symbol name: '.<offload kind>.<name>'"
        ", and makes it globally visible"),
    cl::value_desc("name"), cl::cat(ClangOffloadWrapperCategory));

static StringRef offloadKindToString(OffloadKind Kind) {
  switch (Kind) {
  case OffloadKind::Unknown:
    return "unknown";
  case OffloadKind::Host:
    return "host";
  case OffloadKind::OpenMP:
    return "openmp";
  case OffloadKind::HIP:
    return "hip";
  case OffloadKind::SYCL:
    return "sycl";
  default:
    llvm_unreachable("bad offload kind");
  }
  return "<ERROR>";
}

static StringRef formatToString(BinaryImageFormat Fmt) {
  switch (Fmt) {
  case BinaryImageFormat::none:
    return "none";
  case BinaryImageFormat::spirv:
    return "spirv";
  case BinaryImageFormat::llvmbc:
    return "llvmbc";
  case BinaryImageFormat::native:
    return "native";
  default:
    llvm_unreachable("bad format");
  }
  return "<ERROR>";
}

namespace {

struct OffloadKindToUint {
  using argument_type = OffloadKind;
  unsigned operator()(argument_type Kind) const {
    return static_cast<unsigned>(Kind);
  }
};

/// Implements binary image information collecting and wrapping it in a host
/// bitcode file.
class BinaryWrapper {
public:
  /// Represents a single image to wrap.
  class Image {
  public:
    Image(const llvm::StringRef File_, const llvm::StringRef Manif_,
          const llvm::StringRef Tgt_, BinaryImageFormat Fmt_,
          const llvm::StringRef Opts_, const llvm::StringRef EntriesFile_)
        : File(File_), Manif(Manif_), Tgt(Tgt_), Fmt(Fmt_), Opts(Opts_),
          EntriesFile(EntriesFile_) {}

    /// Name of the file with actual contents
    const llvm::StringRef File;
    /// Name of the manifest file
    const llvm::StringRef Manif;
    /// Offload target architecture
    const llvm::StringRef Tgt;
    /// Format
    const BinaryImageFormat Fmt;
    /// Build options
    const llvm::StringRef Opts;
    /// File listing contained entries
    const llvm::StringRef EntriesFile;

    friend raw_ostream &operator<<(raw_ostream &Out, const Image &Img);
  };

private:
  using SameKindPack = llvm::SmallVector<std::unique_ptr<Image>, 4>;

  LLVMContext C;
  Module M;

  StructType *EntryTy = nullptr;
  StructType *ImageTy = nullptr;
  StructType *DescTy = nullptr;

  // SYCL image and binary descriptor types have diverged from libomptarget
  // definitions, but presumably they will converge in future. So, these SYCL
  // specific types should be removed if/when this happens.
  StructType *SyclImageTy = nullptr;
  StructType *SyclDescTy = nullptr;

  /// Records all added device binary images per offload kind.
  llvm::DenseMap<OffloadKind, std::unique_ptr<SameKindPack>> Packs;
  /// Records all created memory buffers for safe auto-gc
  llvm::SmallVector<std::unique_ptr<MemoryBuffer>, 4> AutoGcBufs;

public:
  void addImage(const OffloadKind Kind, llvm::StringRef File,
                llvm::StringRef Manif, llvm::StringRef Tgt,
                const BinaryImageFormat Fmt, llvm::StringRef Opts,
                llvm::StringRef EntriesFile) {
    std::unique_ptr<SameKindPack> &Pack = Packs[Kind];
    if (!Pack)
      Pack.reset(new SameKindPack());
    Pack->emplace_back(
        std::make_unique<Image>(File, Manif, Tgt, Fmt, Opts, EntriesFile));
  }

private:
  IntegerType *getSizeTTy() {
    switch (M.getDataLayout().getPointerTypeSize(Type::getInt8PtrTy(C))) {
    case 4u:
      return Type::getInt32Ty(C);
    case 8u:
      return Type::getInt64Ty(C);
    }
    llvm_unreachable("unsupported pointer type size");
  }

  // struct __tgt_offload_entry {
  //   void *addr;
  //   char *name;
  //   size_t size;
  //   int32_t flags;
  //   int32_t reserved;
  // };
  StructType *getEntryTy() {
    if (!EntryTy)
      EntryTy = StructType::create("__tgt_offload_entry", Type::getInt8PtrTy(C),
                                   Type::getInt8PtrTy(C), getSizeTTy(),
                                   Type::getInt32Ty(C), Type::getInt32Ty(C));
    return EntryTy;
  }

  PointerType *getEntryPtrTy() { return PointerType::getUnqual(getEntryTy()); }

  // struct __tgt_device_image {
  //   void *ImageStart;
  //   void *ImageEnd;
  //   __tgt_offload_entry *EntriesBegin;
  //   __tgt_offload_entry *EntriesEnd;
  // };
  StructType *getDeviceImageTy() {
    if (!ImageTy)
      ImageTy = StructType::create("__tgt_device_image", Type::getInt8PtrTy(C),
                                   Type::getInt8PtrTy(C), getEntryPtrTy(),
                                   getEntryPtrTy());
    return ImageTy;
  }

  PointerType *getDeviceImagePtrTy() {
    return PointerType::getUnqual(getDeviceImageTy());
  }

  // struct __tgt_bin_desc {
  //   int32_t NumDeviceImages;
  //   __tgt_device_image *DeviceImages;
  //   __tgt_offload_entry *HostEntriesBegin;
  //   __tgt_offload_entry *HostEntriesEnd;
  // };
  StructType *getBinDescTy() {
    if (!DescTy)
      DescTy = StructType::create("__tgt_bin_desc", Type::getInt32Ty(C),
                                  getDeviceImagePtrTy(), getEntryPtrTy(),
                                  getEntryPtrTy());
    return DescTy;
  }

  PointerType *getBinDescPtrTy() {
    return PointerType::getUnqual(getBinDescTy());
  }

  const uint16_t DeviceImageStructVersion = 1;

  // SYCL specific image descriptor type.
  //  struct __tgt_device_image {
  //    /// version of this structure - for backward compatibility;
  //    /// all modifications which change order/type/offsets of existing fields
  //    /// should increment the version.
  //    uint16_t Version;
  //    /// the kind of offload model the image employs.
  //    uint8_t OffloadKind;
  //    /// format of the image data - SPIRV, LLVMIR bitcode,...
  //    uint8_t Format;
  //    /// null-terminated string representation of the device's target
  //    /// architecture
  //    const char *DeviceTargetSpec;
  //    /// a null-terminated string; target- and compiler-specific options
  //    /// which are suggested to use to "build" program at runtime
  //    const char *BuildOptions;
  //    /// Pointer to the manifest data start
  //    const unsigned char *ManifestStart;
  //    /// Pointer to the manifest data end
  //    const unsigned char *ManifestEnd;
  //    /// Pointer to the device binary image start
  //    void *ImageStart;
  //    /// Pointer to the device binary image end
  //    void *ImageEnd;
  //    /// the entry table
  //    __tgt_offload_entry *EntriesBegin;
  //    __tgt_offload_entry *EntriesEnd;
  //  };
  //
  StructType *getSyclDeviceImageTy() {
    if (!SyclImageTy) {
      SyclImageTy = StructType::create(
          {
              Type::getInt16Ty(C),   // Version
              Type::getInt8Ty(C),    // OffloadKind
              Type::getInt8Ty(C),    // Format
              Type::getInt8PtrTy(C), // DeviceTargetSpec
              Type::getInt8PtrTy(C), // BuildOptions
              Type::getInt8PtrTy(C), // ManifestStart
              Type::getInt8PtrTy(C), // ManifestEnd
              Type::getInt8PtrTy(C), // ImageStart
              Type::getInt8PtrTy(C), // ImageEnd
              getEntryPtrTy(),       // EntriesBegin
              getEntryPtrTy()        // EntriesEnd
          },
          "__tgt_device_image");
    }
    return SyclImageTy;
  }

  PointerType *getSyclDeviceImagePtrTy() {
    return PointerType::getUnqual(getSyclDeviceImageTy());
  }

  const uint16_t BinDescStructVersion = 1;

  // SYCL specific binary descriptor type.
  // struct __tgt_bin_desc {
  //   /// version of this structure - for backward compatibility;
  //   /// all modifications which change order/type/offsets of existing fields
  //   /// should increment the version.
  //   uint16_t Version;
  //   uint16_t NumDeviceImages;
  //   __tgt_device_image *DeviceImages;
  //   /// the offload entry table
  //   __tgt_offload_entry *HostEntriesBegin;
  //   __tgt_offload_entry *HostEntriesEnd;
  // };
  StructType *getSyclBinDescTy() {
    if (!SyclDescTy) {
      SyclDescTy = StructType::create(
          {
              Type::getInt16Ty(C),       // Version
              Type::getInt16Ty(C),       // NumDeviceImages
              getSyclDeviceImagePtrTy(), // DeviceImages
              getEntryPtrTy(),           // HostEntriesBegin
              getEntryPtrTy()            // HostEntriesEnd
          },
          "__tgt_bin_desc");
    }
    return SyclDescTy;
  }

  PointerType *getSyclBinDescPtrTy() {
    return PointerType::getUnqual(getSyclBinDescTy());
  }

  Expected<MemoryBuffer *> loadFile(llvm::StringRef Name) {
    auto InputOrErr = MemoryBuffer::getFileOrSTDIN(Name);

    if (auto EC = InputOrErr.getError())
      return createFileError(Name, EC);

    AutoGcBufs.emplace_back(std::move(InputOrErr.get()));
    return AutoGcBufs.back().get();
  }

  // Adds a global readonly variable that is initialized by given data to the
  // module.
  GlobalVariable *addGlobalArrayVariable(const Twine &Name,
                                         ArrayRef<char> Initializer,
                                         const Twine &Section = "") {
    auto *Arr = ConstantDataArray::get(C, Initializer);
    auto *Var = new GlobalVariable(M, Arr->getType(), /*isConstant*/ true,
                                   GlobalVariable::InternalLinkage, Arr, Name);
    if (Verbose)
      errs() << "  global added: " << Var->getName() << "\n";
    Var->setUnnamedAddr(GlobalValue::UnnamedAddr::Global);

    SmallVector<char, 32u> NameBuf;
    auto SectionName = Section.toStringRef(NameBuf);
    if (!SectionName.empty())
      Var->setSection(SectionName);
    return Var;
  }

  // Adds given buffer as a global variable into the module and returns a pair
  // of pointers that point to the beginning and end of the variable.
  std::pair<Constant *, Constant *>
  addArrayToModule(ArrayRef<char> Buf, const Twine &Name,
                   const Twine &Section = "") {
    auto *Var = addGlobalArrayVariable(Name, Buf, Section);
    auto *Zero = ConstantInt::get(getSizeTTy(), 0u);
    Constant *ZeroZero[] = {Zero, Zero};
    auto *ImageB =
        ConstantExpr::getGetElementPtr(Var->getValueType(), Var, ZeroZero);
    auto *Size = ConstantInt::get(getSizeTTy(), Buf.size());

    Constant *ZeroSize[] = {Zero, Size};
    auto *ImageE =
        ConstantExpr::getGetElementPtr(Var->getValueType(), Var, ZeroSize);
    return std::make_pair(ImageB, ImageE);
  }

  // Creates all necessary data objects for the given image and returns a pair
  // of pointers that point to the beginning and end of the global variable that
  // contains the image data.
  std::pair<Constant *, Constant *>
  addDeviceImageToModule(ArrayRef<char> Buf, const Twine &Name,
                         OffloadKind Kind, StringRef TargetTriple) {
    // Do not bother adding 'size' section if target triple was not provided
    // since we anyway won't be able to construct what bundler expects to see in
    // the fat object.
    if (!TargetTriple.empty()) {
      // Create global data object for the image size.
      size_t BufSize = Buf.size();
      addGlobalArrayVariable(
          Name + ".size",
          makeArrayRef(reinterpret_cast<char *>(&BufSize), sizeof(BufSize)),
          "__CLANG_OFFLOAD_BUNDLE_SIZE__" + offloadKindToString(Kind) + "-" +
              TargetTriple);
    }

    // Create global variable for the image data.
    return addArrayToModule(Buf, Name,
                            TargetTriple.empty()
                                ? ""
                                : "__CLANG_OFFLOAD_BUNDLE__" +
                                      offloadKindToString(Kind) + "-" +
                                      TargetTriple);
  }

  // Creates a global variable of const char* type and creates an
  // initializer that initializes it with given string (with added null
  // terminator). Returns a link-time constant pointer (constant expr) to that
  // variable.
  Constant *addStringToModule(StringRef Str, const Twine &Name) {
    auto *Arr = ConstantDataArray::getString(C, Str);
    auto *Var = new GlobalVariable(M, Arr->getType(), /*isConstant*/ true,
                                   GlobalVariable::InternalLinkage, Arr, Name);
    if (Verbose)
      errs() << "  global added: " << Var->getName() << "\n";
    Var->setUnnamedAddr(GlobalValue::UnnamedAddr::Global);
    auto *Zero = ConstantInt::get(getSizeTTy(), 0u);
    Constant *ZeroZero[] = {Zero, Zero};
    return ConstantExpr::getGetElementPtr(Var->getValueType(), Var, ZeroZero);
  }

<<<<<<< HEAD
=======
  // Creates an array of __tgt_offload_entry that contains function info
  // for the given image. Returns a pair of pointers to the beginning and end
  // of the array, or a pair of nullptrs in case the entries file wasn't
  // specified.
  Expected<std::pair<Constant *, Constant *>>
  addSYCLOffloadEntriesToModule(StringRef EntriesFile) {
    if (EntriesFile.empty()) {
      auto *NullPtr = Constant::getNullValue(getEntryPtrTy());
      return std::pair<Constant *, Constant *>(NullPtr, NullPtr);
    }

    auto *Zero = ConstantInt::get(getSizeTTy(), 0u);
    auto *i32Zero = ConstantInt::get(Type::getInt32Ty(C), 0u);
    auto *NullPtr = Constant::getNullValue(Type::getInt8PtrTy(C));
    Constant *ZeroZero[] = {Zero, Zero};
    Constant *OneZero[] = {ConstantInt::get(getSizeTTy(), 1u), Zero};

    Expected<MemoryBuffer *> MBOrErr = loadFile(EntriesFile);
    if (!MBOrErr)
      return MBOrErr.takeError();
    MemoryBuffer *MB = *MBOrErr;

    std::vector<Constant *> EntriesInits;
    // Only the name field is used for SYCL now, others are for future OpenMP
    // compatibility and new SYCL features
    for (line_iterator LI(*MB); !LI.is_at_eof(); ++LI)
      EntriesInits.push_back(ConstantStruct::get(
          getEntryTy(), NullPtr,
          addStringToModule(*LI, "__sycl_offload_entry_name"), Zero, i32Zero,
          i32Zero));

    auto *Arr = ConstantArray::get(
        ArrayType::get(getEntryTy(), EntriesInits.size()), EntriesInits);
    auto *Entries = new GlobalVariable(M, Arr->getType(), true,
                                       GlobalVariable::InternalLinkage, Arr,
                                       "__sycl_offload_entries_arr");
    if (Verbose)
      errs() << "  global added: " << Entries->getName() << "\n";

    auto *EntriesB = ConstantExpr::getGetElementPtr(Entries->getValueType(),
                                                    Entries, ZeroZero);
    auto *EntriesE = ConstantExpr::getGetElementPtr(Entries->getValueType(),
                                                    Entries, OneZero);
    return std::pair<Constant *, Constant *>(EntriesB, EntriesE);
  }

>>>>>>> cc93bc4b
  /// Creates binary descriptor for the given device images. Binary descriptor
  /// is an object that is passed to the offloading runtime at program startup
  /// and it describes all device images available in the executable or shared
  /// library. It is defined as follows
  ///
  /// __attribute__((visibility("hidden")))
  /// extern __tgt_offload_entry *__start_omp_offloading_entries;
  /// __attribute__((visibility("hidden")))
  /// extern __tgt_offload_entry *__stop_omp_offloading_entries;
  ///
  /// static const char Image0[] = { <Bufs.front() contents> };
  ///  ...
  /// static const char ImageN[] = { <Bufs.back() contents> };
  ///
  /// static const __tgt_device_image Images[] = {
  ///   {
  ///     Image0,                            /*ImageStart*/
  ///     Image0 + sizeof(Image0),           /*ImageEnd*/
  ///     __start_omp_offloading_entries,    /*EntriesBegin*/
  ///     __stop_omp_offloading_entries      /*EntriesEnd*/
  ///   },
  ///   ...
  ///   {
  ///     ImageN,                            /*ImageStart*/
  ///     ImageN + sizeof(ImageN),           /*ImageEnd*/
  ///     __start_omp_offloading_entries,    /*EntriesBegin*/
  ///     __stop_omp_offloading_entries      /*EntriesEnd*/
  ///   }
  /// };
  ///
  /// static const __tgt_bin_desc BinDesc = {
  ///   sizeof(Images) / sizeof(Images[0]),  /*NumDeviceImages*/
  ///   Images,                              /*DeviceImages*/
  ///   __start_omp_offloading_entries,      /*HostEntriesBegin*/
  ///   __stop_omp_offloading_entries        /*HostEntriesEnd*/
  /// };
  ///
  /// Global variable that represents BinDesc is returned.
  Expected<GlobalVariable *> createBinDesc(OffloadKind Kind,
                                           SameKindPack &Pack) {
    const std::string OffloadKindTag =
        (Twine(".") + offloadKindToString(Kind) + Twine("_offloading.")).str();

    Constant *EntriesB = nullptr, *EntriesE = nullptr;

    if (Kind != OffloadKind::SYCL) {
      // Create external begin/end symbols for the offload entries table.
      auto *EntriesStart = new GlobalVariable(
          M, getEntryTy(), /*isConstant*/ true, GlobalValue::ExternalLinkage,
          /*Initializer*/ nullptr, "__start_omp_offloading_entries");
      EntriesStart->setVisibility(GlobalValue::HiddenVisibility);
      auto *EntriesStop = new GlobalVariable(
          M, getEntryTy(), /*isConstant*/ true, GlobalValue::ExternalLinkage,
          /*Initializer*/ nullptr, "__stop_omp_offloading_entries");
      EntriesStop->setVisibility(GlobalValue::HiddenVisibility);

      // We assume that external begin/end symbols that we have created above
      // will be defined by the linker. But linker will do that only if linker
      // inputs have section with "omp_offloading_entries" name which is not
      // guaranteed. So, we just create dummy zero sized object in the offload
      // entries section to force linker to define those symbols.
      auto *DummyInit =
          ConstantAggregateZero::get(ArrayType::get(getEntryTy(), 0u));
      auto *DummyEntry = new GlobalVariable(
          M, DummyInit->getType(), true, GlobalVariable::ExternalLinkage,
          DummyInit, "__dummy.omp_offloading.entry");
      DummyEntry->setSection("omp_offloading_entries");
      DummyEntry->setVisibility(GlobalValue::HiddenVisibility);

      EntriesB = EntriesStart;
      EntriesE = EntriesStop;

      if (Verbose) {
        errs() << "  global added: " << EntriesStart->getName() << "\n";
        errs() << "  global added: " << EntriesStop->getName() << "\n";
      }
    } else {
      // Host entry table is not used in SYCL
      EntriesB = Constant::getNullValue(getEntryPtrTy());
      EntriesE = Constant::getNullValue(getEntryPtrTy());
    }

    auto *Zero = ConstantInt::get(getSizeTTy(), 0u);
    auto *NullPtr = Constant::getNullValue(Type::getInt8PtrTy(C));
    Constant *ZeroZero[] = {Zero, Zero};

    // Create initializer for the images array.
    SmallVector<Constant *, 4u> ImagesInits;
    unsigned ImgId = 0;

    for (const auto &ImgPtr : Pack) {
      const BinaryWrapper::Image &Img = *(ImgPtr.get());
      if (Verbose)
        errs() << "adding image: offload kind=" << offloadKindToString(Kind)
               << Img << "\n";
      auto *Fver =
          ConstantInt::get(Type::getInt16Ty(C), DeviceImageStructVersion);
      auto *Fknd = ConstantInt::get(Type::getInt8Ty(C), Kind);
      auto *Ffmt = ConstantInt::get(Type::getInt8Ty(C), Img.Fmt);
      auto *Ftgt = addStringToModule(
          Img.Tgt, Twine(OffloadKindTag) + Twine("target.") + Twine(ImgId));
      auto *Fopt = addStringToModule(
          Img.Opts, Twine(OffloadKindTag) + Twine("opts.") + Twine(ImgId));
      std::pair<Constant *, Constant *> FMnf;

      if (Img.Manif.empty()) {
        // no manifest - zero out the fields
        FMnf = std::make_pair(NullPtr, NullPtr);
      } else {
        Expected<MemoryBuffer *> MnfOrErr = loadFile(Img.Manif);
        if (!MnfOrErr)
          return MnfOrErr.takeError();
        MemoryBuffer *Mnf = *MnfOrErr;
        FMnf = addArrayToModule(
            makeArrayRef(Mnf->getBufferStart(), Mnf->getBufferSize()),
            Twine(OffloadKindTag) + Twine(ImgId) + Twine(".manifest"));
      }
      if (Img.File.empty())
        return createStringError(errc::invalid_argument,
                                 "image file name missing");
      Expected<MemoryBuffer *> BinOrErr = loadFile(Img.File);
      if (!BinOrErr)
        return BinOrErr.takeError();
      MemoryBuffer *Bin = *BinOrErr;
      std::pair<Constant *, Constant *> Fbin = addDeviceImageToModule(
          makeArrayRef(Bin->getBufferStart(), Bin->getBufferSize()),
          Twine(OffloadKindTag) + Twine(ImgId) + Twine(".data"), Kind, Img.Tgt);

<<<<<<< HEAD
      if (Kind == OffloadKind::SYCL)
        ImagesInits.push_back(ConstantStruct::get(
            getSyclDeviceImageTy(), Fver, Fknd, Ffmt, Ftgt, Fopt, FMnf.first,
            FMnf.second, Fbin.first, Fbin.second, EntriesB, EntriesE));
      else
=======
      if (Kind == OffloadKind::SYCL) {
        // For SYCL image offload entries are defined here, by wrapper, so
        // those are created per image
        Expected<std::pair<Constant *, Constant *>> EntriesOrErr =
            addSYCLOffloadEntriesToModule(Img.EntriesFile);
        if (!EntriesOrErr)
          return EntriesOrErr.takeError();
        std::pair<Constant *, Constant *> ImageEntriesPtrs = *EntriesOrErr;
        ImagesInits.push_back(ConstantStruct::get(
            getSyclDeviceImageTy(), Fver, Fknd, Ffmt, Ftgt, Fopt, FMnf.first,
            FMnf.second, Fbin.first, Fbin.second, ImageEntriesPtrs.first,
            ImageEntriesPtrs.second));
      } else
>>>>>>> cc93bc4b
        ImagesInits.push_back(ConstantStruct::get(
            getDeviceImageTy(), Fbin.first, Fbin.second, EntriesB, EntriesE));
      ImgId++;
    }

    // Then create images array.
    auto *ImagesData =
        Kind == OffloadKind::SYCL
            ? ConstantArray::get(
                  ArrayType::get(getSyclDeviceImageTy(), ImagesInits.size()),
                  ImagesInits)
            : ConstantArray::get(
                  ArrayType::get(getDeviceImageTy(), ImagesInits.size()),
                  ImagesInits);

    auto *Images =
        new GlobalVariable(M, ImagesData->getType(), /*isConstant*/ true,
                           GlobalValue::InternalLinkage, ImagesData,
                           Twine(OffloadKindTag) + "device_images");
    if (Verbose)
      errs() << "  global added: " << Images->getName() << "\n";
    Images->setUnnamedAddr(GlobalValue::UnnamedAddr::Global);

    auto *ImagesB = ConstantExpr::getGetElementPtr(Images->getValueType(),
                                                   Images, ZeroZero);

    // And finally create the binary descriptor object.
    auto *DescInit =
        Kind == OffloadKind::SYCL
            ? ConstantStruct::get(
                  getSyclBinDescTy(),
                  ConstantInt::get(Type::getInt16Ty(C), BinDescStructVersion),
                  ConstantInt::get(Type::getInt16Ty(C), ImagesInits.size()),
                  ImagesB, EntriesB, EntriesE)
            : ConstantStruct::get(
                  getBinDescTy(),
                  ConstantInt::get(Type::getInt32Ty(C), ImagesInits.size()),
                  ImagesB, EntriesB, EntriesE);

    GlobalValue::LinkageTypes Lnk = DescriptorName.getNumOccurrences() > 0
                                        ? GlobalValue::ExternalLinkage
                                        : GlobalValue::InternalLinkage;
    auto *Res = new GlobalVariable(
        M, DescInit->getType(), /*isConstant*/ true, Lnk, DescInit,
        Twine(OffloadKindTag) + Twine(DescriptorName));
    if (Verbose)
      errs() << "  global added: " << Res->getName() << "\n";
    return Res;
  }

  void createRegisterFunction(OffloadKind Kind, GlobalVariable *BinDesc) {
    auto *FuncTy = FunctionType::get(Type::getVoidTy(C), /*isVarArg*/ false);
    auto *Func =
        Function::Create(FuncTy, GlobalValue::InternalLinkage,
                         offloadKindToString(Kind) + ".descriptor_reg", &M);
    Func->setSection(".text.startup");

    // Get RegFuncName function declaration.
    auto *RegFuncTy = FunctionType::get(Type::getVoidTy(C), getBinDescPtrTy(),
                                        /*isVarArg*/ false);
    FunctionCallee RegFuncC = M.getOrInsertFunction(RegFuncName, RegFuncTy);

    // Construct function body
    IRBuilder<> Builder(BasicBlock::Create(C, "entry", Func));
    Builder.CreateCall(RegFuncC,
                       Builder.CreatePointerCast(BinDesc, getBinDescPtrTy()));
    Builder.CreateRetVoid();

    // Add this function to constructors.
    appendToGlobalCtors(M, Func, 0);
  }

  void createUnregisterFunction(OffloadKind Kind, GlobalVariable *BinDesc) {
    auto *FuncTy = FunctionType::get(Type::getVoidTy(C), /*isVarArg*/ false);
    auto *Func =
        Function::Create(FuncTy, GlobalValue::InternalLinkage,
                         offloadKindToString(Kind) + ".descriptor_unreg", &M);
    Func->setSection(".text.startup");

    // Get UnregFuncName function declaration.
    auto *UnRegFuncTy = FunctionType::get(Type::getVoidTy(C), getBinDescPtrTy(),
                                          /*isVarArg*/ false);
    FunctionCallee UnRegFuncC =
        M.getOrInsertFunction(UnregFuncName, UnRegFuncTy);

    // Construct function body
    IRBuilder<> Builder(BasicBlock::Create(C, "entry", Func));
    Builder.CreateCall(UnRegFuncC,
                       Builder.CreatePointerCast(BinDesc, getBinDescPtrTy()));
    Builder.CreateRetVoid();

    // Add this function to global destructors.
    appendToGlobalDtors(M, Func, 0);
  }

public:
  BinaryWrapper(StringRef Target) : M("offload.wrapper.object", C) {
    M.setTargetTriple(Target);
  }

  Expected<const Module *> wrap() {
    for (auto &X : Packs) {
      OffloadKind Kind = X.first;
      SameKindPack *Pack = X.second.get();
      Expected<GlobalVariable *> DescOrErr = createBinDesc(Kind, *Pack);
      if (!DescOrErr)
        return DescOrErr.takeError();

      if (EmitRegFuncs) {
        GlobalVariable *Desc = *DescOrErr;
        createRegisterFunction(Kind, Desc);
        createUnregisterFunction(Kind, Desc);
      }
    }
    return &M;
  }
};

llvm::raw_ostream &operator<<(llvm::raw_ostream &Out,
                              const BinaryWrapper::Image &Img) {
  Out << "\n{\n";
  Out << "  file     = " << Img.File << "\n";
  Out << "  manifest = " << (Img.Manif.empty() ? "-" : Img.Manif) << "\n";
  Out << "  format   = " << formatToString(Img.Fmt) << "\n";
  Out << "  target   = " << (Img.Tgt.empty() ? "-" : Img.Tgt) << "\n";
  Out << "  options  = " << (Img.Opts.empty() ? "-" : Img.Opts) << "\n";
  Out << "}\n";
  return Out;
}

// enable_if_t is available only starting with C++14
template <bool Cond, typename T = void>
using my_enable_if_t = typename std::enable_if<Cond, T>::type;

// Helper class to order elements of multiple cl::list option lists according to
// the sequence they occurred on the command line. Each cl::list defines a
// separate options "class" to identify which class current options belongs to.
// The ID of a class is simply the ordinal of its corresponding cl::list object
// as passed to the constructor. Typical usage:
//  do {
//    ID = ArgSeq.next();
//
//    switch (ID) {
//    case -1: // Done
//      break;
//    case 0: // An option from the cl::list which came first in the constructor
//      (*(ArgSeq.template get<0>())); // get the option value
//      break;
//    case 1: // An option from the cl::list which came second in the
//    constructor
//      (*(ArgSeq.template get<1>())); // get the option value
//      break;
//    ...
//    default:
//      llvm_unreachable("bad option class ID");
//    }
//  } while (ID != -1);
//
template <typename... Tys> class ListArgsSequencer {
private:
  /// The class ID of current option
  int Cur = -1;

  /// Class IDs of all options from all lists. Filled in the constructor.
  std::unique_ptr<std::vector<int>> OptListIDs;

  using tuple_of_iters_t = std::tuple<typename Tys::iterator...>;

  template <size_t I>
  using iter_t = typename std::tuple_element<I, tuple_of_iters_t>::type;

  /// Tuple of all lists' iterators pointing to "previous" option value -
  /// before latest next() was called
  tuple_of_iters_t Prevs;

  /// Holds "current" iterators - after next()
  tuple_of_iters_t Iters;

public:
  /// The only constructor.
  /// Sz   - total number of options on the command line
  /// Args - the cl::list objects to sequence elements of
  ListArgsSequencer(size_t Sz, Tys &... Args)
      : Prevs(Args.end()...), Iters(Args.begin()...) {
    assert(Sz >= sizeof...(Tys));
    OptListIDs.reset(new std::vector<int>(Sz, -1));
    addLists<sizeof...(Tys) - 1, 0>(Args...);
  }

  ListArgsSequencer() = delete;

  /// Advances to the next option in the sequence. Returns the option class ID
  /// or -1 when all lists' elements have been iterated over.
  int next() {
    size_t Sz = OptListIDs->size();

    if ((Cur > 0) && (((size_t)Cur) >= Sz))
      return -1;
    while ((((size_t)++Cur) < Sz) && (cur() == -1))
      ;

    if (((size_t)Cur) < Sz)
      inc<sizeof...(Tys) - 1>();
    return ((size_t)Cur) >= Sz ? -1 : cur();
  }

  /// Retrieves the value of current option. ID must match is the option class
  /// returned by next(), otherwise compile error can happen or incorrect option
  /// value will be retrieved.
  template <int ID> decltype(std::get<ID>(Prevs)) get() {
    return std::get<ID>(Prevs);
  }

private:
  int cur() {
    assert(Cur >= 0 && ((size_t)Cur) < OptListIDs->size());
    return (*OptListIDs)[Cur];
  }

  template <int MAX, int ID, typename XTy, typename... XTys>
      my_enable_if_t < ID<MAX> addLists(XTy &Arg, XTys &... Args) {
    addListImpl<ID>(Arg);
    addLists<MAX, ID + 1>(Args...);
  }

  template <int MAX, int ID, typename XTy>
  my_enable_if_t<ID == MAX> addLists(XTy &Arg) {
    addListImpl<ID>(Arg);
  }

  /// Does the actual sequencing of options found in given list.
  template <int ID, typename T> void addListImpl(T &L) {
    for (auto It = L.begin(); It != L.end(); It++) {
      unsigned Pos = L.getPosition(It - L.begin());
      assert((*OptListIDs)[Pos] == -1);
      (*OptListIDs)[Pos] = ID;
    }
  }

  template <int N> void incImpl() {
    if (cur() == -1)
      return;
    if (N == cur()) {
      std::get<N>(Prevs) = std::get<N>(Iters);
      std::get<N>(Iters)++;
    }
  }

  template <int N> my_enable_if_t<N != 0> inc() {
    incImpl<N>();
    inc<N - 1>();
  }

  template <int N> my_enable_if_t<N == 0> inc() { incImpl<N>(); }
};

} // anonymous namespace

int main(int argc, const char **argv) {
  sys::PrintStackTraceOnErrorSignal(argv[0]);

  cl::HideUnrelatedOptions(ClangOffloadWrapperCategory);
  cl::SetVersionPrinter([](raw_ostream &OS) {
    OS << clang::getClangToolFullVersion("clang-offload-wrapper") << '\n';
  });
  cl::ParseCommandLineOptions(
      argc, argv,
      "A tool to create a wrapper bitcode for offload target binaries.\n"
      "Takes offload target binaries and optional manifest files as input\n"
      "and produces bitcode file containing target binaries packaged as data\n"
      "and initialization code which registers target binaries in the offload\n"
      "runtime. Manifest files format and contents are not restricted and are\n"
      "a subject of agreement between the device compiler and the native\n"
      "runtime for that device. When present, manifest file name should\n"
      "immediately follow the corresponding device image filename on the\n"
      "command line. Options annotating a device binary have effect on all\n"
      "subsequent input, until redefined. For example:\n"
      "$clang-offload-wrapper -host x86_64-pc-linux-gnu \\\n"
      "  -kind=sycl -target=spir64 -format=spirv -build-opts=-g \\\n"
      "  a.spv a_mf.txt \\\n"
      "             -target=xxx -format=native -build-opts=\"\"  \\\n"
      "  b.bin b_mf.txt \\\n"
      "  -kind=openmp \\\n"
      "  c.bin\n"
      "will generate an x86 wrapper object (.bc) enclosing the following\n"
      "tuples describing a single device binary each ('-' means 'none')\n\n"
      "offload kind | target | data format | data | manifest | build options:\n"
      "----------------------------------------------------------------------\n"
      "    sycl     | spir64 | spirv       | a.spv| a_mf.txt | -g\n"
      "    sycl     | xxx    | native      | b.bin| b_mf.txt | -\n"
      "    openmp   | xxx    | native      | c.bin| -        | -\n");

  if (Help) {
    cl::PrintHelpMessage();
    return 0;
  }

  auto reportError = [argv](Error E) {
    logAllUnhandledErrors(std::move(E), WithColor::error(errs(), argv[0]));
  };

  if (Triple(Target).getArch() == Triple::UnknownArch) {
    reportError(createStringError(
        errc::invalid_argument, "'" + Target + "': unsupported target triple"));
    return 1;
  }

  // Construct BinaryWrapper::Image instances based on command line args and
  // add them to the wrapper

  BinaryWrapper Wr(Target);
  OffloadKind Knd = OffloadKind::Unknown;
  llvm::StringRef Tgt = "";
  BinaryImageFormat Fmt = BinaryImageFormat::none;
  llvm::StringRef Opts = "";
  llvm::StringRef EntriesFile = "";
  llvm::SmallVector<llvm::StringRef, 2> CurInputPair;

  ListArgsSequencer<decltype(Inputs), decltype(Kinds), decltype(Formats),
                    decltype(Targets), decltype(Options), decltype(Entries)>
      ArgSeq((size_t)argc, Inputs, Kinds, Formats, Targets, Options, Entries);
  int ID = -1;

  do {
    ID = ArgSeq.next();

    if (ID != 0) {
      // cur option is not an input - create and image instance using current
      // state
      if (CurInputPair.size() > 2) {
        reportError(
            createStringError(errc::invalid_argument,
                              "too many inputs for a single binary image, "
                              "<binary file> <manifest file>{opt}expected"));
        return 1;
      }
      if (CurInputPair.size() != 0) {
        if (Knd == OffloadKind::Unknown) {
          reportError(createStringError(errc::invalid_argument,
                                        "offload model not set"));
          return 1;
        }
        StringRef File = CurInputPair[0];
        StringRef Manif = CurInputPair.size() > 1 ? CurInputPair[1] : "";
        Wr.addImage(Knd, File, Manif, Tgt, Fmt, Opts, EntriesFile);
        CurInputPair.clear();
      }
    }
    switch (ID) {
    case -1: // Done
      break;
    case 0: // Inputs
      CurInputPair.push_back(*(ArgSeq.template get<0>()));
      break;
    case 1: // Kinds
      Knd = *(ArgSeq.template get<1>());
      break;
    case 2: // Formats
      Fmt = *(ArgSeq.template get<2>());
      break;
    case 3: // Targets
      Tgt = *(ArgSeq.template get<3>());
      break;
    case 4: // Options
      Opts = *(ArgSeq.template get<4>());
      break;
    case 5: // Entries
      EntriesFile = *(ArgSeq.template get<5>());
      break;
    default:
      llvm_unreachable("bad option class ID");
    }
  } while (ID != -1);

  // Create the output file to write the resulting bitcode to.
  std::error_code EC;
  ToolOutputFile Out(Output, EC, sys::fs::OF_None);
  if (EC) {
    reportError(createFileError(Output, EC));
    return 1;
  }

  // Create a wrapper for device binaries.
  Expected<const Module *> ModOrErr = Wr.wrap();
  if (!ModOrErr) {
    reportError(ModOrErr.takeError());
    return 1;
  }

  // And write its bitcode to the file.
  WriteBitcodeToFile(**ModOrErr, Out.os());
  if (Out.os().has_error()) {
    reportError(createFileError(Output, Out.os().error()));
    return 1;
  }

  // Success.
  Out.keep();
  return 0;
}<|MERGE_RESOLUTION|>--- conflicted
+++ resolved
@@ -523,8 +523,6 @@
     return ConstantExpr::getGetElementPtr(Var->getValueType(), Var, ZeroZero);
   }
 
-<<<<<<< HEAD
-=======
   // Creates an array of __tgt_offload_entry that contains function info
   // for the given image. Returns a pair of pointers to the beginning and end
   // of the array, or a pair of nullptrs in case the entries file wasn't
@@ -571,7 +569,6 @@
     return std::pair<Constant *, Constant *>(EntriesB, EntriesE);
   }
 
->>>>>>> cc93bc4b
   /// Creates binary descriptor for the given device images. Binary descriptor
   /// is an object that is passed to the offloading runtime at program startup
   /// and it describes all device images available in the executable or shared
@@ -700,13 +697,6 @@
           makeArrayRef(Bin->getBufferStart(), Bin->getBufferSize()),
           Twine(OffloadKindTag) + Twine(ImgId) + Twine(".data"), Kind, Img.Tgt);
 
-<<<<<<< HEAD
-      if (Kind == OffloadKind::SYCL)
-        ImagesInits.push_back(ConstantStruct::get(
-            getSyclDeviceImageTy(), Fver, Fknd, Ffmt, Ftgt, Fopt, FMnf.first,
-            FMnf.second, Fbin.first, Fbin.second, EntriesB, EntriesE));
-      else
-=======
       if (Kind == OffloadKind::SYCL) {
         // For SYCL image offload entries are defined here, by wrapper, so
         // those are created per image
@@ -720,7 +710,6 @@
             FMnf.second, Fbin.first, Fbin.second, ImageEntriesPtrs.first,
             ImageEntriesPtrs.second));
       } else
->>>>>>> cc93bc4b
         ImagesInits.push_back(ConstantStruct::get(
             getDeviceImageTy(), Fbin.first, Fbin.second, EntriesB, EntriesE));
       ImgId++;
