//===- unittests/Analysis/FlowSensitive/DataflowEnvironmentTest.cpp -------===//
//
// Part of the LLVM Project, under the Apache License v2.0 with LLVM Exceptions.
// See https://llvm.org/LICENSE.txt for license information.
// SPDX-License-Identifier: Apache-2.0 WITH LLVM-exception
//
//===----------------------------------------------------------------------===//

#include "clang/Analysis/FlowSensitive/DataflowEnvironment.h"
#include "TestingSupport.h"
#include "clang/AST/DeclCXX.h"
#include "clang/AST/ExprCXX.h"
#include "clang/AST/Stmt.h"
#include "clang/ASTMatchers/ASTMatchFinder.h"
#include "clang/ASTMatchers/ASTMatchers.h"
#include "clang/Analysis/FlowSensitive/DataflowAnalysisContext.h"
#include "clang/Analysis/FlowSensitive/StorageLocation.h"
#include "clang/Analysis/FlowSensitive/Value.h"
#include "clang/Analysis/FlowSensitive/WatchedLiteralsSolver.h"
#include "clang/Tooling/Tooling.h"
#include "gmock/gmock.h"
#include "gtest/gtest.h"
#include <memory>
#include <string>

namespace {

using namespace clang;
using namespace dataflow;
using ::clang::dataflow::test::findValueDecl;
using ::clang::dataflow::test::getFieldValue;
using ::testing::Contains;
using ::testing::IsNull;
using ::testing::NotNull;

class EnvironmentTest : public ::testing::Test {
protected:
  EnvironmentTest() : DAContext(std::make_unique<WatchedLiteralsSolver>()) {}

  DataflowAnalysisContext DAContext;
};

TEST_F(EnvironmentTest, FlowCondition) {
  Environment Env(DAContext);
  auto &A = Env.arena();

  EXPECT_TRUE(Env.proves(A.makeLiteral(true)));
  EXPECT_TRUE(Env.allows(A.makeLiteral(true)));
  EXPECT_FALSE(Env.proves(A.makeLiteral(false)));
  EXPECT_FALSE(Env.allows(A.makeLiteral(false)));

  auto &X = A.makeAtomRef(A.makeAtom());
  EXPECT_FALSE(Env.proves(X));
  EXPECT_TRUE(Env.allows(X));

  Env.assume(X);
  EXPECT_TRUE(Env.proves(X));
  EXPECT_TRUE(Env.allows(X));

  auto &NotX = A.makeNot(X);
  EXPECT_FALSE(Env.proves(NotX));
  EXPECT_FALSE(Env.allows(NotX));
}

TEST_F(EnvironmentTest, SetAndGetValueOnCfgOmittedNodes) {
  // Check that we can set a value on an expression that is omitted from the CFG
  // (see `ignoreCFGOmittedNodes()`), then retrieve that same value from the
  // expression. This is a regression test; `setValue()` and `getValue()`
  // previously did not use `ignoreCFGOmittedNodes()` consistently.

  using namespace ast_matchers;

  std::string Code = R"cc(
    struct S {
      int f();
    };
    void target() {
      // Method call on a temporary produces an `ExprWithCleanups`.
      S().f();
      (1);
    }
  )cc";

  auto Unit =
      tooling::buildASTFromCodeWithArgs(Code, {"-fsyntax-only", "-std=c++17"});
  auto &Context = Unit->getASTContext();

  ASSERT_EQ(Context.getDiagnostics().getClient()->getNumErrors(), 0U);

  const ExprWithCleanups *WithCleanups = selectFirst<ExprWithCleanups>(
      "cleanups",
      match(exprWithCleanups(hasType(isInteger())).bind("cleanups"), Context));
  ASSERT_NE(WithCleanups, nullptr);

  const ParenExpr *Paren = selectFirst<ParenExpr>(
      "paren", match(parenExpr(hasType(isInteger())).bind("paren"), Context));
  ASSERT_NE(Paren, nullptr);

  Environment Env(DAContext);
  IntegerValue *Val1 =
      cast<IntegerValue>(Env.createValue(Unit->getASTContext().IntTy));
  Env.setValue(*WithCleanups, *Val1);
  EXPECT_EQ(Env.getValue(*WithCleanups), Val1);

  IntegerValue *Val2 =
      cast<IntegerValue>(Env.createValue(Unit->getASTContext().IntTy));
  Env.setValue(*Paren, *Val2);
  EXPECT_EQ(Env.getValue(*Paren), Val2);
}

TEST_F(EnvironmentTest, CreateValueRecursiveType) {
  using namespace ast_matchers;

  std::string Code = R"cc(
    struct Recursive {
      bool X;
      Recursive *R;
    };
    // Use both fields to force them to be created with `createValue`.
    void Usage(Recursive R) { (void)R.X; (void)R.R; }
  )cc";

  auto Unit =
      tooling::buildASTFromCodeWithArgs(Code, {"-fsyntax-only", "-std=c++11"});
  auto &Context = Unit->getASTContext();

  ASSERT_EQ(Context.getDiagnostics().getClient()->getNumErrors(), 0U);

  auto Results =
      match(qualType(hasDeclaration(recordDecl(
                         hasName("Recursive"),
                         has(fieldDecl(hasName("R")).bind("field-r")))))
                .bind("target"),
            Context);
  const QualType *TyPtr = selectFirst<QualType>("target", Results);
  ASSERT_THAT(TyPtr, NotNull());
  QualType Ty = *TyPtr;
  ASSERT_FALSE(Ty.isNull());

  const FieldDecl *R = selectFirst<FieldDecl>("field-r", Results);
  ASSERT_THAT(R, NotNull());

  Results = match(functionDecl(hasName("Usage")).bind("fun"), Context);
  const auto *Fun = selectFirst<FunctionDecl>("fun", Results);
  ASSERT_THAT(Fun, NotNull());

  // Verify that the struct and the field (`R`) with first appearance of the
  // type is created successfully.
  Environment Env(DAContext, *Fun);
  Env.initialize();
  auto &SLoc = cast<RecordStorageLocation>(Env.createObject(Ty));
  PointerValue *PV = cast_or_null<PointerValue>(getFieldValue(&SLoc, *R, Env));
  EXPECT_THAT(PV, NotNull());
}

TEST_F(EnvironmentTest, DifferentReferenceLocInJoin) {
  // This tests the case where the storage location for a reference-type
  // variable is different for two states being joined. We used to believe this
  // could not happen and therefore had an assertion disallowing this; this test
  // exists to demonstrate that we can handle this condition without a failing
  // assertion. See also the discussion here:
  // https://discourse.llvm.org/t/70086/6

  using namespace ast_matchers;

  std::string Code = R"cc(
    void f(int &ref) {}
  )cc";

  auto Unit =
      tooling::buildASTFromCodeWithArgs(Code, {"-fsyntax-only", "-std=c++11"});
  auto &Context = Unit->getASTContext();

  ASSERT_EQ(Context.getDiagnostics().getClient()->getNumErrors(), 0U);

  const ValueDecl *Ref = findValueDecl(Context, "ref");

  Environment Env1(DAContext);
  StorageLocation &Loc1 = Env1.createStorageLocation(Context.IntTy);
  Env1.setStorageLocation(*Ref, Loc1);

  Environment Env2(DAContext);
  StorageLocation &Loc2 = Env2.createStorageLocation(Context.IntTy);
  Env2.setStorageLocation(*Ref, Loc2);

  EXPECT_NE(&Loc1, &Loc2);

  Environment::ValueModel Model;
  Environment EnvJoined =
      Environment::join(Env1, Env2, Model, Environment::DiscardExprState);

  // Joining environments with different storage locations for the same
  // declaration results in the declaration being removed from the joined
  // environment.
  EXPECT_EQ(EnvJoined.getStorageLocation(*Ref), nullptr);
}

TEST_F(EnvironmentTest, InitGlobalVarsFun) {
  using namespace ast_matchers;

  std::string Code = R"cc(
     int Global = 0;
     int Target () { return Global; }
  )cc";

  auto Unit =
      tooling::buildASTFromCodeWithArgs(Code, {"-fsyntax-only", "-std=c++11"});
  auto &Context = Unit->getASTContext();

  ASSERT_EQ(Context.getDiagnostics().getClient()->getNumErrors(), 0U);

  auto Results =
      match(decl(anyOf(varDecl(hasName("Global")).bind("global"),
                       functionDecl(hasName("Target")).bind("target"))),
            Context);
  const auto *Fun = selectFirst<FunctionDecl>("target", Results);
  const auto *Var = selectFirst<VarDecl>("global", Results);
  ASSERT_THAT(Fun, NotNull());
  ASSERT_THAT(Var, NotNull());

  // Verify the global variable is populated when we analyze `Target`.
  Environment Env(DAContext, *Fun);
  Env.initialize();
  EXPECT_THAT(Env.getValue(*Var), NotNull());
}

// Tests that fields mentioned only in default member initializers are included
// in the set of tracked fields.
TEST_F(EnvironmentTest, IncludeFieldsFromDefaultInitializers) {
  using namespace ast_matchers;

  std::string Code = R"cc(
     struct S {
       S() {}
       int X = 3;
       int Y = X;
     };
     S foo();
  )cc";

  auto Unit =
      tooling::buildASTFromCodeWithArgs(Code, {"-fsyntax-only", "-std=c++11"});
  auto &Context = Unit->getASTContext();

  ASSERT_EQ(Context.getDiagnostics().getClient()->getNumErrors(), 0U);

  auto Results = match(
      qualType(hasDeclaration(
                   cxxRecordDecl(hasName("S"),
                                 hasMethod(cxxConstructorDecl().bind("target")))
                       .bind("struct")))
          .bind("ty"),
      Context);
  const auto *Constructor = selectFirst<FunctionDecl>("target", Results);
  const auto *Rec = selectFirst<RecordDecl>("struct", Results);
  const auto QTy = *selectFirst<QualType>("ty", Results);
  ASSERT_THAT(Constructor, NotNull());
  ASSERT_THAT(Rec, NotNull());
  ASSERT_FALSE(QTy.isNull());

  auto Fields = Rec->fields();
  FieldDecl *XDecl = nullptr;
  for (FieldDecl *Field : Fields) {
    if (Field->getNameAsString() == "X") {
      XDecl = Field;
      break;
    }
  }
  ASSERT_THAT(XDecl, NotNull());

  // Verify that the `X` field of `S` is populated when analyzing the
  // constructor, even though it is not referenced directly in the constructor.
  Environment Env(DAContext, *Constructor);
  Env.initialize();
  auto &Loc = cast<RecordStorageLocation>(Env.createObject(QTy));
  EXPECT_THAT(getFieldValue(&Loc, *XDecl, Env), NotNull());
}

TEST_F(EnvironmentTest, InitGlobalVarsFieldFun) {
  using namespace ast_matchers;

  std::string Code = R"cc(
     struct S { int Bar; };
     S Global = {0};
     int Target () { return Global.Bar; }
  )cc";

  auto Unit =
      tooling::buildASTFromCodeWithArgs(Code, {"-fsyntax-only", "-std=c++11"});
  auto &Context = Unit->getASTContext();

  ASSERT_EQ(Context.getDiagnostics().getClient()->getNumErrors(), 0U);

  auto Results =
      match(decl(anyOf(varDecl(hasName("Global")).bind("global"),
                       functionDecl(hasName("Target")).bind("target"))),
            Context);
  const auto *Fun = selectFirst<FunctionDecl>("target", Results);
  const auto *GlobalDecl = selectFirst<VarDecl>("global", Results);
  ASSERT_THAT(Fun, NotNull());
  ASSERT_THAT(GlobalDecl, NotNull());

  ASSERT_TRUE(GlobalDecl->getType()->isStructureType());
  auto GlobalFields = GlobalDecl->getType()->getAsRecordDecl()->fields();

  FieldDecl *BarDecl = nullptr;
  for (FieldDecl *Field : GlobalFields) {
    if (Field->getNameAsString() == "Bar") {
      BarDecl = Field;
      break;
    }
    FAIL() << "Unexpected field: " << Field->getNameAsString();
  }
  ASSERT_THAT(BarDecl, NotNull());

  // Verify the global variable is populated when we analyze `Target`.
  Environment Env(DAContext, *Fun);
  Env.initialize();
  const auto *GlobalLoc =
      cast<RecordStorageLocation>(Env.getStorageLocation(*GlobalDecl));
  auto *BarVal = getFieldValue(GlobalLoc, *BarDecl, Env);
  EXPECT_TRUE(isa<IntegerValue>(BarVal));
}

TEST_F(EnvironmentTest, InitGlobalVarsConstructor) {
  using namespace ast_matchers;

  std::string Code = R"cc(
     int Global = 0;
     struct Target {
       Target() : Field(Global) {}
       int Field;
     };
  )cc";

  auto Unit =
      tooling::buildASTFromCodeWithArgs(Code, {"-fsyntax-only", "-std=c++11"});
  auto &Context = Unit->getASTContext();

  ASSERT_EQ(Context.getDiagnostics().getClient()->getNumErrors(), 0U);

  auto Results =
      match(decl(anyOf(
                varDecl(hasName("Global")).bind("global"),
                cxxConstructorDecl(ofClass(hasName("Target"))).bind("target"))),
            Context);
  const auto *Ctor = selectFirst<CXXConstructorDecl>("target", Results);
  const auto *Var = selectFirst<VarDecl>("global", Results);
  ASSERT_TRUE(Ctor != nullptr);
  ASSERT_THAT(Var, NotNull());

  // Verify the global variable is populated when we analyze `Target`.
  Environment Env(DAContext, *Ctor);
  Env.initialize();
  EXPECT_THAT(Env.getValue(*Var), NotNull());
}

// Pointers to Members are a tricky case of accessor calls, complicated further
// when using templates where the pointer to the member is a template argument.
// This is a repro of a failure case seen in the wild.
TEST_F(EnvironmentTest,
       ModelMemberForAccessorUsingMethodPointerThroughTemplate) {
  using namespace ast_matchers;

  std::string Code = R"cc(
      struct S {
        int accessor() {return member;}

        int member = 0;
      };

      template <auto method>
      int Target(S* S) {
        return (S->*method)();
      }

     // We want to analyze the instantiation of Target for the accessor.
     int Instantiator () {S S; return Target<&S::accessor>(&S); }
  )cc";

  auto Unit =
      // C++17 for the simplifying use of auto in the template declaration.
      tooling::buildASTFromCodeWithArgs(Code, {"-fsyntax-only", "-std=c++17"});
  auto &Context = Unit->getASTContext();

  ASSERT_EQ(Context.getDiagnostics().getClient()->getNumErrors(), 0U);

  auto Results = match(
      decl(anyOf(functionDecl(hasName("Target"), isTemplateInstantiation())
                     .bind("target"),
                 fieldDecl(hasName("member")).bind("member"),
                 recordDecl(hasName("S")).bind("struct"))),
      Context);
  const auto *Fun = selectFirst<FunctionDecl>("target", Results);
  const auto *Struct = selectFirst<RecordDecl>("struct", Results);
  const auto *Member = selectFirst<FieldDecl>("member", Results);
  ASSERT_THAT(Fun, NotNull());
  ASSERT_THAT(Struct, NotNull());
  ASSERT_THAT(Member, NotNull());

  // Verify that `member` is modeled for `S` when we analyze
  // `Target<&S::accessor>`.
  Environment Env(DAContext, *Fun);
  Env.initialize();
  EXPECT_THAT(DAContext.getModeledFields(QualType(Struct->getTypeForDecl(), 0)),
              Contains(Member));
}

// This is a repro of a failure case seen in the wild.
TEST_F(EnvironmentTest, CXXDefaultInitExprResultObjIsWrappedExprResultObj) {
  using namespace ast_matchers;

  std::string Code = R"cc(
      struct Inner {};

      struct S {
        S() {}

        Inner i = {};
      };
  )cc";

  auto Unit =
      tooling::buildASTFromCodeWithArgs(Code, {"-fsyntax-only", "-std=c++11"});
  auto &Context = Unit->getASTContext();

  ASSERT_EQ(Context.getDiagnostics().getClient()->getNumErrors(), 0U);

  auto Results =
      match(cxxConstructorDecl(
                hasAnyConstructorInitializer(cxxCtorInitializer(
                    withInitializer(expr().bind("default_init_expr")))))
                .bind("ctor"),
            Context);
  const auto *Constructor = selectFirst<CXXConstructorDecl>("ctor", Results);
  const auto *DefaultInit =
      selectFirst<CXXDefaultInitExpr>("default_init_expr", Results);

  Environment Env(DAContext, *Constructor);
  Env.initialize();
  EXPECT_EQ(&Env.getResultObjectLocation(*DefaultInit),
            &Env.getResultObjectLocation(*DefaultInit->getExpr()));
}

<<<<<<< HEAD
=======
// This test verifies the behavior of `getResultObjectLocation()` in
// scenarios involving inherited constructors.
// Since the specific AST node of interest `CXXConstructorDecl` is implicitly
// generated, we cannot annotate any statements inside of it as we do in tests
// within TransferTest. Thus, the only way to get the right `Environment` is by
// explicitly initializing it as we do in tests within EnvironmentTest.
// This is why this test is not inside TransferTest, where most of the tests for
// `getResultObjectLocation()` are located.
TEST_F(EnvironmentTest, ResultObjectLocationForInheritedCtorInitExpr) {
  using namespace ast_matchers;

  std::string Code = R"(
    struct Base {
      Base(int b) {}
    };
    struct Derived : Base {
      using Base::Base;
    };

    Derived d = Derived(0);
  )";

  auto Unit =
      tooling::buildASTFromCodeWithArgs(Code, {"-fsyntax-only", "-std=c++20"});
  auto &Context = Unit->getASTContext();

  ASSERT_EQ(Context.getDiagnostics().getClient()->getNumErrors(), 0U);

  auto Results =
      match(cxxConstructorDecl(
                hasAnyConstructorInitializer(cxxCtorInitializer(
                    withInitializer(expr().bind("inherited_ctor_init_expr")))))
                .bind("ctor"),
            Context);
  const auto *Constructor = selectFirst<CXXConstructorDecl>("ctor", Results);
  const auto *InheritedCtorInit = selectFirst<CXXInheritedCtorInitExpr>(
      "inherited_ctor_init_expr", Results);

  EXPECT_EQ(InheritedCtorInit->child_begin(), InheritedCtorInit->child_end());

  Environment Env(DAContext, *Constructor);
  Env.initialize();

  RecordStorageLocation &Loc = Env.getResultObjectLocation(*InheritedCtorInit);
  EXPECT_NE(&Loc, nullptr);

  EXPECT_EQ(&Loc, Env.getThisPointeeStorageLocation());
}

>>>>>>> 9c4aab8c
TEST_F(EnvironmentTest, Stmt) {
  using namespace ast_matchers;

  std::string Code = R"cc(
      struct S { int i; };
      void foo() {
        S AnS = S{1};
      }
    )cc";
  auto Unit =
      tooling::buildASTFromCodeWithArgs(Code, {"-fsyntax-only", "-std=c++11"});
  auto &Context = Unit->getASTContext();

  ASSERT_EQ(Context.getDiagnostics().getClient()->getNumErrors(), 0U);

  auto *DeclStatement = const_cast<DeclStmt *>(selectFirst<DeclStmt>(
      "d", match(declStmt(hasSingleDecl(varDecl(hasName("AnS")))).bind("d"),
                 Context)));
  ASSERT_THAT(DeclStatement, NotNull());
  auto *Init = (cast<VarDecl>(*DeclStatement->decl_begin()))->getInit();
  ASSERT_THAT(Init, NotNull());

  // Verify that we can retrieve the result object location for the initializer
  // expression when we analyze the DeclStmt for `AnS`.
  Environment Env(DAContext, *DeclStatement);
  // Don't crash when initializing.
  Env.initialize();
  // And don't crash when retrieving the result object location.
  Env.getResultObjectLocation(*Init);
}

// This is a crash repro.
TEST_F(EnvironmentTest, LambdaCapturingThisInFieldInitializer) {
  using namespace ast_matchers;
  std::string Code = R"cc(
      struct S {
        int f{[this]() { return 1; }()};
      };
    )cc";

  auto Unit =
      tooling::buildASTFromCodeWithArgs(Code, {"-fsyntax-only", "-std=c++11"});
  auto &Context = Unit->getASTContext();

  ASSERT_EQ(Context.getDiagnostics().getClient()->getNumErrors(), 0U);

  auto *LambdaCallOperator = selectFirst<CXXMethodDecl>(
      "method", match(cxxMethodDecl(hasName("operator()"),
                                    ofClass(cxxRecordDecl(isLambda())))
                          .bind("method"),
                      Context));

  Environment Env(DAContext, *LambdaCallOperator);
  // Don't crash when initializing.
  Env.initialize();
  // And initialize the captured `this` pointee.
  ASSERT_NE(nullptr, Env.getThisPointeeStorageLocation());
}

} // namespace<|MERGE_RESOLUTION|>--- conflicted
+++ resolved
@@ -442,8 +442,6 @@
             &Env.getResultObjectLocation(*DefaultInit->getExpr()));
 }
 
-<<<<<<< HEAD
-=======
 // This test verifies the behavior of `getResultObjectLocation()` in
 // scenarios involving inherited constructors.
 // Since the specific AST node of interest `CXXConstructorDecl` is implicitly
@@ -493,7 +491,6 @@
   EXPECT_EQ(&Loc, Env.getThisPointeeStorageLocation());
 }
 
->>>>>>> 9c4aab8c
 TEST_F(EnvironmentTest, Stmt) {
   using namespace ast_matchers;
 
