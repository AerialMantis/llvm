//===-- lldb-platform.cpp ---------------------------------------*- C++ -*-===//
//
// Part of the LLVM Project, under the Apache License v2.0 with LLVM Exceptions.
// See https://llvm.org/LICENSE.txt for license information.
// SPDX-License-Identifier: Apache-2.0 WITH LLVM-exception
//
//===----------------------------------------------------------------------===//

#include <cerrno>
#if defined(__APPLE__)
#include <netinet/in.h>
#endif
#include <csignal>
#include <cstdint>
#include <cstdio>
#include <cstdlib>
#include <cstring>
#if !defined(_WIN32)
#include <sys/wait.h>
#endif
#include <fstream>
#include <optional>

#include "llvm/Support/FileSystem.h"
#include "llvm/Support/ScopedPrinter.h"
#include "llvm/Support/WithColor.h"
#include "llvm/Support/raw_ostream.h"

#include "Acceptor.h"
#include "LLDBServerUtilities.h"
#include "Plugins/Process/gdb-remote/GDBRemoteCommunicationServerPlatform.h"
#include "Plugins/Process/gdb-remote/ProcessGDBRemoteLog.h"
#include "lldb/Host/ConnectionFileDescriptor.h"
#include "lldb/Host/HostGetOpt.h"
#include "lldb/Host/OptionParser.h"
#include "lldb/Host/Socket.h"
#include "lldb/Host/common/TCPSocket.h"
#include "lldb/Utility/FileSpec.h"
#include "lldb/Utility/LLDBLog.h"
#include "lldb/Utility/Status.h"

using namespace lldb;
using namespace lldb_private;
using namespace lldb_private::lldb_server;
using namespace lldb_private::process_gdb_remote;
using namespace llvm;

// option descriptors for getopt_long_only()

#ifdef _WIN32
typedef pipe_t shared_fd_t;
const shared_fd_t kInvalidSharedFD = LLDB_INVALID_PIPE;
#else
typedef NativeSocket shared_fd_t;
const shared_fd_t kInvalidSharedFD = Socket::kInvalidSocketValue;
#endif

class SharedSocket {
public:
  SharedSocket(Connection *conn, Status &error) {
    m_fd = kInvalidSharedFD;

    const Socket *socket =
        static_cast<const Socket *>(conn->GetReadObject().get());
    if (socket == nullptr) {
      error = Status("invalid conn socket");
      return;
    }

#ifdef _WIN32
    m_socket = socket->GetNativeSocket();

    // Create a pipe to transfer WSAPROTOCOL_INFO to the child process.
    error = m_socket_pipe.CreateNew(true);
    if (error.Fail())
      return;

    m_fd = m_socket_pipe.GetReadPipe();
#else
    m_fd = socket->GetNativeSocket();
    error = Status();
#endif
  }

  shared_fd_t GetSendableFD() { return m_fd; }

  Status CompleteSending(lldb::pid_t child_pid) {
#ifdef _WIN32
    // Transfer WSAPROTOCOL_INFO to the child process.
    m_socket_pipe.CloseReadFileDescriptor();

    WSAPROTOCOL_INFO protocol_info;
    if (::WSADuplicateSocket(m_socket, child_pid, &protocol_info) ==
        SOCKET_ERROR) {
      int last_error = ::WSAGetLastError();
      return Status("WSADuplicateSocket() failed, error: %d", last_error);
    }

    size_t num_bytes;
    Status error =
        m_socket_pipe.WriteWithTimeout(&protocol_info, sizeof(protocol_info),
                                       std::chrono::seconds(10), num_bytes);
    if (error.Fail())
      return error;
    if (num_bytes != sizeof(protocol_info))
      return Status("WriteWithTimeout(WSAPROTOCOL_INFO) failed: %d bytes",
                    num_bytes);
#endif
    return Status();
  }

  static Status GetNativeSocket(shared_fd_t fd, NativeSocket &socket) {
#ifdef _WIN32
    socket = Socket::kInvalidSocketValue;
    // Read WSAPROTOCOL_INFO from the parent process and create NativeSocket.
    WSAPROTOCOL_INFO protocol_info;
    {
      Pipe socket_pipe(fd, LLDB_INVALID_PIPE);
      size_t num_bytes;
      Status error =
          socket_pipe.ReadWithTimeout(&protocol_info, sizeof(protocol_info),
                                      std::chrono::seconds(10), num_bytes);
      if (error.Fail())
        return error;
      if (num_bytes != sizeof(protocol_info)) {
        return Status(
            "socket_pipe.ReadWithTimeout(WSAPROTOCOL_INFO) failed: % d bytes",
            num_bytes);
      }
    }
    socket = ::WSASocket(FROM_PROTOCOL_INFO, FROM_PROTOCOL_INFO,
                         FROM_PROTOCOL_INFO, &protocol_info, 0, 0);
    if (socket == INVALID_SOCKET) {
      return Status("WSASocket(FROM_PROTOCOL_INFO) failed: error %d",
                    ::WSAGetLastError());
    }
    return Status();
#else
    socket = fd;
    return Status();
#endif
  }

private:
#ifdef _WIN32
  Pipe m_socket_pipe;
  NativeSocket m_socket;
#endif
  shared_fd_t m_fd;
};

static int g_debug = 0;
static int g_verbose = 0;
static int g_server = 0;

static struct option g_long_options[] = {
    {"debug", no_argument, &g_debug, 1},
    {"verbose", no_argument, &g_verbose, 1},
    {"log-file", required_argument, nullptr, 'l'},
    {"log-channels", required_argument, nullptr, 'c'},
    {"listen", required_argument, nullptr, 'L'},
    {"port-offset", required_argument, nullptr, 'p'},
    {"gdbserver-port", required_argument, nullptr, 'P'},
    {"min-gdbserver-port", required_argument, nullptr, 'm'},
    {"max-gdbserver-port", required_argument, nullptr, 'M'},
    {"socket-file", required_argument, nullptr, 'f'},
    {"server", no_argument, &g_server, 1},
    {"child-platform-fd", required_argument, nullptr, 2},
    {nullptr, 0, nullptr, 0}};

#if defined(__APPLE__)
#define LOW_PORT (IPPORT_RESERVED)
#define HIGH_PORT (IPPORT_HIFIRSTAUTO)
#else
#define LOW_PORT (1024u)
#define HIGH_PORT (49151u)
#endif

#if !defined(_WIN32)
// Watch for signals
static void signal_handler(int signo) {
  switch (signo) {
  case SIGHUP:
    // Use SIGINT first, if that does not work, use SIGHUP as a last resort.
    // And we should not call exit() here because it results in the global
    // destructors to be invoked and wreaking havoc on the threads still
    // running.
    llvm::errs() << "SIGHUP received, exiting lldb-server...\n";
    abort();
    break;
  }
}
#endif

static void display_usage(const char *progname, const char *subcommand) {
  fprintf(stderr, "Usage:\n  %s %s [--log-file log-file-name] [--log-channels "
                  "log-channel-list] [--port-file port-file-path] --server "
                  "--listen port\n",
          progname, subcommand);
  exit(0);
}

static Status save_socket_id_to_file(const std::string &socket_id,
                                     const FileSpec &file_spec) {
  FileSpec temp_file_spec(file_spec.GetDirectory().GetStringRef());
  Status error(llvm::sys::fs::create_directory(temp_file_spec.GetPath()));
  if (error.Fail())
    return Status::FromErrorStringWithFormat(
        "Failed to create directory %s: %s", temp_file_spec.GetPath().c_str(),
        error.AsCString());

  Status status;
  if (auto Err = llvm::writeToOutput(file_spec.GetPath(),
                                     [&socket_id](llvm::raw_ostream &OS) {
                                       OS << socket_id;
                                       return llvm::Error::success();
                                     }))
    return Status::FromErrorStringWithFormat(
        "Failed to atomically write file %s: %s", file_spec.GetPath().c_str(),
        llvm::toString(std::move(Err)).c_str());
  return status;
}

static void client_handle(GDBRemoteCommunicationServerPlatform &platform,
                          const lldb_private::Args &args) {
  if (!platform.IsConnected())
    return;

  if (args.GetArgumentCount() > 0) {
    lldb::pid_t pid = LLDB_INVALID_PROCESS_ID;
    std::optional<uint16_t> port;
    std::string socket_name;
    Status error = platform.LaunchGDBServer(args,
                                            "", // hostname
                                            pid, port, socket_name);
    if (error.Success())
      platform.SetPendingGdbServer(pid, *port, socket_name);
    else
      fprintf(stderr, "failed to start gdbserver: %s\n", error.AsCString());
  }

  bool interrupt = false;
  bool done = false;
  Status error;
  while (!interrupt && !done) {
    if (platform.GetPacketAndSendResponse(std::nullopt, error, interrupt,
                                          done) !=
        GDBRemoteCommunication::PacketResult::Success)
      break;
  }

  printf("Disconnected.\n");
}

static GDBRemoteCommunicationServerPlatform::PortMap gdbserver_portmap;
static std::mutex gdbserver_portmap_mutex;

static void spawn_process_reaped(lldb::pid_t pid, int signal, int status) {
  std::lock_guard<std::mutex> guard(gdbserver_portmap_mutex);
  gdbserver_portmap.FreePortForProcess(pid);
}

<<<<<<< HEAD
static Status spawn_process(const char *progname, Connection *conn,
=======
static Status spawn_process(const char *progname, const Socket *conn_socket,
>>>>>>> 1d22c955
                            uint16_t gdb_port, uint16_t port_offset,
                            const lldb_private::Args &args,
                            const std::string &log_file,
                            const StringRef log_channels) {
  Status error;
<<<<<<< HEAD
  SharedSocket shared_socket(conn, error);
=======
  SharedSocket shared_socket(conn_socket, error);
>>>>>>> 1d22c955
  if (error.Fail())
    return error;

  ProcessLaunchInfo launch_info;

  FileSpec self_spec(progname, FileSpec::Style::native);
  launch_info.SetExecutableFile(self_spec, true);
  Args &self_args = launch_info.GetArguments();
  self_args.AppendArgument(llvm::StringRef("platform"));
  self_args.AppendArgument(llvm::StringRef("--child-platform-fd"));
  self_args.AppendArgument(llvm::to_string(shared_socket.GetSendableFD()));
  if (gdb_port) {
    self_args.AppendArgument(llvm::StringRef("--gdbserver-port"));
    self_args.AppendArgument(llvm::to_string(gdb_port));
  }
  if (port_offset > 0) {
    self_args.AppendArgument(llvm::StringRef("--port-offset"));
    self_args.AppendArgument(llvm::to_string(port_offset));
  }
  if (!log_file.empty()) {
    self_args.AppendArgument(llvm::StringRef("--log-file"));
    self_args.AppendArgument(log_file);
  }
  if (!log_channels.empty()) {
    self_args.AppendArgument(llvm::StringRef("--log-channels"));
    self_args.AppendArgument(log_channels);
  }
  if (args.GetArgumentCount() > 0) {
    self_args.AppendArgument("--");
    self_args.AppendArguments(args);
  }

  launch_info.SetLaunchInSeparateProcessGroup(false);
  launch_info.SetMonitorProcessCallback(&spawn_process_reaped);

  // Copy the current environment.
  launch_info.GetEnvironment() = Host::GetEnvironment();

  launch_info.GetFlags().Set(eLaunchFlagDisableSTDIO);

  // Close STDIN, STDOUT and STDERR.
  launch_info.AppendCloseFileAction(STDIN_FILENO);
  launch_info.AppendCloseFileAction(STDOUT_FILENO);
  launch_info.AppendCloseFileAction(STDERR_FILENO);

  // Redirect STDIN, STDOUT and STDERR to "/dev/null".
  launch_info.AppendSuppressFileAction(STDIN_FILENO, true, false);
  launch_info.AppendSuppressFileAction(STDOUT_FILENO, false, true);
  launch_info.AppendSuppressFileAction(STDERR_FILENO, false, true);

  std::string cmd;
  self_args.GetCommandString(cmd);

  error = Host::LaunchProcess(launch_info);
  if (error.Fail())
    return error;

  lldb::pid_t child_pid = launch_info.GetProcessID();
  if (child_pid == LLDB_INVALID_PROCESS_ID)
<<<<<<< HEAD
    return Status("invalid pid");
=======
    return Status::FromErrorString("invalid pid");
>>>>>>> 1d22c955

  LLDB_LOG(GetLog(LLDBLog::Platform), "lldb-platform launched '{0}', pid={1}",
           cmd, child_pid);

  {
    std::lock_guard<std::mutex> guard(gdbserver_portmap_mutex);
    gdbserver_portmap.AssociatePortWithProcess(gdb_port, child_pid);
  }

  error = shared_socket.CompleteSending(child_pid);
  if (error.Fail()) {
    Host::Kill(child_pid, SIGTERM);
    return error;
  }

  return Status();
}

// main
int main_platform(int argc, char *argv[]) {
  const char *progname = argv[0];
  const char *subcommand = argv[1];
  argc--;
  argv++;
#if !defined(_WIN32)
  signal(SIGPIPE, SIG_IGN);
  signal(SIGHUP, signal_handler);
#endif
  int long_option_index = 0;
  Status error;
  std::string listen_host_port;
  int ch;

  std::string log_file;
  StringRef
      log_channels; // e.g. "lldb process threads:gdb-remote default:linux all"

<<<<<<< HEAD
  shared_fd_t fd = kInvalidSharedFD;
=======
  shared_fd_t fd = SharedSocket::kInvalidFD;
>>>>>>> 1d22c955

  int min_gdbserver_port = 0;
  int max_gdbserver_port = 0;
  uint16_t port_offset = 0;

  FileSpec socket_file;
  bool show_usage = false;
  int option_error = 0;
  int socket_error = -1;

  std::string short_options(OptionParser::GetShortOptionString(g_long_options));

#if __GLIBC__
  optind = 0;
#else
  optreset = 1;
  optind = 1;
#endif

  while ((ch = getopt_long_only(argc, argv, short_options.c_str(),
                                g_long_options, &long_option_index)) != -1) {
    switch (ch) {
    case 0: // Any optional that auto set themselves will return 0
      break;

    case 'L':
      listen_host_port.append(optarg);
      break;

    case 'l': // Set Log File
      if (optarg && optarg[0])
        log_file.assign(optarg);
      break;

    case 'c': // Log Channels
      if (optarg && optarg[0])
        log_channels = StringRef(optarg);
      break;

    case 'f': // Socket file
      if (optarg && optarg[0])
        socket_file.SetFile(optarg, FileSpec::Style::native);
      break;

    case 'p': {
      if (!llvm::to_integer(optarg, port_offset)) {
        WithColor::error() << "invalid port offset string " << optarg << "\n";
        option_error = 4;
        break;
      }
      if (port_offset < LOW_PORT || port_offset > HIGH_PORT) {
        WithColor::error() << llvm::formatv(
            "port offset {0} is not in the "
            "valid user port range of {1} - {2}\n",
            port_offset, LOW_PORT, HIGH_PORT);
        option_error = 5;
      }
    } break;

    case 'P':
    case 'm':
    case 'M': {
      uint16_t portnum;
      if (!llvm::to_integer(optarg, portnum)) {
        WithColor::error() << "invalid port number string " << optarg << "\n";
        option_error = 2;
        break;
      }
      if (portnum < LOW_PORT || portnum > HIGH_PORT) {
        WithColor::error() << llvm::formatv(
            "port number {0} is not in the "
            "valid user port range of {1} - {2}\n",
            portnum, LOW_PORT, HIGH_PORT);
        option_error = 1;
        break;
      }
      if (ch == 'P')
        gdbserver_portmap.AllowPort(portnum);
      else if (ch == 'm')
        min_gdbserver_port = portnum;
      else
        max_gdbserver_port = portnum;
    } break;

    case 2: {
      uint64_t _fd;
      if (!llvm::to_integer(optarg, _fd)) {
        WithColor::error() << "invalid fd " << optarg << "\n";
        option_error = 6;
      } else
        fd = (shared_fd_t)_fd;
    } break;

    case 'h': /* fall-through is intentional */
    case '?':
      show_usage = true;
      break;
    }
  }

  if (!LLDBServerUtilities::SetupLogging(log_file, log_channels, 0))
    return -1;

  // Make a port map for a port range that was specified.
  if (min_gdbserver_port && min_gdbserver_port < max_gdbserver_port) {
    gdbserver_portmap = GDBRemoteCommunicationServerPlatform::PortMap(
        min_gdbserver_port, max_gdbserver_port);
  } else if (min_gdbserver_port || max_gdbserver_port) {
    WithColor::error() << llvm::formatv(
        "--min-gdbserver-port ({0}) is not lower than "
        "--max-gdbserver-port ({1})\n",
        min_gdbserver_port, max_gdbserver_port);
    option_error = 3;
  }

  // Print usage and exit if no listening port is specified.
<<<<<<< HEAD
  if (listen_host_port.empty() && fd == kInvalidSharedFD)
=======
  if (listen_host_port.empty() && fd == SharedSocket::kInvalidFD)
>>>>>>> 1d22c955
    show_usage = true;

  if (show_usage || option_error) {
    display_usage(progname, subcommand);
    exit(option_error);
  }

  // Skip any options we consumed with getopt_long_only.
  argc -= optind;
  argv += optind;
  lldb_private::Args inferior_arguments;
  inferior_arguments.SetArguments(argc, const_cast<const char **>(argv));

<<<<<<< HEAD
  if (fd != kInvalidSharedFD) {
=======
  if (fd != SharedSocket::kInvalidFD) {
>>>>>>> 1d22c955
    // Child process will handle the connection and exit.
    Log *log = GetLog(LLDBLog::Platform);
    if (!listen_host_port.empty()) {
      LLDB_LOGF(log, "lldb-platform child: "
                     "ambiguous parameters --listen and --child-platform-fd");
      return socket_error;
    }

    NativeSocket socket;
    error = SharedSocket::GetNativeSocket(fd, socket);
    if (error.Fail()) {
      LLDB_LOGF(log, "lldb-platform child: %s", error.AsCString());
      return socket_error;
    }

<<<<<<< HEAD
    Connection *conn =
        new ConnectionFileDescriptor(new TCPSocket(socket, true, false));
=======
>>>>>>> 1d22c955
    GDBRemoteCommunicationServerPlatform platform(Socket::ProtocolTcp, "tcp");
    if (port_offset > 0)
      platform.SetPortOffset(port_offset);
    platform.SetPortMap(std::move(gdbserver_portmap));
<<<<<<< HEAD
    platform.SetConnection(std::unique_ptr<Connection>(conn));
=======
    platform.SetConnection(
        std::unique_ptr<Connection>(new ConnectionFileDescriptor(
            new TCPSocket(socket, /*should_close=*/true,
                          /*child_processes_inherit=*/false))));
>>>>>>> 1d22c955
    client_handle(platform, inferior_arguments);
    return 0;
  }

  const bool children_inherit_listen_socket = false;
  // the test suite makes many connections in parallel, let's not miss any.
  // The highest this should get reasonably is a function of the number
  // of target CPUs. For now, let's just use 100.
  const int backlog = 100;

  std::unique_ptr<Acceptor> acceptor_up(Acceptor::Create(
      listen_host_port, children_inherit_listen_socket, error));
  if (error.Fail()) {
    fprintf(stderr, "failed to create acceptor: %s", error.AsCString());
    exit(socket_error);
  }

  error = acceptor_up->Listen(backlog);
  if (error.Fail()) {
    printf("failed to listen: %s\n", error.AsCString());
    exit(socket_error);
  }
  if (socket_file) {
    error =
        save_socket_id_to_file(acceptor_up->GetLocalSocketId(), socket_file);
    if (error.Fail()) {
      fprintf(stderr, "failed to write socket id to %s: %s\n",
              socket_file.GetPath().c_str(), error.AsCString());
      return 1;
    }
  }

  GDBRemoteCommunicationServerPlatform platform(
      acceptor_up->GetSocketProtocol(), acceptor_up->GetSocketScheme());
  if (port_offset > 0)
    platform.SetPortOffset(port_offset);

  do {
    const bool children_inherit_accept_socket = true;
    Connection *conn = nullptr;
    error = acceptor_up->Accept(children_inherit_accept_socket, conn);
    if (error.Fail()) {
      WithColor::error() << error.AsCString() << '\n';
      exit(socket_error);
    }
    printf("Connection established.\n");

    if (g_server) {
      std::optional<uint16_t> available_port;
      {
        std::lock_guard<std::mutex> guard(gdbserver_portmap_mutex);
        auto port = gdbserver_portmap.GetNextAvailablePort();
        if (port)
          available_port = *port;
        else
          llvm::consumeError(port.takeError());
      }
      if (!available_port) {
        fprintf(stderr,
                "no available gdbserver port for connection - dropping...\n");
      } else {
<<<<<<< HEAD
        error = spawn_process(progname, conn, *available_port, port_offset,
                              inferior_arguments, log_file, log_channels);
=======
        const Socket *conn_socket =
            static_cast<const Socket *>(conn->GetReadObject().get());
        error =
            spawn_process(progname, conn_socket, *available_port, port_offset,
                          inferior_arguments, log_file, log_channels);
>>>>>>> 1d22c955
        if (error.Fail()) {
          {

            std::lock_guard<std::mutex> guard(gdbserver_portmap_mutex);
            gdbserver_portmap.FreePort(*available_port);
          }
          LLDB_LOGF(GetLog(LLDBLog::Platform), "spawn_process failed: %s",
                    error.AsCString());
          WithColor::error()
              << "spawn_process failed: " << error.AsCString() << "\n";
        }
      }
      // Parent doesn't need a connection to the lldb client
      delete conn;

      // Parent will continue to listen for new connections.
      continue;
    } else {
      // If not running as a server, this process will not accept
      // connections while a connection is active.
      acceptor_up.reset();

      // When not running in server mode, use all available ports
      platform.SetPortMap(std::move(gdbserver_portmap));
    }

    platform.SetConnection(std::unique_ptr<Connection>(conn));
    client_handle(platform, inferior_arguments);
  } while (g_server);

  fprintf(stderr, "lldb-server exiting...\n");

  return 0;
}<|MERGE_RESOLUTION|>--- conflicted
+++ resolved
@@ -47,108 +47,6 @@
 
 // option descriptors for getopt_long_only()
 
-#ifdef _WIN32
-typedef pipe_t shared_fd_t;
-const shared_fd_t kInvalidSharedFD = LLDB_INVALID_PIPE;
-#else
-typedef NativeSocket shared_fd_t;
-const shared_fd_t kInvalidSharedFD = Socket::kInvalidSocketValue;
-#endif
-
-class SharedSocket {
-public:
-  SharedSocket(Connection *conn, Status &error) {
-    m_fd = kInvalidSharedFD;
-
-    const Socket *socket =
-        static_cast<const Socket *>(conn->GetReadObject().get());
-    if (socket == nullptr) {
-      error = Status("invalid conn socket");
-      return;
-    }
-
-#ifdef _WIN32
-    m_socket = socket->GetNativeSocket();
-
-    // Create a pipe to transfer WSAPROTOCOL_INFO to the child process.
-    error = m_socket_pipe.CreateNew(true);
-    if (error.Fail())
-      return;
-
-    m_fd = m_socket_pipe.GetReadPipe();
-#else
-    m_fd = socket->GetNativeSocket();
-    error = Status();
-#endif
-  }
-
-  shared_fd_t GetSendableFD() { return m_fd; }
-
-  Status CompleteSending(lldb::pid_t child_pid) {
-#ifdef _WIN32
-    // Transfer WSAPROTOCOL_INFO to the child process.
-    m_socket_pipe.CloseReadFileDescriptor();
-
-    WSAPROTOCOL_INFO protocol_info;
-    if (::WSADuplicateSocket(m_socket, child_pid, &protocol_info) ==
-        SOCKET_ERROR) {
-      int last_error = ::WSAGetLastError();
-      return Status("WSADuplicateSocket() failed, error: %d", last_error);
-    }
-
-    size_t num_bytes;
-    Status error =
-        m_socket_pipe.WriteWithTimeout(&protocol_info, sizeof(protocol_info),
-                                       std::chrono::seconds(10), num_bytes);
-    if (error.Fail())
-      return error;
-    if (num_bytes != sizeof(protocol_info))
-      return Status("WriteWithTimeout(WSAPROTOCOL_INFO) failed: %d bytes",
-                    num_bytes);
-#endif
-    return Status();
-  }
-
-  static Status GetNativeSocket(shared_fd_t fd, NativeSocket &socket) {
-#ifdef _WIN32
-    socket = Socket::kInvalidSocketValue;
-    // Read WSAPROTOCOL_INFO from the parent process and create NativeSocket.
-    WSAPROTOCOL_INFO protocol_info;
-    {
-      Pipe socket_pipe(fd, LLDB_INVALID_PIPE);
-      size_t num_bytes;
-      Status error =
-          socket_pipe.ReadWithTimeout(&protocol_info, sizeof(protocol_info),
-                                      std::chrono::seconds(10), num_bytes);
-      if (error.Fail())
-        return error;
-      if (num_bytes != sizeof(protocol_info)) {
-        return Status(
-            "socket_pipe.ReadWithTimeout(WSAPROTOCOL_INFO) failed: % d bytes",
-            num_bytes);
-      }
-    }
-    socket = ::WSASocket(FROM_PROTOCOL_INFO, FROM_PROTOCOL_INFO,
-                         FROM_PROTOCOL_INFO, &protocol_info, 0, 0);
-    if (socket == INVALID_SOCKET) {
-      return Status("WSASocket(FROM_PROTOCOL_INFO) failed: error %d",
-                    ::WSAGetLastError());
-    }
-    return Status();
-#else
-    socket = fd;
-    return Status();
-#endif
-  }
-
-private:
-#ifdef _WIN32
-  Pipe m_socket_pipe;
-  NativeSocket m_socket;
-#endif
-  shared_fd_t m_fd;
-};
-
 static int g_debug = 0;
 static int g_verbose = 0;
 static int g_server = 0;
@@ -260,21 +158,13 @@
   gdbserver_portmap.FreePortForProcess(pid);
 }
 
-<<<<<<< HEAD
-static Status spawn_process(const char *progname, Connection *conn,
-=======
 static Status spawn_process(const char *progname, const Socket *conn_socket,
->>>>>>> 1d22c955
                             uint16_t gdb_port, uint16_t port_offset,
                             const lldb_private::Args &args,
                             const std::string &log_file,
                             const StringRef log_channels) {
   Status error;
-<<<<<<< HEAD
-  SharedSocket shared_socket(conn, error);
-=======
   SharedSocket shared_socket(conn_socket, error);
->>>>>>> 1d22c955
   if (error.Fail())
     return error;
 
@@ -334,11 +224,7 @@
 
   lldb::pid_t child_pid = launch_info.GetProcessID();
   if (child_pid == LLDB_INVALID_PROCESS_ID)
-<<<<<<< HEAD
-    return Status("invalid pid");
-=======
     return Status::FromErrorString("invalid pid");
->>>>>>> 1d22c955
 
   LLDB_LOG(GetLog(LLDBLog::Platform), "lldb-platform launched '{0}', pid={1}",
            cmd, child_pid);
@@ -376,11 +262,7 @@
   StringRef
       log_channels; // e.g. "lldb process threads:gdb-remote default:linux all"
 
-<<<<<<< HEAD
-  shared_fd_t fd = kInvalidSharedFD;
-=======
   shared_fd_t fd = SharedSocket::kInvalidFD;
->>>>>>> 1d22c955
 
   int min_gdbserver_port = 0;
   int max_gdbserver_port = 0;
@@ -497,11 +379,7 @@
   }
 
   // Print usage and exit if no listening port is specified.
-<<<<<<< HEAD
-  if (listen_host_port.empty() && fd == kInvalidSharedFD)
-=======
   if (listen_host_port.empty() && fd == SharedSocket::kInvalidFD)
->>>>>>> 1d22c955
     show_usage = true;
 
   if (show_usage || option_error) {
@@ -515,11 +393,7 @@
   lldb_private::Args inferior_arguments;
   inferior_arguments.SetArguments(argc, const_cast<const char **>(argv));
 
-<<<<<<< HEAD
-  if (fd != kInvalidSharedFD) {
-=======
   if (fd != SharedSocket::kInvalidFD) {
->>>>>>> 1d22c955
     // Child process will handle the connection and exit.
     Log *log = GetLog(LLDBLog::Platform);
     if (!listen_host_port.empty()) {
@@ -535,23 +409,14 @@
       return socket_error;
     }
 
-<<<<<<< HEAD
-    Connection *conn =
-        new ConnectionFileDescriptor(new TCPSocket(socket, true, false));
-=======
->>>>>>> 1d22c955
     GDBRemoteCommunicationServerPlatform platform(Socket::ProtocolTcp, "tcp");
     if (port_offset > 0)
       platform.SetPortOffset(port_offset);
     platform.SetPortMap(std::move(gdbserver_portmap));
-<<<<<<< HEAD
-    platform.SetConnection(std::unique_ptr<Connection>(conn));
-=======
     platform.SetConnection(
         std::unique_ptr<Connection>(new ConnectionFileDescriptor(
             new TCPSocket(socket, /*should_close=*/true,
                           /*child_processes_inherit=*/false))));
->>>>>>> 1d22c955
     client_handle(platform, inferior_arguments);
     return 0;
   }
@@ -613,16 +478,11 @@
         fprintf(stderr,
                 "no available gdbserver port for connection - dropping...\n");
       } else {
-<<<<<<< HEAD
-        error = spawn_process(progname, conn, *available_port, port_offset,
-                              inferior_arguments, log_file, log_channels);
-=======
         const Socket *conn_socket =
             static_cast<const Socket *>(conn->GetReadObject().get());
         error =
             spawn_process(progname, conn_socket, *available_port, port_offset,
                           inferior_arguments, log_file, log_channels);
->>>>>>> 1d22c955
         if (error.Fail()) {
           {
 
