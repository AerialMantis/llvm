--- conflicted
+++ resolved
@@ -39,12 +39,6 @@
 using namespace lldb;
 using namespace lldb_private;
 
-<<<<<<< HEAD
-Status::Status() {}
-
-Status::Status(ValueType err, ErrorType type, std::string msg)
-    : m_code(err), m_type(type), m_string(std::move(msg)) {}
-=======
 char CloneableError::ID;
 char CloneableECError::ID;
 char MachKernelError::ID;
@@ -103,7 +97,6 @@
 
 Status::Status(ValueType err, ErrorType type, std::string msg)
     : m_error(ErrorFromEnums(err, type, msg)) {}
->>>>>>> 4b409fa5
 
 // This logic is confusing because C++ calls the traditional (posix) errno codes
 // "generic errors", while we use the term "generic" to mean completely
@@ -122,60 +115,6 @@
   return *this;
 }
 
-<<<<<<< HEAD
-Status::Status(std::string err_str)
-    : m_code(LLDB_GENERIC_ERROR), m_type(eErrorTypeGeneric),
-      m_string(std::move(err_str)) {}
-
-const Status &Status::operator=(llvm::Error error) {
-  if (!error) {
-    Clear();
-    return *this;
-  }
-
-  // if the error happens to be a errno error, preserve the error code
-  error = llvm::handleErrors(
-      std::move(error), [&](std::unique_ptr<llvm::ECError> e) -> llvm::Error {
-        std::error_code ec = e->convertToErrorCode();
-        if (ec.category() == std::generic_category()) {
-          m_code = ec.value();
-          m_type = ErrorType::eErrorTypePOSIX;
-          return llvm::Error::success();
-        }
-        return llvm::Error(std::move(e));
-      });
-
-  // Otherwise, just preserve the message
-  if (error) {
-    m_code = LLDB_GENERIC_ERROR;
-    m_type = eErrorTypeGeneric;
-    m_string = llvm::toString(std::move(error));
-  }
-
-  return *this;
-}
-
-Status Status::FromErrorStringWithFormat(const char *format, ...) {
-  std::string string;
-  va_list args;
-  va_start(args, format);
-  if (format != nullptr && format[0]) {
-    llvm::SmallString<1024> buf;
-    VASprintf(buf, format, args);
-    string = std::string(buf.str());
-  }
-  va_end(args);
-  return Status(string);
-}
-
-llvm::Error Status::ToError() const {
-  if (Success())
-    return llvm::Error::success();
-  if (m_type == ErrorType::eErrorTypePOSIX)
-    return llvm::errorCodeToError(
-        std::error_code(m_code, std::generic_category()));
-  return llvm::createStringError(AsCString());
-=======
 Status Status::FromErrorStringWithFormat(const char *format, ...) {
   std::string string;
   va_list args;
@@ -211,7 +150,6 @@
     result = joinErrors(std::move(result), clone(e));
   });
   return result;
->>>>>>> 4b409fa5
 }
 
 Status Status::FromError(llvm::Error error) { return Status(std::move(error)); }
@@ -297,27 +235,6 @@
 
 // Clear the error and any cached error string that it might contain.
 void Status::Clear() {
-<<<<<<< HEAD
-  m_code = 0;
-  m_type = eErrorTypeInvalid;
-  m_string.clear();
-}
-
-// Access the error value.
-Status::ValueType Status::GetError() const { return m_code; }
-
-// Access the error type.
-ErrorType Status::GetType() const { return m_type; }
-
-// Returns true if this object contains a value that describes an error or
-// otherwise non-success result.
-bool Status::Fail() const { return m_code != 0; }
-
-Status Status::FromErrno() {
-  // Update the error value to be "errno" and update the type to be "POSIX".
-  return Status(errno, eErrorTypePOSIX);
-}
-=======
   if (m_error)
     LLDB_LOG_ERRORV(GetLog(LLDBLog::API), std::move(m_error),
                     "dropping error {0}");
@@ -367,7 +284,6 @@
 }
 
 Status Status::FromErrno() { return Status(llvm::errnoAsErrorCode()); }
->>>>>>> 4b409fa5
 
 // Returns true if the error code in this object is considered a successful
 // return value.
