--- conflicted
+++ resolved
@@ -129,20 +129,6 @@
   CommandOptions m_options;
 };
 
-<<<<<<< HEAD
-#define LLDB_OPTIONS_scripting_template_list
-#include "CommandOptions.inc"
-
-class CommandObjectScriptingTemplateList : public CommandObjectParsed {
-public:
-  CommandObjectScriptingTemplateList(CommandInterpreter &interpreter)
-      : CommandObjectParsed(
-            interpreter, "scripting template list",
-            "List all the available scripting extension templates. ",
-            "scripting template list [--language <scripting-language> --]") {}
-
-  ~CommandObjectScriptingTemplateList() override = default;
-=======
 #define LLDB_OPTIONS_scripting_extension_list
 #include "CommandOptions.inc"
 
@@ -155,7 +141,6 @@
             "scripting template list [--language <scripting-language> --]") {}
 
   ~CommandObjectScriptingExtensionList() override = default;
->>>>>>> 98391913
 
   Options *GetOptions() override { return &m_options; }
 
@@ -189,11 +174,7 @@
     }
 
     llvm::ArrayRef<OptionDefinition> GetDefinitions() override {
-<<<<<<< HEAD
-      return llvm::ArrayRef(g_scripting_template_list_options);
-=======
       return llvm::ArrayRef(g_scripting_extension_list_options);
->>>>>>> 98391913
     }
 
     lldb::ScriptLanguage m_language = lldb::eScriptLanguageDefault;
@@ -214,13 +195,8 @@
     };
 
     size_t num_listed_interface = 0;
-<<<<<<< HEAD
-    size_t num_templates = PluginManager::GetNumScriptedInterfaces();
-    for (size_t i = 0; i < num_templates; i++) {
-=======
     size_t num_extensions = PluginManager::GetNumScriptedInterfaces();
     for (size_t i = 0; i < num_extensions; i++) {
->>>>>>> 98391913
       llvm::StringRef plugin_name =
           PluginManager::GetScriptedInterfaceNameAtIndex(i);
       if (plugin_name.empty())
@@ -247,11 +223,7 @@
       usages.Dump(s, ScriptedInterfaceUsages::UsageKind::API);
       usages.Dump(s, ScriptedInterfaceUsages::UsageKind::CommandInterpreter);
 
-<<<<<<< HEAD
-      if (i != num_templates - 1)
-=======
       if (i != num_extensions - 1)
->>>>>>> 98391913
         s.EOL();
     }
 
@@ -263,21 +235,6 @@
   CommandOptions m_options;
 };
 
-<<<<<<< HEAD
-class CommandObjectMultiwordScriptingTemplate : public CommandObjectMultiword {
-public:
-  CommandObjectMultiwordScriptingTemplate(CommandInterpreter &interpreter)
-      : CommandObjectMultiword(
-            interpreter, "scripting template",
-            "Commands for operating on the scripting templates.",
-            "scripting template [<subcommand-options>]") {
-    LoadSubCommand(
-        "list",
-        CommandObjectSP(new CommandObjectScriptingTemplateList(interpreter)));
-  }
-
-  ~CommandObjectMultiwordScriptingTemplate() override = default;
-=======
 class CommandObjectMultiwordScriptingExtension : public CommandObjectMultiword {
 public:
   CommandObjectMultiwordScriptingExtension(CommandInterpreter &interpreter)
@@ -291,7 +248,6 @@
   }
 
   ~CommandObjectMultiwordScriptingExtension() override = default;
->>>>>>> 98391913
 };
 
 CommandObjectMultiwordScripting::CommandObjectMultiwordScripting(
@@ -302,15 +258,9 @@
           "scripting <subcommand> [<subcommand-options>]") {
   LoadSubCommand("run",
                  CommandObjectSP(new CommandObjectScriptingRun(interpreter)));
-<<<<<<< HEAD
-  LoadSubCommand("template",
-                 CommandObjectSP(
-                     new CommandObjectMultiwordScriptingTemplate(interpreter)));
-=======
   LoadSubCommand("extension",
                  CommandObjectSP(new CommandObjectMultiwordScriptingExtension(
                      interpreter)));
->>>>>>> 98391913
 }
 
 CommandObjectMultiwordScripting::~CommandObjectMultiwordScripting() = default;