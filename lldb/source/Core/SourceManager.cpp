--- conflicted
+++ resolved
@@ -522,12 +522,7 @@
               SymbolContext sc;
               sc_list.GetContextAtIndex(0, sc);
               if (sc.comp_unit)
-<<<<<<< HEAD
-                SetSupportFile(std::make_shared<SupportFile>(
-                    sc.comp_unit->GetPrimaryFile()));
-=======
                 SetSupportFile(sc.comp_unit->GetPrimarySupportFile());
->>>>>>> 4b409fa5
             }
           }
         }
@@ -860,12 +855,6 @@
   return {};
 }
 
-static std::string toString(const Checksum &checksum) {
-  if (!checksum)
-    return "";
-  return std::string(llvm::formatv("{0}", checksum.digest()));
-}
-
 void SourceManager::SourceFileCache::Dump(Stream &stream) const {
   // clang-format off
   stream << "Modification time   MD5 Checksum (on-disk)           MD5 Checksum (line table)        Lines    Path\n";
