//===-- StructuredDataDarwinLog.cpp ---------------------------------------===//
//
// Part of the LLVM Project, under the Apache License v2.0 with LLVM Exceptions.
// See https://llvm.org/LICENSE.txt for license information.
// SPDX-License-Identifier: Apache-2.0 WITH LLVM-exception
//
//===----------------------------------------------------------------------===//

#include "StructuredDataDarwinLog.h"

#include <cstring>

#include <memory>
#include <sstream>

#include "lldb/Breakpoint/StoppointCallbackContext.h"
#include "lldb/Core/Debugger.h"
#include "lldb/Core/Module.h"
#include "lldb/Core/PluginManager.h"
#include "lldb/Host/OptionParser.h"
#include "lldb/Interpreter/CommandInterpreter.h"
#include "lldb/Interpreter/CommandObjectMultiword.h"
#include "lldb/Interpreter/CommandReturnObject.h"
#include "lldb/Interpreter/OptionArgParser.h"
#include "lldb/Interpreter/OptionValueProperties.h"
#include "lldb/Interpreter/OptionValueString.h"
#include "lldb/Interpreter/Property.h"
#include "lldb/Target/Process.h"
#include "lldb/Target/Target.h"
#include "lldb/Target/ThreadPlanCallOnFunctionExit.h"
#include "lldb/Utility/LLDBLog.h"
#include "lldb/Utility/Log.h"
#include "lldb/Utility/RegularExpression.h"

#include "llvm/ADT/StringMap.h"

#define DARWIN_LOG_TYPE_VALUE "DarwinLog"

using namespace lldb;
using namespace lldb_private;

LLDB_PLUGIN_DEFINE(StructuredDataDarwinLog)

#pragma mark -
#pragma mark Anonymous Namespace

// Anonymous namespace

namespace sddarwinlog_private {
const uint64_t NANOS_PER_MICRO = 1000;
const uint64_t NANOS_PER_MILLI = NANOS_PER_MICRO * 1000;
const uint64_t NANOS_PER_SECOND = NANOS_PER_MILLI * 1000;
const uint64_t NANOS_PER_MINUTE = NANOS_PER_SECOND * 60;
const uint64_t NANOS_PER_HOUR = NANOS_PER_MINUTE * 60;

static bool DEFAULT_FILTER_FALLTHROUGH_ACCEPTS = true;

/// Global, sticky enable switch.  If true, the user has explicitly
/// run the enable command.  When a process launches or is attached to,
/// we will enable DarwinLog if either the settings for auto-enable is
/// on, or if the user had explicitly run enable at some point prior
/// to the launch/attach.
static bool s_is_explicitly_enabled;

class EnableOptions;
using EnableOptionsSP = std::shared_ptr<EnableOptions>;

using OptionsMap =
    std::map<DebuggerWP, EnableOptionsSP, std::owner_less<DebuggerWP>>;

static OptionsMap &GetGlobalOptionsMap() {
  static OptionsMap s_options_map;
  return s_options_map;
}

static std::mutex &GetGlobalOptionsMapLock() {
  static std::mutex s_options_map_lock;
  return s_options_map_lock;
}

EnableOptionsSP GetGlobalEnableOptions(const DebuggerSP &debugger_sp) {
  if (!debugger_sp)
    return EnableOptionsSP();

  std::lock_guard<std::mutex> locker(GetGlobalOptionsMapLock());
  OptionsMap &options_map = GetGlobalOptionsMap();
  DebuggerWP debugger_wp(debugger_sp);
  auto find_it = options_map.find(debugger_wp);
  if (find_it != options_map.end())
    return find_it->second;
  else
    return EnableOptionsSP();
}

void SetGlobalEnableOptions(const DebuggerSP &debugger_sp,
                            const EnableOptionsSP &options_sp) {
  std::lock_guard<std::mutex> locker(GetGlobalOptionsMapLock());
  OptionsMap &options_map = GetGlobalOptionsMap();
  DebuggerWP debugger_wp(debugger_sp);
  auto find_it = options_map.find(debugger_wp);
  if (find_it != options_map.end())
    find_it->second = options_sp;
  else
    options_map.insert(std::make_pair(debugger_wp, options_sp));
}

#pragma mark -
#pragma mark Settings Handling

/// Code to handle the StructuredDataDarwinLog settings

#define LLDB_PROPERTIES_darwinlog
#include "StructuredDataDarwinLogProperties.inc"

enum {
#define LLDB_PROPERTIES_darwinlog
#include "StructuredDataDarwinLogPropertiesEnum.inc"
};

class StructuredDataDarwinLogProperties : public Properties {
public:
  static llvm::StringRef GetSettingName() {
    static constexpr llvm::StringLiteral g_setting_name("darwin-log");
    return g_setting_name;
  }

  StructuredDataDarwinLogProperties() : Properties() {
    m_collection_sp = std::make_shared<OptionValueProperties>(GetSettingName());
    m_collection_sp->Initialize(g_darwinlog_properties);
  }

  ~StructuredDataDarwinLogProperties() override = default;

  bool GetEnableOnStartup() const {
    const uint32_t idx = ePropertyEnableOnStartup;
    return GetPropertyAtIndexAs<bool>(
        idx, g_darwinlog_properties[idx].default_uint_value != 0);
  }

  llvm::StringRef GetAutoEnableOptions() const {
    const uint32_t idx = ePropertyAutoEnableOptions;
    return GetPropertyAtIndexAs<llvm::StringRef>(
        idx, g_darwinlog_properties[idx].default_cstr_value);
  }

  const char *GetLoggingModuleName() const { return "libsystem_trace.dylib"; }
};

static StructuredDataDarwinLogProperties &GetGlobalProperties() {
  static StructuredDataDarwinLogProperties g_settings;
  return g_settings;
}

const char *const s_filter_attributes[] = {
    "activity",       // current activity
    "activity-chain", // entire activity chain, each level separated by ':'
    "category",       // category of the log message
    "message",        // message contents, fully expanded
    "subsystem"       // subsystem of the log message

    // Consider implementing this action as it would be cheaper to filter.
    // "message" requires always formatting the message, which is a waste of
    // cycles if it ends up being rejected. "format",      // format string
    // used to format message text
};

static llvm::StringRef GetDarwinLogTypeName() {
  static constexpr llvm::StringLiteral s_key_name("DarwinLog");
  return s_key_name;
}

static llvm::StringRef GetLogEventType() {
  static constexpr llvm::StringLiteral s_event_type("log");
  return s_event_type;
}

class FilterRule;
using FilterRuleSP = std::shared_ptr<FilterRule>;

class FilterRule {
public:
  virtual ~FilterRule() = default;

  using OperationCreationFunc =
      std::function<FilterRuleSP(bool accept, size_t attribute_index,
                                 const std::string &op_arg, Status &error)>;

  static void RegisterOperation(llvm::StringRef operation,
                                const OperationCreationFunc &creation_func) {
    GetCreationFuncMap().insert(std::make_pair(operation, creation_func));
  }

  static FilterRuleSP CreateRule(bool match_accepts, size_t attribute,
                                 llvm::StringRef operation,
                                 const std::string &op_arg, Status &error) {
    // Find the creation func for this type of filter rule.
    auto map = GetCreationFuncMap();
    auto find_it = map.find(operation);
    if (find_it == map.end()) {
      error = Status::FromErrorStringWithFormatv(
          "unknown filter operation \"{0}\"", operation);
      return FilterRuleSP();
    }

    return find_it->second(match_accepts, attribute, op_arg, error);
  }

  StructuredData::ObjectSP Serialize() const {
    StructuredData::Dictionary *dict_p = new StructuredData::Dictionary();

    // Indicate whether this is an accept or reject rule.
    dict_p->AddBooleanItem("accept", m_accept);

    // Indicate which attribute of the message this filter references. This can
    // drop into the rule-specific DoSerialization if we get to the point where
    // not all FilterRule derived classes work on an attribute.  (e.g. logical
    // and/or and other compound operations).
    dict_p->AddStringItem("attribute", s_filter_attributes[m_attribute_index]);

    // Indicate the type of the rule.
    dict_p->AddStringItem("type", GetOperationType());

    // Let the rule add its own specific details here.
    DoSerialization(*dict_p);

    return StructuredData::ObjectSP(dict_p);
  }

  virtual void Dump(Stream &stream) const = 0;

  llvm::StringRef GetOperationType() const { return m_operation; }

protected:
  FilterRule(bool accept, size_t attribute_index, llvm::StringRef operation)
      : m_accept(accept), m_attribute_index(attribute_index),
        m_operation(operation) {}

  virtual void DoSerialization(StructuredData::Dictionary &dict) const = 0;

  bool GetMatchAccepts() const { return m_accept; }

  const char *GetFilterAttribute() const {
    return s_filter_attributes[m_attribute_index];
  }

private:
  using CreationFuncMap = llvm::StringMap<OperationCreationFunc>;

  static CreationFuncMap &GetCreationFuncMap() {
    static CreationFuncMap s_map;
    return s_map;
  }

  const bool m_accept;
  const size_t m_attribute_index;
  // The lifetime of m_operation should be static.
  const llvm::StringRef m_operation;
};

using FilterRules = std::vector<FilterRuleSP>;

class RegexFilterRule : public FilterRule {
public:
  static void RegisterOperation() {
    FilterRule::RegisterOperation(StaticGetOperation(), CreateOperation);
  }

  void Dump(Stream &stream) const override {
    stream.Printf("%s %s regex %s", GetMatchAccepts() ? "accept" : "reject",
                  GetFilterAttribute(), m_regex_text.c_str());
  }

protected:
  void DoSerialization(StructuredData::Dictionary &dict) const override {
    dict.AddStringItem("regex", m_regex_text);
  }

private:
  static FilterRuleSP CreateOperation(bool accept, size_t attribute_index,
                                      const std::string &op_arg,
                                      Status &error) {
    // We treat the op_arg as a regex.  Validate it.
    if (op_arg.empty()) {
      error = Status::FromErrorString("regex filter type requires a regex "
                                      "argument");
      return FilterRuleSP();
    }

    // Instantiate the regex so we can report any errors.
    auto regex = RegularExpression(op_arg);
    if (llvm::Error err = regex.GetError()) {
<<<<<<< HEAD
      error = Status(std::move(err));
=======
      error = Status::FromError(std::move(err));
>>>>>>> 4b409fa5
      return FilterRuleSP();
    }

    // We passed all our checks, this appears fine.
    error.Clear();
    return FilterRuleSP(new RegexFilterRule(accept, attribute_index, op_arg));
  }

  static llvm::StringRef StaticGetOperation() {
    static constexpr llvm::StringLiteral s_operation("regex");
    return s_operation;
  }

  RegexFilterRule(bool accept, size_t attribute_index,
                  const std::string &regex_text)
      : FilterRule(accept, attribute_index, StaticGetOperation()),
        m_regex_text(regex_text) {}

  const std::string m_regex_text;
};

class ExactMatchFilterRule : public FilterRule {
public:
  static void RegisterOperation() {
    FilterRule::RegisterOperation(StaticGetOperation(), CreateOperation);
  }

  void Dump(Stream &stream) const override {
    stream.Printf("%s %s match %s", GetMatchAccepts() ? "accept" : "reject",
                  GetFilterAttribute(), m_match_text.c_str());
  }

protected:
  void DoSerialization(StructuredData::Dictionary &dict) const override {
    dict.AddStringItem("exact_text", m_match_text);
  }

private:
  static FilterRuleSP CreateOperation(bool accept, size_t attribute_index,
                                      const std::string &op_arg,
                                      Status &error) {
    if (op_arg.empty()) {
      error = Status::FromErrorString("exact match filter type requires an "
                                      "argument containing the text that must "
                                      "match the specified message attribute.");
      return FilterRuleSP();
    }

    error.Clear();
    return FilterRuleSP(
        new ExactMatchFilterRule(accept, attribute_index, op_arg));
  }

  static llvm::StringRef StaticGetOperation() {
    static constexpr llvm::StringLiteral s_operation("match");
    return s_operation;
  }

  ExactMatchFilterRule(bool accept, size_t attribute_index,
                       const std::string &match_text)
      : FilterRule(accept, attribute_index, StaticGetOperation()),
        m_match_text(match_text) {}

  const std::string m_match_text;
};

static void RegisterFilterOperations() {
  ExactMatchFilterRule::RegisterOperation();
  RegexFilterRule::RegisterOperation();
}

// =========================================================================
// Commands
// =========================================================================

/// Provides the main on-off switch for enabling darwin logging.
///
/// It is valid to run the enable command when logging is already enabled.
/// This resets the logging with whatever settings are currently set.

static constexpr OptionDefinition g_enable_option_table[] = {
    // Source stream include/exclude options (the first-level filter). This one
    // should be made as small as possible as everything that goes through here
    // must be processed by the process monitor.
    {LLDB_OPT_SET_ALL, false, "any-process", 'a', OptionParser::eNoArgument,
     nullptr, {}, 0, eArgTypeNone,
     "Specifies log messages from other related processes should be "
     "included."},
    {LLDB_OPT_SET_ALL, false, "debug", 'd', OptionParser::eNoArgument, nullptr,
     {}, 0, eArgTypeNone,
     "Specifies debug-level log messages should be included.  Specifying"
     " --debug implies --info."},
    {LLDB_OPT_SET_ALL, false, "info", 'i', OptionParser::eNoArgument, nullptr,
     {}, 0, eArgTypeNone,
     "Specifies info-level log messages should be included."},
    {LLDB_OPT_SET_ALL, false, "filter", 'f', OptionParser::eRequiredArgument,
     nullptr, {}, 0, eArgRawInput,
     // There doesn't appear to be a great way for me to have these multi-line,
     // formatted tables in help.  This looks mostly right but there are extra
     // linefeeds added at seemingly random spots, and indentation isn't
     // handled properly on those lines.
     "Appends a filter rule to the log message filter chain.  Multiple "
     "rules may be added by specifying this option multiple times, "
     "once per filter rule.  Filter rules are processed in the order "
     "they are specified, with the --no-match-accepts setting used "
     "for any message that doesn't match one of the rules.\n"
     "\n"
     "    Filter spec format:\n"
     "\n"
     "    --filter \"{action} {attribute} {op}\"\n"
     "\n"
     "    {action} :=\n"
     "      accept |\n"
     "      reject\n"
     "\n"
     "    {attribute} :=\n"
     "       activity       |  // message's most-derived activity\n"
     "       activity-chain |  // message's {parent}:{child} activity\n"
     "       category       |  // message's category\n"
     "       message        |  // message's expanded contents\n"
     "       subsystem      |  // message's subsystem\n"
     "\n"
     "    {op} :=\n"
     "      match {exact-match-text} |\n"
     "      regex {search-regex}\n"
     "\n"
     "The regex flavor used is the C++ std::regex ECMAScript format.  "
     "Prefer character classes like [[:digit:]] to \\d and the like, as "
     "getting the backslashes escaped through properly is error-prone."},
    {LLDB_OPT_SET_ALL, false, "live-stream", 'l',
     OptionParser::eRequiredArgument, nullptr, {}, 0, eArgTypeBoolean,
     "Specify whether logging events are live-streamed or buffered.  "
     "True indicates live streaming, false indicates buffered.  The "
     "default is true (live streaming).  Live streaming will deliver "
     "log messages with less delay, but buffered capture mode has less "
     "of an observer effect."},
    {LLDB_OPT_SET_ALL, false, "no-match-accepts", 'n',
     OptionParser::eRequiredArgument, nullptr, {}, 0, eArgTypeBoolean,
     "Specify whether a log message that doesn't match any filter rule "
     "is accepted or rejected, where true indicates accept.  The "
     "default is true."},
    {LLDB_OPT_SET_ALL, false, "echo-to-stderr", 'e',
     OptionParser::eRequiredArgument, nullptr, {}, 0, eArgTypeBoolean,
     "Specify whether os_log()/NSLog() messages are echoed to the "
     "target program's stderr.  When DarwinLog is enabled, we shut off "
     "the mirroring of os_log()/NSLog() to the program's stderr.  "
     "Setting this flag to true will restore the stderr mirroring."
     "The default is false."},
    {LLDB_OPT_SET_ALL, false, "broadcast-events", 'b',
     OptionParser::eRequiredArgument, nullptr, {}, 0, eArgTypeBoolean,
     "Specify if the plugin should broadcast events.  Broadcasting "
     "log events is a requirement for displaying the log entries in "
     "LLDB command-line.  It is also required if LLDB clients want to "
     "process log events.  The default is true."},
    // Message formatting options
    {LLDB_OPT_SET_ALL, false, "timestamp-relative", 'r',
     OptionParser::eNoArgument, nullptr, {}, 0, eArgTypeNone,
     "Include timestamp in the message header when printing a log "
     "message.  The timestamp is relative to the first displayed "
     "message."},
    {LLDB_OPT_SET_ALL, false, "subsystem", 's', OptionParser::eNoArgument,
     nullptr, {}, 0, eArgTypeNone,
     "Include the subsystem in the message header when displaying "
     "a log message."},
    {LLDB_OPT_SET_ALL, false, "category", 'c', OptionParser::eNoArgument,
     nullptr, {}, 0, eArgTypeNone,
     "Include the category in the message header when displaying "
     "a log message."},
    {LLDB_OPT_SET_ALL, false, "activity-chain", 'C', OptionParser::eNoArgument,
     nullptr, {}, 0, eArgTypeNone,
     "Include the activity parent-child chain in the message header "
     "when displaying a log message.  The activity hierarchy is "
     "displayed as {grandparent-activity}:"
     "{parent-activity}:{activity}[:...]."},
    {LLDB_OPT_SET_ALL, false, "all-fields", 'A', OptionParser::eNoArgument,
     nullptr, {}, 0, eArgTypeNone,
     "Shortcut to specify that all header fields should be displayed."}};

class EnableOptions : public Options {
public:
  EnableOptions()
      : Options(),
        m_filter_fall_through_accepts(DEFAULT_FILTER_FALLTHROUGH_ACCEPTS),
        m_filter_rules() {}

  void OptionParsingStarting(ExecutionContext *execution_context) override {
    m_include_debug_level = false;
    m_include_info_level = false;
    m_include_any_process = false;
    m_filter_fall_through_accepts = DEFAULT_FILTER_FALLTHROUGH_ACCEPTS;
    m_echo_to_stderr = false;
    m_display_timestamp_relative = false;
    m_display_subsystem = false;
    m_display_category = false;
    m_display_activity_chain = false;
    m_broadcast_events = true;
    m_live_stream = true;
    m_filter_rules.clear();
  }

  Status SetOptionValue(uint32_t option_idx, llvm::StringRef option_arg,
                        ExecutionContext *execution_context) override {
    Status error;

    const int short_option = m_getopt_table[option_idx].val;
    switch (short_option) {
    case 'a':
      m_include_any_process = true;
      break;

    case 'A':
      m_display_timestamp_relative = true;
      m_display_category = true;
      m_display_subsystem = true;
      m_display_activity_chain = true;
      break;

    case 'b':
      m_broadcast_events =
          OptionArgParser::ToBoolean(option_arg, true, nullptr);
      break;

    case 'c':
      m_display_category = true;
      break;

    case 'C':
      m_display_activity_chain = true;
      break;

    case 'd':
      m_include_debug_level = true;
      break;

    case 'e':
      m_echo_to_stderr = OptionArgParser::ToBoolean(option_arg, false, nullptr);
      break;

    case 'f':
      return ParseFilterRule(option_arg);

    case 'i':
      m_include_info_level = true;
      break;

    case 'l':
      m_live_stream = OptionArgParser::ToBoolean(option_arg, false, nullptr);
      break;

    case 'n':
      m_filter_fall_through_accepts =
          OptionArgParser::ToBoolean(option_arg, true, nullptr);
      break;

    case 'r':
      m_display_timestamp_relative = true;
      break;

    case 's':
      m_display_subsystem = true;
      break;

    default:
      error = Status::FromErrorStringWithFormat("unsupported option '%c'",
                                                short_option);
    }
    return error;
  }

  llvm::ArrayRef<OptionDefinition> GetDefinitions() override {
    return llvm::ArrayRef(g_enable_option_table);
  }

  StructuredData::DictionarySP BuildConfigurationData(bool enabled) {
    StructuredData::DictionarySP config_sp(new StructuredData::Dictionary());

    // Set the basic enabled state.
    config_sp->AddBooleanItem("enabled", enabled);

    // If we're disabled, there's nothing more to add.
    if (!enabled)
      return config_sp;

    // Handle source stream flags.
    auto source_flags_sp =
        StructuredData::DictionarySP(new StructuredData::Dictionary());
    config_sp->AddItem("source-flags", source_flags_sp);

    source_flags_sp->AddBooleanItem("any-process", m_include_any_process);
    source_flags_sp->AddBooleanItem("debug-level", m_include_debug_level);
    // The debug-level flag, if set, implies info-level.
    source_flags_sp->AddBooleanItem("info-level", m_include_info_level ||
                                                      m_include_debug_level);
    source_flags_sp->AddBooleanItem("live-stream", m_live_stream);

    // Specify default filter rule (the fall-through)
    config_sp->AddBooleanItem("filter-fall-through-accepts",
                              m_filter_fall_through_accepts);

    // Handle filter rules
    if (!m_filter_rules.empty()) {
      auto json_filter_rules_sp =
          StructuredData::ArraySP(new StructuredData::Array);
      config_sp->AddItem("filter-rules", json_filter_rules_sp);
      for (auto &rule_sp : m_filter_rules) {
        if (!rule_sp)
          continue;
        json_filter_rules_sp->AddItem(rule_sp->Serialize());
      }
    }
    return config_sp;
  }

  bool GetIncludeDebugLevel() const { return m_include_debug_level; }

  bool GetIncludeInfoLevel() const {
    // Specifying debug level implies info level.
    return m_include_info_level || m_include_debug_level;
  }

  const FilterRules &GetFilterRules() const { return m_filter_rules; }

  bool GetFallthroughAccepts() const { return m_filter_fall_through_accepts; }

  bool GetEchoToStdErr() const { return m_echo_to_stderr; }

  bool GetDisplayTimestampRelative() const {
    return m_display_timestamp_relative;
  }

  bool GetDisplaySubsystem() const { return m_display_subsystem; }
  bool GetDisplayCategory() const { return m_display_category; }
  bool GetDisplayActivityChain() const { return m_display_activity_chain; }

  bool GetDisplayAnyHeaderFields() const {
    return m_display_timestamp_relative || m_display_activity_chain ||
           m_display_subsystem || m_display_category;
  }

  bool GetBroadcastEvents() const { return m_broadcast_events; }

private:
  Status ParseFilterRule(llvm::StringRef rule_text) {
    Status error;

    if (rule_text.empty()) {
      error = Status::FromErrorString("invalid rule_text");
      return error;
    }

    // filter spec format:
    //
    // {action} {attribute} {op}
    //
    // {action} :=
    //   accept |
    //   reject
    //
    // {attribute} :=
    //   category       |
    //   subsystem      |
    //   activity       |
    //   activity-chain |
    //   message        |
    //   format
    //
    // {op} :=
    //   match {exact-match-text} |
    //   regex {search-regex}

    // Parse action.
    auto action_end_pos = rule_text.find(' ');
    if (action_end_pos == std::string::npos) {
      error = Status::FromErrorStringWithFormat("could not parse filter rule "
                                                "action from \"%s\"",
                                                rule_text.str().c_str());
      return error;
    }
    auto action = rule_text.substr(0, action_end_pos);
    bool accept;
    if (action == "accept")
      accept = true;
    else if (action == "reject")
      accept = false;
    else {
      error = Status::FromErrorString(
          "filter action must be \"accept\" or \"deny\"");
      return error;
    }

    // parse attribute
    auto attribute_end_pos = rule_text.find(" ", action_end_pos + 1);
    if (attribute_end_pos == std::string::npos) {
      error = Status::FromErrorStringWithFormat("could not parse filter rule "
                                                "attribute from \"%s\"",
                                                rule_text.str().c_str());
      return error;
    }
    auto attribute = rule_text.substr(action_end_pos + 1,
                                      attribute_end_pos - (action_end_pos + 1));
    auto attribute_index = MatchAttributeIndex(attribute);
    if (attribute_index < 0) {
      error =
          Status::FromErrorStringWithFormat("filter rule attribute unknown: "
                                            "%s",
                                            attribute.str().c_str());
      return error;
    }

    // parse operation
    auto operation_end_pos = rule_text.find(" ", attribute_end_pos + 1);
    auto operation = rule_text.substr(
        attribute_end_pos + 1, operation_end_pos - (attribute_end_pos + 1));

    // add filter spec
    auto rule_sp = FilterRule::CreateRule(
        accept, attribute_index, operation,
        std::string(rule_text.substr(operation_end_pos + 1)), error);

    if (rule_sp && error.Success())
      m_filter_rules.push_back(rule_sp);

    return error;
  }

  int MatchAttributeIndex(llvm::StringRef attribute_name) const {
    for (const auto &Item : llvm::enumerate(s_filter_attributes)) {
      if (attribute_name == Item.value())
        return Item.index();
    }

    // We didn't match anything.
    return -1;
  }

  bool m_include_debug_level = false;
  bool m_include_info_level = false;
  bool m_include_any_process = false;
  bool m_filter_fall_through_accepts;
  bool m_echo_to_stderr = false;
  bool m_display_timestamp_relative = false;
  bool m_display_subsystem = false;
  bool m_display_category = false;
  bool m_display_activity_chain = false;
  bool m_broadcast_events = true;
  bool m_live_stream = true;
  FilterRules m_filter_rules;
};

class EnableCommand : public CommandObjectParsed {
public:
  EnableCommand(CommandInterpreter &interpreter, bool enable, const char *name,
                const char *help, const char *syntax)
      : CommandObjectParsed(interpreter, name, help, syntax), m_enable(enable),
        m_options_sp(enable ? new EnableOptions() : nullptr) {}

protected:
  void AppendStrictSourcesWarning(CommandReturnObject &result,
                                  const char *source_name) {
    if (!source_name)
      return;

    // Check if we're *not* using strict sources.  If not, then the user is
    // going to get debug-level info anyways, probably not what they're
    // expecting. Unfortunately we can only fix this by adding an env var,
    // which would have had to have happened already.  Thus, a warning is the
    // best we can do here.
    StreamString stream;
    stream.Printf("darwin-log source settings specify to exclude "
                  "%s messages, but setting "
                  "'plugin.structured-data.darwin-log."
                  "strict-sources' is disabled.  This process will "
                  "automatically have %s messages included.  Enable"
                  " the property and relaunch the target binary to have"
                  " these messages excluded.",
                  source_name, source_name);
    result.AppendWarning(stream.GetString());
  }

  void DoExecute(Args &command, CommandReturnObject &result) override {
    // First off, set the global sticky state of enable/disable based on this
    // command execution.
    s_is_explicitly_enabled = m_enable;

    // Next, if this is an enable, save off the option data. We will need it
    // later if a process hasn't been launched or attached yet.
    if (m_enable) {
      // Save off enabled configuration so we can apply these parsed options
      // the next time an attach or launch occurs.
      DebuggerSP debugger_sp =
          GetCommandInterpreter().GetDebugger().shared_from_this();
      SetGlobalEnableOptions(debugger_sp, m_options_sp);
    }

    // Now check if we have a running process.  If so, we should instruct the
    // process monitor to enable/disable DarwinLog support now.
    Target &target = GetTarget();

    // Grab the active process.
    auto process_sp = target.GetProcessSP();
    if (!process_sp) {
      // No active process, so there is nothing more to do right now.
      result.SetStatus(eReturnStatusSuccessFinishNoResult);
      return;
    }

    // If the process is no longer alive, we can't do this now. We'll catch it
    // the next time the process is started up.
    if (!process_sp->IsAlive()) {
      result.SetStatus(eReturnStatusSuccessFinishNoResult);
      return;
    }

    // Get the plugin for the process.
    auto plugin_sp =
        process_sp->GetStructuredDataPlugin(GetDarwinLogTypeName());
    if (!plugin_sp || (plugin_sp->GetPluginName() !=
                       StructuredDataDarwinLog::GetStaticPluginName())) {
      result.AppendError("failed to get StructuredDataPlugin for "
                         "the process");
    }
    StructuredDataDarwinLog &plugin =
        *static_cast<StructuredDataDarwinLog *>(plugin_sp.get());

    if (m_enable) {
      // Hook up the breakpoint for the process that detects when libtrace has
      // been sufficiently initialized to really start the os_log stream.  This
      // is insurance to assure us that logging is really enabled.  Requesting
      // that logging be enabled for a process before libtrace is initialized
      // results in a scenario where no errors occur, but no logging is
      // captured, either.  This step is to eliminate that possibility.
      plugin.AddInitCompletionHook(*process_sp);
    }

    // Send configuration to the feature by way of the process. Construct the
    // options we will use.
    auto config_sp = m_options_sp->BuildConfigurationData(m_enable);
    const Status error =
        process_sp->ConfigureStructuredData(GetDarwinLogTypeName(), config_sp);

    // Report results.
    if (!error.Success()) {
      result.AppendError(error.AsCString());
      // Our configuration failed, so we're definitely disabled.
      plugin.SetEnabled(false);
    } else {
      result.SetStatus(eReturnStatusSuccessFinishNoResult);
      // Our configuration succeeded, so we're enabled/disabled per whichever
      // one this command is setup to do.
      plugin.SetEnabled(m_enable);
    }
  }

  Options *GetOptions() override {
    // We don't have options when this represents disable.
    return m_enable ? m_options_sp.get() : nullptr;
  }

private:
  const bool m_enable;
  EnableOptionsSP m_options_sp;
};

/// Provides the status command.
class StatusCommand : public CommandObjectParsed {
public:
  StatusCommand(CommandInterpreter &interpreter)
      : CommandObjectParsed(interpreter, "status",
                            "Show whether Darwin log supported is available"
                            " and enabled.",
                            "plugin structured-data darwin-log status") {}

protected:
  void DoExecute(Args &command, CommandReturnObject &result) override {
    auto &stream = result.GetOutputStream();

    // Figure out if we've got a process.  If so, we can tell if DarwinLog is
    // available for that process.
    Target &target = GetTarget();
    auto process_sp = target.GetProcessSP();
    if (!process_sp) {
      stream.PutCString("Availability: unknown (requires process)\n");
      stream.PutCString("Enabled: not applicable "
                        "(requires process)\n");
    } else {
      auto plugin_sp =
          process_sp->GetStructuredDataPlugin(GetDarwinLogTypeName());
      stream.Printf("Availability: %s\n",
                    plugin_sp ? "available" : "unavailable");
      const bool enabled =
          plugin_sp ? plugin_sp->GetEnabled(
                          StructuredDataDarwinLog::GetStaticPluginName())
                    : false;
      stream.Printf("Enabled: %s\n", enabled ? "true" : "false");
    }

    // Display filter settings.
    DebuggerSP debugger_sp =
        GetCommandInterpreter().GetDebugger().shared_from_this();
    auto options_sp = GetGlobalEnableOptions(debugger_sp);
    if (!options_sp) {
      // Nothing more to do.
      result.SetStatus(eReturnStatusSuccessFinishResult);
      return;
    }

    // Print filter rules
    stream.PutCString("DarwinLog filter rules:\n");

    stream.IndentMore();

    if (options_sp->GetFilterRules().empty()) {
      stream.Indent();
      stream.PutCString("none\n");
    } else {
      // Print each of the filter rules.
      int rule_number = 0;
      for (auto rule_sp : options_sp->GetFilterRules()) {
        ++rule_number;
        if (!rule_sp)
          continue;

        stream.Indent();
        stream.Printf("%02d: ", rule_number);
        rule_sp->Dump(stream);
        stream.PutChar('\n');
      }
    }
    stream.IndentLess();

    // Print no-match handling.
    stream.Indent();
    stream.Printf("no-match behavior: %s\n",
                  options_sp->GetFallthroughAccepts() ? "accept" : "reject");

    result.SetStatus(eReturnStatusSuccessFinishResult);
  }
};

/// Provides the darwin-log base command
class BaseCommand : public CommandObjectMultiword {
public:
  BaseCommand(CommandInterpreter &interpreter)
      : CommandObjectMultiword(interpreter, "plugin structured-data darwin-log",
                               "Commands for configuring Darwin os_log "
                               "support.",
                               "") {
    // enable
    auto enable_help = "Enable Darwin log collection, or re-enable "
                       "with modified configuration.";
    auto enable_syntax = "plugin structured-data darwin-log enable";
    auto enable_cmd_sp = CommandObjectSP(
        new EnableCommand(interpreter,
                          true, // enable
                          "enable", enable_help, enable_syntax));
    LoadSubCommand("enable", enable_cmd_sp);

    // disable
    auto disable_help = "Disable Darwin log collection.";
    auto disable_syntax = "plugin structured-data darwin-log disable";
    auto disable_cmd_sp = CommandObjectSP(
        new EnableCommand(interpreter,
                          false, // disable
                          "disable", disable_help, disable_syntax));
    LoadSubCommand("disable", disable_cmd_sp);

    // status
    auto status_cmd_sp = CommandObjectSP(new StatusCommand(interpreter));
    LoadSubCommand("status", status_cmd_sp);
  }
};

EnableOptionsSP ParseAutoEnableOptions(Status &error, Debugger &debugger) {
  Log *log = GetLog(LLDBLog::Process);
  // We are abusing the options data model here so that we can parse options
  // without requiring the Debugger instance.

  // We have an empty execution context at this point.  We only want to parse
  // options, and we don't need any context to do this here. In fact, we want
  // to be able to parse the enable options before having any context.
  ExecutionContext exe_ctx;

  EnableOptionsSP options_sp(new EnableOptions());
  options_sp->NotifyOptionParsingStarting(&exe_ctx);

  CommandReturnObject result(debugger.GetUseColor());

  // Parse the arguments.
  auto options_property_sp =
      debugger.GetPropertyValue(nullptr,
                                "plugin.structured-data.darwin-log."
                                "auto-enable-options",
                                error);
  if (!error.Success())
    return EnableOptionsSP();
  if (!options_property_sp) {
    error = Status::FromErrorString("failed to find option setting for "
                                    "plugin.structured-data.darwin-log.");
    return EnableOptionsSP();
  }

  const char *enable_options =
      options_property_sp->GetAsString()->GetCurrentValue();
  Args args(enable_options);
  if (args.GetArgumentCount() > 0) {
    // Eliminate the initial '--' that would be required to set the settings
    // that themselves include '-' and/or '--'.
    const char *first_arg = args.GetArgumentAtIndex(0);
    if (first_arg && (strcmp(first_arg, "--") == 0))
      args.Shift();
  }

  bool require_validation = false;
  llvm::Expected<Args> args_or =
      options_sp->Parse(args, &exe_ctx, PlatformSP(), require_validation);
  if (!args_or) {
    LLDB_LOG_ERROR(
        log, args_or.takeError(),
        "Parsing plugin.structured-data.darwin-log.auto-enable-options value "
        "failed: {0}");
    return EnableOptionsSP();
  }

  if (!options_sp->VerifyOptions(result))
    return EnableOptionsSP();

  // We successfully parsed and validated the options.
  return options_sp;
}

bool RunEnableCommand(CommandInterpreter &interpreter) {
  StreamString command_stream;

  command_stream << "plugin structured-data darwin-log enable";
  auto enable_options = GetGlobalProperties().GetAutoEnableOptions();
  if (!enable_options.empty()) {
    command_stream << ' ';
    command_stream << enable_options;
  }

  // Run the command.
  CommandReturnObject return_object(interpreter.GetDebugger().GetUseColor());
  interpreter.HandleCommand(command_stream.GetData(), eLazyBoolNo,
                            return_object);
  return return_object.Succeeded();
}
}
using namespace sddarwinlog_private;

#pragma mark -
#pragma mark Public static API

// Public static API

void StructuredDataDarwinLog::Initialize() {
  RegisterFilterOperations();
  PluginManager::RegisterPlugin(
      GetStaticPluginName(), "Darwin os_log() and os_activity() support",
      &CreateInstance, &DebuggerInitialize, &FilterLaunchInfo);
}

void StructuredDataDarwinLog::Terminate() {
  PluginManager::UnregisterPlugin(&CreateInstance);
}

#pragma mark -
#pragma mark StructuredDataPlugin API

// StructuredDataPlugin API

bool StructuredDataDarwinLog::SupportsStructuredDataType(
    llvm::StringRef type_name) {
  return type_name == GetDarwinLogTypeName();
}

void StructuredDataDarwinLog::HandleArrivalOfStructuredData(
    Process &process, llvm::StringRef type_name,
    const StructuredData::ObjectSP &object_sp) {
  Log *log = GetLog(LLDBLog::Process);
  if (log) {
    StreamString json_stream;
    if (object_sp)
      object_sp->Dump(json_stream);
    else
      json_stream.PutCString("<null>");
    LLDB_LOGF(log, "StructuredDataDarwinLog::%s() called with json: %s",
              __FUNCTION__, json_stream.GetData());
  }

  // Ignore empty structured data.
  if (!object_sp) {
    LLDB_LOGF(log,
              "StructuredDataDarwinLog::%s() StructuredData object "
              "is null",
              __FUNCTION__);
    return;
  }

  // Ignore any data that isn't for us.
  if (type_name != GetDarwinLogTypeName()) {
    LLDB_LOG(log,
             "StructuredData type expected to be {0} but was {1}, ignoring",
             GetDarwinLogTypeName(), type_name);
    return;
  }

  // Broadcast the structured data event if we have that enabled. This is the
  // way that the outside world (all clients) get access to this data.  This
  // plugin sets policy as to whether we do that.
  DebuggerSP debugger_sp = process.GetTarget().GetDebugger().shared_from_this();
  auto options_sp = GetGlobalEnableOptions(debugger_sp);
  if (options_sp && options_sp->GetBroadcastEvents()) {
    LLDB_LOGF(log, "StructuredDataDarwinLog::%s() broadcasting event",
              __FUNCTION__);
    process.BroadcastStructuredData(object_sp, shared_from_this());
  }

  // Later, hang on to a configurable amount of these and allow commands to
  // inspect, including showing backtraces.
}

static void SetErrorWithJSON(Status &error, const char *message,
                             StructuredData::Object &object) {
  if (!message) {
    error = Status::FromErrorString("Internal error: message not set.");
    return;
  }

  StreamString object_stream;
  object.Dump(object_stream);
  object_stream.Flush();

  error = Status::FromErrorStringWithFormat("%s: %s", message,
                                            object_stream.GetData());
}

Status StructuredDataDarwinLog::GetDescription(
    const StructuredData::ObjectSP &object_sp, lldb_private::Stream &stream) {
  Status error;

  if (!object_sp) {
    error = Status::FromErrorString("No structured data.");
    return error;
  }

  // Log message payload objects will be dictionaries.
  const StructuredData::Dictionary *dictionary = object_sp->GetAsDictionary();
  if (!dictionary) {
    SetErrorWithJSON(error, "Structured data should have been a dictionary "
                            "but wasn't",
                     *object_sp);
    return error;
  }

  // Validate this is really a message for our plugin.
  llvm::StringRef type_name;
  if (!dictionary->GetValueForKeyAsString("type", type_name)) {
    SetErrorWithJSON(error, "Structured data doesn't contain mandatory "
                            "type field",
                     *object_sp);
    return error;
  }

  if (type_name != GetDarwinLogTypeName()) {
    // This is okay - it simply means the data we received is not a log
    // message.  We'll just format it as is.
    object_sp->Dump(stream);
    return error;
  }

  // DarwinLog dictionaries store their data
  // in an array with key name "events".
  StructuredData::Array *events = nullptr;
  if (!dictionary->GetValueForKeyAsArray("events", events) || !events) {
    SetErrorWithJSON(error, "Log structured data is missing mandatory "
                            "'events' field, expected to be an array",
                     *object_sp);
    return error;
  }

  events->ForEach(
      [&stream, &error, &object_sp, this](StructuredData::Object *object) {
        if (!object) {
          // Invalid.  Stop iterating.
          SetErrorWithJSON(error, "Log event entry is null", *object_sp);
          return false;
        }

        auto event = object->GetAsDictionary();
        if (!event) {
          // Invalid, stop iterating.
          SetErrorWithJSON(error, "Log event is not a dictionary", *object_sp);
          return false;
        }

        // If we haven't already grabbed the first timestamp value, do that
        // now.
        if (!m_recorded_first_timestamp) {
          uint64_t timestamp = 0;
          if (event->GetValueForKeyAsInteger("timestamp", timestamp)) {
            m_first_timestamp_seen = timestamp;
            m_recorded_first_timestamp = true;
          }
        }

        HandleDisplayOfEvent(*event, stream);
        return true;
      });

  stream.Flush();
  return error;
}

bool StructuredDataDarwinLog::GetEnabled(llvm::StringRef type_name) const {
  if (type_name == GetStaticPluginName())
    return m_is_enabled;
  return false;
}

void StructuredDataDarwinLog::SetEnabled(bool enabled) {
  m_is_enabled = enabled;
}

void StructuredDataDarwinLog::ModulesDidLoad(Process &process,
                                             ModuleList &module_list) {
  Log *log = GetLog(LLDBLog::Process);
  LLDB_LOGF(log, "StructuredDataDarwinLog::%s called (process uid %u)",
            __FUNCTION__, process.GetUniqueID());

  // Check if we should enable the darwin log support on startup/attach.
  if (!GetGlobalProperties().GetEnableOnStartup() &&
      !s_is_explicitly_enabled) {
    // We're neither auto-enabled or explicitly enabled, so we shouldn't try to
    // enable here.
    LLDB_LOGF(log,
              "StructuredDataDarwinLog::%s not applicable, we're not "
              "enabled (process uid %u)",
              __FUNCTION__, process.GetUniqueID());
    return;
  }

  // If we already added the breakpoint, we've got nothing left to do.
  {
    std::lock_guard<std::mutex> locker(m_added_breakpoint_mutex);
    if (m_added_breakpoint) {
      LLDB_LOGF(log,
                "StructuredDataDarwinLog::%s process uid %u's "
                "post-libtrace-init breakpoint is already set",
                __FUNCTION__, process.GetUniqueID());
      return;
    }
  }

  // The logging support module name, specifies the name of the image name that
  // must be loaded into the debugged process before we can try to enable
  // logging.
  const char *logging_module_cstr =
      GetGlobalProperties().GetLoggingModuleName();
  if (!logging_module_cstr || (logging_module_cstr[0] == 0)) {
    // We need this.  Bail.
    LLDB_LOGF(log,
              "StructuredDataDarwinLog::%s no logging module name "
              "specified, we don't know where to set a breakpoint "
              "(process uid %u)",
              __FUNCTION__, process.GetUniqueID());
    return;
  }

  // We need to see libtrace in the list of modules before we can enable
  // tracing for the target process.
  bool found_logging_support_module = false;
  for (size_t i = 0; i < module_list.GetSize(); ++i) {
    auto module_sp = module_list.GetModuleAtIndex(i);
    if (!module_sp)
      continue;

    auto &file_spec = module_sp->GetFileSpec();
    found_logging_support_module =
        (file_spec.GetFilename() == logging_module_cstr);
    if (found_logging_support_module)
      break;
  }

  if (!found_logging_support_module) {
    LLDB_LOGF(log,
              "StructuredDataDarwinLog::%s logging module %s "
              "has not yet been loaded, can't set a breakpoint "
              "yet (process uid %u)",
              __FUNCTION__, logging_module_cstr, process.GetUniqueID());
    return;
  }

  // Time to enqueue the breakpoint so we can wait for logging support to be
  // initialized before we try to tap the libtrace stream.
  AddInitCompletionHook(process);
  LLDB_LOGF(log,
            "StructuredDataDarwinLog::%s post-init hook breakpoint "
            "set for logging module %s (process uid %u)",
            __FUNCTION__, logging_module_cstr, process.GetUniqueID());

  // We need to try the enable here as well, which will succeed in the event
  // that we're attaching to (rather than launching) the process and the
  // process is already past initialization time.  In that case, the completion
  // breakpoint will never get hit and therefore won't start that way.  It
  // doesn't hurt much beyond a bit of bandwidth if we end up doing this twice.
  // It hurts much more if we don't get the logging enabled when the user
  // expects it.
  EnableNow();
}

// public destructor

StructuredDataDarwinLog::~StructuredDataDarwinLog() {
  if (m_breakpoint_id != LLDB_INVALID_BREAK_ID) {
    ProcessSP process_sp(GetProcess());
    if (process_sp) {
      process_sp->GetTarget().RemoveBreakpointByID(m_breakpoint_id);
      m_breakpoint_id = LLDB_INVALID_BREAK_ID;
    }
  }
}

#pragma mark -
#pragma mark Private instance methods

// Private constructors

StructuredDataDarwinLog::StructuredDataDarwinLog(const ProcessWP &process_wp)
    : StructuredDataPlugin(process_wp), m_recorded_first_timestamp(false),
      m_first_timestamp_seen(0), m_is_enabled(false),
      m_added_breakpoint_mutex(), m_added_breakpoint(),
      m_breakpoint_id(LLDB_INVALID_BREAK_ID) {}

// Private static methods

StructuredDataPluginSP
StructuredDataDarwinLog::CreateInstance(Process &process) {
  // Currently only Apple targets support the os_log/os_activity protocol.
  if (process.GetTarget().GetArchitecture().GetTriple().getVendor() ==
      llvm::Triple::VendorType::Apple) {
    auto process_wp = ProcessWP(process.shared_from_this());
    return StructuredDataPluginSP(new StructuredDataDarwinLog(process_wp));
  } else {
    return StructuredDataPluginSP();
  }
}

void StructuredDataDarwinLog::DebuggerInitialize(Debugger &debugger) {
  // Setup parent class first.
  StructuredDataPlugin::InitializeBasePluginForDebugger(debugger);

  // Get parent command.
  auto &interpreter = debugger.GetCommandInterpreter();
  llvm::StringRef parent_command_text = "plugin structured-data";
  auto parent_command =
      interpreter.GetCommandObjectForCommand(parent_command_text);
  if (!parent_command) {
    // Ut oh, parent failed to create parent command.
    // TODO log
    return;
  }

  auto command_name = "darwin-log";
  auto command_sp = CommandObjectSP(new BaseCommand(interpreter));
  bool result = parent_command->LoadSubCommand(command_name, command_sp);
  if (!result) {
    // TODO log it once we setup structured data logging
  }

  if (!PluginManager::GetSettingForPlatformPlugin(
          debugger, StructuredDataDarwinLogProperties::GetSettingName())) {
    const bool is_global_setting = true;
    PluginManager::CreateSettingForStructuredDataPlugin(
        debugger, GetGlobalProperties().GetValueProperties(),
        "Properties for the darwin-log plug-in.", is_global_setting);
  }
}

Status StructuredDataDarwinLog::FilterLaunchInfo(ProcessLaunchInfo &launch_info,
                                                 Target *target) {
  Status error;

  // If we're not debugging this launched process, there's nothing for us to do
  // here.
  if (!launch_info.GetFlags().AnySet(eLaunchFlagDebug))
    return error;

  // Darwin os_log() support automatically adds debug-level and info-level
  // messages when a debugger is attached to a process.  However, with
  // integrated support for debugging built into the command-line LLDB, the
  // user may specifically set to *not* include debug-level and info-level
  // content.  When the user is using the integrated log support, we want to
  // put the kabosh on that automatic adding of info and debug level. This is
  // done by adding an environment variable to the process on launch. (This
  // also means it is not possible to suppress this behavior if attaching to an
  // already-running app).
  // Log *log = GetLog(LLDBLog::Platform);

  // If the target architecture is not one that supports DarwinLog, we have
  // nothing to do here.
  auto &triple = target ? target->GetArchitecture().GetTriple()
                        : launch_info.GetArchitecture().GetTriple();
  if (triple.getVendor() != llvm::Triple::Apple) {
    return error;
  }

  // If DarwinLog is not enabled (either by explicit user command or via the
  // auto-enable option), then we have nothing to do.
  if (!GetGlobalProperties().GetEnableOnStartup() &&
      !s_is_explicitly_enabled) {
    // Nothing to do, DarwinLog is not enabled.
    return error;
  }

  // If we don't have parsed configuration info, that implies we have enable-
  // on-startup set up, but we haven't yet attempted to run the enable command.
  if (!target) {
    // We really can't do this without a target.  We need to be able to get to
    // the debugger to get the proper options to do this right.
    // TODO log.
    error =
        Status::FromErrorString("requires a target to auto-enable DarwinLog.");
    return error;
  }

  DebuggerSP debugger_sp = target->GetDebugger().shared_from_this();
  auto options_sp = GetGlobalEnableOptions(debugger_sp);
  if (!options_sp && debugger_sp) {
    options_sp = ParseAutoEnableOptions(error, *debugger_sp.get());
    if (!options_sp || !error.Success())
      return error;

    // We already parsed the options, save them now so we don't generate them
    // again until the user runs the command manually.
    SetGlobalEnableOptions(debugger_sp, options_sp);
  }

  if (!options_sp->GetEchoToStdErr()) {
    // The user doesn't want to see os_log/NSLog messages echo to stderr. That
    // mechanism is entirely separate from the DarwinLog support. By default we
    // don't want to get it via stderr, because that would be in duplicate of
    // the explicit log support here.

    // Here we need to strip out any OS_ACTIVITY_DT_MODE setting to prevent
    // echoing of os_log()/NSLog() to stderr in the target program.
    launch_info.GetEnvironment().erase("OS_ACTIVITY_DT_MODE");

    // We will also set the env var that tells any downstream launcher from
    // adding OS_ACTIVITY_DT_MODE.
    launch_info.GetEnvironment()["IDE_DISABLED_OS_ACTIVITY_DT_MODE"] = "1";
  }

  // Set the OS_ACTIVITY_MODE env var appropriately to enable/disable debug and
  // info level messages.
  const char *env_var_value;
  if (options_sp->GetIncludeDebugLevel())
    env_var_value = "debug";
  else if (options_sp->GetIncludeInfoLevel())
    env_var_value = "info";
  else
    env_var_value = "default";

  launch_info.GetEnvironment()["OS_ACTIVITY_MODE"] = env_var_value;

  return error;
}

bool StructuredDataDarwinLog::InitCompletionHookCallback(
    void *baton, StoppointCallbackContext *context, lldb::user_id_t break_id,
    lldb::user_id_t break_loc_id) {
  // We hit the init function.  We now want to enqueue our new thread plan,
  // which will in turn enqueue a StepOut thread plan. When the StepOut
  // finishes and control returns to our new thread plan, that is the time when
  // we can execute our logic to enable the logging support.

  Log *log = GetLog(LLDBLog::Process);
  LLDB_LOGF(log, "StructuredDataDarwinLog::%s() called", __FUNCTION__);

  // Get the current thread.
  if (!context) {
    LLDB_LOGF(log,
              "StructuredDataDarwinLog::%s() warning: no context, "
              "ignoring",
              __FUNCTION__);
    return false;
  }

  // Get the plugin from the process.
  auto process_sp = context->exe_ctx_ref.GetProcessSP();
  if (!process_sp) {
    LLDB_LOGF(log,
              "StructuredDataDarwinLog::%s() warning: invalid "
              "process in context, ignoring",
              __FUNCTION__);
    return false;
  }
  LLDB_LOGF(log, "StructuredDataDarwinLog::%s() call is for process uid %d",
            __FUNCTION__, process_sp->GetUniqueID());

  auto plugin_sp = process_sp->GetStructuredDataPlugin(GetDarwinLogTypeName());
  if (!plugin_sp) {
    LLDB_LOG(log, "warning: no plugin for feature {0} in process uid {1}",
             GetDarwinLogTypeName(), process_sp->GetUniqueID());
    return false;
  }

  // Create the callback for when the thread plan completes.
  bool called_enable_method = false;
  const auto process_uid = process_sp->GetUniqueID();

  std::weak_ptr<StructuredDataPlugin> plugin_wp(plugin_sp);
  ThreadPlanCallOnFunctionExit::Callback callback =
      [plugin_wp, &called_enable_method, log, process_uid]() {
        LLDB_LOGF(log,
                  "StructuredDataDarwinLog::post-init callback: "
                  "called (process uid %u)",
                  process_uid);

        auto strong_plugin_sp = plugin_wp.lock();
        if (!strong_plugin_sp) {
          LLDB_LOGF(log,
                    "StructuredDataDarwinLog::post-init callback: "
                    "plugin no longer exists, ignoring (process "
                    "uid %u)",
                    process_uid);
          return;
        }
        // Make sure we only call it once, just in case the thread plan hits
        // the breakpoint twice.
        if (!called_enable_method) {
          LLDB_LOGF(log,
                    "StructuredDataDarwinLog::post-init callback: "
                    "calling EnableNow() (process uid %u)",
                    process_uid);
          static_cast<StructuredDataDarwinLog *>(strong_plugin_sp.get())
              ->EnableNow();
          called_enable_method = true;
        } else {
          // Our breakpoint was hit more than once.  Unexpected but no harm
          // done.  Log it.
          LLDB_LOGF(log,
                    "StructuredDataDarwinLog::post-init callback: "
                    "skipping EnableNow(), already called by "
                    "callback [we hit this more than once] "
                    "(process uid %u)",
                    process_uid);
        }
      };

  // Grab the current thread.
  auto thread_sp = context->exe_ctx_ref.GetThreadSP();
  if (!thread_sp) {
    LLDB_LOGF(log,
              "StructuredDataDarwinLog::%s() warning: failed to "
              "retrieve the current thread from the execution "
              "context, nowhere to run the thread plan (process uid "
              "%u)",
              __FUNCTION__, process_sp->GetUniqueID());
    return false;
  }

  // Queue the thread plan.
  auto thread_plan_sp =
      ThreadPlanSP(new ThreadPlanCallOnFunctionExit(*thread_sp, callback));
  const bool abort_other_plans = false;
  thread_sp->QueueThreadPlan(thread_plan_sp, abort_other_plans);
  LLDB_LOGF(log,
            "StructuredDataDarwinLog::%s() queuing thread plan on "
            "trace library init method entry (process uid %u)",
            __FUNCTION__, process_sp->GetUniqueID());

  // We return false here to indicate that it isn't a public stop.
  return false;
}

void StructuredDataDarwinLog::AddInitCompletionHook(Process &process) {
  Log *log = GetLog(LLDBLog::Process);
  LLDB_LOGF(log, "StructuredDataDarwinLog::%s() called (process uid %u)",
            __FUNCTION__, process.GetUniqueID());

  // Make sure we haven't already done this.
  {
    std::lock_guard<std::mutex> locker(m_added_breakpoint_mutex);
    if (m_added_breakpoint) {
      LLDB_LOGF(log,
                "StructuredDataDarwinLog::%s() ignoring request, "
                "breakpoint already set (process uid %u)",
                __FUNCTION__, process.GetUniqueID());
      return;
    }

    // We're about to do this, don't let anybody else try to do it.
    m_added_breakpoint = true;
  }

  // Set a breakpoint for the process that will kick in when libtrace has
  // finished its initialization.
  Target &target = process.GetTarget();

  // Build up the module list.
  FileSpecList module_spec_list;
  auto module_file_spec =
      FileSpec(GetGlobalProperties().GetLoggingModuleName());
  module_spec_list.Append(module_file_spec);

  // We aren't specifying a source file set.
  FileSpecList *source_spec_list = nullptr;

  const char *func_name = "_libtrace_init";
  const lldb::addr_t offset = 0;
  const LazyBool skip_prologue = eLazyBoolCalculate;
  // This is an internal breakpoint - the user shouldn't see it.
  const bool internal = true;
  const bool hardware = false;

  auto breakpoint_sp = target.CreateBreakpoint(
      &module_spec_list, source_spec_list, func_name, eFunctionNameTypeFull,
      eLanguageTypeC, offset, skip_prologue, internal, hardware);
  if (!breakpoint_sp) {
    // Huh?  Bail here.
    LLDB_LOGF(log,
              "StructuredDataDarwinLog::%s() failed to set "
              "breakpoint in module %s, function %s (process uid %u)",
              __FUNCTION__, GetGlobalProperties().GetLoggingModuleName(),
              func_name, process.GetUniqueID());
    return;
  }

  // Set our callback.
  breakpoint_sp->SetCallback(InitCompletionHookCallback, nullptr);
  m_breakpoint_id = breakpoint_sp->GetID();
  LLDB_LOGF(log,
            "StructuredDataDarwinLog::%s() breakpoint set in module %s,"
            "function %s (process uid %u)",
            __FUNCTION__, GetGlobalProperties().GetLoggingModuleName(),
            func_name, process.GetUniqueID());
}

void StructuredDataDarwinLog::DumpTimestamp(Stream &stream,
                                            uint64_t timestamp) {
  const uint64_t delta_nanos = timestamp - m_first_timestamp_seen;

  const uint64_t hours = delta_nanos / NANOS_PER_HOUR;
  uint64_t nanos_remaining = delta_nanos % NANOS_PER_HOUR;

  const uint64_t minutes = nanos_remaining / NANOS_PER_MINUTE;
  nanos_remaining = nanos_remaining % NANOS_PER_MINUTE;

  const uint64_t seconds = nanos_remaining / NANOS_PER_SECOND;
  nanos_remaining = nanos_remaining % NANOS_PER_SECOND;

  stream.Printf("%02" PRIu64 ":%02" PRIu64 ":%02" PRIu64 ".%09" PRIu64, hours,
                minutes, seconds, nanos_remaining);
}

size_t
StructuredDataDarwinLog::DumpHeader(Stream &output_stream,
                                    const StructuredData::Dictionary &event) {
  StreamString stream;

  ProcessSP process_sp = GetProcess();
  if (!process_sp) {
    // TODO log
    return 0;
  }

  DebuggerSP debugger_sp =
      process_sp->GetTarget().GetDebugger().shared_from_this();
  if (!debugger_sp) {
    // TODO log
    return 0;
  }

  auto options_sp = GetGlobalEnableOptions(debugger_sp);
  if (!options_sp) {
    // TODO log
    return 0;
  }

  // Check if we should even display a header.
  if (!options_sp->GetDisplayAnyHeaderFields())
    return 0;

  stream.PutChar('[');

  int header_count = 0;
  if (options_sp->GetDisplayTimestampRelative()) {
    uint64_t timestamp = 0;
    if (event.GetValueForKeyAsInteger("timestamp", timestamp)) {
      DumpTimestamp(stream, timestamp);
      ++header_count;
    }
  }

  if (options_sp->GetDisplayActivityChain()) {
    llvm::StringRef activity_chain;
    if (event.GetValueForKeyAsString("activity-chain", activity_chain) &&
        !activity_chain.empty()) {
      if (header_count > 0)
        stream.PutChar(',');

      // Display the activity chain, from parent-most to child-most activity,
      // separated by a colon (:).
      stream.PutCString("activity-chain=");
      stream.PutCString(activity_chain);
      ++header_count;
    }
  }

  if (options_sp->GetDisplaySubsystem()) {
    llvm::StringRef subsystem;
    if (event.GetValueForKeyAsString("subsystem", subsystem) &&
        !subsystem.empty()) {
      if (header_count > 0)
        stream.PutChar(',');
      stream.PutCString("subsystem=");
      stream.PutCString(subsystem);
      ++header_count;
    }
  }

  if (options_sp->GetDisplayCategory()) {
    llvm::StringRef category;
    if (event.GetValueForKeyAsString("category", category) &&
        !category.empty()) {
      if (header_count > 0)
        stream.PutChar(',');
      stream.PutCString("category=");
      stream.PutCString(category);
      ++header_count;
    }
  }
  stream.PutCString("] ");

  output_stream.PutCString(stream.GetString());

  return stream.GetSize();
}

size_t StructuredDataDarwinLog::HandleDisplayOfEvent(
    const StructuredData::Dictionary &event, Stream &stream) {
  // Check the type of the event.
  llvm::StringRef event_type;
  if (!event.GetValueForKeyAsString("type", event_type)) {
    // Hmm, we expected to get events that describe what they are.  Continue
    // anyway.
    return 0;
  }

  if (event_type != GetLogEventType())
    return 0;

  size_t total_bytes = 0;

  // Grab the message content.
  llvm::StringRef message;
  if (!event.GetValueForKeyAsString("message", message))
    return true;

  // Display the log entry.
  const auto len = message.size();

  total_bytes += DumpHeader(stream, event);

  stream.Write(message.data(), len);
  total_bytes += len;

  // Add an end of line.
  stream.PutChar('\n');
  total_bytes += sizeof(char);

  return total_bytes;
}

void StructuredDataDarwinLog::EnableNow() {
  Log *log = GetLog(LLDBLog::Process);
  LLDB_LOGF(log, "StructuredDataDarwinLog::%s() called", __FUNCTION__);

  // Run the enable command.
  auto process_sp = GetProcess();
  if (!process_sp) {
    // Nothing to do.
    LLDB_LOGF(log,
              "StructuredDataDarwinLog::%s() warning: failed to get "
              "valid process, skipping",
              __FUNCTION__);
    return;
  }
  LLDB_LOGF(log, "StructuredDataDarwinLog::%s() call is for process uid %u",
            __FUNCTION__, process_sp->GetUniqueID());

  // If we have configuration data, we can directly enable it now. Otherwise,
  // we need to run through the command interpreter to parse the auto-run
  // options (which is the only way we get here without having already-parsed
  // configuration data).
  DebuggerSP debugger_sp =
      process_sp->GetTarget().GetDebugger().shared_from_this();
  if (!debugger_sp) {
    LLDB_LOGF(log,
              "StructuredDataDarwinLog::%s() warning: failed to get "
              "debugger shared pointer, skipping (process uid %u)",
              __FUNCTION__, process_sp->GetUniqueID());
    return;
  }

  auto options_sp = GetGlobalEnableOptions(debugger_sp);
  if (!options_sp) {
    // We haven't run the enable command yet.  Just do that now, it'll take
    // care of the rest.
    auto &interpreter = debugger_sp->GetCommandInterpreter();
    const bool success = RunEnableCommand(interpreter);
    if (log) {
      if (success)
        LLDB_LOGF(log,
                  "StructuredDataDarwinLog::%s() ran enable command "
                  "successfully for (process uid %u)",
                  __FUNCTION__, process_sp->GetUniqueID());
      else
        LLDB_LOGF(log,
                  "StructuredDataDarwinLog::%s() error: running "
                  "enable command failed (process uid %u)",
                  __FUNCTION__, process_sp->GetUniqueID());
    }
    Debugger::ReportError("failed to configure DarwinLog support",
                          debugger_sp->GetID());
    return;
  }

  // We've previously been enabled. We will re-enable now with the previously
  // specified options.
  auto config_sp = options_sp->BuildConfigurationData(true);
  if (!config_sp) {
    LLDB_LOGF(log,
              "StructuredDataDarwinLog::%s() warning: failed to "
              "build configuration data for enable options, skipping "
              "(process uid %u)",
              __FUNCTION__, process_sp->GetUniqueID());
    return;
  }

  // We can run it directly.
  // Send configuration to the feature by way of the process.
  const Status error =
      process_sp->ConfigureStructuredData(GetDarwinLogTypeName(), config_sp);

  // Report results.
  if (!error.Success()) {
    LLDB_LOGF(log,
              "StructuredDataDarwinLog::%s() "
              "ConfigureStructuredData() call failed "
              "(process uid %u): %s",
              __FUNCTION__, process_sp->GetUniqueID(), error.AsCString());
    Debugger::ReportError("failed to configure DarwinLog support",
                          debugger_sp->GetID());
    m_is_enabled = false;
  } else {
    m_is_enabled = true;
    LLDB_LOGF(log,
              "StructuredDataDarwinLog::%s() success via direct "
              "configuration (process uid %u)",
              __FUNCTION__, process_sp->GetUniqueID());
  }
}<|MERGE_RESOLUTION|>--- conflicted
+++ resolved
@@ -289,11 +289,7 @@
     // Instantiate the regex so we can report any errors.
     auto regex = RegularExpression(op_arg);
     if (llvm::Error err = regex.GetError()) {
-<<<<<<< HEAD
-      error = Status(std::move(err));
-=======
       error = Status::FromError(std::move(err));
->>>>>>> 4b409fa5
       return FilterRuleSP();
     }
 
