//===-- DWARFASTParserClang.h -----------------------------------*- C++ -*-===//
//
// Part of the LLVM Project, under the Apache License v2.0 with LLVM Exceptions.
// See https://llvm.org/LICENSE.txt for license information.
// SPDX-License-Identifier: Apache-2.0 WITH LLVM-exception
//
//===----------------------------------------------------------------------===//

#ifndef LLDB_SOURCE_PLUGINS_SYMBOLFILE_DWARF_DWARFASTPARSERCLANG_H
#define LLDB_SOURCE_PLUGINS_SYMBOLFILE_DWARF_DWARFASTPARSERCLANG_H

#include "clang/AST/CharUnits.h"
#include "clang/AST/Type.h"
#include "llvm/ADT/DenseMap.h"
#include "llvm/ADT/SmallPtrSet.h"
#include "llvm/ADT/SmallVector.h"

#include "DWARFASTParser.h"
#include "DWARFDIE.h"
#include "DWARFDefines.h"
#include "DWARFFormValue.h"
#include "LogChannelDWARF.h"
#include "lldb/Core/PluginInterface.h"

#include "Plugins/ExpressionParser/Clang/ClangASTImporter.h"
#include "Plugins/TypeSystem/Clang/TypeSystemClang.h"

#include <vector>

namespace lldb_private {
class CompileUnit;
}
class DWARFDebugInfoEntry;
class SymbolFileDWARF;

struct ParsedDWARFTypeAttributes;

class DWARFASTParserClang : public DWARFASTParser {
public:
  DWARFASTParserClang(lldb_private::TypeSystemClang &ast);

  ~DWARFASTParserClang() override;

  // DWARFASTParser interface.
  lldb::TypeSP ParseTypeFromDWARF(const lldb_private::SymbolContext &sc,
                                  const DWARFDIE &die,
                                  bool *type_is_new_ptr) override;

  lldb_private::ConstString
  ConstructDemangledNameFromDWARF(const DWARFDIE &die) override;

  lldb_private::Function *
  ParseFunctionFromDWARF(lldb_private::CompileUnit &comp_unit,
                         const DWARFDIE &die,
                         const lldb_private::AddressRange &func_range) override;

  bool
  CompleteTypeFromDWARF(const DWARFDIE &die, lldb_private::Type *type,
                        lldb_private::CompilerType &compiler_type) override;

  lldb_private::CompilerDecl
  GetDeclForUIDFromDWARF(const DWARFDIE &die) override;

  void EnsureAllDIEsInDeclContextHaveBeenParsed(
      lldb_private::CompilerDeclContext decl_context) override;

  lldb_private::CompilerDeclContext
  GetDeclContextForUIDFromDWARF(const DWARFDIE &die) override;

  lldb_private::CompilerDeclContext
  GetDeclContextContainingUIDFromDWARF(const DWARFDIE &die) override;

  lldb_private::ClangASTImporter &GetClangASTImporter();

  /// Extracts an value for a given Clang integer type from a DWARFFormValue.
  ///
  /// \param int_type The Clang type that defines the bit size and signedness
  ///                 of the integer that should be extracted. Has to be either
  ///                 an integer type or an enum type. For enum types the
  ///                 underlying integer type will be considered as the
  ///                 expected integer type that should be extracted.
  /// \param form_value The DWARFFormValue that contains the integer value.
  /// \return An APInt containing the same integer value as the given
  ///         DWARFFormValue with the bit width of the given integer type.
  ///         Returns an error if the value in the DWARFFormValue does not fit
  ///         into the given integer type or the integer type isn't supported.
  llvm::Expected<llvm::APInt>
  ExtractIntFromFormValue(const lldb_private::CompilerType &int_type,
                          const DWARFFormValue &form_value) const;

protected:
  /// Protected typedefs and members.
  /// @{
  class DelayedAddObjCClassProperty;
  typedef std::vector<DelayedAddObjCClassProperty> DelayedPropertyList;

  typedef llvm::DenseMap<const DWARFDebugInfoEntry *, clang::DeclContext *>
      DIEToDeclContextMap;
  typedef std::multimap<const clang::DeclContext *, const DWARFDIE>
      DeclContextToDIEMap;
  typedef llvm::DenseMap<const DWARFDebugInfoEntry *,
                         lldb_private::OptionalClangModuleID>
      DIEToModuleMap;
  typedef llvm::DenseMap<const DWARFDebugInfoEntry *, clang::Decl *>
      DIEToDeclMap;

  lldb_private::TypeSystemClang &m_ast;
  DIEToDeclMap m_die_to_decl;
  DIEToDeclContextMap m_die_to_decl_ctx;
  DeclContextToDIEMap m_decl_ctx_to_die;
  DIEToModuleMap m_die_to_module;
  std::unique_ptr<lldb_private::ClangASTImporter> m_clang_ast_importer_up;
  /// @}

  clang::DeclContext *GetDeclContextForBlock(const DWARFDIE &die);

  clang::BlockDecl *ResolveBlockDIE(const DWARFDIE &die);

  clang::NamespaceDecl *ResolveNamespaceDIE(const DWARFDIE &die);

  bool ParseTemplateDIE(const DWARFDIE &die,
                        lldb_private::TypeSystemClang::TemplateParameterInfos
                            &template_param_infos);

  bool ParseTemplateParameterInfos(
      const DWARFDIE &parent_die,
      lldb_private::TypeSystemClang::TemplateParameterInfos
          &template_param_infos);

<<<<<<< HEAD
=======
  /// Get the template parameters of a die as a string if the die name does not
  /// already contain them. This happens with -gsimple-template-names.
  std::string GetTemplateParametersString(const DWARFDIE &die);

>>>>>>> e7aa6127
  std::string GetCPlusPlusQualifiedName(const DWARFDIE &die);

  bool ParseChildMembers(
      const DWARFDIE &die, lldb_private::CompilerType &class_compiler_type,
      std::vector<std::unique_ptr<clang::CXXBaseSpecifier>> &base_classes,
      std::vector<DWARFDIE> &member_function_dies,
      DelayedPropertyList &delayed_properties,
      const lldb::AccessType default_accessibility,
      lldb_private::ClangASTImporter::LayoutInfo &layout_info);

  size_t
  ParseChildParameters(clang::DeclContext *containing_decl_ctx,
                       const DWARFDIE &parent_die, bool skip_artificial,
                       bool &is_static, bool &is_variadic,
                       bool &has_template_params,
                       std::vector<lldb_private::CompilerType> &function_args,
                       std::vector<clang::ParmVarDecl *> &function_param_decls,
                       unsigned &type_quals);

  size_t ParseChildEnumerators(lldb_private::CompilerType &compiler_type,
                               bool is_signed, uint32_t enumerator_byte_size,
                               const DWARFDIE &parent_die);

  /// Parse a structure, class, or union type DIE.
  lldb::TypeSP ParseStructureLikeDIE(const lldb_private::SymbolContext &sc,
                                     const DWARFDIE &die,
                                     ParsedDWARFTypeAttributes &attrs);

  lldb_private::Type *GetTypeForDIE(const DWARFDIE &die);

  clang::Decl *GetClangDeclForDIE(const DWARFDIE &die);

  clang::DeclContext *GetClangDeclContextForDIE(const DWARFDIE &die);

  clang::DeclContext *GetClangDeclContextContainingDIE(const DWARFDIE &die,
                                                       DWARFDIE *decl_ctx_die);
  lldb_private::OptionalClangModuleID GetOwningClangModule(const DWARFDIE &die);

  bool CopyUniqueClassMethodTypes(const DWARFDIE &src_class_die,
                                  const DWARFDIE &dst_class_die,
                                  lldb_private::Type *class_type,
                                  std::vector<DWARFDIE> &failures);

  clang::DeclContext *GetCachedClangDeclContextForDIE(const DWARFDIE &die);

  void LinkDeclContextToDIE(clang::DeclContext *decl_ctx, const DWARFDIE &die);

  void LinkDeclToDIE(clang::Decl *decl, const DWARFDIE &die);

  /// If \p type_sp is valid, calculate and set its symbol context scope, and
  /// update the type list for its backing symbol file.
  ///
  /// Returns \p type_sp.
  lldb::TypeSP
  UpdateSymbolContextScopeForType(const lldb_private::SymbolContext &sc,
                                  const DWARFDIE &die, lldb::TypeSP type_sp);

  /// Follow Clang Module Skeleton CU references to find a type definition.
  lldb::TypeSP ParseTypeFromClangModule(const lldb_private::SymbolContext &sc,
                                        const DWARFDIE &die,
                                        lldb_private::Log *log);

  // Return true if this type is a declaration to a type in an external
  // module.
  lldb::ModuleSP GetModuleForType(const DWARFDIE &die);

private:
  struct FieldInfo {
    uint64_t bit_size = 0;
    uint64_t bit_offset = 0;
    bool is_bitfield = false;

    FieldInfo() = default;

    void SetIsBitfield(bool flag) { is_bitfield = flag; }
    bool IsBitfield() { return is_bitfield; }

    bool NextBitfieldOffsetIsValid(const uint64_t next_bit_offset) const {
      // Any subsequent bitfields must not overlap and must be at a higher
      // bit offset than any previous bitfield + size.
      return (bit_size + bit_offset) <= next_bit_offset;
    }
  };

  /// Parses a DW_TAG_APPLE_property DIE and appends the parsed data to the
  /// list of delayed Objective-C properties.
  ///
  /// Note: The delayed property needs to be finalized to actually create the
  /// property declarations in the module AST.
  ///
  /// \param die The DW_TAG_APPLE_property DIE that will be parsed.
  /// \param parent_die The parent DIE.
  /// \param class_clang_type The Objective-C class that will contain the
  /// created property.
  /// \param delayed_properties The list of delayed properties that the result
  /// will be appended to.
  void ParseObjCProperty(const DWARFDIE &die, const DWARFDIE &parent_die,
                         const lldb_private::CompilerType &class_clang_type,
                         DelayedPropertyList &delayed_properties);

  void
  ParseSingleMember(const DWARFDIE &die, const DWARFDIE &parent_die,
                    const lldb_private::CompilerType &class_clang_type,
                    lldb::AccessType default_accessibility,
                    lldb_private::ClangASTImporter::LayoutInfo &layout_info,
                    FieldInfo &last_field_info);

  bool CompleteRecordType(const DWARFDIE &die, lldb_private::Type *type,
                          lldb_private::CompilerType &clang_type);
  bool CompleteEnumType(const DWARFDIE &die, lldb_private::Type *type,
                        lldb_private::CompilerType &clang_type);

  lldb::TypeSP ParseTypeModifier(const lldb_private::SymbolContext &sc,
                                 const DWARFDIE &die,
                                 ParsedDWARFTypeAttributes &attrs);
  lldb::TypeSP ParseEnum(const lldb_private::SymbolContext &sc,
                         const DWARFDIE &die, ParsedDWARFTypeAttributes &attrs);
  lldb::TypeSP ParseSubroutine(const DWARFDIE &die,
                               ParsedDWARFTypeAttributes &attrs);
  lldb::TypeSP ParseArrayType(const DWARFDIE &die,
                              const ParsedDWARFTypeAttributes &attrs);
  lldb::TypeSP ParsePointerToMemberType(const DWARFDIE &die,
                                        const ParsedDWARFTypeAttributes &attrs);

  /// Parses a DW_TAG_inheritance DIE into a base/super class.
  ///
  /// \param die The DW_TAG_inheritance DIE to parse.
  /// \param parent_die The parent DIE of the given DIE.
  /// \param class_clang_type The C++/Objective-C class representing parent_die.
  /// For an Objective-C class this method sets the super class on success. For
  /// a C++ class this will *not* add the result as a base class.
  /// \param default_accessibility The default accessibility that is given to
  /// base classes if they don't have an explicit accessibility set.
  /// \param module_sp The current Module.
  /// \param base_classes The list of C++ base classes that will be appended
  /// with the parsed base class on success.
  /// \param layout_info The layout information that will be updated for C++
  /// base classes with the base offset.
  void ParseInheritance(
      const DWARFDIE &die, const DWARFDIE &parent_die,
      const lldb_private::CompilerType class_clang_type,
      const lldb::AccessType default_accessibility,
      const lldb::ModuleSP &module_sp,
      std::vector<std::unique_ptr<clang::CXXBaseSpecifier>> &base_classes,
      lldb_private::ClangASTImporter::LayoutInfo &layout_info);
};

/// Parsed form of all attributes that are relevant for type reconstruction.
/// Some attributes are relevant for all kinds of types (declaration), while
/// others are only meaningful to a specific type (is_virtual)
struct ParsedDWARFTypeAttributes {
  explicit ParsedDWARFTypeAttributes(const DWARFDIE &die);

  lldb::AccessType accessibility = lldb::eAccessNone;
  bool is_artificial = false;
  bool is_complete_objc_class = false;
  bool is_explicit = false;
  bool is_forward_declaration = false;
  bool is_inline = false;
  bool is_scoped_enum = false;
  bool is_vector = false;
  bool is_virtual = false;
  bool is_objc_direct_call = false;
  bool exports_symbols = false;
  clang::StorageClass storage = clang::SC_None;
  const char *mangled_name = nullptr;
  lldb_private::ConstString name;
  lldb_private::Declaration decl;
  DWARFDIE object_pointer;
  DWARFFormValue abstract_origin;
  DWARFFormValue containing_type;
  DWARFFormValue signature;
  DWARFFormValue specification;
  DWARFFormValue type;
  lldb::LanguageType class_language = lldb::eLanguageTypeUnknown;
  llvm::Optional<uint64_t> byte_size;
  size_t calling_convention = llvm::dwarf::DW_CC_normal;
  uint32_t bit_stride = 0;
  uint32_t byte_stride = 0;
  uint32_t encoding = 0;
  clang::RefQualifierKind ref_qual =
      clang::RQ_None; ///< Indicates ref-qualifier of
                      ///< C++ member function if present.
                      ///< Is RQ_None otherwise.
};

#endif // LLDB_SOURCE_PLUGINS_SYMBOLFILE_DWARF_DWARFASTPARSERCLANG_H<|MERGE_RESOLUTION|>--- conflicted
+++ resolved
@@ -127,13 +127,10 @@
       lldb_private::TypeSystemClang::TemplateParameterInfos
           &template_param_infos);
 
-<<<<<<< HEAD
-=======
   /// Get the template parameters of a die as a string if the die name does not
   /// already contain them. This happens with -gsimple-template-names.
   std::string GetTemplateParametersString(const DWARFDIE &die);
 
->>>>>>> e7aa6127
   std::string GetCPlusPlusQualifiedName(const DWARFDIE &die);
 
   bool ParseChildMembers(
