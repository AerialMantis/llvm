--- conflicted
+++ resolved
@@ -232,20 +232,11 @@
   m_listen_sockets.clear();
 }
 
-<<<<<<< HEAD
-Status TCPSocket::Accept(Socket *&conn_socket) {
-  Status error;
-  if (m_listen_sockets.size() == 0) {
-    error = Status::FromErrorString("No open listening sockets!");
-    return error;
-  }
-=======
 llvm::Expected<std::vector<MainLoopBase::ReadHandleUP>>
 TCPSocket::Accept(MainLoopBase &loop,
                   std::function<void(std::unique_ptr<Socket> socket)> sock_cb) {
   if (m_listen_sockets.size() == 0)
     return llvm::createStringError("No open listening sockets!");
->>>>>>> 4b409fa5
 
   std::vector<MainLoopBase::ReadHandleUP> handles;
   for (auto socket : m_listen_sockets) {
