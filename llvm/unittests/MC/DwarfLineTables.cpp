--- conflicted
+++ resolved
@@ -41,11 +41,7 @@
     MCTargetOptions MCOptions;
     MAI.reset(TheTarget->createMCAsmInfo(*MRI, TripleName, MCOptions));
     Ctx = std::make_unique<MCContext>(Triple(TripleName), MAI.get(), MRI.get(),
-<<<<<<< HEAD
-                                      /*MOFI=*/nullptr, /*MSTI=*/nullptr);
-=======
                                       /*MSTI=*/nullptr);
->>>>>>> 21f3f750
   }
 
   operator bool() { return Ctx.get(); }
