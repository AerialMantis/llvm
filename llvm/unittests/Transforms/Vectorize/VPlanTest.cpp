//===- llvm/unittests/Transforms/Vectorize/VPlanTest.cpp - VPlan tests ----===//
//
//
// Part of the LLVM Project, under the Apache License v2.0 with LLVM Exceptions.
// See https://llvm.org/LICENSE.txt for license information.
// SPDX-License-Identifier: Apache-2.0 WITH LLVM-exception
//
//===----------------------------------------------------------------------===//

#include "../lib/Transforms/Vectorize/VPlan.h"
#include "../lib/Transforms/Vectorize/VPlanCFG.h"
#include "llvm/ADT/DepthFirstIterator.h"
#include "llvm/ADT/PostOrderIterator.h"
#include "llvm/Analysis/VectorUtils.h"
#include "llvm/IR/Instruction.h"
#include "llvm/IR/Instructions.h"
#include "gtest/gtest.h"
#include <string>

namespace llvm {
namespace {

#define CHECK_ITERATOR(Range1, ...)                                            \
  do {                                                                         \
    std::vector<VPInstruction *> Tmp = {__VA_ARGS__};                          \
    EXPECT_EQ((size_t)std::distance(Range1.begin(), Range1.end()),             \
              Tmp.size());                                                     \
    for (auto Pair : zip(Range1, make_range(Tmp.begin(), Tmp.end())))          \
      EXPECT_EQ(&std::get<0>(Pair), std::get<1>(Pair));                        \
  } while (0)

TEST(VPInstructionTest, insertBefore) {
  VPInstruction *I1 = new VPInstruction(0, {});
  VPInstruction *I2 = new VPInstruction(1, {});
  VPInstruction *I3 = new VPInstruction(2, {});

  VPBasicBlock VPBB1;
  VPBB1.appendRecipe(I1);

  I2->insertBefore(I1);
  CHECK_ITERATOR(VPBB1, I2, I1);

  I3->insertBefore(I2);
  CHECK_ITERATOR(VPBB1, I3, I2, I1);
}

TEST(VPInstructionTest, eraseFromParent) {
  VPInstruction *I1 = new VPInstruction(0, {});
  VPInstruction *I2 = new VPInstruction(1, {});
  VPInstruction *I3 = new VPInstruction(2, {});

  VPBasicBlock VPBB1;
  VPBB1.appendRecipe(I1);
  VPBB1.appendRecipe(I2);
  VPBB1.appendRecipe(I3);

  I2->eraseFromParent();
  CHECK_ITERATOR(VPBB1, I1, I3);

  I1->eraseFromParent();
  CHECK_ITERATOR(VPBB1, I3);

  I3->eraseFromParent();
  EXPECT_TRUE(VPBB1.empty());
}

TEST(VPInstructionTest, moveAfter) {
  VPInstruction *I1 = new VPInstruction(0, {});
  VPInstruction *I2 = new VPInstruction(1, {});
  VPInstruction *I3 = new VPInstruction(2, {});

  VPBasicBlock VPBB1;
  VPBB1.appendRecipe(I1);
  VPBB1.appendRecipe(I2);
  VPBB1.appendRecipe(I3);

  I1->moveAfter(I2);

  CHECK_ITERATOR(VPBB1, I2, I1, I3);

  VPInstruction *I4 = new VPInstruction(4, {});
  VPInstruction *I5 = new VPInstruction(5, {});
  VPBasicBlock VPBB2;
  VPBB2.appendRecipe(I4);
  VPBB2.appendRecipe(I5);

  I3->moveAfter(I4);

  CHECK_ITERATOR(VPBB1, I2, I1);
  CHECK_ITERATOR(VPBB2, I4, I3, I5);
  EXPECT_EQ(I3->getParent(), I4->getParent());
}

TEST(VPInstructionTest, moveBefore) {
  VPInstruction *I1 = new VPInstruction(0, {});
  VPInstruction *I2 = new VPInstruction(1, {});
  VPInstruction *I3 = new VPInstruction(2, {});

  VPBasicBlock VPBB1;
  VPBB1.appendRecipe(I1);
  VPBB1.appendRecipe(I2);
  VPBB1.appendRecipe(I3);

  I1->moveBefore(VPBB1, I3->getIterator());

  CHECK_ITERATOR(VPBB1, I2, I1, I3);

  VPInstruction *I4 = new VPInstruction(4, {});
  VPInstruction *I5 = new VPInstruction(5, {});
  VPBasicBlock VPBB2;
  VPBB2.appendRecipe(I4);
  VPBB2.appendRecipe(I5);

  I3->moveBefore(VPBB2, I4->getIterator());

  CHECK_ITERATOR(VPBB1, I2, I1);
  CHECK_ITERATOR(VPBB2, I3, I4, I5);
  EXPECT_EQ(I3->getParent(), I4->getParent());

  VPBasicBlock VPBB3;

  I4->moveBefore(VPBB3, VPBB3.end());

  CHECK_ITERATOR(VPBB1, I2, I1);
  CHECK_ITERATOR(VPBB2, I3, I5);
  CHECK_ITERATOR(VPBB3, I4);
  EXPECT_EQ(&VPBB3, I4->getParent());
}

TEST(VPInstructionTest, setOperand) {
  VPValue *VPV1 = new VPValue();
  VPValue *VPV2 = new VPValue();
  VPInstruction *I1 = new VPInstruction(0, {VPV1, VPV2});
  EXPECT_EQ(1u, VPV1->getNumUsers());
  EXPECT_EQ(I1, *VPV1->user_begin());
  EXPECT_EQ(1u, VPV2->getNumUsers());
  EXPECT_EQ(I1, *VPV2->user_begin());

  // Replace operand 0 (VPV1) with VPV3.
  VPValue *VPV3 = new VPValue();
  I1->setOperand(0, VPV3);
  EXPECT_EQ(0u, VPV1->getNumUsers());
  EXPECT_EQ(1u, VPV2->getNumUsers());
  EXPECT_EQ(I1, *VPV2->user_begin());
  EXPECT_EQ(1u, VPV3->getNumUsers());
  EXPECT_EQ(I1, *VPV3->user_begin());

  // Replace operand 1 (VPV2) with VPV3.
  I1->setOperand(1, VPV3);
  EXPECT_EQ(0u, VPV1->getNumUsers());
  EXPECT_EQ(0u, VPV2->getNumUsers());
  EXPECT_EQ(2u, VPV3->getNumUsers());
  EXPECT_EQ(I1, *VPV3->user_begin());
  EXPECT_EQ(I1, *std::next(VPV3->user_begin()));

  // Replace operand 0 (VPV3) with VPV4.
  VPValue *VPV4 = new VPValue();
  I1->setOperand(0, VPV4);
  EXPECT_EQ(1u, VPV3->getNumUsers());
  EXPECT_EQ(I1, *VPV3->user_begin());
  EXPECT_EQ(I1, *VPV4->user_begin());

  // Replace operand 1 (VPV3) with VPV4.
  I1->setOperand(1, VPV4);
  EXPECT_EQ(0u, VPV3->getNumUsers());
  EXPECT_EQ(I1, *VPV4->user_begin());
  EXPECT_EQ(I1, *std::next(VPV4->user_begin()));

  delete I1;
  delete VPV1;
  delete VPV2;
  delete VPV3;
  delete VPV4;
}

TEST(VPInstructionTest, replaceAllUsesWith) {
  VPValue *VPV1 = new VPValue();
  VPValue *VPV2 = new VPValue();
  VPInstruction *I1 = new VPInstruction(0, {VPV1, VPV2});

  // Replace all uses of VPV1 with VPV3.
  VPValue *VPV3 = new VPValue();
  VPV1->replaceAllUsesWith(VPV3);
  EXPECT_EQ(VPV3, I1->getOperand(0));
  EXPECT_EQ(VPV2, I1->getOperand(1));
  EXPECT_EQ(0u, VPV1->getNumUsers());
  EXPECT_EQ(1u, VPV2->getNumUsers());
  EXPECT_EQ(I1, *VPV2->user_begin());
  EXPECT_EQ(1u, VPV3->getNumUsers());
  EXPECT_EQ(I1, *VPV3->user_begin());

  // Replace all uses of VPV2 with VPV3.
  VPV2->replaceAllUsesWith(VPV3);
  EXPECT_EQ(VPV3, I1->getOperand(0));
  EXPECT_EQ(VPV3, I1->getOperand(1));
  EXPECT_EQ(0u, VPV1->getNumUsers());
  EXPECT_EQ(0u, VPV2->getNumUsers());
  EXPECT_EQ(2u, VPV3->getNumUsers());
  EXPECT_EQ(I1, *VPV3->user_begin());

  // Replace all uses of VPV3 with VPV1.
  VPV3->replaceAllUsesWith(VPV1);
  EXPECT_EQ(VPV1, I1->getOperand(0));
  EXPECT_EQ(VPV1, I1->getOperand(1));
  EXPECT_EQ(2u, VPV1->getNumUsers());
  EXPECT_EQ(I1, *VPV1->user_begin());
  EXPECT_EQ(0u, VPV2->getNumUsers());
  EXPECT_EQ(0u, VPV3->getNumUsers());

  VPInstruction *I2 = new VPInstruction(0, {VPV1, VPV2});
  EXPECT_EQ(3u, VPV1->getNumUsers());
  VPV1->replaceAllUsesWith(VPV3);
  EXPECT_EQ(3u, VPV3->getNumUsers());

  delete I1;
  delete I2;
  delete VPV1;
  delete VPV2;
  delete VPV3;
}

TEST(VPInstructionTest, releaseOperandsAtDeletion) {
  VPValue *VPV1 = new VPValue();
  VPValue *VPV2 = new VPValue();
  VPInstruction *I1 = new VPInstruction(0, {VPV1, VPV2});

  EXPECT_EQ(1u, VPV1->getNumUsers());
  EXPECT_EQ(I1, *VPV1->user_begin());
  EXPECT_EQ(1u, VPV2->getNumUsers());
  EXPECT_EQ(I1, *VPV2->user_begin());

  delete I1;

  EXPECT_EQ(0u, VPV1->getNumUsers());
  EXPECT_EQ(0u, VPV2->getNumUsers());

  delete VPV1;
  delete VPV2;
}
TEST(VPBasicBlockTest, getPlan) {
  {
    VPBasicBlock *VPPH = new VPBasicBlock("ph");
    VPBasicBlock *VPBB1 = new VPBasicBlock();
    VPBasicBlock *VPBB2 = new VPBasicBlock();
    VPBasicBlock *VPBB3 = new VPBasicBlock();
    VPBasicBlock *VPBB4 = new VPBasicBlock();

    //     VPBB1
    //     /   \
    // VPBB2  VPBB3
    //    \    /
    //    VPBB4
    VPBlockUtils::connectBlocks(VPBB1, VPBB2);
    VPBlockUtils::connectBlocks(VPBB1, VPBB3);
    VPBlockUtils::connectBlocks(VPBB2, VPBB4);
    VPBlockUtils::connectBlocks(VPBB3, VPBB4);

    auto TC = std::make_unique<VPValue>();
    VPlan Plan(VPPH, &*TC, VPBB1);

    EXPECT_EQ(&Plan, VPBB1->getPlan());
    EXPECT_EQ(&Plan, VPBB2->getPlan());
    EXPECT_EQ(&Plan, VPBB3->getPlan());
    EXPECT_EQ(&Plan, VPBB4->getPlan());
  }

  {
    VPBasicBlock *VPPH = new VPBasicBlock("ph");
    // VPBasicBlock is the entry into the VPlan, followed by a region.
    VPBasicBlock *R1BB1 = new VPBasicBlock();
    VPBasicBlock *R1BB2 = new VPBasicBlock();
    VPRegionBlock *R1 = new VPRegionBlock(R1BB1, R1BB2, "R1");
    VPBlockUtils::connectBlocks(R1BB1, R1BB2);

    VPBasicBlock *VPBB1 = new VPBasicBlock();
    VPBlockUtils::connectBlocks(VPBB1, R1);

    auto TC = std::make_unique<VPValue>();
    VPlan Plan(VPPH, &*TC, VPBB1);

    EXPECT_EQ(&Plan, VPBB1->getPlan());
    EXPECT_EQ(&Plan, R1->getPlan());
    EXPECT_EQ(&Plan, R1BB1->getPlan());
    EXPECT_EQ(&Plan, R1BB2->getPlan());
  }

  {
    VPBasicBlock *VPPH = new VPBasicBlock("ph");

    VPBasicBlock *R1BB1 = new VPBasicBlock();
    VPBasicBlock *R1BB2 = new VPBasicBlock();
    VPRegionBlock *R1 = new VPRegionBlock(R1BB1, R1BB2, "R1");
    VPBlockUtils::connectBlocks(R1BB1, R1BB2);

    VPBasicBlock *R2BB1 = new VPBasicBlock();
    VPBasicBlock *R2BB2 = new VPBasicBlock();
    VPRegionBlock *R2 = new VPRegionBlock(R2BB1, R2BB2, "R2");
    VPBlockUtils::connectBlocks(R2BB1, R2BB2);

    VPBasicBlock *VPBB1 = new VPBasicBlock();
    VPBlockUtils::connectBlocks(VPBB1, R1);
    VPBlockUtils::connectBlocks(VPBB1, R2);

    VPBasicBlock *VPBB2 = new VPBasicBlock();
    VPBlockUtils::connectBlocks(R1, VPBB2);
    VPBlockUtils::connectBlocks(R2, VPBB2);

    auto TC = std::make_unique<VPValue>();
    VPlan Plan(VPPH, &*TC, VPBB1);

    EXPECT_EQ(&Plan, VPBB1->getPlan());
    EXPECT_EQ(&Plan, R1->getPlan());
    EXPECT_EQ(&Plan, R1BB1->getPlan());
    EXPECT_EQ(&Plan, R1BB2->getPlan());
    EXPECT_EQ(&Plan, R2->getPlan());
    EXPECT_EQ(&Plan, R2BB1->getPlan());
    EXPECT_EQ(&Plan, R2BB2->getPlan());
    EXPECT_EQ(&Plan, VPBB2->getPlan());
  }
}

TEST(VPBasicBlockTest, TraversingIteratorTest) {
  {
    // VPBasicBlocks only
    //     VPBB1
    //     /   \
    // VPBB2  VPBB3
    //    \    /
    //    VPBB4
    //
    VPBasicBlock *VPPH = new VPBasicBlock("ph");
    VPBasicBlock *VPBB1 = new VPBasicBlock();
    VPBasicBlock *VPBB2 = new VPBasicBlock();
    VPBasicBlock *VPBB3 = new VPBasicBlock();
    VPBasicBlock *VPBB4 = new VPBasicBlock();

    VPBlockUtils::connectBlocks(VPBB1, VPBB2);
    VPBlockUtils::connectBlocks(VPBB1, VPBB3);
    VPBlockUtils::connectBlocks(VPBB2, VPBB4);
    VPBlockUtils::connectBlocks(VPBB3, VPBB4);

    VPBlockDeepTraversalWrapper<const VPBlockBase *> Start(VPBB1);
    SmallVector<const VPBlockBase *> FromIterator(depth_first(Start));
    EXPECT_EQ(4u, FromIterator.size());
    EXPECT_EQ(VPBB1, FromIterator[0]);
    EXPECT_EQ(VPBB2, FromIterator[1]);

    // Use Plan to properly clean up created blocks.
    auto TC = std::make_unique<VPValue>();
    VPlan Plan(VPPH, &*TC, VPBB1);
  }

  {
    // 2 consecutive regions.
    // VPBB0
    //  |
    // R1 {
    //     \
    //     R1BB1
    //    /     \   |--|
    //  R1BB2   R1BB3 -|
    //    \      /
    //     R1BB4
    //  }
    //   |
    // R2 {
    //   \
    //    R2BB1
    //      |
    //    R2BB2
    //
    VPBasicBlock *VPPH = new VPBasicBlock("ph");
    VPBasicBlock *VPBB0 = new VPBasicBlock("VPBB0");
    VPBasicBlock *R1BB1 = new VPBasicBlock();
    VPBasicBlock *R1BB2 = new VPBasicBlock();
    VPBasicBlock *R1BB3 = new VPBasicBlock();
    VPBasicBlock *R1BB4 = new VPBasicBlock();
    VPRegionBlock *R1 = new VPRegionBlock(R1BB1, R1BB4, "R1");
    R1BB2->setParent(R1);
    R1BB3->setParent(R1);
    VPBlockUtils::connectBlocks(VPBB0, R1);
    VPBlockUtils::connectBlocks(R1BB1, R1BB2);
    VPBlockUtils::connectBlocks(R1BB1, R1BB3);
    VPBlockUtils::connectBlocks(R1BB2, R1BB4);
    VPBlockUtils::connectBlocks(R1BB3, R1BB4);
    // Cycle.
    VPBlockUtils::connectBlocks(R1BB3, R1BB3);

    VPBasicBlock *R2BB1 = new VPBasicBlock();
    VPBasicBlock *R2BB2 = new VPBasicBlock();
    VPRegionBlock *R2 = new VPRegionBlock(R2BB1, R2BB2, "R2");
    VPBlockUtils::connectBlocks(R2BB1, R2BB2);
    VPBlockUtils::connectBlocks(R1, R2);

    // Successors of R1.
    SmallVector<const VPBlockBase *> FromIterator(
        VPAllSuccessorsIterator<VPBlockBase *>(R1),
        VPAllSuccessorsIterator<VPBlockBase *>::end(R1));
    EXPECT_EQ(1u, FromIterator.size());
    EXPECT_EQ(R1BB1, FromIterator[0]);

    // Depth-first.
    VPBlockDeepTraversalWrapper<VPBlockBase *> Start(R1);
    FromIterator.clear();
    copy(df_begin(Start), df_end(Start), std::back_inserter(FromIterator));
    EXPECT_EQ(8u, FromIterator.size());
    EXPECT_EQ(R1, FromIterator[0]);
    EXPECT_EQ(R1BB1, FromIterator[1]);
    EXPECT_EQ(R1BB2, FromIterator[2]);
    EXPECT_EQ(R1BB4, FromIterator[3]);
    EXPECT_EQ(R2, FromIterator[4]);
    EXPECT_EQ(R2BB1, FromIterator[5]);
    EXPECT_EQ(R2BB2, FromIterator[6]);
    EXPECT_EQ(R1BB3, FromIterator[7]);

    // const VPBasicBlocks only.
    FromIterator.clear();
    copy(VPBlockUtils::blocksOnly<const VPBasicBlock>(depth_first(Start)),
         std::back_inserter(FromIterator));
    EXPECT_EQ(6u, FromIterator.size());
    EXPECT_EQ(R1BB1, FromIterator[0]);
    EXPECT_EQ(R1BB2, FromIterator[1]);
    EXPECT_EQ(R1BB4, FromIterator[2]);
    EXPECT_EQ(R2BB1, FromIterator[3]);
    EXPECT_EQ(R2BB2, FromIterator[4]);
    EXPECT_EQ(R1BB3, FromIterator[5]);

    // VPRegionBlocks only.
    SmallVector<VPRegionBlock *> FromIteratorVPRegion(
        VPBlockUtils::blocksOnly<VPRegionBlock>(depth_first(Start)));
    EXPECT_EQ(2u, FromIteratorVPRegion.size());
    EXPECT_EQ(R1, FromIteratorVPRegion[0]);
    EXPECT_EQ(R2, FromIteratorVPRegion[1]);

    // Post-order.
    FromIterator.clear();
    copy(post_order(Start), std::back_inserter(FromIterator));
    EXPECT_EQ(8u, FromIterator.size());
    EXPECT_EQ(R2BB2, FromIterator[0]);
    EXPECT_EQ(R2BB1, FromIterator[1]);
    EXPECT_EQ(R2, FromIterator[2]);
    EXPECT_EQ(R1BB4, FromIterator[3]);
    EXPECT_EQ(R1BB2, FromIterator[4]);
    EXPECT_EQ(R1BB3, FromIterator[5]);
    EXPECT_EQ(R1BB1, FromIterator[6]);
    EXPECT_EQ(R1, FromIterator[7]);

    // Use Plan to properly clean up created blocks.
    auto TC = std::make_unique<VPValue>();
    VPlan Plan(VPPH, &*TC, VPBB0);
  }

  {
    // 2 nested regions.
    //  VPBB1
    //    |
    //  R1 {
    //         R1BB1
    //       /        \
    //   R2 {          |
    //     \           |
    //     R2BB1       |
    //       |   \    R1BB2
    //     R2BB2-|     |
    //        \        |
    //         R2BB3   |
    //   }            /
    //      \        /
    //        R1BB3
    //  }
    //   |
    //  VPBB2
    //
    VPBasicBlock *VPPH = new VPBasicBlock("ph");
    VPBasicBlock *R1BB1 = new VPBasicBlock("R1BB1");
    VPBasicBlock *R1BB2 = new VPBasicBlock("R1BB2");
    VPBasicBlock *R1BB3 = new VPBasicBlock("R1BB3");
    VPRegionBlock *R1 = new VPRegionBlock(R1BB1, R1BB3, "R1");

    VPBasicBlock *R2BB1 = new VPBasicBlock("R2BB1");
    VPBasicBlock *R2BB2 = new VPBasicBlock("R2BB2");
    VPBasicBlock *R2BB3 = new VPBasicBlock("R2BB3");
    VPRegionBlock *R2 = new VPRegionBlock(R2BB1, R2BB3, "R2");
    R2BB2->setParent(R2);
    VPBlockUtils::connectBlocks(R2BB1, R2BB2);
    VPBlockUtils::connectBlocks(R2BB2, R2BB1);
    VPBlockUtils::connectBlocks(R2BB2, R2BB3);

    R2->setParent(R1);
    VPBlockUtils::connectBlocks(R1BB1, R2);
    R1BB2->setParent(R1);
    VPBlockUtils::connectBlocks(R1BB1, R1BB2);
    VPBlockUtils::connectBlocks(R1BB2, R1BB3);
    VPBlockUtils::connectBlocks(R2, R1BB3);

    VPBasicBlock *VPBB1 = new VPBasicBlock("VPBB1");
    VPBlockUtils::connectBlocks(VPBB1, R1);
    VPBasicBlock *VPBB2 = new VPBasicBlock("VPBB2");
    VPBlockUtils::connectBlocks(R1, VPBB2);

    // Depth-first.
    VPBlockDeepTraversalWrapper<VPBlockBase *> Start(VPBB1);
    SmallVector<VPBlockBase *> FromIterator(depth_first(Start));
    EXPECT_EQ(10u, FromIterator.size());
    EXPECT_EQ(VPBB1, FromIterator[0]);
    EXPECT_EQ(R1, FromIterator[1]);
    EXPECT_EQ(R1BB1, FromIterator[2]);
    EXPECT_EQ(R2, FromIterator[3]);
    EXPECT_EQ(R2BB1, FromIterator[4]);
    EXPECT_EQ(R2BB2, FromIterator[5]);
    EXPECT_EQ(R2BB3, FromIterator[6]);
    EXPECT_EQ(R1BB3, FromIterator[7]);
    EXPECT_EQ(VPBB2, FromIterator[8]);
    EXPECT_EQ(R1BB2, FromIterator[9]);

    // Post-order.
    FromIterator.clear();
    FromIterator.append(po_begin(Start), po_end(Start));
    EXPECT_EQ(10u, FromIterator.size());
    EXPECT_EQ(VPBB2, FromIterator[0]);
    EXPECT_EQ(R1BB3, FromIterator[1]);
    EXPECT_EQ(R2BB3, FromIterator[2]);
    EXPECT_EQ(R2BB2, FromIterator[3]);
    EXPECT_EQ(R2BB1, FromIterator[4]);
    EXPECT_EQ(R2, FromIterator[5]);
    EXPECT_EQ(R1BB2, FromIterator[6]);
    EXPECT_EQ(R1BB1, FromIterator[7]);
    EXPECT_EQ(R1, FromIterator[8]);
    EXPECT_EQ(VPBB1, FromIterator[9]);

    // Use Plan to properly clean up created blocks.
    auto TC = std::make_unique<VPValue>();
    VPlan Plan(VPPH, &*TC, VPBB1);
  }

  {
    //  VPBB1
    //    |
    //  R1 {
    //    \
    //     R2 {
    //      R2BB1
    //        |
    //      R2BB2
    //   }
    //
    VPBasicBlock *VPPH = new VPBasicBlock("ph");
    VPBasicBlock *R2BB1 = new VPBasicBlock("R2BB1");
    VPBasicBlock *R2BB2 = new VPBasicBlock("R2BB2");
    VPRegionBlock *R2 = new VPRegionBlock(R2BB1, R2BB2, "R2");
    VPBlockUtils::connectBlocks(R2BB1, R2BB2);

    VPRegionBlock *R1 = new VPRegionBlock(R2, R2, "R1");
    R2->setParent(R1);

    VPBasicBlock *VPBB1 = new VPBasicBlock("VPBB1");
    VPBlockUtils::connectBlocks(VPBB1, R1);

    // Depth-first.
    VPBlockDeepTraversalWrapper<VPBlockBase *> Start(VPBB1);
    SmallVector<VPBlockBase *> FromIterator(depth_first(Start));
    EXPECT_EQ(5u, FromIterator.size());
    EXPECT_EQ(VPBB1, FromIterator[0]);
    EXPECT_EQ(R1, FromIterator[1]);
    EXPECT_EQ(R2, FromIterator[2]);
    EXPECT_EQ(R2BB1, FromIterator[3]);
    EXPECT_EQ(R2BB2, FromIterator[4]);

    // Post-order.
    FromIterator.clear();
    FromIterator.append(po_begin(Start), po_end(Start));
    EXPECT_EQ(5u, FromIterator.size());
    EXPECT_EQ(R2BB2, FromIterator[0]);
    EXPECT_EQ(R2BB1, FromIterator[1]);
    EXPECT_EQ(R2, FromIterator[2]);
    EXPECT_EQ(R1, FromIterator[3]);
    EXPECT_EQ(VPBB1, FromIterator[4]);

    // Use Plan to properly clean up created blocks.
    auto TC = std::make_unique<VPValue>();
    VPlan Plan(VPPH, &*TC, VPBB1);
  }

  {
    //  Nested regions with both R3 and R2 being exit nodes without successors.
    //  The successors of R1 should be used.
    //
    //  VPBB1
    //    |
    //  R1 {
    //    \
    //     R2 {
    //      \
    //      R2BB1
    //        |
    //       R3 {
    //          R3BB1
    //      }
    //   }
    //   |
    //  VPBB2
    //
    VPBasicBlock *VPPH = new VPBasicBlock("ph");
    VPBasicBlock *R3BB1 = new VPBasicBlock("R3BB1");
    VPRegionBlock *R3 = new VPRegionBlock(R3BB1, R3BB1, "R3");

    VPBasicBlock *R2BB1 = new VPBasicBlock("R2BB1");
    VPRegionBlock *R2 = new VPRegionBlock(R2BB1, R3, "R2");
    R3->setParent(R2);
    VPBlockUtils::connectBlocks(R2BB1, R3);

    VPRegionBlock *R1 = new VPRegionBlock(R2, R2, "R1");
    R2->setParent(R1);

    VPBasicBlock *VPBB1 = new VPBasicBlock("VPBB1");
    VPBasicBlock *VPBB2 = new VPBasicBlock("VPBB2");
    VPBlockUtils::connectBlocks(VPBB1, R1);
    VPBlockUtils::connectBlocks(R1, VPBB2);

    // Depth-first.
    VPBlockDeepTraversalWrapper<VPBlockBase *> Start(VPBB1);
    SmallVector<VPBlockBase *> FromIterator(depth_first(Start));
    EXPECT_EQ(7u, FromIterator.size());
    EXPECT_EQ(VPBB1, FromIterator[0]);
    EXPECT_EQ(R1, FromIterator[1]);
    EXPECT_EQ(R2, FromIterator[2]);
    EXPECT_EQ(R2BB1, FromIterator[3]);
    EXPECT_EQ(R3, FromIterator[4]);
    EXPECT_EQ(R3BB1, FromIterator[5]);
    EXPECT_EQ(VPBB2, FromIterator[6]);

    SmallVector<VPBlockBase *> FromIteratorVPBB;
    copy(VPBlockUtils::blocksOnly<VPBasicBlock>(depth_first(Start)),
         std::back_inserter(FromIteratorVPBB));
    EXPECT_EQ(VPBB1, FromIteratorVPBB[0]);
    EXPECT_EQ(R2BB1, FromIteratorVPBB[1]);
    EXPECT_EQ(R3BB1, FromIteratorVPBB[2]);
    EXPECT_EQ(VPBB2, FromIteratorVPBB[3]);

    // Post-order.
    FromIterator.clear();
    copy(post_order(Start), std::back_inserter(FromIterator));
    EXPECT_EQ(7u, FromIterator.size());
    EXPECT_EQ(VPBB2, FromIterator[0]);
    EXPECT_EQ(R3BB1, FromIterator[1]);
    EXPECT_EQ(R3, FromIterator[2]);
    EXPECT_EQ(R2BB1, FromIterator[3]);
    EXPECT_EQ(R2, FromIterator[4]);
    EXPECT_EQ(R1, FromIterator[5]);
    EXPECT_EQ(VPBB1, FromIterator[6]);

    // Post-order, const VPRegionBlocks only.
    VPBlockDeepTraversalWrapper<const VPBlockBase *> StartConst(VPBB1);
    SmallVector<const VPRegionBlock *> FromIteratorVPRegion(
        VPBlockUtils::blocksOnly<const VPRegionBlock>(post_order(StartConst)));
    EXPECT_EQ(3u, FromIteratorVPRegion.size());
    EXPECT_EQ(R3, FromIteratorVPRegion[0]);
    EXPECT_EQ(R2, FromIteratorVPRegion[1]);
    EXPECT_EQ(R1, FromIteratorVPRegion[2]);

    // Post-order, VPBasicBlocks only.
    FromIterator.clear();
    copy(VPBlockUtils::blocksOnly<VPBasicBlock>(post_order(Start)),
         std::back_inserter(FromIterator));
    EXPECT_EQ(FromIterator.size(), 4u);
    EXPECT_EQ(VPBB2, FromIterator[0]);
    EXPECT_EQ(R3BB1, FromIterator[1]);
    EXPECT_EQ(R2BB1, FromIterator[2]);
    EXPECT_EQ(VPBB1, FromIterator[3]);

    // Use Plan to properly clean up created blocks.
    auto TC = std::make_unique<VPValue>();
    VPlan Plan(VPPH, &*TC, VPBB1);
  }
}

#if !defined(NDEBUG) || defined(LLVM_ENABLE_DUMP)
TEST(VPBasicBlockTest, print) {
  VPInstruction *TC = new VPInstruction(Instruction::Add, {});
  VPBasicBlock *VPBB0 = new VPBasicBlock("preheader");
  VPBB0->appendRecipe(TC);

  VPInstruction *I1 = new VPInstruction(Instruction::Add, {});
  VPInstruction *I2 = new VPInstruction(Instruction::Sub, {I1});
  VPInstruction *I3 = new VPInstruction(Instruction::Br, {I1, I2});

  VPBasicBlock *VPBB1 = new VPBasicBlock();
  VPBB1->appendRecipe(I1);
  VPBB1->appendRecipe(I2);
  VPBB1->appendRecipe(I3);
  VPBB1->setName("bb1");

  VPInstruction *I4 = new VPInstruction(Instruction::Mul, {I2, I1});
  VPInstruction *I5 = new VPInstruction(Instruction::Ret, {I4});
  VPBasicBlock *VPBB2 = new VPBasicBlock();
  VPBB2->appendRecipe(I4);
  VPBB2->appendRecipe(I5);
  VPBB2->setName("bb2");

  VPBlockUtils::connectBlocks(VPBB1, VPBB2);

  // Check printing an instruction without associated VPlan.
  {
    std::string I3Dump;
    raw_string_ostream OS(I3Dump);
    VPSlotTracker SlotTracker;
    I3->print(OS, "", SlotTracker);
    OS.flush();
    EXPECT_EQ("EMIT br <badref>, <badref>", I3Dump);
  }

  VPlan Plan(VPBB0, TC, VPBB1);
  std::string FullDump;
  raw_string_ostream OS(FullDump);
  Plan.printDOT(OS);

  const char *ExpectedStr = R"(digraph VPlan {
graph [labelloc=t, fontsize=30; label="Vectorization Plan\n for UF\>=1\nvp\<%1\> = original trip-count\n"]
node [shape=rect, fontname=Courier, fontsize=30]
edge [fontname=Courier, fontsize=30]
compound=true
  N0 [label =
    "preheader:\l" +
    "  EMIT vp\<%1\> = add\l" +
    "No successors\l"
  ]
  N1 [label =
    "bb1:\l" +
    "  EMIT vp\<%2\> = add\l" +
    "  EMIT vp\<%3\> = sub vp\<%2\>\l" +
    "  EMIT br vp\<%2\>, vp\<%3\>\l" +
    "Successor(s): bb2\l"
  ]
  N1 -> N2 [ label=""]
  N2 [label =
    "bb2:\l" +
    "  EMIT vp\<%5\> = mul vp\<%3\>, vp\<%2\>\l" +
    "  EMIT ret vp\<%5\>\l" +
    "No successors\l"
  ]
}
)";
  EXPECT_EQ(ExpectedStr, FullDump);

  const char *ExpectedBlock1Str = R"(bb1:
  EMIT vp<%2> = add
  EMIT vp<%3> = sub vp<%2>
  EMIT br vp<%2>, vp<%3>
Successor(s): bb2
)";
  std::string Block1Dump;
  raw_string_ostream OS1(Block1Dump);
  VPBB1->print(OS1);
  EXPECT_EQ(ExpectedBlock1Str, Block1Dump);

  // Ensure that numbering is good when dumping the second block in isolation.
  const char *ExpectedBlock2Str = R"(bb2:
  EMIT vp<%5> = mul vp<%3>, vp<%2>
  EMIT ret vp<%5>
No successors
)";
  std::string Block2Dump;
  raw_string_ostream OS2(Block2Dump);
  VPBB2->print(OS2);
  EXPECT_EQ(ExpectedBlock2Str, Block2Dump);

  {
    std::string I3Dump;
    raw_string_ostream OS(I3Dump);
    VPSlotTracker SlotTracker(&Plan);
    I3->print(OS, "", SlotTracker);
    OS.flush();
    EXPECT_EQ("EMIT br vp<%2>, vp<%3>", I3Dump);
  }

  {
    std::string I4Dump;
    raw_string_ostream OS(I4Dump);
    OS << *I4;
    OS.flush();
    EXPECT_EQ("EMIT vp<%5> = mul vp<%3>, vp<%2>", I4Dump);
  }
}

TEST(VPBasicBlockTest, printPlanWithVFsAndUFs) {

  VPInstruction *TC = new VPInstruction(Instruction::Sub, {});
  VPBasicBlock *VPBB0 = new VPBasicBlock("preheader");
  VPBB0->appendRecipe(TC);

  VPInstruction *I1 = new VPInstruction(Instruction::Add, {});
  VPBasicBlock *VPBB1 = new VPBasicBlock();
  VPBB1->appendRecipe(I1);
  VPBB1->setName("bb1");

  VPlan Plan(VPBB0, TC, VPBB1);
  Plan.setName("TestPlan");
  Plan.addVF(ElementCount::getFixed(4));

  {
    std::string FullDump;
    raw_string_ostream OS(FullDump);
    Plan.print(OS);

    const char *ExpectedStr = R"(VPlan 'TestPlan for VF={4},UF>=1' {
vp<%1> = original trip-count

preheader:
  EMIT vp<%1> = sub
No successors

bb1:
  EMIT vp<%2> = add
No successors
}
)";
    EXPECT_EQ(ExpectedStr, FullDump);
  }

  {
    Plan.addVF(ElementCount::getScalable(8));
    std::string FullDump;
    raw_string_ostream OS(FullDump);
    Plan.print(OS);

    const char *ExpectedStr = R"(VPlan 'TestPlan for VF={4,vscale x 8},UF>=1' {
vp<%1> = original trip-count

preheader:
  EMIT vp<%1> = sub
No successors

bb1:
  EMIT vp<%2> = add
No successors
}
)";
    EXPECT_EQ(ExpectedStr, FullDump);
  }

  {
    Plan.setUF(4);
    std::string FullDump;
    raw_string_ostream OS(FullDump);
    Plan.print(OS);

    const char *ExpectedStr = R"(VPlan 'TestPlan for VF={4,vscale x 8},UF={4}' {
vp<%1> = original trip-count

preheader:
  EMIT vp<%1> = sub
No successors

bb1:
  EMIT vp<%2> = add
No successors
}
)";
    EXPECT_EQ(ExpectedStr, FullDump);
  }
}
#endif

TEST(VPRecipeTest, CastVPInstructionToVPUser) {
  VPValue Op1;
  VPValue Op2;
  VPInstruction Recipe(Instruction::Add, {&Op1, &Op2});
  EXPECT_TRUE(isa<VPUser>(&Recipe));
  VPRecipeBase *BaseR = &Recipe;
  EXPECT_TRUE(isa<VPUser>(BaseR));
  EXPECT_EQ(&Recipe, BaseR);
}

TEST(VPRecipeTest, CastVPWidenRecipeToVPUser) {
  LLVMContext C;

  IntegerType *Int32 = IntegerType::get(C, 32);
  auto *AI = BinaryOperator::CreateAdd(PoisonValue::get(Int32),
                                       PoisonValue::get(Int32));
  VPValue Op1;
  VPValue Op2;
  SmallVector<VPValue *, 2> Args;
  Args.push_back(&Op1);
  Args.push_back(&Op1);
  VPWidenRecipe WidenR(*AI, make_range(Args.begin(), Args.end()));
  EXPECT_TRUE(isa<VPUser>(&WidenR));
  VPRecipeBase *WidenRBase = &WidenR;
  EXPECT_TRUE(isa<VPUser>(WidenRBase));
  EXPECT_EQ(&WidenR, WidenRBase);
  delete AI;
}

TEST(VPRecipeTest, CastVPWidenCallRecipeToVPUserAndVPDef) {
  LLVMContext C;

  IntegerType *Int32 = IntegerType::get(C, 32);
  FunctionType *FTy = FunctionType::get(Int32, false);
  Function *Fn = Function::Create(FTy, GlobalValue::ExternalLinkage, 0);
  auto *Call = CallInst::Create(FTy, Fn);
  VPValue Op1;
  VPValue Op2;
  VPValue CalledFn(Call->getCalledFunction());
  SmallVector<VPValue *, 2> Args;
  Args.push_back(&Op1);
  Args.push_back(&Op2);
  Args.push_back(&CalledFn);
  VPWidenCallRecipe Recipe(Call, make_range(Args.begin(), Args.end()), false);
  EXPECT_TRUE(isa<VPUser>(&Recipe));
  VPRecipeBase *BaseR = &Recipe;
  EXPECT_TRUE(isa<VPUser>(BaseR));
  EXPECT_EQ(&Recipe, BaseR);

  VPValue *VPV = &Recipe;
  EXPECT_TRUE(VPV->getDefiningRecipe());
  EXPECT_EQ(&Recipe, VPV->getDefiningRecipe());

  delete Call;
  delete Fn;
}

TEST(VPRecipeTest, CastVPWidenSelectRecipeToVPUserAndVPDef) {
  LLVMContext C;

  IntegerType *Int1 = IntegerType::get(C, 1);
  IntegerType *Int32 = IntegerType::get(C, 32);
  auto *SelectI = SelectInst::Create(
      PoisonValue::get(Int1), PoisonValue::get(Int32), PoisonValue::get(Int32));
  VPValue Op1;
  VPValue Op2;
  VPValue Op3;
  SmallVector<VPValue *, 4> Args;
  Args.push_back(&Op1);
  Args.push_back(&Op2);
  Args.push_back(&Op3);
  VPWidenSelectRecipe WidenSelectR(*SelectI,
                                   make_range(Args.begin(), Args.end()));
  EXPECT_TRUE(isa<VPUser>(&WidenSelectR));
  VPRecipeBase *BaseR = &WidenSelectR;
  EXPECT_TRUE(isa<VPUser>(BaseR));
  EXPECT_EQ(&WidenSelectR, BaseR);

  VPValue *VPV = &WidenSelectR;
  EXPECT_TRUE(isa<VPRecipeBase>(VPV->getDefiningRecipe()));
  EXPECT_EQ(&WidenSelectR, VPV->getDefiningRecipe());

  delete SelectI;
}

TEST(VPRecipeTest, CastVPWidenGEPRecipeToVPUserAndVPDef) {
  LLVMContext C;

  IntegerType *Int32 = IntegerType::get(C, 32);
  PointerType *Int32Ptr = PointerType::get(Int32, 0);
  auto *GEP = GetElementPtrInst::Create(Int32, PoisonValue::get(Int32Ptr),
                                        PoisonValue::get(Int32));
  VPValue Op1;
  VPValue Op2;
  SmallVector<VPValue *, 4> Args;
  Args.push_back(&Op1);
  Args.push_back(&Op2);
  VPWidenGEPRecipe Recipe(GEP, make_range(Args.begin(), Args.end()));
  EXPECT_TRUE(isa<VPUser>(&Recipe));
  VPRecipeBase *BaseR = &Recipe;
  EXPECT_TRUE(isa<VPUser>(BaseR));
  EXPECT_EQ(&Recipe, BaseR);

  VPValue *VPV = &Recipe;
  EXPECT_TRUE(isa<VPRecipeBase>(VPV->getDefiningRecipe()));
  EXPECT_EQ(&Recipe, VPV->getDefiningRecipe());

  delete GEP;
}

TEST(VPRecipeTest, CastVPBlendRecipeToVPUser) {
  LLVMContext C;

  IntegerType *Int32 = IntegerType::get(C, 32);
  auto *Phi = PHINode::Create(Int32, 1);
  VPValue I1;
  VPValue I2;
  VPValue M2;
  SmallVector<VPValue *, 4> Args;
  Args.push_back(&I1);
  Args.push_back(&I2);
  Args.push_back(&M2);
  VPBlendRecipe Recipe(Phi, Args);
  EXPECT_TRUE(isa<VPUser>(&Recipe));
  VPRecipeBase *BaseR = &Recipe;
  EXPECT_TRUE(isa<VPUser>(BaseR));
  delete Phi;
}

TEST(VPRecipeTest, CastVPInterleaveRecipeToVPUser) {
  LLVMContext C;

  VPValue Addr;
  VPValue Mask;
  InterleaveGroup<Instruction> IG(4, false, Align(4));
  VPInterleaveRecipe Recipe(&IG, &Addr, {}, &Mask, false);
  EXPECT_TRUE(isa<VPUser>(&Recipe));
  VPRecipeBase *BaseR = &Recipe;
  EXPECT_TRUE(isa<VPUser>(BaseR));
  EXPECT_EQ(&Recipe, BaseR);
}

TEST(VPRecipeTest, CastVPReplicateRecipeToVPUser) {
  LLVMContext C;

  VPValue Op1;
  VPValue Op2;
  SmallVector<VPValue *, 4> Args;
  Args.push_back(&Op1);
  Args.push_back(&Op2);

  IntegerType *Int32 = IntegerType::get(C, 32);
  FunctionType *FTy = FunctionType::get(Int32, false);
  auto *Call = CallInst::Create(FTy, PoisonValue::get(FTy));
  VPReplicateRecipe Recipe(Call, make_range(Args.begin(), Args.end()), true);
  EXPECT_TRUE(isa<VPUser>(&Recipe));
  VPRecipeBase *BaseR = &Recipe;
  EXPECT_TRUE(isa<VPUser>(BaseR));
  delete Call;
}

TEST(VPRecipeTest, CastVPBranchOnMaskRecipeToVPUser) {
  LLVMContext C;

  VPValue Mask;
  VPBranchOnMaskRecipe Recipe(&Mask);
  EXPECT_TRUE(isa<VPUser>(&Recipe));
  VPRecipeBase *BaseR = &Recipe;
  EXPECT_TRUE(isa<VPUser>(BaseR));
  EXPECT_EQ(&Recipe, BaseR);
}

TEST(VPRecipeTest, CastVPWidenMemoryRecipeToVPUserAndVPDef) {
  LLVMContext C;

  IntegerType *Int32 = IntegerType::get(C, 32);
  PointerType *Int32Ptr = PointerType::get(Int32, 0);
  auto *Load =
      new LoadInst(Int32, PoisonValue::get(Int32Ptr), "", false, Align(1));
  VPValue Addr;
  VPValue Mask;
  VPWidenLoadRecipe Recipe(*Load, &Addr, &Mask, true, false, {});
  EXPECT_TRUE(isa<VPUser>(&Recipe));
  VPRecipeBase *BaseR = &Recipe;
  EXPECT_TRUE(isa<VPUser>(BaseR));
  EXPECT_EQ(&Recipe, BaseR);

  VPValue *VPV = Recipe.getVPSingleValue();
  EXPECT_TRUE(isa<VPRecipeBase>(VPV->getDefiningRecipe()));
  EXPECT_EQ(&Recipe, VPV->getDefiningRecipe());

  delete Load;
}

TEST(VPRecipeTest, MayHaveSideEffectsAndMayReadWriteMemory) {
  LLVMContext C;
  IntegerType *Int1 = IntegerType::get(C, 1);
  IntegerType *Int32 = IntegerType::get(C, 32);
  PointerType *Int32Ptr = PointerType::get(Int32, 0);

  {
    auto *AI = BinaryOperator::CreateAdd(PoisonValue::get(Int32),
                                         PoisonValue::get(Int32));
    VPValue Op1;
    VPValue Op2;
    SmallVector<VPValue *, 2> Args;
    Args.push_back(&Op1);
    Args.push_back(&Op1);
    VPWidenRecipe Recipe(*AI, make_range(Args.begin(), Args.end()));
    EXPECT_FALSE(Recipe.mayHaveSideEffects());
    EXPECT_FALSE(Recipe.mayReadFromMemory());
    EXPECT_FALSE(Recipe.mayWriteToMemory());
    EXPECT_FALSE(Recipe.mayReadOrWriteMemory());
    delete AI;
  }

  {
    auto *SelectI =
        SelectInst::Create(PoisonValue::get(Int1), PoisonValue::get(Int32),
                           PoisonValue::get(Int32));
    VPValue Op1;
    VPValue Op2;
    VPValue Op3;
    SmallVector<VPValue *, 4> Args;
    Args.push_back(&Op1);
    Args.push_back(&Op2);
    Args.push_back(&Op3);
    VPWidenSelectRecipe Recipe(*SelectI, make_range(Args.begin(), Args.end()));
    EXPECT_FALSE(Recipe.mayHaveSideEffects());
    EXPECT_FALSE(Recipe.mayReadFromMemory());
    EXPECT_FALSE(Recipe.mayWriteToMemory());
    EXPECT_FALSE(Recipe.mayReadOrWriteMemory());
    delete SelectI;
  }

  {
    auto *GEP = GetElementPtrInst::Create(Int32, PoisonValue::get(Int32Ptr),
                                          PoisonValue::get(Int32));
    VPValue Op1;
    VPValue Op2;
    SmallVector<VPValue *, 4> Args;
    Args.push_back(&Op1);
    Args.push_back(&Op2);
    VPWidenGEPRecipe Recipe(GEP, make_range(Args.begin(), Args.end()));
    EXPECT_FALSE(Recipe.mayHaveSideEffects());
    EXPECT_FALSE(Recipe.mayReadFromMemory());
    EXPECT_FALSE(Recipe.mayWriteToMemory());
    EXPECT_FALSE(Recipe.mayReadOrWriteMemory());
    delete GEP;
  }

  {
    VPValue Mask;
    VPBranchOnMaskRecipe Recipe(&Mask);
    EXPECT_TRUE(Recipe.mayHaveSideEffects());
    EXPECT_FALSE(Recipe.mayReadFromMemory());
    EXPECT_FALSE(Recipe.mayWriteToMemory());
    EXPECT_FALSE(Recipe.mayReadOrWriteMemory());
  }

  {
    VPValue ChainOp;
    VPValue VecOp;
    VPValue CondOp;
    VPReductionRecipe Recipe(RecurrenceDescriptor(), nullptr, &ChainOp, &CondOp,
                             &VecOp, false);
    EXPECT_FALSE(Recipe.mayHaveSideEffects());
    EXPECT_FALSE(Recipe.mayReadFromMemory());
    EXPECT_FALSE(Recipe.mayWriteToMemory());
    EXPECT_FALSE(Recipe.mayReadOrWriteMemory());
  }

  {
    VPValue ChainOp;
    VPValue VecOp;
    VPValue CondOp;
    VPReductionRecipe Recipe(RecurrenceDescriptor(), nullptr, &ChainOp, &CondOp,
                             &VecOp, false);
    VPValue EVL;
<<<<<<< HEAD
    VPReductionEVLRecipe EVLRecipe(&Recipe, &EVL, &CondOp);
=======
    VPReductionEVLRecipe EVLRecipe(Recipe, EVL, &CondOp);
>>>>>>> 9c4aab8c
    EXPECT_FALSE(EVLRecipe.mayHaveSideEffects());
    EXPECT_FALSE(EVLRecipe.mayReadFromMemory());
    EXPECT_FALSE(EVLRecipe.mayWriteToMemory());
    EXPECT_FALSE(EVLRecipe.mayReadOrWriteMemory());
  }

  {
    auto *Load =
        new LoadInst(Int32, PoisonValue::get(Int32Ptr), "", false, Align(1));
    VPValue Addr;
    VPValue Mask;
    VPWidenLoadRecipe Recipe(*Load, &Addr, &Mask, true, false, {});
    EXPECT_FALSE(Recipe.mayHaveSideEffects());
    EXPECT_TRUE(Recipe.mayReadFromMemory());
    EXPECT_FALSE(Recipe.mayWriteToMemory());
    EXPECT_TRUE(Recipe.mayReadOrWriteMemory());
    delete Load;
  }

  {
    auto *Store = new StoreInst(PoisonValue::get(Int32),
                                PoisonValue::get(Int32Ptr), false, Align(1));
    VPValue Addr;
    VPValue Mask;
    VPValue StoredV;
    VPWidenStoreRecipe Recipe(*Store, &Addr, &StoredV, &Mask, false, false, {});
    EXPECT_TRUE(Recipe.mayHaveSideEffects());
    EXPECT_FALSE(Recipe.mayReadFromMemory());
    EXPECT_TRUE(Recipe.mayWriteToMemory());
    EXPECT_TRUE(Recipe.mayReadOrWriteMemory());
    delete Store;
  }

  {
    FunctionType *FTy = FunctionType::get(Int32, false);
    Function *Fn = Function::Create(FTy, GlobalValue::ExternalLinkage, 0);
    auto *Call = CallInst::Create(FTy, Fn);
    VPValue Op1;
    VPValue Op2;
    VPValue CalledFn(Call->getCalledFunction());
    SmallVector<VPValue *, 3> Args;
    Args.push_back(&Op1);
    Args.push_back(&Op2);
    Args.push_back(&CalledFn);
    VPWidenCallRecipe Recipe(Call, make_range(Args.begin(), Args.end()), false);
    EXPECT_TRUE(Recipe.mayHaveSideEffects());
    EXPECT_TRUE(Recipe.mayReadFromMemory());
    EXPECT_TRUE(Recipe.mayWriteToMemory());
    EXPECT_TRUE(Recipe.mayReadOrWriteMemory());
    delete Call;
    delete Fn;
  }

  {
    // Test for a call to a function without side-effects.
    LLVMContext C;
    Module M("", C);
    Function *TheFn = Intrinsic::getDeclaration(&M, Intrinsic::thread_pointer);

    auto *Call = CallInst::Create(TheFn->getFunctionType(), TheFn);
    VPValue Op1;
    VPValue Op2;
    VPValue CalledFn(TheFn);
    SmallVector<VPValue *, 3> Args;
    Args.push_back(&Op1);
    Args.push_back(&Op2);
    Args.push_back(&CalledFn);
    VPWidenCallRecipe Recipe(Call, make_range(Args.begin(), Args.end()), false);
    EXPECT_FALSE(Recipe.mayHaveSideEffects());
    EXPECT_FALSE(Recipe.mayReadFromMemory());
    EXPECT_FALSE(Recipe.mayWriteToMemory());
    EXPECT_FALSE(Recipe.mayReadOrWriteMemory());
    delete Call;
  }

  {
    VPValue Op1;
    VPValue Op2;
    InductionDescriptor IndDesc;
    VPScalarIVStepsRecipe Recipe(IndDesc, &Op1, &Op2);
    EXPECT_FALSE(Recipe.mayHaveSideEffects());
    EXPECT_FALSE(Recipe.mayReadFromMemory());
    EXPECT_FALSE(Recipe.mayWriteToMemory());
    EXPECT_FALSE(Recipe.mayReadOrWriteMemory());
  }

  // The initial implementation is conservative with respect to VPInstructions.
  {
    VPValue Op1;
    VPValue Op2;
    VPInstruction VPInst(Instruction::Add, {&Op1, &Op2});
    VPRecipeBase &Recipe = VPInst;
    EXPECT_TRUE(Recipe.mayHaveSideEffects());
    EXPECT_TRUE(Recipe.mayReadFromMemory());
    EXPECT_TRUE(Recipe.mayWriteToMemory());
    EXPECT_TRUE(Recipe.mayReadOrWriteMemory());
  }
  {
    VPValue Op1;
    VPPredInstPHIRecipe Recipe(&Op1);
    EXPECT_FALSE(Recipe.mayHaveSideEffects());
    EXPECT_FALSE(Recipe.mayReadFromMemory());
    EXPECT_FALSE(Recipe.mayWriteToMemory());
    EXPECT_FALSE(Recipe.mayReadOrWriteMemory());
  }
}

#if !defined(NDEBUG) || defined(LLVM_ENABLE_DUMP)
TEST(VPRecipeTest, dumpRecipeInPlan) {
  VPBasicBlock *VPBB0 = new VPBasicBlock("preheader");
  VPBasicBlock *VPBB1 = new VPBasicBlock();
  VPlan Plan(VPBB0, VPBB1);

  LLVMContext C;

  IntegerType *Int32 = IntegerType::get(C, 32);
  auto *AI = BinaryOperator::CreateAdd(PoisonValue::get(Int32),
                                       PoisonValue::get(Int32));
  AI->setName("a");
  SmallVector<VPValue *, 2> Args;
  VPValue *ExtVPV1 = Plan.getOrAddLiveIn(ConstantInt::get(Int32, 1));
  VPValue *ExtVPV2 = Plan.getOrAddLiveIn(ConstantInt::get(Int32, 2));
  Args.push_back(ExtVPV1);
  Args.push_back(ExtVPV2);
  VPWidenRecipe *WidenR =
      new VPWidenRecipe(*AI, make_range(Args.begin(), Args.end()));
  VPBB1->appendRecipe(WidenR);

  {
    // Use EXPECT_EXIT to capture stderr and compare against expected output.
    //
    // Test VPValue::dump().
    VPValue *VPV = WidenR;
    EXPECT_EXIT(
        {
          VPV->dump();
          exit(0);
        },
        testing::ExitedWithCode(0), "WIDEN ir<%a> = add ir<1>, ir<2>");

    // Test VPRecipeBase::dump().
    VPRecipeBase *R = WidenR;
    EXPECT_EXIT(
        {
          R->dump();
          exit(0);
        },
        testing::ExitedWithCode(0), "WIDEN ir<%a> = add ir<1>, ir<2>");

    // Test VPDef::dump().
    VPDef *D = WidenR;
    EXPECT_EXIT(
        {
          D->dump();
          exit(0);
        },
        testing::ExitedWithCode(0), "WIDEN ir<%a> = add ir<1>, ir<2>");
  }

  delete AI;
}

TEST(VPRecipeTest, dumpRecipeUnnamedVPValuesInPlan) {
  VPBasicBlock *VPBB0 = new VPBasicBlock("preheader");
  VPBasicBlock *VPBB1 = new VPBasicBlock();
  VPlan Plan(VPBB0, VPBB1);

  LLVMContext C;

  IntegerType *Int32 = IntegerType::get(C, 32);
  auto *AI = BinaryOperator::CreateAdd(PoisonValue::get(Int32),
                                       PoisonValue::get(Int32));
  AI->setName("a");
  SmallVector<VPValue *, 2> Args;
  VPValue *ExtVPV1 = Plan.getOrAddLiveIn(ConstantInt::get(Int32, 1));
  VPValue *ExtVPV2 = Plan.getOrAddLiveIn(AI);
  Args.push_back(ExtVPV1);
  Args.push_back(ExtVPV2);
  VPInstruction *I1 = new VPInstruction(Instruction::Add, {ExtVPV1, ExtVPV2});
  VPInstruction *I2 = new VPInstruction(Instruction::Mul, {I1, I1});
  VPBB1->appendRecipe(I1);
  VPBB1->appendRecipe(I2);

  // Check printing I1.
  {
    // Use EXPECT_EXIT to capture stderr and compare against expected output.
    //
    // Test VPValue::dump().
    VPValue *VPV = I1;
    EXPECT_EXIT(
        {
          VPV->dump();
          exit(0);
        },
        testing::ExitedWithCode(0), "EMIT vp<%1> = add ir<1>, ir<%a>");

    // Test VPRecipeBase::dump().
    VPRecipeBase *R = I1;
    EXPECT_EXIT(
        {
          R->dump();
          exit(0);
        },
        testing::ExitedWithCode(0), "EMIT vp<%1> = add ir<1>, ir<%a>");

    // Test VPDef::dump().
    VPDef *D = I1;
    EXPECT_EXIT(
        {
          D->dump();
          exit(0);
        },
        testing::ExitedWithCode(0), "EMIT vp<%1> = add ir<1>, ir<%a>");
  }
  // Check printing I2.
  {
    // Use EXPECT_EXIT to capture stderr and compare against expected output.
    //
    // Test VPValue::dump().
    VPValue *VPV = I2;
    EXPECT_EXIT(
        {
          VPV->dump();
          exit(0);
        },
        testing::ExitedWithCode(0), "EMIT vp<%2> = mul vp<%1>, vp<%1>");

    // Test VPRecipeBase::dump().
    VPRecipeBase *R = I2;
    EXPECT_EXIT(
        {
          R->dump();
          exit(0);
        },
        testing::ExitedWithCode(0), "EMIT vp<%2> = mul vp<%1>, vp<%1>");

    // Test VPDef::dump().
    VPDef *D = I2;
    EXPECT_EXIT(
        {
          D->dump();
          exit(0);
        },
        testing::ExitedWithCode(0), "EMIT vp<%2> = mul vp<%1>, vp<%1>");
  }
  delete AI;
}

TEST(VPRecipeTest, dumpRecipeUnnamedVPValuesNotInPlanOrBlock) {
  LLVMContext C;
  IntegerType *Int32 = IntegerType::get(C, 32);
  auto *AI = BinaryOperator::CreateAdd(PoisonValue::get(Int32),
                                       PoisonValue::get(Int32));
  AI->setName("a");
  VPValue *ExtVPV1 = new VPValue(ConstantInt::get(Int32, 1));
  VPValue *ExtVPV2 = new VPValue(AI);

  VPInstruction *I1 = new VPInstruction(Instruction::Add, {ExtVPV1, ExtVPV2});
  VPInstruction *I2 = new VPInstruction(Instruction::Mul, {I1, I1});

  // Check printing I1.
  {
    // Use EXPECT_EXIT to capture stderr and compare against expected output.
    //
    // Test VPValue::dump().
    VPValue *VPV = I1;
    EXPECT_EXIT(
        {
          VPV->dump();
          exit(0);
        },
        testing::ExitedWithCode(0), "EMIT <badref> = add ir<1>, ir<%a>");

    // Test VPRecipeBase::dump().
    VPRecipeBase *R = I1;
    EXPECT_EXIT(
        {
          R->dump();
          exit(0);
        },
        testing::ExitedWithCode(0), "EMIT <badref> = add ir<1>, ir<%a>");

    // Test VPDef::dump().
    VPDef *D = I1;
    EXPECT_EXIT(
        {
          D->dump();
          exit(0);
        },
        testing::ExitedWithCode(0), "EMIT <badref> = add ir<1>, ir<%a>");
  }
  // Check printing I2.
  {
    // Use EXPECT_EXIT to capture stderr and compare against expected output.
    //
    // Test VPValue::dump().
    VPValue *VPV = I2;
    EXPECT_EXIT(
        {
          VPV->dump();
          exit(0);
        },
        testing::ExitedWithCode(0), "EMIT <badref> = mul <badref>, <badref>");

    // Test VPRecipeBase::dump().
    VPRecipeBase *R = I2;
    EXPECT_EXIT(
        {
          R->dump();
          exit(0);
        },
        testing::ExitedWithCode(0), "EMIT <badref> = mul <badref>, <badref>");

    // Test VPDef::dump().
    VPDef *D = I2;
    EXPECT_EXIT(
        {
          D->dump();
          exit(0);
        },
        testing::ExitedWithCode(0), "EMIT <badref> = mul <badref>, <badref>");
  }

  delete I2;
  delete I1;
  delete ExtVPV2;
  delete ExtVPV1;
  delete AI;
}

#endif

TEST(VPRecipeTest, CastVPReductionRecipeToVPUser) {
  LLVMContext C;

  VPValue ChainOp;
  VPValue VecOp;
  VPValue CondOp;
  VPReductionRecipe Recipe(RecurrenceDescriptor(), nullptr, &ChainOp, &CondOp,
                           &VecOp, false);
  EXPECT_TRUE(isa<VPUser>(&Recipe));
  VPRecipeBase *BaseR = &Recipe;
  EXPECT_TRUE(isa<VPUser>(BaseR));
}

TEST(VPRecipeTest, CastVPReductionEVLRecipeToVPUser) {
  LLVMContext C;

  VPValue ChainOp;
  VPValue VecOp;
  VPValue CondOp;
  VPReductionRecipe Recipe(RecurrenceDescriptor(), nullptr, &ChainOp, &CondOp,
                           &VecOp, false);
  VPValue EVL;
<<<<<<< HEAD
  VPReductionEVLRecipe EVLRecipe(&Recipe, &EVL, &CondOp);
=======
  VPReductionEVLRecipe EVLRecipe(Recipe, EVL, &CondOp);
>>>>>>> 9c4aab8c
  EXPECT_TRUE(isa<VPUser>(&EVLRecipe));
  VPRecipeBase *BaseR = &EVLRecipe;
  EXPECT_TRUE(isa<VPUser>(BaseR));
}

struct VPDoubleValueDef : public VPRecipeBase {
  VPDoubleValueDef(ArrayRef<VPValue *> Operands) : VPRecipeBase(99, Operands) {
    new VPValue(nullptr, this);
    new VPValue(nullptr, this);
  }

  VPRecipeBase *clone() override { return nullptr; }

  void execute(struct VPTransformState &State) override {}
#if !defined(NDEBUG) || defined(LLVM_ENABLE_DUMP)
  void print(raw_ostream &O, const Twine &Indent,
             VPSlotTracker &SlotTracker) const override {}
#endif
};

TEST(VPDoubleValueDefTest, traverseUseLists) {
  // Check that the def-use chains of a multi-def can be traversed in both
  // directions.

  // Create a new VPDef which defines 2 values and has 2 operands.
  VPInstruction Op0(20, {});
  VPInstruction Op1(30, {});
  VPDoubleValueDef DoubleValueDef({&Op0, &Op1});

  // Create a new users of the defined values.
  VPInstruction I1(
      1, {DoubleValueDef.getVPValue(0), DoubleValueDef.getVPValue(1)});
  VPInstruction I2(2, {DoubleValueDef.getVPValue(0)});
  VPInstruction I3(3, {DoubleValueDef.getVPValue(1)});

  // Check operands of the VPDef (traversing upwards).
  SmallVector<VPValue *, 4> DoubleOperands(DoubleValueDef.op_begin(),
                                           DoubleValueDef.op_end());
  EXPECT_EQ(2u, DoubleOperands.size());
  EXPECT_EQ(&Op0, DoubleOperands[0]);
  EXPECT_EQ(&Op1, DoubleOperands[1]);

  // Check users of the defined values (traversing downwards).
  SmallVector<VPUser *, 4> DoubleValueDefV0Users(
      DoubleValueDef.getVPValue(0)->user_begin(),
      DoubleValueDef.getVPValue(0)->user_end());
  EXPECT_EQ(2u, DoubleValueDefV0Users.size());
  EXPECT_EQ(&I1, DoubleValueDefV0Users[0]);
  EXPECT_EQ(&I2, DoubleValueDefV0Users[1]);

  SmallVector<VPUser *, 4> DoubleValueDefV1Users(
      DoubleValueDef.getVPValue(1)->user_begin(),
      DoubleValueDef.getVPValue(1)->user_end());
  EXPECT_EQ(2u, DoubleValueDefV1Users.size());
  EXPECT_EQ(&I1, DoubleValueDefV1Users[0]);
  EXPECT_EQ(&I3, DoubleValueDefV1Users[1]);

  // Now check that we can get the right VPDef for each defined value.
  EXPECT_EQ(&DoubleValueDef, I1.getOperand(0)->getDefiningRecipe());
  EXPECT_EQ(&DoubleValueDef, I1.getOperand(1)->getDefiningRecipe());
  EXPECT_EQ(&DoubleValueDef, I2.getOperand(0)->getDefiningRecipe());
  EXPECT_EQ(&DoubleValueDef, I3.getOperand(0)->getDefiningRecipe());
}

TEST(VPRecipeTest, CastToVPSingleDefRecipe) {
  VPValue Start;
  VPEVLBasedIVPHIRecipe R(&Start, {});
  VPRecipeBase *B = &R;
  EXPECT_TRUE(isa<VPSingleDefRecipe>(B));
  // TODO: check other VPSingleDefRecipes.
}

} // namespace
} // namespace llvm<|MERGE_RESOLUTION|>--- conflicted
+++ resolved
@@ -1140,11 +1140,7 @@
     VPReductionRecipe Recipe(RecurrenceDescriptor(), nullptr, &ChainOp, &CondOp,
                              &VecOp, false);
     VPValue EVL;
-<<<<<<< HEAD
-    VPReductionEVLRecipe EVLRecipe(&Recipe, &EVL, &CondOp);
-=======
     VPReductionEVLRecipe EVLRecipe(Recipe, EVL, &CondOp);
->>>>>>> 9c4aab8c
     EXPECT_FALSE(EVLRecipe.mayHaveSideEffects());
     EXPECT_FALSE(EVLRecipe.mayReadFromMemory());
     EXPECT_FALSE(EVLRecipe.mayWriteToMemory());
@@ -1499,11 +1495,7 @@
   VPReductionRecipe Recipe(RecurrenceDescriptor(), nullptr, &ChainOp, &CondOp,
                            &VecOp, false);
   VPValue EVL;
-<<<<<<< HEAD
-  VPReductionEVLRecipe EVLRecipe(&Recipe, &EVL, &CondOp);
-=======
   VPReductionEVLRecipe EVLRecipe(Recipe, EVL, &CondOp);
->>>>>>> 9c4aab8c
   EXPECT_TRUE(isa<VPUser>(&EVLRecipe));
   VPRecipeBase *BaseR = &EVLRecipe;
   EXPECT_TRUE(isa<VPUser>(BaseR));
