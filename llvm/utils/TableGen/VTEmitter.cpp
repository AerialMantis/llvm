//===- VTEmitter.cpp - Generate properties from ValueTypes.td -------------===//
//
// Part of the LLVM Project, under the Apache License v2.0 with LLVM Exceptions.
// See https://llvm.org/LICENSE.txt for license information.
// SPDX-License-Identifier: Apache-2.0 WITH LLVM-exception
//
//===----------------------------------------------------------------------===//

#include "llvm/ADT/StringRef.h"
#include "llvm/Support/raw_ostream.h"
#include "llvm/TableGen/Record.h"
#include "llvm/TableGen/TableGenBackend.h"
#include <array>
#include <cassert>
#include <map>
using namespace llvm;

namespace {

class VTEmitter {
private:
  const RecordKeeper &Records;

public:
  VTEmitter(const RecordKeeper &R) : Records(R) {}

  void run(raw_ostream &OS);
};

} // End anonymous namespace.

static void VTtoGetLLVMTyString(raw_ostream &OS, const Record *VT) {
  bool IsVector = VT->getValueAsBit("isVector");
  bool IsRISCVVecTuple = VT->getValueAsBit("isRISCVVecTuple");

  if (IsRISCVVecTuple) {
    unsigned NElem = VT->getValueAsInt("nElem");
    unsigned Sz = VT->getValueAsInt("Size");
    OS << "TargetExtType::get(Context, \"riscv.vector.tuple\", "
          "ScalableVectorType::get(Type::getInt8Ty(Context), "
       << (Sz / (NElem * 8)) << "), " << NElem << ")";
    return;
  }

  if (IsVector)
    OS << (VT->getValueAsBit("isScalable") ? "Scalable" : "Fixed")
       << "VectorType::get(";

  auto OutputVT = IsVector ? VT->getValueAsDef("ElementType") : VT;
  int64_t OutputVTSize = OutputVT->getValueAsInt("Size");

  if (OutputVT->getValueAsBit("isFP")) {
    StringRef FloatTy;
    auto OutputVTName = OutputVT->getValueAsString("LLVMName");
    switch (OutputVTSize) {
    default:
      llvm_unreachable("Unhandled case");
    case 16:
      FloatTy = (OutputVTName == "bf16") ? "BFloatTy" : "HalfTy";
      break;
    case 32:
      FloatTy = "FloatTy";
      break;
    case 64:
      FloatTy = "DoubleTy";
      break;
    case 80:
      FloatTy = "X86_FP80Ty";
      break;
    case 128:
      FloatTy = (OutputVTName == "ppcf128") ? "PPC_FP128Ty" : "FP128Ty";
      break;
    }
    OS << "Type::get" << FloatTy << "(Context)";
  } else if (OutputVT->getValueAsBit("isInteger")) {
    // We only have Type::getInt1Ty, Int8, Int16, Int32, Int64, and Int128
    if ((isPowerOf2_64(OutputVTSize) && OutputVTSize >= 8 &&
         OutputVTSize <= 128) ||
        OutputVTSize == 1)
      OS << "Type::getInt" << OutputVTSize << "Ty(Context)";
    else
      OS << "Type::getIntNTy(Context, " << OutputVTSize << ")";
  } else
    llvm_unreachable("Unhandled case");

  if (IsVector)
    OS << ", " << VT->getValueAsInt("nElem") << ")";
}

void VTEmitter::run(raw_ostream &OS) {
  emitSourceFileHeader("ValueTypes Source Fragment", OS, Records);

  std::vector<const Record *> VTsByNumber{512};
  for (auto *VT : Records.getAllDerivedDefinitions("ValueType")) {
    auto Number = VT->getValueAsInt("Value");
    assert(0 <= Number && Number < (int)VTsByNumber.size() &&
           "ValueType should be uint16_t");
    assert(!VTsByNumber[Number] && "Duplicate ValueType");
    VTsByNumber[Number] = VT;
  }

  struct VTRange {
    StringRef First;
    StringRef Last;
    bool Closed;
  };

  std::map<StringRef, VTRange> VTRanges;

  auto UpdateVTRange = [&VTRanges](const char *Key, StringRef Name,
                                   bool Valid) {
    if (Valid) {
      if (!VTRanges.count(Key))
        VTRanges[Key].First = Name;
      assert(!VTRanges[Key].Closed && "Gap detected!");
      VTRanges[Key].Last = Name;
    } else if (VTRanges.count(Key)) {
      VTRanges[Key].Closed = true;
    }
  };

<<<<<<< HEAD
  OS << "#ifdef GET_VT_ATTR // (Ty, n, sz, Any, Int, FP, Vec, Sc, Tup, NF)\n";
=======
  OS << "#ifdef GET_VT_ATTR // (Ty, n, sz, Any, Int, FP, Vec, Sc, Tup, NF, "
        "NElem, EltTy)\n";
>>>>>>> 4b409fa5
  for (const auto *VT : VTsByNumber) {
    if (!VT)
      continue;
    auto Name = VT->getValueAsString("LLVMName");
    auto Value = VT->getValueAsInt("Value");
    bool IsInteger = VT->getValueAsBit("isInteger");
    bool IsFP = VT->getValueAsBit("isFP");
    bool IsVector = VT->getValueAsBit("isVector");
    bool IsScalable = VT->getValueAsBit("isScalable");
    bool IsRISCVVecTuple = VT->getValueAsBit("isRISCVVecTuple");
    int64_t NF = VT->getValueAsInt("NF");
    bool IsNormalValueType =  VT->getValueAsBit("isNormalValueType");
    int64_t NElem = IsVector ? VT->getValueAsInt("nElem") : 0;
    StringRef EltName = IsVector ? VT->getValueAsDef("ElementType")->getName()
                                 : "INVALID_SIMPLE_VALUE_TYPE";

    UpdateVTRange("INTEGER_FIXEDLEN_VECTOR_VALUETYPE", Name,
                  IsInteger && IsVector && !IsScalable);
    UpdateVTRange("INTEGER_SCALABLE_VECTOR_VALUETYPE", Name,
                  IsInteger && IsScalable);
    UpdateVTRange("FP_FIXEDLEN_VECTOR_VALUETYPE", Name,
                  IsFP && IsVector && !IsScalable);
    UpdateVTRange("FP_SCALABLE_VECTOR_VALUETYPE", Name, IsFP && IsScalable);
    UpdateVTRange("FIXEDLEN_VECTOR_VALUETYPE", Name, IsVector && !IsScalable);
    UpdateVTRange("SCALABLE_VECTOR_VALUETYPE", Name, IsScalable);
    UpdateVTRange("RISCV_VECTOR_TUPLE_VALUETYPE", Name, IsRISCVVecTuple);
    UpdateVTRange("VECTOR_VALUETYPE", Name, IsVector);
    UpdateVTRange("INTEGER_VALUETYPE", Name, IsInteger && !IsVector);
    UpdateVTRange("FP_VALUETYPE", Name, IsFP && !IsVector);
    UpdateVTRange("VALUETYPE", Name, IsNormalValueType);

    // clang-format off
    OS << "  GET_VT_ATTR("
       << Name << ", "
       << Value << ", "
       << VT->getValueAsInt("Size") << ", "
       << VT->getValueAsBit("isOverloaded") << ", "
       << (IsInteger ? Name[0] == 'i' ? 3 : 1 : 0) << ", "
       << (IsFP ? Name[0] == 'f' ? 3 : 1 : 0) << ", "
       << IsVector << ", "
       << IsScalable << ", "
       << IsRISCVVecTuple << ", "
       << NF << ", "
       << NElem << ", "
       << EltName << ")\n";
    // clang-format on
  }
  OS << "#endif\n\n";

  OS << "#ifdef GET_VT_RANGES\n";
  for (const auto &KV : VTRanges) {
    assert(KV.second.Closed);
    OS << "  FIRST_" << KV.first << " = " << KV.second.First << ",\n"
       << "  LAST_" << KV.first << " = " << KV.second.Last << ",\n";
  }
  OS << "#endif\n\n";

  OS << "#ifdef GET_VT_VECATTR // (Ty, Sc, Tup, nElem, ElTy)\n";
  for (const auto *VT : VTsByNumber) {
    if (!VT || !VT->getValueAsBit("isVector"))
      continue;
    const auto *ElTy = VT->getValueAsDef("ElementType");
    assert(ElTy);
    // clang-format off
    OS << "  GET_VT_VECATTR("
       << VT->getValueAsString("LLVMName") << ", "
       << VT->getValueAsBit("isScalable") << ", "
       << VT->getValueAsBit("isRISCVVecTuple") << ", "
       << VT->getValueAsInt("nElem") << ", "
       << ElTy->getName() << ")\n";
    // clang-format on
  }
  OS << "#endif\n\n";

  OS << "#ifdef GET_VT_EVT\n";
  for (const auto *VT : VTsByNumber) {
    if (!VT)
      continue;
    bool IsInteger = VT->getValueAsBit("isInteger");
    bool IsVector = VT->getValueAsBit("isVector");
    bool IsFP = VT->getValueAsBit("isFP");
    bool IsRISCVVecTuple = VT->getValueAsBit("isRISCVVecTuple");

    if (!IsInteger && !IsVector && !IsFP && !IsRISCVVecTuple)
      continue;

    OS << "  GET_VT_EVT(" << VT->getValueAsString("LLVMName") << ", ";
    VTtoGetLLVMTyString(OS, VT);
    OS << ")\n";
  }
  OS << "#endif\n\n";
}

static TableGen::Emitter::OptClass<VTEmitter> X("gen-vt", "Generate ValueType");<|MERGE_RESOLUTION|>--- conflicted
+++ resolved
@@ -119,12 +119,8 @@
     }
   };
 
-<<<<<<< HEAD
-  OS << "#ifdef GET_VT_ATTR // (Ty, n, sz, Any, Int, FP, Vec, Sc, Tup, NF)\n";
-=======
   OS << "#ifdef GET_VT_ATTR // (Ty, n, sz, Any, Int, FP, Vec, Sc, Tup, NF, "
         "NElem, EltTy)\n";
->>>>>>> 4b409fa5
   for (const auto *VT : VTsByNumber) {
     if (!VT)
       continue;
