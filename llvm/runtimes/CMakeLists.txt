--- conflicted
+++ resolved
@@ -350,11 +350,6 @@
   # Create a runtimes target that uses this file as its top-level CMake file.
   # The runtimes target is a configuration of all the runtime libraries
   # together in a single CMake invocaiton.
-<<<<<<< HEAD
-  if("openmp" IN_LIST LLVM_ENABLE_RUNTIMES)
-    message(STATUS "Adding dependencies opt llvm-link")
-    set(extra_deps opt llvm-link)
-=======
   set(extra_deps "")
   if("openmp" IN_LIST LLVM_ENABLE_RUNTIMES)
     if(TARGET opt)
@@ -363,7 +358,6 @@
     if(TARGET llvm-link)
       list(APPEND extra_deps llvm-link)
     endif()
->>>>>>> ac168fe6
   endif()
   if(NOT LLVM_RUNTIME_TARGETS)
     runtime_default_target(
