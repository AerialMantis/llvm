--- conflicted
+++ resolved
@@ -770,17 +770,10 @@
       DefaultAttrsIntrinsic<[llvm_double_ty], [llvm_double_ty], [IntrNoMem, IntrSpeculatable]>;
 
 //
-<<<<<<< HEAD
-// Neg bf16, bf16x2
-//
-
-  foreach unary = ["neg"] in {
-=======
 // Abs, Neg bf16, bf16x2
 //
 
   foreach unary = ["abs", "neg"] in {
->>>>>>> a5564e1c
     def int_nvvm_ # unary # _bf16 :
       GCCBuiltin<!strconcat("__nvvm_", unary, "_bf16")>,
       DefaultAttrsIntrinsic<[llvm_i16_ty], [llvm_i16_ty], [IntrNoMem]>;
