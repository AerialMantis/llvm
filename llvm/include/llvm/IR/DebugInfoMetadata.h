//===- llvm/IR/DebugInfoMetadata.h - Debug info metadata --------*- C++ -*-===//
//
// Part of the LLVM Project, under the Apache License v2.0 with LLVM Exceptions.
// See https://llvm.org/LICENSE.txt for license information.
// SPDX-License-Identifier: Apache-2.0 WITH LLVM-exception
//
//===----------------------------------------------------------------------===//
//
// Declarations for metadata specific to debug info.
//
//===----------------------------------------------------------------------===//

#ifndef LLVM_IR_DEBUGINFOMETADATA_H
#define LLVM_IR_DEBUGINFOMETADATA_H

#include "llvm/ADT/ArrayRef.h"
#include "llvm/ADT/BitmaskEnum.h"
#include "llvm/ADT/None.h"
#include "llvm/ADT/Optional.h"
#include "llvm/ADT/PointerUnion.h"
#include "llvm/ADT/STLExtras.h"
#include "llvm/ADT/SmallVector.h"
#include "llvm/ADT/StringRef.h"
#include "llvm/ADT/iterator_range.h"
#include "llvm/BinaryFormat/Dwarf.h"
#include "llvm/IR/Constants.h"
#include "llvm/IR/Metadata.h"
#include "llvm/Support/Casting.h"
#include "llvm/Support/CommandLine.h"
#include "llvm/Support/Discriminator.h"
#include <cassert>
#include <climits>
#include <cstddef>
#include <cstdint>
#include <iterator>
#include <type_traits>
#include <vector>

// Helper macros for defining get() overrides.
#define DEFINE_MDNODE_GET_UNPACK_IMPL(...) __VA_ARGS__
#define DEFINE_MDNODE_GET_UNPACK(ARGS) DEFINE_MDNODE_GET_UNPACK_IMPL ARGS
#define DEFINE_MDNODE_GET(CLASS, FORMAL, ARGS)                                 \
  static CLASS *get(LLVMContext &Context, DEFINE_MDNODE_GET_UNPACK(FORMAL)) {  \
    return getImpl(Context, DEFINE_MDNODE_GET_UNPACK(ARGS), Uniqued);          \
  }
#define DEFINE_MDNODE_GET_IF_EXISTS(CLASS, FORMAL, ARGS)                       \
  static CLASS *getIfExists(LLVMContext &Context,                              \
                            DEFINE_MDNODE_GET_UNPACK(FORMAL)) {                \
    return getImpl(Context, DEFINE_MDNODE_GET_UNPACK(ARGS), Uniqued,           \
                   /* ShouldCreate */ false);                                  \
  }
#define DEFINE_MDNODE_GET_DISTINCT(CLASS, FORMAL, ARGS)                        \
  static CLASS *getDistinct(LLVMContext &Context,                              \
                            DEFINE_MDNODE_GET_UNPACK(FORMAL)) {                \
    return getImpl(Context, DEFINE_MDNODE_GET_UNPACK(ARGS), Distinct);         \
  }
#define DEFINE_MDNODE_GET_TEMPORARY(CLASS, FORMAL, ARGS)                       \
  static Temp##CLASS getTemporary(LLVMContext &Context,                        \
                                  DEFINE_MDNODE_GET_UNPACK(FORMAL)) {          \
    return Temp##CLASS(                                                        \
        getImpl(Context, DEFINE_MDNODE_GET_UNPACK(ARGS), Temporary));          \
  }
#define DEFINE_ALL_MDNODE_GET_METHODS(CLASS, FORMAL, ARGS)                     \
  DEFINE_MDNODE_GET(CLASS, FORMAL, ARGS)                                       \
  DEFINE_MDNODE_GET_IF_EXISTS(CLASS, FORMAL, ARGS)                             \
  DEFINE_MDNODE_GET_DISTINCT(CLASS, FORMAL, ARGS)                              \
  DEFINE_MDNODE_GET_TEMPORARY(CLASS, FORMAL, ARGS)
#define DEFINE_ALWAYS_DISTINCT_MDNODE_GET_METHODS(CLASS, FORMAL, ARGS)         \
  DEFINE_MDNODE_GET_DISTINCT(CLASS, FORMAL, ARGS)                              \
  DEFINE_MDNODE_GET_TEMPORARY(CLASS, FORMAL, ARGS)
#define DEFINE_ALWAYS_UNIQUED_MDNODE_GET_METHODS(CLASS, FORMAL, ARGS)          \
  DEFINE_MDNODE_GET(CLASS, FORMAL, ARGS)                                       \
  DEFINE_MDNODE_GET_IF_EXISTS(CLASS, FORMAL, ARGS)                             \
  DEFINE_MDNODE_GET_TEMPORARY(CLASS, FORMAL, ARGS)

namespace llvm {

extern cl::opt<bool> EnableFSDiscriminator;

class DITypeRefArray {
  const MDTuple *N = nullptr;

public:
  DITypeRefArray() = default;
  DITypeRefArray(const MDTuple *N) : N(N) {}

  explicit operator bool() const { return get(); }
  explicit operator MDTuple *() const { return get(); }

  MDTuple *get() const { return const_cast<MDTuple *>(N); }
  MDTuple *operator->() const { return get(); }
  MDTuple &operator*() const { return *get(); }

  // FIXME: Fix callers and remove condition on N.
  unsigned size() const { return N ? N->getNumOperands() : 0u; }
  DIType *operator[](unsigned I) const {
    return cast_or_null<DIType>(N->getOperand(I));
  }

  class iterator {
    MDNode::op_iterator I = nullptr;

  public:
    using iterator_category = std::input_iterator_tag;
    using value_type = DIType *;
    using difference_type = std::ptrdiff_t;
    using pointer = void;
    using reference = DIType *;

    iterator() = default;
    explicit iterator(MDNode::op_iterator I) : I(I) {}

    DIType *operator*() const { return cast_or_null<DIType>(*I); }

    iterator &operator++() {
      ++I;
      return *this;
    }

    iterator operator++(int) {
      iterator Temp(*this);
      ++I;
      return Temp;
    }

    bool operator==(const iterator &X) const { return I == X.I; }
    bool operator!=(const iterator &X) const { return I != X.I; }
  };

  // FIXME: Fix callers and remove condition on N.
  iterator begin() const { return N ? iterator(N->op_begin()) : iterator(); }
  iterator end() const { return N ? iterator(N->op_end()) : iterator(); }
};

/// Tagged DWARF-like metadata node.
///
/// A metadata node with a DWARF tag (i.e., a constant named \c DW_TAG_*,
/// defined in llvm/BinaryFormat/Dwarf.h).  Called \a DINode because it's
/// potentially used for non-DWARF output.
class DINode : public MDNode {
  friend class LLVMContextImpl;
  friend class MDNode;

protected:
  DINode(LLVMContext &C, unsigned ID, StorageType Storage, unsigned Tag,
         ArrayRef<Metadata *> Ops1, ArrayRef<Metadata *> Ops2 = None)
      : MDNode(C, ID, Storage, Ops1, Ops2) {
    assert(Tag < 1u << 16);
    SubclassData16 = Tag;
  }
  ~DINode() = default;

  template <class Ty> Ty *getOperandAs(unsigned I) const {
    return cast_or_null<Ty>(getOperand(I));
  }

  StringRef getStringOperand(unsigned I) const {
    if (auto *S = getOperandAs<MDString>(I))
      return S->getString();
    return StringRef();
  }

  static MDString *getCanonicalMDString(LLVMContext &Context, StringRef S) {
    if (S.empty())
      return nullptr;
    return MDString::get(Context, S);
  }

  /// Allow subclasses to mutate the tag.
  void setTag(unsigned Tag) { SubclassData16 = Tag; }

public:
  dwarf::Tag getTag() const { return (dwarf::Tag)SubclassData16; }

  /// Debug info flags.
  ///
  /// The three accessibility flags are mutually exclusive and rolled together
  /// in the first two bits.
  enum DIFlags : uint32_t {
#define HANDLE_DI_FLAG(ID, NAME) Flag##NAME = ID,
#define DI_FLAG_LARGEST_NEEDED
#include "llvm/IR/DebugInfoFlags.def"
    FlagAccessibility = FlagPrivate | FlagProtected | FlagPublic,
    FlagPtrToMemberRep = FlagSingleInheritance | FlagMultipleInheritance |
                         FlagVirtualInheritance,
    LLVM_MARK_AS_BITMASK_ENUM(FlagLargest)
  };

  static DIFlags getFlag(StringRef Flag);
  static StringRef getFlagString(DIFlags Flag);

  /// Split up a flags bitfield.
  ///
  /// Split \c Flags into \c SplitFlags, a vector of its components.  Returns
  /// any remaining (unrecognized) bits.
  static DIFlags splitFlags(DIFlags Flags,
                            SmallVectorImpl<DIFlags> &SplitFlags);

  static bool classof(const Metadata *MD) {
    switch (MD->getMetadataID()) {
    default:
      return false;
    case GenericDINodeKind:
    case DISubrangeKind:
    case DIEnumeratorKind:
    case DIBasicTypeKind:
    case DIStringTypeKind:
    case DIDerivedTypeKind:
    case DICompositeTypeKind:
    case DISubroutineTypeKind:
    case DIFileKind:
    case DICompileUnitKind:
    case DISubprogramKind:
    case DILexicalBlockKind:
    case DILexicalBlockFileKind:
    case DINamespaceKind:
    case DICommonBlockKind:
    case DITemplateTypeParameterKind:
    case DITemplateValueParameterKind:
    case DIGlobalVariableKind:
    case DILocalVariableKind:
    case DILabelKind:
    case DIObjCPropertyKind:
    case DIImportedEntityKind:
    case DIModuleKind:
    case DIGenericSubrangeKind:
      return true;
    }
  }
};

/// Generic tagged DWARF-like metadata node.
///
/// An un-specialized DWARF-like metadata node.  The first operand is a
/// (possibly empty) null-separated \a MDString header that contains arbitrary
/// fields.  The remaining operands are \a dwarf_operands(), and are pointers
/// to other metadata.
class GenericDINode : public DINode {
  friend class LLVMContextImpl;
  friend class MDNode;

  GenericDINode(LLVMContext &C, StorageType Storage, unsigned Hash,
                unsigned Tag, ArrayRef<Metadata *> Ops1,
                ArrayRef<Metadata *> Ops2)
      : DINode(C, GenericDINodeKind, Storage, Tag, Ops1, Ops2) {
    setHash(Hash);
  }
  ~GenericDINode() { dropAllReferences(); }

  void setHash(unsigned Hash) { SubclassData32 = Hash; }
  void recalculateHash();

  static GenericDINode *getImpl(LLVMContext &Context, unsigned Tag,
                                StringRef Header, ArrayRef<Metadata *> DwarfOps,
                                StorageType Storage, bool ShouldCreate = true) {
    return getImpl(Context, Tag, getCanonicalMDString(Context, Header),
                   DwarfOps, Storage, ShouldCreate);
  }

  static GenericDINode *getImpl(LLVMContext &Context, unsigned Tag,
                                MDString *Header, ArrayRef<Metadata *> DwarfOps,
                                StorageType Storage, bool ShouldCreate = true);

  TempGenericDINode cloneImpl() const {
    return getTemporary(getContext(), getTag(), getHeader(),
                        SmallVector<Metadata *, 4>(dwarf_operands()));
  }

public:
  unsigned getHash() const { return SubclassData32; }

<<<<<<< HEAD
  DEFINE_ALL_MDNODE_GET_METHODS(GenericDINode,
                                (unsigned Tag, StringRef Header,
                                 ArrayRef<Metadata *> DwarfOps),
                                (Tag, Header, DwarfOps))
  DEFINE_ALL_MDNODE_GET_METHODS(GenericDINode,
                                (unsigned Tag, MDString *Header,
                                 ArrayRef<Metadata *> DwarfOps),
                                (Tag, Header, DwarfOps))
=======
  DEFINE_MDNODE_GET(GenericDINode,
                    (unsigned Tag, StringRef Header,
                     ArrayRef<Metadata *> DwarfOps),
                    (Tag, Header, DwarfOps))
  DEFINE_MDNODE_GET(GenericDINode,
                    (unsigned Tag, MDString *Header,
                     ArrayRef<Metadata *> DwarfOps),
                    (Tag, Header, DwarfOps))
>>>>>>> f7105d88

  /// Return a (temporary) clone of this.
  TempGenericDINode clone() const { return cloneImpl(); }

  dwarf::Tag getTag() const { return (dwarf::Tag)SubclassData16; }
  StringRef getHeader() const { return getStringOperand(0); }
  MDString *getRawHeader() const { return getOperandAs<MDString>(0); }

  op_iterator dwarf_op_begin() const { return op_begin() + 1; }
  op_iterator dwarf_op_end() const { return op_end(); }
  op_range dwarf_operands() const {
    return op_range(dwarf_op_begin(), dwarf_op_end());
  }

  unsigned getNumDwarfOperands() const { return getNumOperands() - 1; }
  const MDOperand &getDwarfOperand(unsigned I) const {
    return getOperand(I + 1);
  }
  void replaceDwarfOperandWith(unsigned I, Metadata *New) {
    replaceOperandWith(I + 1, New);
  }

  static bool classof(const Metadata *MD) {
    return MD->getMetadataID() == GenericDINodeKind;
  }
};

/// Array subrange.
///
/// TODO: Merge into node for DW_TAG_array_type, which should have a custom
/// type.
class DISubrange : public DINode {
  friend class LLVMContextImpl;
  friend class MDNode;

  DISubrange(LLVMContext &C, StorageType Storage, ArrayRef<Metadata *> Ops)
      : DINode(C, DISubrangeKind, Storage, dwarf::DW_TAG_subrange_type, Ops) {}

  ~DISubrange() = default;

  static DISubrange *getImpl(LLVMContext &Context, int64_t Count,
                             int64_t LowerBound, StorageType Storage,
                             bool ShouldCreate = true);

  static DISubrange *getImpl(LLVMContext &Context, Metadata *CountNode,
                             int64_t LowerBound, StorageType Storage,
                             bool ShouldCreate = true);

  static DISubrange *getImpl(LLVMContext &Context, Metadata *CountNode,
                             Metadata *LowerBound, Metadata *UpperBound,
                             Metadata *Stride, StorageType Storage,
                             bool ShouldCreate = true);

  TempDISubrange cloneImpl() const {
    return getTemporary(getContext(), getRawCountNode(), getRawLowerBound(),
                        getRawUpperBound(), getRawStride());
  }

public:
  DEFINE_ALL_MDNODE_GET_METHODS(DISubrange,
                                (int64_t Count, int64_t LowerBound = 0),
                                (Count, LowerBound))

<<<<<<< HEAD
  DEFINE_ALL_MDNODE_GET_METHODS(DISubrange,
                                (Metadata * CountNode, int64_t LowerBound = 0),
                                (CountNode, LowerBound))
=======
  DEFINE_MDNODE_GET(DISubrange, (Metadata * CountNode, int64_t LowerBound = 0),
                    (CountNode, LowerBound))
>>>>>>> f7105d88

  DEFINE_ALL_MDNODE_GET_METHODS(DISubrange,
                                (Metadata * CountNode, Metadata *LowerBound,
                                 Metadata *UpperBound, Metadata *Stride),
                                (CountNode, LowerBound, UpperBound, Stride))

  TempDISubrange clone() const { return cloneImpl(); }

  Metadata *getRawCountNode() const { return getOperand(0).get(); }

  Metadata *getRawLowerBound() const { return getOperand(1).get(); }

  Metadata *getRawUpperBound() const { return getOperand(2).get(); }

  Metadata *getRawStride() const { return getOperand(3).get(); }

  typedef PointerUnion<ConstantInt *, DIVariable *, DIExpression *> BoundType;

  BoundType getCount() const;

  BoundType getLowerBound() const;

  BoundType getUpperBound() const;

  BoundType getStride() const;

  static bool classof(const Metadata *MD) {
    return MD->getMetadataID() == DISubrangeKind;
  }
};

class DIGenericSubrange : public DINode {
  friend class LLVMContextImpl;
  friend class MDNode;

  DIGenericSubrange(LLVMContext &C, StorageType Storage,
                    ArrayRef<Metadata *> Ops)
      : DINode(C, DIGenericSubrangeKind, Storage,
               dwarf::DW_TAG_generic_subrange, Ops) {}

  ~DIGenericSubrange() = default;

  static DIGenericSubrange *getImpl(LLVMContext &Context, Metadata *CountNode,
                                    Metadata *LowerBound, Metadata *UpperBound,
                                    Metadata *Stride, StorageType Storage,
                                    bool ShouldCreate = true);

  TempDIGenericSubrange cloneImpl() const {
    return getTemporary(getContext(), getRawCountNode(), getRawLowerBound(),
                        getRawUpperBound(), getRawStride());
  }

public:
  DEFINE_ALL_MDNODE_GET_METHODS(DIGenericSubrange,
                                (Metadata * CountNode, Metadata *LowerBound,
                                 Metadata *UpperBound, Metadata *Stride),
                                (CountNode, LowerBound, UpperBound, Stride))

  TempDIGenericSubrange clone() const { return cloneImpl(); }

  Metadata *getRawCountNode() const { return getOperand(0).get(); }
  Metadata *getRawLowerBound() const { return getOperand(1).get(); }
  Metadata *getRawUpperBound() const { return getOperand(2).get(); }
  Metadata *getRawStride() const { return getOperand(3).get(); }

  using BoundType = PointerUnion<DIVariable *, DIExpression *>;

  BoundType getCount() const;
  BoundType getLowerBound() const;
  BoundType getUpperBound() const;
  BoundType getStride() const;

  static bool classof(const Metadata *MD) {
    return MD->getMetadataID() == DIGenericSubrangeKind;
  }
};

/// Enumeration value.
///
/// TODO: Add a pointer to the context (DW_TAG_enumeration_type) once that no
/// longer creates a type cycle.
class DIEnumerator : public DINode {
  friend class LLVMContextImpl;
  friend class MDNode;

  APInt Value;
  DIEnumerator(LLVMContext &C, StorageType Storage, const APInt &Value,
               bool IsUnsigned, ArrayRef<Metadata *> Ops)
      : DINode(C, DIEnumeratorKind, Storage, dwarf::DW_TAG_enumerator, Ops),
        Value(Value) {
    SubclassData32 = IsUnsigned;
  }
  DIEnumerator(LLVMContext &C, StorageType Storage, int64_t Value,
               bool IsUnsigned, ArrayRef<Metadata *> Ops)
      : DIEnumerator(C, Storage, APInt(64, Value, !IsUnsigned), IsUnsigned,
                     Ops) {}
  ~DIEnumerator() = default;

  static DIEnumerator *getImpl(LLVMContext &Context, const APInt &Value,
                               bool IsUnsigned, StringRef Name,
                               StorageType Storage, bool ShouldCreate = true) {
    return getImpl(Context, Value, IsUnsigned,
                   getCanonicalMDString(Context, Name), Storage, ShouldCreate);
  }
  static DIEnumerator *getImpl(LLVMContext &Context, const APInt &Value,
                               bool IsUnsigned, MDString *Name,
                               StorageType Storage, bool ShouldCreate = true);

  TempDIEnumerator cloneImpl() const {
    return getTemporary(getContext(), getValue(), isUnsigned(), getName());
  }

public:
  DEFINE_ALL_MDNODE_GET_METHODS(
      DIEnumerator, (int64_t Value, bool IsUnsigned, StringRef Name),
      (APInt(64, Value, !IsUnsigned), IsUnsigned, Name))
  DEFINE_ALL_MDNODE_GET_METHODS(
      DIEnumerator, (int64_t Value, bool IsUnsigned, MDString *Name),
      (APInt(64, Value, !IsUnsigned), IsUnsigned, Name))
  DEFINE_ALL_MDNODE_GET_METHODS(DIEnumerator,
                                (APInt Value, bool IsUnsigned, StringRef Name),
                                (Value, IsUnsigned, Name))
  DEFINE_ALL_MDNODE_GET_METHODS(DIEnumerator,
                                (APInt Value, bool IsUnsigned, MDString *Name),
                                (Value, IsUnsigned, Name))

  TempDIEnumerator clone() const { return cloneImpl(); }

  const APInt &getValue() const { return Value; }
  bool isUnsigned() const { return SubclassData32; }
  StringRef getName() const { return getStringOperand(0); }

  MDString *getRawName() const { return getOperandAs<MDString>(0); }

  static bool classof(const Metadata *MD) {
    return MD->getMetadataID() == DIEnumeratorKind;
  }
};

/// Base class for scope-like contexts.
///
/// Base class for lexical scopes and types (which are also declaration
/// contexts).
///
/// TODO: Separate the concepts of declaration contexts and lexical scopes.
class DIScope : public DINode {
protected:
  DIScope(LLVMContext &C, unsigned ID, StorageType Storage, unsigned Tag,
          ArrayRef<Metadata *> Ops)
      : DINode(C, ID, Storage, Tag, Ops) {}
  ~DIScope() = default;

public:
  DIFile *getFile() const { return cast_or_null<DIFile>(getRawFile()); }

  inline StringRef getFilename() const;
  inline StringRef getDirectory() const;
  inline Optional<StringRef> getSource() const;

  StringRef getName() const;
  DIScope *getScope() const;

  /// Return the raw underlying file.
  ///
  /// A \a DIFile is a \a DIScope, but it doesn't point at a separate file (it
  /// \em is the file).  If \c this is an \a DIFile, we need to return \c this.
  /// Otherwise, return the first operand, which is where all other subclasses
  /// store their file pointer.
  Metadata *getRawFile() const {
    return isa<DIFile>(this) ? const_cast<DIScope *>(this)
                             : static_cast<Metadata *>(getOperand(0));
  }

  static bool classof(const Metadata *MD) {
    switch (MD->getMetadataID()) {
    default:
      return false;
    case DIBasicTypeKind:
    case DIStringTypeKind:
    case DIDerivedTypeKind:
    case DICompositeTypeKind:
    case DISubroutineTypeKind:
    case DIFileKind:
    case DICompileUnitKind:
    case DISubprogramKind:
    case DILexicalBlockKind:
    case DILexicalBlockFileKind:
    case DINamespaceKind:
    case DICommonBlockKind:
    case DIModuleKind:
      return true;
    }
  }
};

/// File.
///
/// TODO: Merge with directory/file node (including users).
/// TODO: Canonicalize paths on creation.
class DIFile : public DIScope {
  friend class LLVMContextImpl;
  friend class MDNode;

public:
  /// Which algorithm (e.g. MD5) a checksum was generated with.
  ///
  /// The encoding is explicit because it is used directly in Bitcode. The
  /// value 0 is reserved to indicate the absence of a checksum in Bitcode.
  enum ChecksumKind {
    // The first variant was originally CSK_None, encoded as 0. The new
    // internal representation removes the need for this by wrapping the
    // ChecksumInfo in an Optional, but to preserve Bitcode compatibility the 0
    // encoding is reserved.
    CSK_MD5 = 1,
    CSK_SHA1 = 2,
    CSK_SHA256 = 3,
    CSK_Last = CSK_SHA256 // Should be last enumeration.
  };

  /// A single checksum, represented by a \a Kind and a \a Value (a string).
  template <typename T> struct ChecksumInfo {
    /// The kind of checksum which \a Value encodes.
    ChecksumKind Kind;
    /// The string value of the checksum.
    T Value;

    ChecksumInfo(ChecksumKind Kind, T Value) : Kind(Kind), Value(Value) {}
    ~ChecksumInfo() = default;
    bool operator==(const ChecksumInfo<T> &X) const {
      return Kind == X.Kind && Value == X.Value;
    }
    bool operator!=(const ChecksumInfo<T> &X) const { return !(*this == X); }
    StringRef getKindAsString() const { return getChecksumKindAsString(Kind); }
  };

private:
  Optional<ChecksumInfo<MDString *>> Checksum;
  Optional<MDString *> Source;

  DIFile(LLVMContext &C, StorageType Storage,
         Optional<ChecksumInfo<MDString *>> CS, Optional<MDString *> Src,
         ArrayRef<Metadata *> Ops)
      : DIScope(C, DIFileKind, Storage, dwarf::DW_TAG_file_type, Ops),
        Checksum(CS), Source(Src) {}
  ~DIFile() = default;

  static DIFile *getImpl(LLVMContext &Context, StringRef Filename,
                         StringRef Directory,
                         Optional<ChecksumInfo<StringRef>> CS,
                         Optional<StringRef> Source, StorageType Storage,
                         bool ShouldCreate = true) {
    Optional<ChecksumInfo<MDString *>> MDChecksum;
    if (CS)
      MDChecksum.emplace(CS->Kind, getCanonicalMDString(Context, CS->Value));
    return getImpl(
        Context, getCanonicalMDString(Context, Filename),
        getCanonicalMDString(Context, Directory), MDChecksum,
        Source ? Optional<MDString *>(getCanonicalMDString(Context, *Source))
               : None,
        Storage, ShouldCreate);
  }
  static DIFile *getImpl(LLVMContext &Context, MDString *Filename,
                         MDString *Directory,
                         Optional<ChecksumInfo<MDString *>> CS,
                         Optional<MDString *> Source, StorageType Storage,
                         bool ShouldCreate = true);

  TempDIFile cloneImpl() const {
    return getTemporary(getContext(), getFilename(), getDirectory(),
                        getChecksum(), getSource());
  }

public:
<<<<<<< HEAD
  DEFINE_ALL_MDNODE_GET_METHODS(DIFile,
                                (StringRef Filename, StringRef Directory,
                                 Optional<ChecksumInfo<StringRef>> CS = None,
                                 Optional<StringRef> Source = None),
                                (Filename, Directory, CS, Source))
  DEFINE_ALL_MDNODE_GET_METHODS(DIFile,
                                (MDString * Filename, MDString *Directory,
                                 Optional<ChecksumInfo<MDString *>> CS = None,
                                 Optional<MDString *> Source = None),
                                (Filename, Directory, CS, Source))
=======
  DEFINE_MDNODE_GET(DIFile,
                    (StringRef Filename, StringRef Directory,
                     Optional<ChecksumInfo<StringRef>> CS = None,
                     Optional<StringRef> Source = None),
                    (Filename, Directory, CS, Source))
  DEFINE_MDNODE_GET(DIFile,
                    (MDString * Filename, MDString *Directory,
                     Optional<ChecksumInfo<MDString *>> CS = None,
                     Optional<MDString *> Source = None),
                    (Filename, Directory, CS, Source))
>>>>>>> f7105d88

  TempDIFile clone() const { return cloneImpl(); }

  StringRef getFilename() const { return getStringOperand(0); }
  StringRef getDirectory() const { return getStringOperand(1); }
  Optional<ChecksumInfo<StringRef>> getChecksum() const {
    Optional<ChecksumInfo<StringRef>> StringRefChecksum;
    if (Checksum)
      StringRefChecksum.emplace(Checksum->Kind, Checksum->Value->getString());
    return StringRefChecksum;
  }
  Optional<StringRef> getSource() const {
    return Source ? Optional<StringRef>((*Source)->getString()) : None;
  }

  MDString *getRawFilename() const { return getOperandAs<MDString>(0); }
  MDString *getRawDirectory() const { return getOperandAs<MDString>(1); }
  Optional<ChecksumInfo<MDString *>> getRawChecksum() const { return Checksum; }
  Optional<MDString *> getRawSource() const { return Source; }

  static StringRef getChecksumKindAsString(ChecksumKind CSKind);
  static Optional<ChecksumKind> getChecksumKind(StringRef CSKindStr);

  static bool classof(const Metadata *MD) {
    return MD->getMetadataID() == DIFileKind;
  }
};

StringRef DIScope::getFilename() const {
  if (auto *F = getFile())
    return F->getFilename();
  return "";
}

StringRef DIScope::getDirectory() const {
  if (auto *F = getFile())
    return F->getDirectory();
  return "";
}

Optional<StringRef> DIScope::getSource() const {
  if (auto *F = getFile())
    return F->getSource();
  return None;
}

/// Base class for types.
///
/// TODO: Remove the hardcoded name and context, since many types don't use
/// them.
/// TODO: Split up flags.
class DIType : public DIScope {
  unsigned Line;
  DIFlags Flags;
  uint64_t SizeInBits;
  uint64_t OffsetInBits;
  uint32_t AlignInBits;

protected:
  DIType(LLVMContext &C, unsigned ID, StorageType Storage, unsigned Tag,
         unsigned Line, uint64_t SizeInBits, uint32_t AlignInBits,
         uint64_t OffsetInBits, DIFlags Flags, ArrayRef<Metadata *> Ops)
      : DIScope(C, ID, Storage, Tag, Ops) {
    init(Line, SizeInBits, AlignInBits, OffsetInBits, Flags);
  }
  ~DIType() = default;

  void init(unsigned Line, uint64_t SizeInBits, uint32_t AlignInBits,
            uint64_t OffsetInBits, DIFlags Flags) {
    this->Line = Line;
    this->Flags = Flags;
    this->SizeInBits = SizeInBits;
    this->AlignInBits = AlignInBits;
    this->OffsetInBits = OffsetInBits;
  }

  /// Change fields in place.
  void mutate(unsigned Tag, unsigned Line, uint64_t SizeInBits,
              uint32_t AlignInBits, uint64_t OffsetInBits, DIFlags Flags) {
    assert(isDistinct() && "Only distinct nodes can mutate");
    setTag(Tag);
    init(Line, SizeInBits, AlignInBits, OffsetInBits, Flags);
  }

public:
  TempDIType clone() const {
    return TempDIType(cast<DIType>(MDNode::clone().release()));
  }

  unsigned getLine() const { return Line; }
  uint64_t getSizeInBits() const { return SizeInBits; }
  uint32_t getAlignInBits() const { return AlignInBits; }
  uint32_t getAlignInBytes() const { return getAlignInBits() / CHAR_BIT; }
  uint64_t getOffsetInBits() const { return OffsetInBits; }
  DIFlags getFlags() const { return Flags; }

  DIScope *getScope() const { return cast_or_null<DIScope>(getRawScope()); }
  StringRef getName() const { return getStringOperand(2); }

  Metadata *getRawScope() const { return getOperand(1); }
  MDString *getRawName() const { return getOperandAs<MDString>(2); }

  /// Returns a new temporary DIType with updated Flags
  TempDIType cloneWithFlags(DIFlags NewFlags) const {
    auto NewTy = clone();
    NewTy->Flags = NewFlags;
    return NewTy;
  }

  bool isPrivate() const {
    return (getFlags() & FlagAccessibility) == FlagPrivate;
  }
  bool isProtected() const {
    return (getFlags() & FlagAccessibility) == FlagProtected;
  }
  bool isPublic() const {
    return (getFlags() & FlagAccessibility) == FlagPublic;
  }
  bool isForwardDecl() const { return getFlags() & FlagFwdDecl; }
  bool isAppleBlockExtension() const { return getFlags() & FlagAppleBlock; }
  bool isVirtual() const { return getFlags() & FlagVirtual; }
  bool isArtificial() const { return getFlags() & FlagArtificial; }
  bool isObjectPointer() const { return getFlags() & FlagObjectPointer; }
  bool isObjcClassComplete() const {
    return getFlags() & FlagObjcClassComplete;
  }
  bool isVector() const { return getFlags() & FlagVector; }
  bool isBitField() const { return getFlags() & FlagBitField; }
  bool isStaticMember() const { return getFlags() & FlagStaticMember; }
  bool isLValueReference() const { return getFlags() & FlagLValueReference; }
  bool isRValueReference() const { return getFlags() & FlagRValueReference; }
  bool isTypePassByValue() const { return getFlags() & FlagTypePassByValue; }
  bool isTypePassByReference() const {
    return getFlags() & FlagTypePassByReference;
  }
  bool isBigEndian() const { return getFlags() & FlagBigEndian; }
  bool isLittleEndian() const { return getFlags() & FlagLittleEndian; }
  bool getExportSymbols() const { return getFlags() & FlagExportSymbols; }

  static bool classof(const Metadata *MD) {
    switch (MD->getMetadataID()) {
    default:
      return false;
    case DIBasicTypeKind:
    case DIStringTypeKind:
    case DIDerivedTypeKind:
    case DICompositeTypeKind:
    case DISubroutineTypeKind:
      return true;
    }
  }
};

/// Basic type, like 'int' or 'float'.
///
/// TODO: Split out DW_TAG_unspecified_type.
/// TODO: Drop unused accessors.
class DIBasicType : public DIType {
  friend class LLVMContextImpl;
  friend class MDNode;

  unsigned Encoding;

  DIBasicType(LLVMContext &C, StorageType Storage, unsigned Tag,
              uint64_t SizeInBits, uint32_t AlignInBits, unsigned Encoding,
              DIFlags Flags, ArrayRef<Metadata *> Ops)
      : DIType(C, DIBasicTypeKind, Storage, Tag, 0, SizeInBits, AlignInBits, 0,
               Flags, Ops),
        Encoding(Encoding) {}
  ~DIBasicType() = default;

  static DIBasicType *getImpl(LLVMContext &Context, unsigned Tag,
                              StringRef Name, uint64_t SizeInBits,
                              uint32_t AlignInBits, unsigned Encoding,
                              DIFlags Flags, StorageType Storage,
                              bool ShouldCreate = true) {
    return getImpl(Context, Tag, getCanonicalMDString(Context, Name),
                   SizeInBits, AlignInBits, Encoding, Flags, Storage,
                   ShouldCreate);
  }
  static DIBasicType *getImpl(LLVMContext &Context, unsigned Tag,
                              MDString *Name, uint64_t SizeInBits,
                              uint32_t AlignInBits, unsigned Encoding,
                              DIFlags Flags, StorageType Storage,
                              bool ShouldCreate = true);

  TempDIBasicType cloneImpl() const {
    return getTemporary(getContext(), getTag(), getName(), getSizeInBits(),
                        getAlignInBits(), getEncoding(), getFlags());
  }

public:
  DEFINE_ALL_MDNODE_GET_METHODS(DIBasicType, (unsigned Tag, StringRef Name),
                                (Tag, Name, 0, 0, 0, FlagZero))
  DEFINE_ALL_MDNODE_GET_METHODS(DIBasicType,
                                (unsigned Tag, StringRef Name,
                                 uint64_t SizeInBits),
                                (Tag, Name, SizeInBits, 0, 0, FlagZero))
  DEFINE_ALL_MDNODE_GET_METHODS(DIBasicType,
                                (unsigned Tag, MDString *Name,
                                 uint64_t SizeInBits),
                                (Tag, Name, SizeInBits, 0, 0, FlagZero))
  DEFINE_ALL_MDNODE_GET_METHODS(DIBasicType,
                                (unsigned Tag, StringRef Name,
                                 uint64_t SizeInBits, uint32_t AlignInBits,
                                 unsigned Encoding, DIFlags Flags),
                                (Tag, Name, SizeInBits, AlignInBits, Encoding,
                                 Flags))
  DEFINE_ALL_MDNODE_GET_METHODS(DIBasicType,
                                (unsigned Tag, MDString *Name,
                                 uint64_t SizeInBits, uint32_t AlignInBits,
                                 unsigned Encoding, DIFlags Flags),
                                (Tag, Name, SizeInBits, AlignInBits, Encoding,
                                 Flags))

  TempDIBasicType clone() const { return cloneImpl(); }

  unsigned getEncoding() const { return Encoding; }

  enum class Signedness { Signed, Unsigned };

  /// Return the signedness of this type, or None if this type is neither
  /// signed nor unsigned.
  Optional<Signedness> getSignedness() const;

  static bool classof(const Metadata *MD) {
    return MD->getMetadataID() == DIBasicTypeKind;
  }
};

/// String type, Fortran CHARACTER(n)
class DIStringType : public DIType {
  friend class LLVMContextImpl;
  friend class MDNode;

  unsigned Encoding;

  DIStringType(LLVMContext &C, StorageType Storage, unsigned Tag,
               uint64_t SizeInBits, uint32_t AlignInBits, unsigned Encoding,
               ArrayRef<Metadata *> Ops)
      : DIType(C, DIStringTypeKind, Storage, Tag, 0, SizeInBits, AlignInBits, 0,
               FlagZero, Ops),
        Encoding(Encoding) {}
  ~DIStringType() = default;

  static DIStringType *getImpl(LLVMContext &Context, unsigned Tag,
                               StringRef Name, Metadata *StringLength,
                               Metadata *StrLenExp, uint64_t SizeInBits,
                               uint32_t AlignInBits, unsigned Encoding,
                               StorageType Storage, bool ShouldCreate = true) {
    return getImpl(Context, Tag, getCanonicalMDString(Context, Name),
                   StringLength, StrLenExp, SizeInBits, AlignInBits, Encoding,
                   Storage, ShouldCreate);
  }
  static DIStringType *getImpl(LLVMContext &Context, unsigned Tag,
                               MDString *Name, Metadata *StringLength,
                               Metadata *StrLenExp, uint64_t SizeInBits,
                               uint32_t AlignInBits, unsigned Encoding,
                               StorageType Storage, bool ShouldCreate = true);

  TempDIStringType cloneImpl() const {
    return getTemporary(getContext(), getTag(), getRawName(),
                        getRawStringLength(), getRawStringLengthExp(),
                        getSizeInBits(), getAlignInBits(), getEncoding());
  }

public:
  DEFINE_ALL_MDNODE_GET_METHODS(DIStringType,
                                (unsigned Tag, StringRef Name,
                                 uint64_t SizeInBits, uint32_t AlignInBits),
                                (Tag, Name, nullptr, nullptr, SizeInBits,
                                 AlignInBits, 0))
  DEFINE_ALL_MDNODE_GET_METHODS(DIStringType,
                                (unsigned Tag, MDString *Name,
                                 Metadata *StringLength,
                                 Metadata *StringLengthExp, uint64_t SizeInBits,
                                 uint32_t AlignInBits, unsigned Encoding),
                                (Tag, Name, StringLength, StringLengthExp,
                                 SizeInBits, AlignInBits, Encoding))
  DEFINE_ALL_MDNODE_GET_METHODS(DIStringType,
                                (unsigned Tag, StringRef Name,
                                 Metadata *StringLength,
                                 Metadata *StringLengthExp, uint64_t SizeInBits,
                                 uint32_t AlignInBits, unsigned Encoding),
                                (Tag, Name, StringLength, StringLengthExp,
                                 SizeInBits, AlignInBits, Encoding))

  TempDIStringType clone() const { return cloneImpl(); }

  static bool classof(const Metadata *MD) {
    return MD->getMetadataID() == DIStringTypeKind;
  }

  DIVariable *getStringLength() const {
    return cast_or_null<DIVariable>(getRawStringLength());
  }

  DIExpression *getStringLengthExp() const {
    return cast_or_null<DIExpression>(getRawStringLengthExp());
  }

  unsigned getEncoding() const { return Encoding; }

  Metadata *getRawStringLength() const { return getOperand(3); }

  Metadata *getRawStringLengthExp() const { return getOperand(4); }
};

/// Derived types.
///
/// This includes qualified types, pointers, references, friends, typedefs, and
/// class members.
///
/// TODO: Split out members (inheritance, fields, methods, etc.).
class DIDerivedType : public DIType {
  friend class LLVMContextImpl;
  friend class MDNode;

  /// The DWARF address space of the memory pointed to or referenced by a
  /// pointer or reference type respectively.
  Optional<unsigned> DWARFAddressSpace;

  DIDerivedType(LLVMContext &C, StorageType Storage, unsigned Tag,
                unsigned Line, uint64_t SizeInBits, uint32_t AlignInBits,
                uint64_t OffsetInBits, Optional<unsigned> DWARFAddressSpace,
                DIFlags Flags, ArrayRef<Metadata *> Ops)
      : DIType(C, DIDerivedTypeKind, Storage, Tag, Line, SizeInBits,
               AlignInBits, OffsetInBits, Flags, Ops),
        DWARFAddressSpace(DWARFAddressSpace) {}
  ~DIDerivedType() = default;

  static DIDerivedType *
  getImpl(LLVMContext &Context, unsigned Tag, StringRef Name, DIFile *File,
          unsigned Line, DIScope *Scope, DIType *BaseType, uint64_t SizeInBits,
          uint32_t AlignInBits, uint64_t OffsetInBits,
          Optional<unsigned> DWARFAddressSpace, DIFlags Flags,
          Metadata *ExtraData, DINodeArray Annotations, StorageType Storage,
          bool ShouldCreate = true) {
    return getImpl(Context, Tag, getCanonicalMDString(Context, Name), File,
                   Line, Scope, BaseType, SizeInBits, AlignInBits, OffsetInBits,
                   DWARFAddressSpace, Flags, ExtraData, Annotations.get(),
                   Storage, ShouldCreate);
  }
  static DIDerivedType *
  getImpl(LLVMContext &Context, unsigned Tag, MDString *Name, Metadata *File,
          unsigned Line, Metadata *Scope, Metadata *BaseType,
          uint64_t SizeInBits, uint32_t AlignInBits, uint64_t OffsetInBits,
          Optional<unsigned> DWARFAddressSpace, DIFlags Flags,
          Metadata *ExtraData, Metadata *Annotations, StorageType Storage,
          bool ShouldCreate = true);

  TempDIDerivedType cloneImpl() const {
    return getTemporary(
        getContext(), getTag(), getName(), getFile(), getLine(), getScope(),
        getBaseType(), getSizeInBits(), getAlignInBits(), getOffsetInBits(),
        getDWARFAddressSpace(), getFlags(), getExtraData(), getAnnotations());
  }

public:
<<<<<<< HEAD
  DEFINE_ALL_MDNODE_GET_METHODS(
=======
  DEFINE_MDNODE_GET(
>>>>>>> f7105d88
      DIDerivedType,
      (unsigned Tag, MDString *Name, Metadata *File, unsigned Line,
       Metadata *Scope, Metadata *BaseType, uint64_t SizeInBits,
       uint32_t AlignInBits, uint64_t OffsetInBits,
       Optional<unsigned> DWARFAddressSpace, DIFlags Flags,
       Metadata *ExtraData = nullptr, Metadata *Annotations = nullptr),
      (Tag, Name, File, Line, Scope, BaseType, SizeInBits, AlignInBits,
       OffsetInBits, DWARFAddressSpace, Flags, ExtraData, Annotations))
<<<<<<< HEAD
  DEFINE_ALL_MDNODE_GET_METHODS(
      DIDerivedType,
      (unsigned Tag, StringRef Name, DIFile *File, unsigned Line,
       DIScope *Scope, DIType *BaseType, uint64_t SizeInBits,
       uint32_t AlignInBits, uint64_t OffsetInBits,
       Optional<unsigned> DWARFAddressSpace, DIFlags Flags,
       Metadata *ExtraData = nullptr, DINodeArray Annotations = nullptr),
      (Tag, Name, File, Line, Scope, BaseType, SizeInBits, AlignInBits,
       OffsetInBits, DWARFAddressSpace, Flags, ExtraData, Annotations))
=======
  DEFINE_MDNODE_GET(DIDerivedType,
                    (unsigned Tag, StringRef Name, DIFile *File, unsigned Line,
                     DIScope *Scope, DIType *BaseType, uint64_t SizeInBits,
                     uint32_t AlignInBits, uint64_t OffsetInBits,
                     Optional<unsigned> DWARFAddressSpace, DIFlags Flags,
                     Metadata *ExtraData = nullptr,
                     DINodeArray Annotations = nullptr),
                    (Tag, Name, File, Line, Scope, BaseType, SizeInBits,
                     AlignInBits, OffsetInBits, DWARFAddressSpace, Flags,
                     ExtraData, Annotations))
>>>>>>> f7105d88

  TempDIDerivedType clone() const { return cloneImpl(); }

  /// Get the base type this is derived from.
  DIType *getBaseType() const { return cast_or_null<DIType>(getRawBaseType()); }
  Metadata *getRawBaseType() const { return getOperand(3); }

  /// \returns The DWARF address space of the memory pointed to or referenced by
  /// a pointer or reference type respectively.
  Optional<unsigned> getDWARFAddressSpace() const { return DWARFAddressSpace; }

  /// Get extra data associated with this derived type.
  ///
  /// Class type for pointer-to-members, objective-c property node for ivars,
  /// global constant wrapper for static members, or virtual base pointer offset
  /// for inheritance.
  ///
  /// TODO: Separate out types that need this extra operand: pointer-to-member
  /// types and member fields (static members and ivars).
  Metadata *getExtraData() const { return getRawExtraData(); }
  Metadata *getRawExtraData() const { return getOperand(4); }

  /// Get annotations associated with this derived type.
  DINodeArray getAnnotations() const {
    return cast_or_null<MDTuple>(getRawAnnotations());
  }
  Metadata *getRawAnnotations() const { return getOperand(5); }

  /// Get casted version of extra data.
  /// @{
  DIType *getClassType() const {
    assert(getTag() == dwarf::DW_TAG_ptr_to_member_type);
    return cast_or_null<DIType>(getExtraData());
  }

  DIObjCProperty *getObjCProperty() const {
    return dyn_cast_or_null<DIObjCProperty>(getExtraData());
  }

  uint32_t getVBPtrOffset() const {
    assert(getTag() == dwarf::DW_TAG_inheritance);
    if (auto *CM = cast_or_null<ConstantAsMetadata>(getExtraData()))
      if (auto *CI = dyn_cast_or_null<ConstantInt>(CM->getValue()))
        return static_cast<uint32_t>(CI->getZExtValue());
    return 0;
  }

  Constant *getStorageOffsetInBits() const {
    assert(getTag() == dwarf::DW_TAG_member && isBitField());
    if (auto *C = cast_or_null<ConstantAsMetadata>(getExtraData()))
      return C->getValue();
    return nullptr;
  }

  Constant *getConstant() const {
    assert(getTag() == dwarf::DW_TAG_member && isStaticMember());
    if (auto *C = cast_or_null<ConstantAsMetadata>(getExtraData()))
      return C->getValue();
    return nullptr;
  }
  Constant *getDiscriminantValue() const {
    assert(getTag() == dwarf::DW_TAG_member && !isStaticMember());
    if (auto *C = cast_or_null<ConstantAsMetadata>(getExtraData()))
      return C->getValue();
    return nullptr;
  }
  /// @}

  static bool classof(const Metadata *MD) {
    return MD->getMetadataID() == DIDerivedTypeKind;
  }
};

/// Composite types.
///
/// TODO: Detach from DerivedTypeBase (split out MDEnumType?).
/// TODO: Create a custom, unrelated node for DW_TAG_array_type.
class DICompositeType : public DIType {
  friend class LLVMContextImpl;
  friend class MDNode;

  unsigned RuntimeLang;

  DICompositeType(LLVMContext &C, StorageType Storage, unsigned Tag,
                  unsigned Line, unsigned RuntimeLang, uint64_t SizeInBits,
                  uint32_t AlignInBits, uint64_t OffsetInBits, DIFlags Flags,
                  ArrayRef<Metadata *> Ops)
      : DIType(C, DICompositeTypeKind, Storage, Tag, Line, SizeInBits,
               AlignInBits, OffsetInBits, Flags, Ops),
        RuntimeLang(RuntimeLang) {}
  ~DICompositeType() = default;

  /// Change fields in place.
  void mutate(unsigned Tag, unsigned Line, unsigned RuntimeLang,
              uint64_t SizeInBits, uint32_t AlignInBits, uint64_t OffsetInBits,
              DIFlags Flags) {
    assert(isDistinct() && "Only distinct nodes can mutate");
    assert(getRawIdentifier() && "Only ODR-uniqued nodes should mutate");
    this->RuntimeLang = RuntimeLang;
    DIType::mutate(Tag, Line, SizeInBits, AlignInBits, OffsetInBits, Flags);
  }

  static DICompositeType *
  getImpl(LLVMContext &Context, unsigned Tag, StringRef Name, Metadata *File,
          unsigned Line, DIScope *Scope, DIType *BaseType, uint64_t SizeInBits,
          uint32_t AlignInBits, uint64_t OffsetInBits, DIFlags Flags,
          DINodeArray Elements, unsigned RuntimeLang, DIType *VTableHolder,
          DITemplateParameterArray TemplateParams, StringRef Identifier,
          DIDerivedType *Discriminator, Metadata *DataLocation,
          Metadata *Associated, Metadata *Allocated, Metadata *Rank,
          DINodeArray Annotations, StorageType Storage,
          bool ShouldCreate = true) {
    return getImpl(
        Context, Tag, getCanonicalMDString(Context, Name), File, Line, Scope,
        BaseType, SizeInBits, AlignInBits, OffsetInBits, Flags, Elements.get(),
        RuntimeLang, VTableHolder, TemplateParams.get(),
        getCanonicalMDString(Context, Identifier), Discriminator, DataLocation,
        Associated, Allocated, Rank, Annotations.get(), Storage, ShouldCreate);
  }
  static DICompositeType *
  getImpl(LLVMContext &Context, unsigned Tag, MDString *Name, Metadata *File,
          unsigned Line, Metadata *Scope, Metadata *BaseType,
          uint64_t SizeInBits, uint32_t AlignInBits, uint64_t OffsetInBits,
          DIFlags Flags, Metadata *Elements, unsigned RuntimeLang,
          Metadata *VTableHolder, Metadata *TemplateParams,
          MDString *Identifier, Metadata *Discriminator, Metadata *DataLocation,
          Metadata *Associated, Metadata *Allocated, Metadata *Rank,
          Metadata *Annotations, StorageType Storage, bool ShouldCreate = true);

  TempDICompositeType cloneImpl() const {
    return getTemporary(
        getContext(), getTag(), getName(), getFile(), getLine(), getScope(),
        getBaseType(), getSizeInBits(), getAlignInBits(), getOffsetInBits(),
        getFlags(), getElements(), getRuntimeLang(), getVTableHolder(),
        getTemplateParams(), getIdentifier(), getDiscriminator(),
        getRawDataLocation(), getRawAssociated(), getRawAllocated(),
        getRawRank(), getAnnotations());
  }

public:
  DEFINE_ALL_MDNODE_GET_METHODS(
      DICompositeType,
      (unsigned Tag, StringRef Name, DIFile *File, unsigned Line,
       DIScope *Scope, DIType *BaseType, uint64_t SizeInBits,
       uint32_t AlignInBits, uint64_t OffsetInBits, DIFlags Flags,
       DINodeArray Elements, unsigned RuntimeLang, DIType *VTableHolder,
       DITemplateParameterArray TemplateParams = nullptr,
       StringRef Identifier = "", DIDerivedType *Discriminator = nullptr,
       Metadata *DataLocation = nullptr, Metadata *Associated = nullptr,
       Metadata *Allocated = nullptr, Metadata *Rank = nullptr,
       DINodeArray Annotations = nullptr),
      (Tag, Name, File, Line, Scope, BaseType, SizeInBits, AlignInBits,
       OffsetInBits, Flags, Elements, RuntimeLang, VTableHolder, TemplateParams,
       Identifier, Discriminator, DataLocation, Associated, Allocated, Rank,
       Annotations))
  DEFINE_ALL_MDNODE_GET_METHODS(
      DICompositeType,
      (unsigned Tag, MDString *Name, Metadata *File, unsigned Line,
       Metadata *Scope, Metadata *BaseType, uint64_t SizeInBits,
       uint32_t AlignInBits, uint64_t OffsetInBits, DIFlags Flags,
       Metadata *Elements, unsigned RuntimeLang, Metadata *VTableHolder,
       Metadata *TemplateParams = nullptr, MDString *Identifier = nullptr,
       Metadata *Discriminator = nullptr, Metadata *DataLocation = nullptr,
       Metadata *Associated = nullptr, Metadata *Allocated = nullptr,
       Metadata *Rank = nullptr, Metadata *Annotations = nullptr),
      (Tag, Name, File, Line, Scope, BaseType, SizeInBits, AlignInBits,
       OffsetInBits, Flags, Elements, RuntimeLang, VTableHolder, TemplateParams,
       Identifier, Discriminator, DataLocation, Associated, Allocated, Rank,
       Annotations))

  TempDICompositeType clone() const { return cloneImpl(); }

  /// Get a DICompositeType with the given ODR identifier.
  ///
  /// If \a LLVMContext::isODRUniquingDebugTypes(), gets the mapped
  /// DICompositeType for the given ODR \c Identifier.  If none exists, creates
  /// a new node.
  ///
  /// Else, returns \c nullptr.
  static DICompositeType *
  getODRType(LLVMContext &Context, MDString &Identifier, unsigned Tag,
             MDString *Name, Metadata *File, unsigned Line, Metadata *Scope,
             Metadata *BaseType, uint64_t SizeInBits, uint32_t AlignInBits,
             uint64_t OffsetInBits, DIFlags Flags, Metadata *Elements,
             unsigned RuntimeLang, Metadata *VTableHolder,
             Metadata *TemplateParams, Metadata *Discriminator,
             Metadata *DataLocation, Metadata *Associated, Metadata *Allocated,
             Metadata *Rank, Metadata *Annotations);
  static DICompositeType *getODRTypeIfExists(LLVMContext &Context,
                                             MDString &Identifier);

  /// Build a DICompositeType with the given ODR identifier.
  ///
  /// Looks up the mapped DICompositeType for the given ODR \c Identifier.  If
  /// it doesn't exist, creates a new one.  If it does exist and \a
  /// isForwardDecl(), and the new arguments would be a definition, mutates the
  /// the type in place.  In either case, returns the type.
  ///
  /// If not \a LLVMContext::isODRUniquingDebugTypes(), this function returns
  /// nullptr.
  static DICompositeType *
  buildODRType(LLVMContext &Context, MDString &Identifier, unsigned Tag,
               MDString *Name, Metadata *File, unsigned Line, Metadata *Scope,
               Metadata *BaseType, uint64_t SizeInBits, uint32_t AlignInBits,
               uint64_t OffsetInBits, DIFlags Flags, Metadata *Elements,
               unsigned RuntimeLang, Metadata *VTableHolder,
               Metadata *TemplateParams, Metadata *Discriminator,
               Metadata *DataLocation, Metadata *Associated,
               Metadata *Allocated, Metadata *Rank, Metadata *Annotations);

  DIType *getBaseType() const { return cast_or_null<DIType>(getRawBaseType()); }
  DINodeArray getElements() const {
    return cast_or_null<MDTuple>(getRawElements());
  }
  DIType *getVTableHolder() const {
    return cast_or_null<DIType>(getRawVTableHolder());
  }
  DITemplateParameterArray getTemplateParams() const {
    return cast_or_null<MDTuple>(getRawTemplateParams());
  }
  StringRef getIdentifier() const { return getStringOperand(7); }
  unsigned getRuntimeLang() const { return RuntimeLang; }

  Metadata *getRawBaseType() const { return getOperand(3); }
  Metadata *getRawElements() const { return getOperand(4); }
  Metadata *getRawVTableHolder() const { return getOperand(5); }
  Metadata *getRawTemplateParams() const { return getOperand(6); }
  MDString *getRawIdentifier() const { return getOperandAs<MDString>(7); }
  Metadata *getRawDiscriminator() const { return getOperand(8); }
  DIDerivedType *getDiscriminator() const {
    return getOperandAs<DIDerivedType>(8);
  }
  Metadata *getRawDataLocation() const { return getOperand(9); }
  DIVariable *getDataLocation() const {
    return dyn_cast_or_null<DIVariable>(getRawDataLocation());
  }
  DIExpression *getDataLocationExp() const {
    return dyn_cast_or_null<DIExpression>(getRawDataLocation());
  }
  Metadata *getRawAssociated() const { return getOperand(10); }
  DIVariable *getAssociated() const {
    return dyn_cast_or_null<DIVariable>(getRawAssociated());
  }
  DIExpression *getAssociatedExp() const {
    return dyn_cast_or_null<DIExpression>(getRawAssociated());
  }
  Metadata *getRawAllocated() const { return getOperand(11); }
  DIVariable *getAllocated() const {
    return dyn_cast_or_null<DIVariable>(getRawAllocated());
  }
  DIExpression *getAllocatedExp() const {
    return dyn_cast_or_null<DIExpression>(getRawAllocated());
  }
  Metadata *getRawRank() const { return getOperand(12); }
  ConstantInt *getRankConst() const {
    if (auto *MD = dyn_cast_or_null<ConstantAsMetadata>(getRawRank()))
      return dyn_cast_or_null<ConstantInt>(MD->getValue());
    return nullptr;
  }
  DIExpression *getRankExp() const {
    return dyn_cast_or_null<DIExpression>(getRawRank());
  }

  Metadata *getRawAnnotations() const { return getOperand(13); }
  DINodeArray getAnnotations() const {
    return cast_or_null<MDTuple>(getRawAnnotations());
  }

  /// Replace operands.
  ///
  /// If this \a isUniqued() and not \a isResolved(), on a uniquing collision
  /// this will be RAUW'ed and deleted.  Use a \a TrackingMDRef to keep track
  /// of its movement if necessary.
  /// @{
  void replaceElements(DINodeArray Elements) {
#ifndef NDEBUG
    for (DINode *Op : getElements())
      assert(is_contained(Elements->operands(), Op) &&
             "Lost a member during member list replacement");
#endif
    replaceOperandWith(4, Elements.get());
  }

  void replaceVTableHolder(DIType *VTableHolder) {
    replaceOperandWith(5, VTableHolder);
  }

  void replaceTemplateParams(DITemplateParameterArray TemplateParams) {
    replaceOperandWith(6, TemplateParams.get());
  }
  /// @}

  static bool classof(const Metadata *MD) {
    return MD->getMetadataID() == DICompositeTypeKind;
  }
};

/// Type array for a subprogram.
///
/// TODO: Fold the array of types in directly as operands.
class DISubroutineType : public DIType {
  friend class LLVMContextImpl;
  friend class MDNode;

  /// The calling convention used with DW_AT_calling_convention. Actually of
  /// type dwarf::CallingConvention.
  uint8_t CC;

  DISubroutineType(LLVMContext &C, StorageType Storage, DIFlags Flags,
                   uint8_t CC, ArrayRef<Metadata *> Ops)
      : DIType(C, DISubroutineTypeKind, Storage, dwarf::DW_TAG_subroutine_type,
               0, 0, 0, 0, Flags, Ops),
        CC(CC) {}
  ~DISubroutineType() = default;

  static DISubroutineType *getImpl(LLVMContext &Context, DIFlags Flags,
                                   uint8_t CC, DITypeRefArray TypeArray,
                                   StorageType Storage,
                                   bool ShouldCreate = true) {
    return getImpl(Context, Flags, CC, TypeArray.get(), Storage, ShouldCreate);
  }
  static DISubroutineType *getImpl(LLVMContext &Context, DIFlags Flags,
                                   uint8_t CC, Metadata *TypeArray,
                                   StorageType Storage,
                                   bool ShouldCreate = true);

  TempDISubroutineType cloneImpl() const {
    return getTemporary(getContext(), getFlags(), getCC(), getTypeArray());
  }

public:
  DEFINE_ALL_MDNODE_GET_METHODS(DISubroutineType,
                                (DIFlags Flags, uint8_t CC,
                                 DITypeRefArray TypeArray),
                                (Flags, CC, TypeArray))
  DEFINE_ALL_MDNODE_GET_METHODS(DISubroutineType,
                                (DIFlags Flags, uint8_t CC,
                                 Metadata *TypeArray),
                                (Flags, CC, TypeArray))

  TempDISubroutineType clone() const { return cloneImpl(); }

  uint8_t getCC() const { return CC; }

  DITypeRefArray getTypeArray() const {
    return cast_or_null<MDTuple>(getRawTypeArray());
  }

  Metadata *getRawTypeArray() const { return getOperand(3); }

  static bool classof(const Metadata *MD) {
    return MD->getMetadataID() == DISubroutineTypeKind;
  }
};

/// Compile unit.
class DICompileUnit : public DIScope {
  friend class LLVMContextImpl;
  friend class MDNode;

public:
  enum DebugEmissionKind : unsigned {
    NoDebug = 0,
    FullDebug,
    LineTablesOnly,
    DebugDirectivesOnly,
    LastEmissionKind = DebugDirectivesOnly
  };

  enum class DebugNameTableKind : unsigned {
    Default = 0,
    GNU = 1,
    None = 2,
    LastDebugNameTableKind = None
  };

  static Optional<DebugEmissionKind> getEmissionKind(StringRef Str);
  static const char *emissionKindString(DebugEmissionKind EK);
  static Optional<DebugNameTableKind> getNameTableKind(StringRef Str);
  static const char *nameTableKindString(DebugNameTableKind PK);

private:
  unsigned SourceLanguage;
  bool IsOptimized;
  unsigned RuntimeVersion;
  unsigned EmissionKind;
  uint64_t DWOId;
  bool SplitDebugInlining;
  bool DebugInfoForProfiling;
  unsigned NameTableKind;
  bool RangesBaseAddress;

  DICompileUnit(LLVMContext &C, StorageType Storage, unsigned SourceLanguage,
                bool IsOptimized, unsigned RuntimeVersion,
                unsigned EmissionKind, uint64_t DWOId, bool SplitDebugInlining,
                bool DebugInfoForProfiling, unsigned NameTableKind,
                bool RangesBaseAddress, ArrayRef<Metadata *> Ops)
      : DIScope(C, DICompileUnitKind, Storage, dwarf::DW_TAG_compile_unit, Ops),
        SourceLanguage(SourceLanguage), IsOptimized(IsOptimized),
        RuntimeVersion(RuntimeVersion), EmissionKind(EmissionKind),
        DWOId(DWOId), SplitDebugInlining(SplitDebugInlining),
        DebugInfoForProfiling(DebugInfoForProfiling),
        NameTableKind(NameTableKind), RangesBaseAddress(RangesBaseAddress) {
    assert(Storage != Uniqued);
  }
  ~DICompileUnit() = default;

  static DICompileUnit *
  getImpl(LLVMContext &Context, unsigned SourceLanguage, DIFile *File,
          StringRef Producer, bool IsOptimized, StringRef Flags,
          unsigned RuntimeVersion, StringRef SplitDebugFilename,
          unsigned EmissionKind, DICompositeTypeArray EnumTypes,
          DIScopeArray RetainedTypes,
          DIGlobalVariableExpressionArray GlobalVariables,
          DIImportedEntityArray ImportedEntities, DIMacroNodeArray Macros,
          uint64_t DWOId, bool SplitDebugInlining, bool DebugInfoForProfiling,
          unsigned NameTableKind, bool RangesBaseAddress, StringRef SysRoot,
          StringRef SDK, StorageType Storage, bool ShouldCreate = true) {
    return getImpl(
        Context, SourceLanguage, File, getCanonicalMDString(Context, Producer),
        IsOptimized, getCanonicalMDString(Context, Flags), RuntimeVersion,
        getCanonicalMDString(Context, SplitDebugFilename), EmissionKind,
        EnumTypes.get(), RetainedTypes.get(), GlobalVariables.get(),
        ImportedEntities.get(), Macros.get(), DWOId, SplitDebugInlining,
        DebugInfoForProfiling, NameTableKind, RangesBaseAddress,
        getCanonicalMDString(Context, SysRoot),
        getCanonicalMDString(Context, SDK), Storage, ShouldCreate);
  }
  static DICompileUnit *
  getImpl(LLVMContext &Context, unsigned SourceLanguage, Metadata *File,
          MDString *Producer, bool IsOptimized, MDString *Flags,
          unsigned RuntimeVersion, MDString *SplitDebugFilename,
          unsigned EmissionKind, Metadata *EnumTypes, Metadata *RetainedTypes,
          Metadata *GlobalVariables, Metadata *ImportedEntities,
          Metadata *Macros, uint64_t DWOId, bool SplitDebugInlining,
          bool DebugInfoForProfiling, unsigned NameTableKind,
          bool RangesBaseAddress, MDString *SysRoot, MDString *SDK,
          StorageType Storage, bool ShouldCreate = true);

  TempDICompileUnit cloneImpl() const {
    return getTemporary(
        getContext(), getSourceLanguage(), getFile(), getProducer(),
        isOptimized(), getFlags(), getRuntimeVersion(), getSplitDebugFilename(),
        getEmissionKind(), getEnumTypes(), getRetainedTypes(),
        getGlobalVariables(), getImportedEntities(), getMacros(), DWOId,
        getSplitDebugInlining(), getDebugInfoForProfiling(), getNameTableKind(),
        getRangesBaseAddress(), getSysRoot(), getSDK());
  }

public:
  static void get() = delete;
  static void getIfExists() = delete;

  DEFINE_ALWAYS_DISTINCT_MDNODE_GET_METHODS(
      DICompileUnit,
      (unsigned SourceLanguage, DIFile *File, StringRef Producer,
       bool IsOptimized, StringRef Flags, unsigned RuntimeVersion,
       StringRef SplitDebugFilename, DebugEmissionKind EmissionKind,
       DICompositeTypeArray EnumTypes, DIScopeArray RetainedTypes,
       DIGlobalVariableExpressionArray GlobalVariables,
       DIImportedEntityArray ImportedEntities, DIMacroNodeArray Macros,
       uint64_t DWOId, bool SplitDebugInlining, bool DebugInfoForProfiling,
       DebugNameTableKind NameTableKind, bool RangesBaseAddress,
       StringRef SysRoot, StringRef SDK),
      (SourceLanguage, File, Producer, IsOptimized, Flags, RuntimeVersion,
       SplitDebugFilename, EmissionKind, EnumTypes, RetainedTypes,
       GlobalVariables, ImportedEntities, Macros, DWOId, SplitDebugInlining,
       DebugInfoForProfiling, (unsigned)NameTableKind, RangesBaseAddress,
       SysRoot, SDK))
  DEFINE_ALWAYS_DISTINCT_MDNODE_GET_METHODS(
      DICompileUnit,
      (unsigned SourceLanguage, Metadata *File, MDString *Producer,
       bool IsOptimized, MDString *Flags, unsigned RuntimeVersion,
       MDString *SplitDebugFilename, unsigned EmissionKind, Metadata *EnumTypes,
       Metadata *RetainedTypes, Metadata *GlobalVariables,
       Metadata *ImportedEntities, Metadata *Macros, uint64_t DWOId,
       bool SplitDebugInlining, bool DebugInfoForProfiling,
       unsigned NameTableKind, bool RangesBaseAddress, MDString *SysRoot,
       MDString *SDK),
      (SourceLanguage, File, Producer, IsOptimized, Flags, RuntimeVersion,
       SplitDebugFilename, EmissionKind, EnumTypes, RetainedTypes,
       GlobalVariables, ImportedEntities, Macros, DWOId, SplitDebugInlining,
       DebugInfoForProfiling, NameTableKind, RangesBaseAddress, SysRoot, SDK))

  TempDICompileUnit clone() const { return cloneImpl(); }

  unsigned getSourceLanguage() const { return SourceLanguage; }
  bool isOptimized() const { return IsOptimized; }
  unsigned getRuntimeVersion() const { return RuntimeVersion; }
  DebugEmissionKind getEmissionKind() const {
    return (DebugEmissionKind)EmissionKind;
  }
  bool isDebugDirectivesOnly() const {
    return EmissionKind == DebugDirectivesOnly;
  }
  bool getDebugInfoForProfiling() const { return DebugInfoForProfiling; }
  DebugNameTableKind getNameTableKind() const {
    return (DebugNameTableKind)NameTableKind;
  }
  bool getRangesBaseAddress() const { return RangesBaseAddress; }
  StringRef getProducer() const { return getStringOperand(1); }
  StringRef getFlags() const { return getStringOperand(2); }
  StringRef getSplitDebugFilename() const { return getStringOperand(3); }
  DICompositeTypeArray getEnumTypes() const {
    return cast_or_null<MDTuple>(getRawEnumTypes());
  }
  DIScopeArray getRetainedTypes() const {
    return cast_or_null<MDTuple>(getRawRetainedTypes());
  }
  DIGlobalVariableExpressionArray getGlobalVariables() const {
    return cast_or_null<MDTuple>(getRawGlobalVariables());
  }
  DIImportedEntityArray getImportedEntities() const {
    return cast_or_null<MDTuple>(getRawImportedEntities());
  }
  DIMacroNodeArray getMacros() const {
    return cast_or_null<MDTuple>(getRawMacros());
  }
  uint64_t getDWOId() const { return DWOId; }
  void setDWOId(uint64_t DwoId) { DWOId = DwoId; }
  bool getSplitDebugInlining() const { return SplitDebugInlining; }
  void setSplitDebugInlining(bool SplitDebugInlining) {
    this->SplitDebugInlining = SplitDebugInlining;
  }
  StringRef getSysRoot() const { return getStringOperand(9); }
  StringRef getSDK() const { return getStringOperand(10); }

  MDString *getRawProducer() const { return getOperandAs<MDString>(1); }
  MDString *getRawFlags() const { return getOperandAs<MDString>(2); }
  MDString *getRawSplitDebugFilename() const {
    return getOperandAs<MDString>(3);
  }
  Metadata *getRawEnumTypes() const { return getOperand(4); }
  Metadata *getRawRetainedTypes() const { return getOperand(5); }
  Metadata *getRawGlobalVariables() const { return getOperand(6); }
  Metadata *getRawImportedEntities() const { return getOperand(7); }
  Metadata *getRawMacros() const { return getOperand(8); }
  MDString *getRawSysRoot() const { return getOperandAs<MDString>(9); }
  MDString *getRawSDK() const { return getOperandAs<MDString>(10); }

  /// Replace arrays.
  ///
  /// If this \a isUniqued() and not \a isResolved(), it will be RAUW'ed and
  /// deleted on a uniquing collision.  In practice, uniquing collisions on \a
  /// DICompileUnit should be fairly rare.
  /// @{
  void replaceEnumTypes(DICompositeTypeArray N) {
    replaceOperandWith(4, N.get());
  }
  void replaceRetainedTypes(DITypeArray N) { replaceOperandWith(5, N.get()); }
  void replaceGlobalVariables(DIGlobalVariableExpressionArray N) {
    replaceOperandWith(6, N.get());
  }
  void replaceImportedEntities(DIImportedEntityArray N) {
    replaceOperandWith(7, N.get());
  }
  void replaceMacros(DIMacroNodeArray N) { replaceOperandWith(8, N.get()); }
  /// @}

  static bool classof(const Metadata *MD) {
    return MD->getMetadataID() == DICompileUnitKind;
  }
};

/// A scope for locals.
///
/// A legal scope for lexical blocks, local variables, and debug info
/// locations.  Subclasses are \a DISubprogram, \a DILexicalBlock, and \a
/// DILexicalBlockFile.
class DILocalScope : public DIScope {
protected:
  DILocalScope(LLVMContext &C, unsigned ID, StorageType Storage, unsigned Tag,
               ArrayRef<Metadata *> Ops)
      : DIScope(C, ID, Storage, Tag, Ops) {}
  ~DILocalScope() = default;

public:
  /// Get the subprogram for this scope.
  ///
  /// Return this if it's an \a DISubprogram; otherwise, look up the scope
  /// chain.
  DISubprogram *getSubprogram() const;

  /// Get the first non DILexicalBlockFile scope of this scope.
  ///
  /// Return this if it's not a \a DILexicalBlockFIle; otherwise, look up the
  /// scope chain.
  DILocalScope *getNonLexicalBlockFileScope() const;

  static bool classof(const Metadata *MD) {
    return MD->getMetadataID() == DISubprogramKind ||
           MD->getMetadataID() == DILexicalBlockKind ||
           MD->getMetadataID() == DILexicalBlockFileKind;
  }
};

/// Debug location.
///
/// A debug location in source code, used for debug info and otherwise.
class DILocation : public MDNode {
  friend class LLVMContextImpl;
  friend class MDNode;

  DILocation(LLVMContext &C, StorageType Storage, unsigned Line,
             unsigned Column, ArrayRef<Metadata *> MDs, bool ImplicitCode);
  ~DILocation() { dropAllReferences(); }

  static DILocation *getImpl(LLVMContext &Context, unsigned Line,
                             unsigned Column, Metadata *Scope,
                             Metadata *InlinedAt, bool ImplicitCode,
                             StorageType Storage, bool ShouldCreate = true);
  static DILocation *getImpl(LLVMContext &Context, unsigned Line,
                             unsigned Column, DILocalScope *Scope,
                             DILocation *InlinedAt, bool ImplicitCode,
                             StorageType Storage, bool ShouldCreate = true) {
    return getImpl(Context, Line, Column, static_cast<Metadata *>(Scope),
                   static_cast<Metadata *>(InlinedAt), ImplicitCode, Storage,
                   ShouldCreate);
  }

  TempDILocation cloneImpl() const {
    // Get the raw scope/inlinedAt since it is possible to invoke this on
    // a DILocation containing temporary metadata.
    return getTemporary(getContext(), getLine(), getColumn(), getRawScope(),
                        getRawInlinedAt(), isImplicitCode());
  }

public:
  // Disallow replacing operands.
  void replaceOperandWith(unsigned I, Metadata *New) = delete;

  DEFINE_ALL_MDNODE_GET_METHODS(DILocation,
                                (unsigned Line, unsigned Column,
                                 Metadata *Scope, Metadata *InlinedAt = nullptr,
                                 bool ImplicitCode = false),
                                (Line, Column, Scope, InlinedAt, ImplicitCode))
  DEFINE_ALL_MDNODE_GET_METHODS(DILocation,
                                (unsigned Line, unsigned Column,
                                 DILocalScope *Scope,
                                 DILocation *InlinedAt = nullptr,
                                 bool ImplicitCode = false),
                                (Line, Column, Scope, InlinedAt, ImplicitCode))

  /// Return a (temporary) clone of this.
  TempDILocation clone() const { return cloneImpl(); }

  unsigned getLine() const { return SubclassData32; }
  unsigned getColumn() const { return SubclassData16; }
  DILocalScope *getScope() const { return cast<DILocalScope>(getRawScope()); }

  DILocation *getInlinedAt() const {
    return cast_or_null<DILocation>(getRawInlinedAt());
  }

  /// Check if the location corresponds to an implicit code.
  /// When the ImplicitCode flag is true, it means that the Instruction
  /// with this DILocation has been added by the front-end but it hasn't been
  /// written explicitly by the user (e.g. cleanup stuff in C++ put on a closing
  /// bracket). It's useful for code coverage to not show a counter on "empty"
  /// lines.
  bool isImplicitCode() const { return SubclassData1; }
  void setImplicitCode(bool ImplicitCode) { SubclassData1 = ImplicitCode; }

  DIFile *getFile() const { return getScope()->getFile(); }
  StringRef getFilename() const { return getScope()->getFilename(); }
  StringRef getDirectory() const { return getScope()->getDirectory(); }
  Optional<StringRef> getSource() const { return getScope()->getSource(); }

  /// Get the scope where this is inlined.
  ///
  /// Walk through \a getInlinedAt() and return \a getScope() from the deepest
  /// location.
  DILocalScope *getInlinedAtScope() const {
    if (auto *IA = getInlinedAt())
      return IA->getInlinedAtScope();
    return getScope();
  }

  /// Get the DWARF discriminator.
  ///
  /// DWARF discriminators distinguish identical file locations between
  /// instructions that are on different basic blocks.
  ///
  /// There are 3 components stored in discriminator, from lower bits:
  ///
  /// Base discriminator: assigned by AddDiscriminators pass to identify IRs
  ///                     that are defined by the same source line, but
  ///                     different basic blocks.
  /// Duplication factor: assigned by optimizations that will scale down
  ///                     the execution frequency of the original IR.
  /// Copy Identifier: assigned by optimizations that clones the IR.
  ///                  Each copy of the IR will be assigned an identifier.
  ///
  /// Encoding:
  ///
  /// The above 3 components are encoded into a 32bit unsigned integer in
  /// order. If the lowest bit is 1, the current component is empty, and the
  /// next component will start in the next bit. Otherwise, the current
  /// component is non-empty, and its content starts in the next bit. The
  /// value of each components is either 5 bit or 12 bit: if the 7th bit
  /// is 0, the bit 2~6 (5 bits) are used to represent the component; if the
  /// 7th bit is 1, the bit 2~6 (5 bits) and 8~14 (7 bits) are combined to
  /// represent the component. Thus, the number of bits used for a component
  /// is either 0 (if it and all the next components are empty); 1 - if it is
  /// empty; 7 - if its value is up to and including 0x1f (lsb and msb are both
  /// 0); or 14, if its value is up to and including 0x1ff. Note that the last
  /// component is also capped at 0x1ff, even in the case when both first
  /// components are 0, and we'd technically have 29 bits available.
  ///
  /// For precise control over the data being encoded in the discriminator,
  /// use encodeDiscriminator/decodeDiscriminator.

  inline unsigned getDiscriminator() const;

  // For the regular discriminator, it stands for all empty components if all
  // the lowest 3 bits are non-zero and all higher 29 bits are unused(zero by
  // default). Here we fully leverage the higher 29 bits for pseudo probe use.
  // This is the format:
  // [2:0] - 0x7
  // [31:3] - pseudo probe fields guaranteed to be non-zero as a whole
  // So if the lower 3 bits is non-zero and the others has at least one
  // non-zero bit, it guarantees to be a pseudo probe discriminator
  inline static bool isPseudoProbeDiscriminator(unsigned Discriminator) {
    return ((Discriminator & 0x7) == 0x7) && (Discriminator & 0xFFFFFFF8);
  }

  /// Returns a new DILocation with updated \p Discriminator.
  inline const DILocation *cloneWithDiscriminator(unsigned Discriminator) const;

  /// Returns a new DILocation with updated base discriminator \p BD. Only the
  /// base discriminator is set in the new DILocation, the other encoded values
  /// are elided.
  /// If the discriminator cannot be encoded, the function returns None.
  inline Optional<const DILocation *>
  cloneWithBaseDiscriminator(unsigned BD) const;

  /// Returns the duplication factor stored in the discriminator, or 1 if no
  /// duplication factor (or 0) is encoded.
  inline unsigned getDuplicationFactor() const;

  /// Returns the copy identifier stored in the discriminator.
  inline unsigned getCopyIdentifier() const;

  /// Returns the base discriminator stored in the discriminator.
  inline unsigned getBaseDiscriminator() const;

  /// Returns a new DILocation with duplication factor \p DF * current
  /// duplication factor encoded in the discriminator. The current duplication
  /// factor is as defined by getDuplicationFactor().
  /// Returns None if encoding failed.
  inline Optional<const DILocation *>
  cloneByMultiplyingDuplicationFactor(unsigned DF) const;

  /// When two instructions are combined into a single instruction we also
  /// need to combine the original locations into a single location.
  ///
  /// When the locations are the same we can use either location. When they
  /// differ, we need a third location which is distinct from either. If they
  /// have the same file/line but have a different discriminator we could
  /// create a location with a new discriminator. If they are from different
  /// files/lines the location is ambiguous and can't be represented in a line
  /// entry. In this case, if \p GenerateLocation is true, we will set the
  /// merged debug location as line 0 of the nearest common scope where the two
  /// locations are inlined from.
  ///
  /// \p GenerateLocation: Whether the merged location can be generated when
  /// \p LocA and \p LocB differ.
  static const DILocation *getMergedLocation(const DILocation *LocA,
                                             const DILocation *LocB);

  /// Try to combine the vector of locations passed as input in a single one.
  /// This function applies getMergedLocation() repeatedly left-to-right.
  ///
  /// \p Locs: The locations to be merged.
  static const DILocation *
  getMergedLocations(ArrayRef<const DILocation *> Locs);

  /// Return the masked discriminator value for an input discrimnator value D
  /// (i.e. zero out the (B+1)-th and above bits for D (B is 0-base).
  // Example: an input of (0x1FF, 7) returns 0xFF.
  static unsigned getMaskedDiscriminator(unsigned D, unsigned B) {
    return (D & getN1Bits(B));
  }

  /// Return the bits used for base discriminators.
  static unsigned getBaseDiscriminatorBits() { return getBaseFSBitEnd(); }

  /// Returns the base discriminator for a given encoded discriminator \p D.
  static unsigned
  getBaseDiscriminatorFromDiscriminator(unsigned D,
                                        bool IsFSDiscriminator = false) {
    if (IsFSDiscriminator)
      return getMaskedDiscriminator(D, getBaseDiscriminatorBits());
    return getUnsignedFromPrefixEncoding(D);
  }

  /// Raw encoding of the discriminator. APIs such as cloneWithDuplicationFactor
  /// have certain special case behavior (e.g. treating empty duplication factor
  /// as the value '1').
  /// This API, in conjunction with cloneWithDiscriminator, may be used to
  /// encode the raw values provided.
  ///
  /// \p BD: base discriminator
  /// \p DF: duplication factor
  /// \p CI: copy index
  ///
  /// The return is None if the values cannot be encoded in 32 bits - for
  /// example, values for BD or DF larger than 12 bits. Otherwise, the return is
  /// the encoded value.
  static Optional<unsigned> encodeDiscriminator(unsigned BD, unsigned DF,
                                                unsigned CI);

  /// Raw decoder for values in an encoded discriminator D.
  static void decodeDiscriminator(unsigned D, unsigned &BD, unsigned &DF,
                                  unsigned &CI);

  /// Returns the duplication factor for a given encoded discriminator \p D, or
  /// 1 if no value or 0 is encoded.
  static unsigned getDuplicationFactorFromDiscriminator(unsigned D) {
    if (EnableFSDiscriminator)
      return 1;
    D = getNextComponentInDiscriminator(D);
    unsigned Ret = getUnsignedFromPrefixEncoding(D);
    if (Ret == 0)
      return 1;
    return Ret;
  }

  /// Returns the copy identifier for a given encoded discriminator \p D.
  static unsigned getCopyIdentifierFromDiscriminator(unsigned D) {
    return getUnsignedFromPrefixEncoding(
        getNextComponentInDiscriminator(getNextComponentInDiscriminator(D)));
  }

  Metadata *getRawScope() const { return getOperand(0); }
  Metadata *getRawInlinedAt() const {
    if (getNumOperands() == 2)
      return getOperand(1);
    return nullptr;
  }

  static bool classof(const Metadata *MD) {
    return MD->getMetadataID() == DILocationKind;
  }
};

/// Subprogram description.
class DISubprogram : public DILocalScope {
  friend class LLVMContextImpl;
  friend class MDNode;

  unsigned Line;
  unsigned ScopeLine;
  unsigned VirtualIndex;

  /// In the MS ABI, the implicit 'this' parameter is adjusted in the prologue
  /// of method overrides from secondary bases by this amount. It may be
  /// negative.
  int ThisAdjustment;

public:
  /// Debug info subprogram flags.
  enum DISPFlags : uint32_t {
#define HANDLE_DISP_FLAG(ID, NAME) SPFlag##NAME = ID,
#define DISP_FLAG_LARGEST_NEEDED
#include "llvm/IR/DebugInfoFlags.def"
    SPFlagNonvirtual = SPFlagZero,
    SPFlagVirtuality = SPFlagVirtual | SPFlagPureVirtual,
    LLVM_MARK_AS_BITMASK_ENUM(SPFlagLargest)
  };

  static DISPFlags getFlag(StringRef Flag);
  static StringRef getFlagString(DISPFlags Flag);

  /// Split up a flags bitfield for easier printing.
  ///
  /// Split \c Flags into \c SplitFlags, a vector of its components.  Returns
  /// any remaining (unrecognized) bits.
  static DISPFlags splitFlags(DISPFlags Flags,
                              SmallVectorImpl<DISPFlags> &SplitFlags);

  // Helper for converting old bitfields to new flags word.
  static DISPFlags toSPFlags(bool IsLocalToUnit, bool IsDefinition,
                             bool IsOptimized,
                             unsigned Virtuality = SPFlagNonvirtual,
                             bool IsMainSubprogram = false) {
    // We're assuming virtuality is the low-order field.
    static_assert(int(SPFlagVirtual) == int(dwarf::DW_VIRTUALITY_virtual) &&
                      int(SPFlagPureVirtual) ==
                          int(dwarf::DW_VIRTUALITY_pure_virtual),
                  "Virtuality constant mismatch");
    return static_cast<DISPFlags>(
        (Virtuality & SPFlagVirtuality) |
        (IsLocalToUnit ? SPFlagLocalToUnit : SPFlagZero) |
        (IsDefinition ? SPFlagDefinition : SPFlagZero) |
        (IsOptimized ? SPFlagOptimized : SPFlagZero) |
        (IsMainSubprogram ? SPFlagMainSubprogram : SPFlagZero));
  }

private:
  DIFlags Flags;
  DISPFlags SPFlags;

  DISubprogram(LLVMContext &C, StorageType Storage, unsigned Line,
               unsigned ScopeLine, unsigned VirtualIndex, int ThisAdjustment,
               DIFlags Flags, DISPFlags SPFlags, ArrayRef<Metadata *> Ops)
      : DILocalScope(C, DISubprogramKind, Storage, dwarf::DW_TAG_subprogram,
                     Ops),
        Line(Line), ScopeLine(ScopeLine), VirtualIndex(VirtualIndex),
        ThisAdjustment(ThisAdjustment), Flags(Flags), SPFlags(SPFlags) {
    static_assert(dwarf::DW_VIRTUALITY_max < 4, "Virtuality out of range");
  }
  ~DISubprogram() = default;

  static DISubprogram *
  getImpl(LLVMContext &Context, DIScope *Scope, StringRef Name,
          StringRef LinkageName, DIFile *File, unsigned Line,
          DISubroutineType *Type, unsigned ScopeLine, DIType *ContainingType,
          unsigned VirtualIndex, int ThisAdjustment, DIFlags Flags,
          DISPFlags SPFlags, DICompileUnit *Unit,
          DITemplateParameterArray TemplateParams, DISubprogram *Declaration,
          DINodeArray RetainedNodes, DITypeArray ThrownTypes,
          DINodeArray Annotations, StorageType Storage,
          bool ShouldCreate = true) {
    return getImpl(Context, Scope, getCanonicalMDString(Context, Name),
                   getCanonicalMDString(Context, LinkageName), File, Line, Type,
                   ScopeLine, ContainingType, VirtualIndex, ThisAdjustment,
                   Flags, SPFlags, Unit, TemplateParams.get(), Declaration,
                   RetainedNodes.get(), ThrownTypes.get(), Annotations.get(),
                   Storage, ShouldCreate);
  }
  static DISubprogram *
  getImpl(LLVMContext &Context, Metadata *Scope, MDString *Name,
          MDString *LinkageName, Metadata *File, unsigned Line, Metadata *Type,
          unsigned ScopeLine, Metadata *ContainingType, unsigned VirtualIndex,
          int ThisAdjustment, DIFlags Flags, DISPFlags SPFlags, Metadata *Unit,
          Metadata *TemplateParams, Metadata *Declaration,
          Metadata *RetainedNodes, Metadata *ThrownTypes, Metadata *Annotations,
          StorageType Storage, bool ShouldCreate = true);

  TempDISubprogram cloneImpl() const {
    return getTemporary(getContext(), getScope(), getName(), getLinkageName(),
                        getFile(), getLine(), getType(), getScopeLine(),
                        getContainingType(), getVirtualIndex(),
                        getThisAdjustment(), getFlags(), getSPFlags(),
                        getUnit(), getTemplateParams(), getDeclaration(),
                        getRetainedNodes(), getThrownTypes(), getAnnotations());
  }

public:
  DEFINE_ALL_MDNODE_GET_METHODS(
      DISubprogram,
      (DIScope * Scope, StringRef Name, StringRef LinkageName, DIFile *File,
       unsigned Line, DISubroutineType *Type, unsigned ScopeLine,
       DIType *ContainingType, unsigned VirtualIndex, int ThisAdjustment,
       DIFlags Flags, DISPFlags SPFlags, DICompileUnit *Unit,
       DITemplateParameterArray TemplateParams = nullptr,
       DISubprogram *Declaration = nullptr, DINodeArray RetainedNodes = nullptr,
       DITypeArray ThrownTypes = nullptr, DINodeArray Annotations = nullptr),
      (Scope, Name, LinkageName, File, Line, Type, ScopeLine, ContainingType,
       VirtualIndex, ThisAdjustment, Flags, SPFlags, Unit, TemplateParams,
       Declaration, RetainedNodes, ThrownTypes, Annotations))

  DEFINE_ALL_MDNODE_GET_METHODS(
      DISubprogram,
      (Metadata * Scope, MDString *Name, MDString *LinkageName, Metadata *File,
       unsigned Line, Metadata *Type, unsigned ScopeLine,
       Metadata *ContainingType, unsigned VirtualIndex, int ThisAdjustment,
       DIFlags Flags, DISPFlags SPFlags, Metadata *Unit,
       Metadata *TemplateParams = nullptr, Metadata *Declaration = nullptr,
       Metadata *RetainedNodes = nullptr, Metadata *ThrownTypes = nullptr,
       Metadata *Annotations = nullptr),
      (Scope, Name, LinkageName, File, Line, Type, ScopeLine, ContainingType,
       VirtualIndex, ThisAdjustment, Flags, SPFlags, Unit, TemplateParams,
       Declaration, RetainedNodes, ThrownTypes, Annotations))

  TempDISubprogram clone() const { return cloneImpl(); }

  /// Returns a new temporary DISubprogram with updated Flags
  TempDISubprogram cloneWithFlags(DIFlags NewFlags) const {
    auto NewSP = clone();
    NewSP->Flags = NewFlags;
    return NewSP;
  }

public:
  unsigned getLine() const { return Line; }
  unsigned getVirtuality() const { return getSPFlags() & SPFlagVirtuality; }
  unsigned getVirtualIndex() const { return VirtualIndex; }
  int getThisAdjustment() const { return ThisAdjustment; }
  unsigned getScopeLine() const { return ScopeLine; }
  void setScopeLine(unsigned L) {
    assert(isDistinct());
    ScopeLine = L;
  }
  DIFlags getFlags() const { return Flags; }
  DISPFlags getSPFlags() const { return SPFlags; }
  bool isLocalToUnit() const { return getSPFlags() & SPFlagLocalToUnit; }
  bool isDefinition() const { return getSPFlags() & SPFlagDefinition; }
  bool isOptimized() const { return getSPFlags() & SPFlagOptimized; }
  bool isMainSubprogram() const { return getSPFlags() & SPFlagMainSubprogram; }

  bool isArtificial() const { return getFlags() & FlagArtificial; }
  bool isPrivate() const {
    return (getFlags() & FlagAccessibility) == FlagPrivate;
  }
  bool isProtected() const {
    return (getFlags() & FlagAccessibility) == FlagProtected;
  }
  bool isPublic() const {
    return (getFlags() & FlagAccessibility) == FlagPublic;
  }
  bool isExplicit() const { return getFlags() & FlagExplicit; }
  bool isPrototyped() const { return getFlags() & FlagPrototyped; }
  bool areAllCallsDescribed() const {
    return getFlags() & FlagAllCallsDescribed;
  }
  bool isPure() const { return getSPFlags() & SPFlagPure; }
  bool isElemental() const { return getSPFlags() & SPFlagElemental; }
  bool isRecursive() const { return getSPFlags() & SPFlagRecursive; }
  bool isObjCDirect() const { return getSPFlags() & SPFlagObjCDirect; }

  /// Check if this is deleted member function.
  ///
  /// Return true if this subprogram is a C++11 special
  /// member function declared deleted.
  bool isDeleted() const { return getSPFlags() & SPFlagDeleted; }

  /// Check if this is reference-qualified.
  ///
  /// Return true if this subprogram is a C++11 reference-qualified non-static
  /// member function (void foo() &).
  bool isLValueReference() const { return getFlags() & FlagLValueReference; }

  /// Check if this is rvalue-reference-qualified.
  ///
  /// Return true if this subprogram is a C++11 rvalue-reference-qualified
  /// non-static member function (void foo() &&).
  bool isRValueReference() const { return getFlags() & FlagRValueReference; }

  /// Check if this is marked as noreturn.
  ///
  /// Return true if this subprogram is C++11 noreturn or C11 _Noreturn
  bool isNoReturn() const { return getFlags() & FlagNoReturn; }

  // Check if this routine is a compiler-generated thunk.
  //
  // Returns true if this subprogram is a thunk generated by the compiler.
  bool isThunk() const { return getFlags() & FlagThunk; }

  DIScope *getScope() const { return cast_or_null<DIScope>(getRawScope()); }

  StringRef getName() const { return getStringOperand(2); }
  StringRef getLinkageName() const { return getStringOperand(3); }
  /// Only used by clients of CloneFunction, and only right after the cloning.
  void replaceLinkageName(MDString *LN) { replaceOperandWith(3, LN); }

  DISubroutineType *getType() const {
    return cast_or_null<DISubroutineType>(getRawType());
  }
  DIType *getContainingType() const {
    return cast_or_null<DIType>(getRawContainingType());
  }

  DICompileUnit *getUnit() const {
    return cast_or_null<DICompileUnit>(getRawUnit());
  }
  void replaceUnit(DICompileUnit *CU) { replaceOperandWith(5, CU); }
  DITemplateParameterArray getTemplateParams() const {
    return cast_or_null<MDTuple>(getRawTemplateParams());
  }
  DISubprogram *getDeclaration() const {
    return cast_or_null<DISubprogram>(getRawDeclaration());
  }
  DINodeArray getRetainedNodes() const {
    return cast_or_null<MDTuple>(getRawRetainedNodes());
  }
  DITypeArray getThrownTypes() const {
    return cast_or_null<MDTuple>(getRawThrownTypes());
  }
  DINodeArray getAnnotations() const {
    return cast_or_null<MDTuple>(getRawAnnotations());
  }

  Metadata *getRawScope() const { return getOperand(1); }
  MDString *getRawName() const { return getOperandAs<MDString>(2); }
  MDString *getRawLinkageName() const { return getOperandAs<MDString>(3); }
  Metadata *getRawType() const { return getOperand(4); }
  Metadata *getRawUnit() const { return getOperand(5); }
  Metadata *getRawDeclaration() const { return getOperand(6); }
  Metadata *getRawRetainedNodes() const { return getOperand(7); }
  Metadata *getRawContainingType() const {
    return getNumOperands() > 8 ? getOperandAs<Metadata>(8) : nullptr;
  }
  Metadata *getRawTemplateParams() const {
    return getNumOperands() > 9 ? getOperandAs<Metadata>(9) : nullptr;
  }
  Metadata *getRawThrownTypes() const {
    return getNumOperands() > 10 ? getOperandAs<Metadata>(10) : nullptr;
  }
  Metadata *getRawAnnotations() const {
    return getNumOperands() > 11 ? getOperandAs<Metadata>(11) : nullptr;
  }

  void replaceRawLinkageName(MDString *LinkageName) {
    replaceOperandWith(3, LinkageName);
  }

  /// Check if this subprogram describes the given function.
  ///
  /// FIXME: Should this be looking through bitcasts?
  bool describes(const Function *F) const;

  static bool classof(const Metadata *MD) {
    return MD->getMetadataID() == DISubprogramKind;
  }
};

class DILexicalBlockBase : public DILocalScope {
protected:
  DILexicalBlockBase(LLVMContext &C, unsigned ID, StorageType Storage,
                     ArrayRef<Metadata *> Ops)
      : DILocalScope(C, ID, Storage, dwarf::DW_TAG_lexical_block, Ops) {}
  ~DILexicalBlockBase() = default;

public:
  DILocalScope *getScope() const { return cast<DILocalScope>(getRawScope()); }

  Metadata *getRawScope() const { return getOperand(1); }

  static bool classof(const Metadata *MD) {
    return MD->getMetadataID() == DILexicalBlockKind ||
           MD->getMetadataID() == DILexicalBlockFileKind;
  }
};

class DILexicalBlock : public DILexicalBlockBase {
  friend class LLVMContextImpl;
  friend class MDNode;

  unsigned Line;
  uint16_t Column;

  DILexicalBlock(LLVMContext &C, StorageType Storage, unsigned Line,
                 unsigned Column, ArrayRef<Metadata *> Ops)
      : DILexicalBlockBase(C, DILexicalBlockKind, Storage, Ops), Line(Line),
        Column(Column) {
    assert(Column < (1u << 16) && "Expected 16-bit column");
  }
  ~DILexicalBlock() = default;

  static DILexicalBlock *getImpl(LLVMContext &Context, DILocalScope *Scope,
                                 DIFile *File, unsigned Line, unsigned Column,
                                 StorageType Storage,
                                 bool ShouldCreate = true) {
    return getImpl(Context, static_cast<Metadata *>(Scope),
                   static_cast<Metadata *>(File), Line, Column, Storage,
                   ShouldCreate);
  }

  static DILexicalBlock *getImpl(LLVMContext &Context, Metadata *Scope,
                                 Metadata *File, unsigned Line, unsigned Column,
                                 StorageType Storage, bool ShouldCreate = true);

  TempDILexicalBlock cloneImpl() const {
    return getTemporary(getContext(), getScope(), getFile(), getLine(),
                        getColumn());
  }

public:
<<<<<<< HEAD
  DEFINE_ALL_MDNODE_GET_METHODS(DILexicalBlock,
                                (DILocalScope * Scope, DIFile *File,
                                 unsigned Line, unsigned Column),
                                (Scope, File, Line, Column))
  DEFINE_ALL_MDNODE_GET_METHODS(DILexicalBlock,
                                (Metadata * Scope, Metadata *File,
                                 unsigned Line, unsigned Column),
                                (Scope, File, Line, Column))
=======
  DEFINE_MDNODE_GET(DILexicalBlock,
                    (DILocalScope * Scope, DIFile *File, unsigned Line,
                     unsigned Column),
                    (Scope, File, Line, Column))
  DEFINE_MDNODE_GET(DILexicalBlock,
                    (Metadata * Scope, Metadata *File, unsigned Line,
                     unsigned Column),
                    (Scope, File, Line, Column))
>>>>>>> f7105d88

  TempDILexicalBlock clone() const { return cloneImpl(); }

  unsigned getLine() const { return Line; }
  unsigned getColumn() const { return Column; }

  static bool classof(const Metadata *MD) {
    return MD->getMetadataID() == DILexicalBlockKind;
  }
};

class DILexicalBlockFile : public DILexicalBlockBase {
  friend class LLVMContextImpl;
  friend class MDNode;

  unsigned Discriminator;

  DILexicalBlockFile(LLVMContext &C, StorageType Storage,
                     unsigned Discriminator, ArrayRef<Metadata *> Ops)
      : DILexicalBlockBase(C, DILexicalBlockFileKind, Storage, Ops),
        Discriminator(Discriminator) {}
  ~DILexicalBlockFile() = default;

  static DILexicalBlockFile *getImpl(LLVMContext &Context, DILocalScope *Scope,
                                     DIFile *File, unsigned Discriminator,
                                     StorageType Storage,
                                     bool ShouldCreate = true) {
    return getImpl(Context, static_cast<Metadata *>(Scope),
                   static_cast<Metadata *>(File), Discriminator, Storage,
                   ShouldCreate);
  }

  static DILexicalBlockFile *getImpl(LLVMContext &Context, Metadata *Scope,
                                     Metadata *File, unsigned Discriminator,
                                     StorageType Storage,
                                     bool ShouldCreate = true);

  TempDILexicalBlockFile cloneImpl() const {
    return getTemporary(getContext(), getScope(), getFile(),
                        getDiscriminator());
  }

public:
<<<<<<< HEAD
  DEFINE_ALL_MDNODE_GET_METHODS(DILexicalBlockFile,
                                (DILocalScope * Scope, DIFile *File,
                                 unsigned Discriminator),
                                (Scope, File, Discriminator))
  DEFINE_ALL_MDNODE_GET_METHODS(DILexicalBlockFile,
                                (Metadata * Scope, Metadata *File,
                                 unsigned Discriminator),
                                (Scope, File, Discriminator))
=======
  DEFINE_MDNODE_GET(DILexicalBlockFile,
                    (DILocalScope * Scope, DIFile *File,
                     unsigned Discriminator),
                    (Scope, File, Discriminator))
  DEFINE_MDNODE_GET(DILexicalBlockFile,
                    (Metadata * Scope, Metadata *File, unsigned Discriminator),
                    (Scope, File, Discriminator))
>>>>>>> f7105d88

  TempDILexicalBlockFile clone() const { return cloneImpl(); }
  unsigned getDiscriminator() const { return Discriminator; }

  static bool classof(const Metadata *MD) {
    return MD->getMetadataID() == DILexicalBlockFileKind;
  }
};

unsigned DILocation::getDiscriminator() const {
  if (auto *F = dyn_cast<DILexicalBlockFile>(getScope()))
    return F->getDiscriminator();
  return 0;
}

const DILocation *
DILocation::cloneWithDiscriminator(unsigned Discriminator) const {
  DIScope *Scope = getScope();
  // Skip all parent DILexicalBlockFile that already have a discriminator
  // assigned. We do not want to have nested DILexicalBlockFiles that have
  // mutliple discriminators because only the leaf DILexicalBlockFile's
  // dominator will be used.
  for (auto *LBF = dyn_cast<DILexicalBlockFile>(Scope);
       LBF && LBF->getDiscriminator() != 0;
       LBF = dyn_cast<DILexicalBlockFile>(Scope))
    Scope = LBF->getScope();
  DILexicalBlockFile *NewScope =
      DILexicalBlockFile::get(getContext(), Scope, getFile(), Discriminator);
  return DILocation::get(getContext(), getLine(), getColumn(), NewScope,
                         getInlinedAt());
}

unsigned DILocation::getBaseDiscriminator() const {
  return getBaseDiscriminatorFromDiscriminator(getDiscriminator(),
                                               EnableFSDiscriminator);
}

unsigned DILocation::getDuplicationFactor() const {
  return getDuplicationFactorFromDiscriminator(getDiscriminator());
}

unsigned DILocation::getCopyIdentifier() const {
  return getCopyIdentifierFromDiscriminator(getDiscriminator());
}

Optional<const DILocation *>
DILocation::cloneWithBaseDiscriminator(unsigned D) const {
  unsigned BD, DF, CI;

  if (EnableFSDiscriminator) {
    BD = getBaseDiscriminator();
    if (D == BD)
      return this;
    return cloneWithDiscriminator(D);
  }

  decodeDiscriminator(getDiscriminator(), BD, DF, CI);
  if (D == BD)
    return this;
  if (Optional<unsigned> Encoded = encodeDiscriminator(D, DF, CI))
    return cloneWithDiscriminator(*Encoded);
  return None;
}

Optional<const DILocation *>
DILocation::cloneByMultiplyingDuplicationFactor(unsigned DF) const {
  assert(!EnableFSDiscriminator && "FSDiscriminator should not call this.");

  DF *= getDuplicationFactor();
  if (DF <= 1)
    return this;

  unsigned BD = getBaseDiscriminator();
  unsigned CI = getCopyIdentifier();
  if (Optional<unsigned> D = encodeDiscriminator(BD, DF, CI))
    return cloneWithDiscriminator(*D);
  return None;
}

class DINamespace : public DIScope {
  friend class LLVMContextImpl;
  friend class MDNode;

  unsigned ExportSymbols : 1;

  DINamespace(LLVMContext &Context, StorageType Storage, bool ExportSymbols,
              ArrayRef<Metadata *> Ops)
      : DIScope(Context, DINamespaceKind, Storage, dwarf::DW_TAG_namespace,
                Ops),
        ExportSymbols(ExportSymbols) {}
  ~DINamespace() = default;

  static DINamespace *getImpl(LLVMContext &Context, DIScope *Scope,
                              StringRef Name, bool ExportSymbols,
                              StorageType Storage, bool ShouldCreate = true) {
    return getImpl(Context, Scope, getCanonicalMDString(Context, Name),
                   ExportSymbols, Storage, ShouldCreate);
  }
  static DINamespace *getImpl(LLVMContext &Context, Metadata *Scope,
                              MDString *Name, bool ExportSymbols,
                              StorageType Storage, bool ShouldCreate = true);

  TempDINamespace cloneImpl() const {
    return getTemporary(getContext(), getScope(), getName(),
                        getExportSymbols());
  }

public:
<<<<<<< HEAD
  DEFINE_ALL_MDNODE_GET_METHODS(DINamespace,
                                (DIScope * Scope, StringRef Name,
                                 bool ExportSymbols),
                                (Scope, Name, ExportSymbols))
  DEFINE_ALL_MDNODE_GET_METHODS(DINamespace,
                                (Metadata * Scope, MDString *Name,
                                 bool ExportSymbols),
                                (Scope, Name, ExportSymbols))
=======
  DEFINE_MDNODE_GET(DINamespace,
                    (DIScope * Scope, StringRef Name, bool ExportSymbols),
                    (Scope, Name, ExportSymbols))
  DEFINE_MDNODE_GET(DINamespace,
                    (Metadata * Scope, MDString *Name, bool ExportSymbols),
                    (Scope, Name, ExportSymbols))
>>>>>>> f7105d88

  TempDINamespace clone() const { return cloneImpl(); }

  bool getExportSymbols() const { return ExportSymbols; }
  DIScope *getScope() const { return cast_or_null<DIScope>(getRawScope()); }
  StringRef getName() const { return getStringOperand(2); }

  Metadata *getRawScope() const { return getOperand(1); }
  MDString *getRawName() const { return getOperandAs<MDString>(2); }

  static bool classof(const Metadata *MD) {
    return MD->getMetadataID() == DINamespaceKind;
  }
};

/// Represents a module in the programming language, for example, a Clang
/// module, or a Fortran module.
class DIModule : public DIScope {
  friend class LLVMContextImpl;
  friend class MDNode;
  unsigned LineNo;
  bool IsDecl;

  DIModule(LLVMContext &Context, StorageType Storage, unsigned LineNo,
           bool IsDecl, ArrayRef<Metadata *> Ops)
      : DIScope(Context, DIModuleKind, Storage, dwarf::DW_TAG_module, Ops),
        LineNo(LineNo), IsDecl(IsDecl) {}
  ~DIModule() = default;

  static DIModule *getImpl(LLVMContext &Context, DIFile *File, DIScope *Scope,
                           StringRef Name, StringRef ConfigurationMacros,
                           StringRef IncludePath, StringRef APINotesFile,
                           unsigned LineNo, bool IsDecl, StorageType Storage,
                           bool ShouldCreate = true) {
    return getImpl(Context, File, Scope, getCanonicalMDString(Context, Name),
                   getCanonicalMDString(Context, ConfigurationMacros),
                   getCanonicalMDString(Context, IncludePath),
                   getCanonicalMDString(Context, APINotesFile), LineNo, IsDecl,
                   Storage, ShouldCreate);
  }
  static DIModule *getImpl(LLVMContext &Context, Metadata *File,
                           Metadata *Scope, MDString *Name,
                           MDString *ConfigurationMacros, MDString *IncludePath,
                           MDString *APINotesFile, unsigned LineNo, bool IsDecl,
                           StorageType Storage, bool ShouldCreate = true);

  TempDIModule cloneImpl() const {
    return getTemporary(getContext(), getFile(), getScope(), getName(),
                        getConfigurationMacros(), getIncludePath(),
                        getAPINotesFile(), getLineNo(), getIsDecl());
  }

public:
  DEFINE_ALL_MDNODE_GET_METHODS(DIModule,
                                (DIFile * File, DIScope *Scope, StringRef Name,
                                 StringRef ConfigurationMacros,
                                 StringRef IncludePath, StringRef APINotesFile,
                                 unsigned LineNo, bool IsDecl = false),
                                (File, Scope, Name, ConfigurationMacros,
                                 IncludePath, APINotesFile, LineNo, IsDecl))
  DEFINE_ALL_MDNODE_GET_METHODS(DIModule,
                                (Metadata * File, Metadata *Scope,
                                 MDString *Name, MDString *ConfigurationMacros,
                                 MDString *IncludePath, MDString *APINotesFile,
                                 unsigned LineNo, bool IsDecl = false),
                                (File, Scope, Name, ConfigurationMacros,
                                 IncludePath, APINotesFile, LineNo, IsDecl))

  TempDIModule clone() const { return cloneImpl(); }

  DIScope *getScope() const { return cast_or_null<DIScope>(getRawScope()); }
  StringRef getName() const { return getStringOperand(2); }
  StringRef getConfigurationMacros() const { return getStringOperand(3); }
  StringRef getIncludePath() const { return getStringOperand(4); }
  StringRef getAPINotesFile() const { return getStringOperand(5); }
  unsigned getLineNo() const { return LineNo; }
  bool getIsDecl() const { return IsDecl; }

  Metadata *getRawScope() const { return getOperand(1); }
  MDString *getRawName() const { return getOperandAs<MDString>(2); }
  MDString *getRawConfigurationMacros() const {
    return getOperandAs<MDString>(3);
  }
  MDString *getRawIncludePath() const { return getOperandAs<MDString>(4); }
  MDString *getRawAPINotesFile() const { return getOperandAs<MDString>(5); }

  static bool classof(const Metadata *MD) {
    return MD->getMetadataID() == DIModuleKind;
  }
};

/// Base class for template parameters.
class DITemplateParameter : public DINode {
protected:
  bool IsDefault;

  DITemplateParameter(LLVMContext &Context, unsigned ID, StorageType Storage,
                      unsigned Tag, bool IsDefault, ArrayRef<Metadata *> Ops)
      : DINode(Context, ID, Storage, Tag, Ops), IsDefault(IsDefault) {}
  ~DITemplateParameter() = default;

public:
  StringRef getName() const { return getStringOperand(0); }
  DIType *getType() const { return cast_or_null<DIType>(getRawType()); }

  MDString *getRawName() const { return getOperandAs<MDString>(0); }
  Metadata *getRawType() const { return getOperand(1); }
  bool isDefault() const { return IsDefault; }

  static bool classof(const Metadata *MD) {
    return MD->getMetadataID() == DITemplateTypeParameterKind ||
           MD->getMetadataID() == DITemplateValueParameterKind;
  }
};

class DITemplateTypeParameter : public DITemplateParameter {
  friend class LLVMContextImpl;
  friend class MDNode;

  DITemplateTypeParameter(LLVMContext &Context, StorageType Storage,
                          bool IsDefault, ArrayRef<Metadata *> Ops)
      : DITemplateParameter(Context, DITemplateTypeParameterKind, Storage,
                            dwarf::DW_TAG_template_type_parameter, IsDefault,
                            Ops) {}
  ~DITemplateTypeParameter() = default;

  static DITemplateTypeParameter *getImpl(LLVMContext &Context, StringRef Name,
                                          DIType *Type, bool IsDefault,
                                          StorageType Storage,
                                          bool ShouldCreate = true) {
    return getImpl(Context, getCanonicalMDString(Context, Name), Type,
                   IsDefault, Storage, ShouldCreate);
  }
  static DITemplateTypeParameter *getImpl(LLVMContext &Context, MDString *Name,
                                          Metadata *Type, bool IsDefault,
                                          StorageType Storage,
                                          bool ShouldCreate = true);

  TempDITemplateTypeParameter cloneImpl() const {
    return getTemporary(getContext(), getName(), getType(), isDefault());
  }

public:
<<<<<<< HEAD
  DEFINE_ALL_MDNODE_GET_METHODS(DITemplateTypeParameter,
                                (StringRef Name, DIType *Type, bool IsDefault),
                                (Name, Type, IsDefault))
  DEFINE_ALL_MDNODE_GET_METHODS(DITemplateTypeParameter,
                                (MDString * Name, Metadata *Type,
                                 bool IsDefault),
                                (Name, Type, IsDefault))
=======
  DEFINE_MDNODE_GET(DITemplateTypeParameter,
                    (StringRef Name, DIType *Type, bool IsDefault),
                    (Name, Type, IsDefault))
  DEFINE_MDNODE_GET(DITemplateTypeParameter,
                    (MDString * Name, Metadata *Type, bool IsDefault),
                    (Name, Type, IsDefault))
>>>>>>> f7105d88

  TempDITemplateTypeParameter clone() const { return cloneImpl(); }

  static bool classof(const Metadata *MD) {
    return MD->getMetadataID() == DITemplateTypeParameterKind;
  }
};

class DITemplateValueParameter : public DITemplateParameter {
  friend class LLVMContextImpl;
  friend class MDNode;

  DITemplateValueParameter(LLVMContext &Context, StorageType Storage,
                           unsigned Tag, bool IsDefault,
                           ArrayRef<Metadata *> Ops)
      : DITemplateParameter(Context, DITemplateValueParameterKind, Storage, Tag,
                            IsDefault, Ops) {}
  ~DITemplateValueParameter() = default;

  static DITemplateValueParameter *getImpl(LLVMContext &Context, unsigned Tag,
                                           StringRef Name, DIType *Type,
                                           bool IsDefault, Metadata *Value,
                                           StorageType Storage,
                                           bool ShouldCreate = true) {
    return getImpl(Context, Tag, getCanonicalMDString(Context, Name), Type,
                   IsDefault, Value, Storage, ShouldCreate);
  }
  static DITemplateValueParameter *getImpl(LLVMContext &Context, unsigned Tag,
                                           MDString *Name, Metadata *Type,
                                           bool IsDefault, Metadata *Value,
                                           StorageType Storage,
                                           bool ShouldCreate = true);

  TempDITemplateValueParameter cloneImpl() const {
    return getTemporary(getContext(), getTag(), getName(), getType(),
                        isDefault(), getValue());
  }

public:
  DEFINE_ALL_MDNODE_GET_METHODS(DITemplateValueParameter,
                                (unsigned Tag, StringRef Name, DIType *Type,
                                 bool IsDefault, Metadata *Value),
                                (Tag, Name, Type, IsDefault, Value))
  DEFINE_ALL_MDNODE_GET_METHODS(DITemplateValueParameter,
                                (unsigned Tag, MDString *Name, Metadata *Type,
                                 bool IsDefault, Metadata *Value),
                                (Tag, Name, Type, IsDefault, Value))

  TempDITemplateValueParameter clone() const { return cloneImpl(); }

  Metadata *getValue() const { return getOperand(2); }

  static bool classof(const Metadata *MD) {
    return MD->getMetadataID() == DITemplateValueParameterKind;
  }
};

/// Base class for variables.
class DIVariable : public DINode {
  unsigned Line;
  uint32_t AlignInBits;

protected:
  DIVariable(LLVMContext &C, unsigned ID, StorageType Storage, unsigned Line,
             ArrayRef<Metadata *> Ops, uint32_t AlignInBits = 0)
      : DINode(C, ID, Storage, dwarf::DW_TAG_variable, Ops), Line(Line),
        AlignInBits(AlignInBits) {}
  ~DIVariable() = default;

public:
  unsigned getLine() const { return Line; }
  DIScope *getScope() const { return cast_or_null<DIScope>(getRawScope()); }
  StringRef getName() const { return getStringOperand(1); }
  DIFile *getFile() const { return cast_or_null<DIFile>(getRawFile()); }
  DIType *getType() const { return cast_or_null<DIType>(getRawType()); }
  uint32_t getAlignInBits() const { return AlignInBits; }
  uint32_t getAlignInBytes() const { return getAlignInBits() / CHAR_BIT; }
  /// Determines the size of the variable's type.
  Optional<uint64_t> getSizeInBits() const;

  /// Return the signedness of this variable's type, or None if this type is
  /// neither signed nor unsigned.
  Optional<DIBasicType::Signedness> getSignedness() const {
    if (auto *BT = dyn_cast<DIBasicType>(getType()))
      return BT->getSignedness();
    return None;
  }

  StringRef getFilename() const {
    if (auto *F = getFile())
      return F->getFilename();
    return "";
  }

  StringRef getDirectory() const {
    if (auto *F = getFile())
      return F->getDirectory();
    return "";
  }

  Optional<StringRef> getSource() const {
    if (auto *F = getFile())
      return F->getSource();
    return None;
  }

  Metadata *getRawScope() const { return getOperand(0); }
  MDString *getRawName() const { return getOperandAs<MDString>(1); }
  Metadata *getRawFile() const { return getOperand(2); }
  Metadata *getRawType() const { return getOperand(3); }

  static bool classof(const Metadata *MD) {
    return MD->getMetadataID() == DILocalVariableKind ||
           MD->getMetadataID() == DIGlobalVariableKind;
  }
};

/// DWARF expression.
///
/// This is (almost) a DWARF expression that modifies the location of a
/// variable, or the location of a single piece of a variable, or (when using
/// DW_OP_stack_value) is the constant variable value.
///
/// TODO: Co-allocate the expression elements.
/// TODO: Separate from MDNode, or otherwise drop Distinct and Temporary
/// storage types.
class DIExpression : public MDNode {
  friend class LLVMContextImpl;
  friend class MDNode;

  std::vector<uint64_t> Elements;

  DIExpression(LLVMContext &C, StorageType Storage, ArrayRef<uint64_t> Elements)
      : MDNode(C, DIExpressionKind, Storage, None),
        Elements(Elements.begin(), Elements.end()) {}
  ~DIExpression() = default;

  static DIExpression *getImpl(LLVMContext &Context,
                               ArrayRef<uint64_t> Elements, StorageType Storage,
                               bool ShouldCreate = true);

  TempDIExpression cloneImpl() const {
    return getTemporary(getContext(), getElements());
  }

public:
  DEFINE_ALWAYS_UNIQUED_MDNODE_GET_METHODS(DIExpression,
                                           (ArrayRef<uint64_t> Elements),
                                           (Elements))

  TempDIExpression clone() const { return cloneImpl(); }

  ArrayRef<uint64_t> getElements() const { return Elements; }

  unsigned getNumElements() const { return Elements.size(); }

  uint64_t getElement(unsigned I) const {
    assert(I < Elements.size() && "Index out of range");
    return Elements[I];
  }

  enum SignedOrUnsignedConstant { SignedConstant, UnsignedConstant };
  /// Determine whether this represents a constant value, if so
  // return it's sign information.
  llvm::Optional<SignedOrUnsignedConstant> isConstant() const;

  /// Return the number of unique location operands referred to (via
  /// DW_OP_LLVM_arg) in this expression; this is not necessarily the number of
  /// instances of DW_OP_LLVM_arg within the expression.
  /// For example, for the expression:
  ///   (DW_OP_LLVM_arg 0, DW_OP_LLVM_arg 1, DW_OP_plus,
  ///    DW_OP_LLVM_arg 0, DW_OP_mul)
  /// This function would return 2, as there are two unique location operands
  /// (0 and 1).
  uint64_t getNumLocationOperands() const;

  using element_iterator = ArrayRef<uint64_t>::iterator;

  element_iterator elements_begin() const { return getElements().begin(); }
  element_iterator elements_end() const { return getElements().end(); }

  /// A lightweight wrapper around an expression operand.
  ///
  /// TODO: Store arguments directly and change \a DIExpression to store a
  /// range of these.
  class ExprOperand {
    const uint64_t *Op = nullptr;

  public:
    ExprOperand() = default;
    explicit ExprOperand(const uint64_t *Op) : Op(Op) {}

    const uint64_t *get() const { return Op; }

    /// Get the operand code.
    uint64_t getOp() const { return *Op; }

    /// Get an argument to the operand.
    ///
    /// Never returns the operand itself.
    uint64_t getArg(unsigned I) const { return Op[I + 1]; }

    unsigned getNumArgs() const { return getSize() - 1; }

    /// Return the size of the operand.
    ///
    /// Return the number of elements in the operand (1 + args).
    unsigned getSize() const;

    /// Append the elements of this operand to \p V.
    void appendToVector(SmallVectorImpl<uint64_t> &V) const {
      V.append(get(), get() + getSize());
    }
  };

  /// An iterator for expression operands.
  class expr_op_iterator {
    ExprOperand Op;

  public:
    using iterator_category = std::input_iterator_tag;
    using value_type = ExprOperand;
    using difference_type = std::ptrdiff_t;
    using pointer = value_type *;
    using reference = value_type &;

    expr_op_iterator() = default;
    explicit expr_op_iterator(element_iterator I) : Op(I) {}

    element_iterator getBase() const { return Op.get(); }
    const ExprOperand &operator*() const { return Op; }
    const ExprOperand *operator->() const { return &Op; }

    expr_op_iterator &operator++() {
      increment();
      return *this;
    }
    expr_op_iterator operator++(int) {
      expr_op_iterator T(*this);
      increment();
      return T;
    }

    /// Get the next iterator.
    ///
    /// \a std::next() doesn't work because this is technically an
    /// input_iterator, but it's a perfectly valid operation.  This is an
    /// accessor to provide the same functionality.
    expr_op_iterator getNext() const { return ++expr_op_iterator(*this); }

    bool operator==(const expr_op_iterator &X) const {
      return getBase() == X.getBase();
    }
    bool operator!=(const expr_op_iterator &X) const {
      return getBase() != X.getBase();
    }

  private:
    void increment() { Op = ExprOperand(getBase() + Op.getSize()); }
  };

  /// Visit the elements via ExprOperand wrappers.
  ///
  /// These range iterators visit elements through \a ExprOperand wrappers.
  /// This is not guaranteed to be a valid range unless \a isValid() gives \c
  /// true.
  ///
  /// \pre \a isValid() gives \c true.
  /// @{
  expr_op_iterator expr_op_begin() const {
    return expr_op_iterator(elements_begin());
  }
  expr_op_iterator expr_op_end() const {
    return expr_op_iterator(elements_end());
  }
  iterator_range<expr_op_iterator> expr_ops() const {
    return {expr_op_begin(), expr_op_end()};
  }
  /// @}

  bool isValid() const;

  static bool classof(const Metadata *MD) {
    return MD->getMetadataID() == DIExpressionKind;
  }

  /// Return whether the first element a DW_OP_deref.
  bool startsWithDeref() const {
    return getNumElements() > 0 && getElement(0) == dwarf::DW_OP_deref;
  }

  /// Holds the characteristics of one fragment of a larger variable.
  struct FragmentInfo {
    uint64_t SizeInBits;
    uint64_t OffsetInBits;
  };

  /// Retrieve the details of this fragment expression.
  static Optional<FragmentInfo> getFragmentInfo(expr_op_iterator Start,
                                                expr_op_iterator End);

  /// Retrieve the details of this fragment expression.
  Optional<FragmentInfo> getFragmentInfo() const {
    return getFragmentInfo(expr_op_begin(), expr_op_end());
  }

  /// Return whether this is a piece of an aggregate variable.
  bool isFragment() const { return getFragmentInfo().hasValue(); }

  /// Return whether this is an implicit location description.
  bool isImplicit() const;

  /// Return whether the location is computed on the expression stack, meaning
  /// it cannot be a simple register location.
  bool isComplex() const;

  /// Append \p Ops with operations to apply the \p Offset.
  static void appendOffset(SmallVectorImpl<uint64_t> &Ops, int64_t Offset);

  /// If this is a constant offset, extract it. If there is no expression,
  /// return true with an offset of zero.
  bool extractIfOffset(int64_t &Offset) const;

  /// Returns true iff this DIExpression contains at least one instance of
  /// `DW_OP_LLVM_arg, n` for all n in [0, N).
  bool hasAllLocationOps(unsigned N) const;

  /// Checks if the last 4 elements of the expression are DW_OP_constu <DWARF
  /// Address Space> DW_OP_swap DW_OP_xderef and extracts the <DWARF Address
  /// Space>.
  static const DIExpression *extractAddressClass(const DIExpression *Expr,
                                                 unsigned &AddrClass);

  /// Used for DIExpression::prepend.
  enum PrependOps : uint8_t {
    ApplyOffset = 0,
    DerefBefore = 1 << 0,
    DerefAfter = 1 << 1,
    StackValue = 1 << 2,
    EntryValue = 1 << 3
  };

  /// Prepend \p DIExpr with a deref and offset operation and optionally turn it
  /// into a stack value or/and an entry value.
  static DIExpression *prepend(const DIExpression *Expr, uint8_t Flags,
                               int64_t Offset = 0);

  /// Prepend \p DIExpr with the given opcodes and optionally turn it into a
  /// stack value.
  static DIExpression *prependOpcodes(const DIExpression *Expr,
                                      SmallVectorImpl<uint64_t> &Ops,
                                      bool StackValue = false,
                                      bool EntryValue = false);

  /// Append the opcodes \p Ops to \p DIExpr. Unlike \ref appendToStack, the
  /// returned expression is a stack value only if \p DIExpr is a stack value.
  /// If \p DIExpr describes a fragment, the returned expression will describe
  /// the same fragment.
  static DIExpression *append(const DIExpression *Expr, ArrayRef<uint64_t> Ops);

  /// Convert \p DIExpr into a stack value if it isn't one already by appending
  /// DW_OP_deref if needed, and appending \p Ops to the resulting expression.
  /// If \p DIExpr describes a fragment, the returned expression will describe
  /// the same fragment.
  static DIExpression *appendToStack(const DIExpression *Expr,
                                     ArrayRef<uint64_t> Ops);

  /// Create a copy of \p Expr by appending the given list of \p Ops to each
  /// instance of the operand `DW_OP_LLVM_arg, \p ArgNo`. This is used to
  /// modify a specific location used by \p Expr, such as when salvaging that
  /// location.
  static DIExpression *appendOpsToArg(const DIExpression *Expr,
                                      ArrayRef<uint64_t> Ops, unsigned ArgNo,
                                      bool StackValue = false);

  /// Create a copy of \p Expr with each instance of
  /// `DW_OP_LLVM_arg, \p OldArg` replaced with `DW_OP_LLVM_arg, \p NewArg`,
  /// and each instance of `DW_OP_LLVM_arg, Arg` with `DW_OP_LLVM_arg, Arg - 1`
  /// for all Arg > \p OldArg.
  /// This is used when replacing one of the operands of a debug value list
  /// with another operand in the same list and deleting the old operand.
  static DIExpression *replaceArg(const DIExpression *Expr, uint64_t OldArg,
                                  uint64_t NewArg);

  /// Create a DIExpression to describe one part of an aggregate variable that
  /// is fragmented across multiple Values. The DW_OP_LLVM_fragment operation
  /// will be appended to the elements of \c Expr. If \c Expr already contains
  /// a \c DW_OP_LLVM_fragment \c OffsetInBits is interpreted as an offset
  /// into the existing fragment.
  ///
  /// \param OffsetInBits Offset of the piece in bits.
  /// \param SizeInBits   Size of the piece in bits.
  /// \return             Creating a fragment expression may fail if \c Expr
  ///                     contains arithmetic operations that would be
  ///                     truncated.
  static Optional<DIExpression *>
  createFragmentExpression(const DIExpression *Expr, unsigned OffsetInBits,
                           unsigned SizeInBits);

  /// Determine the relative position of the fragments passed in.
  /// Returns -1 if this is entirely before Other, 0 if this and Other overlap,
  /// 1 if this is entirely after Other.
  static int fragmentCmp(const FragmentInfo &A, const FragmentInfo &B) {
    uint64_t l1 = A.OffsetInBits;
    uint64_t l2 = B.OffsetInBits;
    uint64_t r1 = l1 + A.SizeInBits;
    uint64_t r2 = l2 + B.SizeInBits;
    if (r1 <= l2)
      return -1;
    else if (r2 <= l1)
      return 1;
    else
      return 0;
  }

  using ExtOps = std::array<uint64_t, 6>;

  /// Returns the ops for a zero- or sign-extension in a DIExpression.
  static ExtOps getExtOps(unsigned FromSize, unsigned ToSize, bool Signed);

  /// Append a zero- or sign-extension to \p Expr. Converts the expression to a
  /// stack value if it isn't one already.
  static DIExpression *appendExt(const DIExpression *Expr, unsigned FromSize,
                                 unsigned ToSize, bool Signed);

  /// Check if fragments overlap between a pair of FragmentInfos.
  static bool fragmentsOverlap(const FragmentInfo &A, const FragmentInfo &B) {
    return fragmentCmp(A, B) == 0;
  }

  /// Determine the relative position of the fragments described by this
  /// DIExpression and \p Other. Calls static fragmentCmp implementation.
  int fragmentCmp(const DIExpression *Other) const {
    auto Fragment1 = *getFragmentInfo();
    auto Fragment2 = *Other->getFragmentInfo();
    return fragmentCmp(Fragment1, Fragment2);
  }

  /// Check if fragments overlap between this DIExpression and \p Other.
  bool fragmentsOverlap(const DIExpression *Other) const {
    if (!isFragment() || !Other->isFragment())
      return true;
    return fragmentCmp(Other) == 0;
  }

  /// Check if the expression consists of exactly one entry value operand.
  /// (This is the only configuration of entry values that is supported.)
  bool isEntryValue() const {
    return getNumElements() > 0 &&
           getElement(0) == dwarf::DW_OP_LLVM_entry_value;
  }

  /// Try to shorten an expression with an initial constant operand.
  /// Returns a new expression and constant on success, or the original
  /// expression and constant on failure.
  std::pair<DIExpression *, const ConstantInt *>
  constantFold(const ConstantInt *CI);
};

inline bool operator==(const DIExpression::FragmentInfo &A,
                       const DIExpression::FragmentInfo &B) {
  return std::tie(A.SizeInBits, A.OffsetInBits) ==
         std::tie(B.SizeInBits, B.OffsetInBits);
}

inline bool operator<(const DIExpression::FragmentInfo &A,
                      const DIExpression::FragmentInfo &B) {
  return std::tie(A.SizeInBits, A.OffsetInBits) <
         std::tie(B.SizeInBits, B.OffsetInBits);
}

template <> struct DenseMapInfo<DIExpression::FragmentInfo> {
  using FragInfo = DIExpression::FragmentInfo;
  static const uint64_t MaxVal = std::numeric_limits<uint64_t>::max();

  static inline FragInfo getEmptyKey() { return {MaxVal, MaxVal}; }

  static inline FragInfo getTombstoneKey() { return {MaxVal - 1, MaxVal - 1}; }

  static unsigned getHashValue(const FragInfo &Frag) {
    return (Frag.SizeInBits & 0xffff) << 16 | (Frag.OffsetInBits & 0xffff);
  }

  static bool isEqual(const FragInfo &A, const FragInfo &B) { return A == B; }
};

/// Global variables.
///
/// TODO: Remove DisplayName.  It's always equal to Name.
class DIGlobalVariable : public DIVariable {
  friend class LLVMContextImpl;
  friend class MDNode;

  bool IsLocalToUnit;
  bool IsDefinition;

  DIGlobalVariable(LLVMContext &C, StorageType Storage, unsigned Line,
                   bool IsLocalToUnit, bool IsDefinition, uint32_t AlignInBits,
                   ArrayRef<Metadata *> Ops)
      : DIVariable(C, DIGlobalVariableKind, Storage, Line, Ops, AlignInBits),
        IsLocalToUnit(IsLocalToUnit), IsDefinition(IsDefinition) {}
  ~DIGlobalVariable() = default;

  static DIGlobalVariable *
  getImpl(LLVMContext &Context, DIScope *Scope, StringRef Name,
          StringRef LinkageName, DIFile *File, unsigned Line, DIType *Type,
          bool IsLocalToUnit, bool IsDefinition,
          DIDerivedType *StaticDataMemberDeclaration, MDTuple *TemplateParams,
          uint32_t AlignInBits, DINodeArray Annotations, StorageType Storage,
          bool ShouldCreate = true) {
    return getImpl(Context, Scope, getCanonicalMDString(Context, Name),
                   getCanonicalMDString(Context, LinkageName), File, Line, Type,
                   IsLocalToUnit, IsDefinition, StaticDataMemberDeclaration,
                   cast_or_null<Metadata>(TemplateParams), AlignInBits,
                   Annotations.get(), Storage, ShouldCreate);
  }
  static DIGlobalVariable *
  getImpl(LLVMContext &Context, Metadata *Scope, MDString *Name,
          MDString *LinkageName, Metadata *File, unsigned Line, Metadata *Type,
          bool IsLocalToUnit, bool IsDefinition,
          Metadata *StaticDataMemberDeclaration, Metadata *TemplateParams,
          uint32_t AlignInBits, Metadata *Annotations, StorageType Storage,
          bool ShouldCreate = true);

  TempDIGlobalVariable cloneImpl() const {
    return getTemporary(getContext(), getScope(), getName(), getLinkageName(),
                        getFile(), getLine(), getType(), isLocalToUnit(),
                        isDefinition(), getStaticDataMemberDeclaration(),
                        getTemplateParams(), getAlignInBits(),
                        getAnnotations());
  }

public:
<<<<<<< HEAD
  DEFINE_ALL_MDNODE_GET_METHODS(
=======
  DEFINE_MDNODE_GET(
>>>>>>> f7105d88
      DIGlobalVariable,
      (DIScope * Scope, StringRef Name, StringRef LinkageName, DIFile *File,
       unsigned Line, DIType *Type, bool IsLocalToUnit, bool IsDefinition,
       DIDerivedType *StaticDataMemberDeclaration, MDTuple *TemplateParams,
       uint32_t AlignInBits, DINodeArray Annotations),
      (Scope, Name, LinkageName, File, Line, Type, IsLocalToUnit, IsDefinition,
       StaticDataMemberDeclaration, TemplateParams, AlignInBits, Annotations))
<<<<<<< HEAD
  DEFINE_ALL_MDNODE_GET_METHODS(
=======
  DEFINE_MDNODE_GET(
>>>>>>> f7105d88
      DIGlobalVariable,
      (Metadata * Scope, MDString *Name, MDString *LinkageName, Metadata *File,
       unsigned Line, Metadata *Type, bool IsLocalToUnit, bool IsDefinition,
       Metadata *StaticDataMemberDeclaration, Metadata *TemplateParams,
       uint32_t AlignInBits, Metadata *Annotations),
      (Scope, Name, LinkageName, File, Line, Type, IsLocalToUnit, IsDefinition,
       StaticDataMemberDeclaration, TemplateParams, AlignInBits, Annotations))

  TempDIGlobalVariable clone() const { return cloneImpl(); }

  bool isLocalToUnit() const { return IsLocalToUnit; }
  bool isDefinition() const { return IsDefinition; }
  StringRef getDisplayName() const { return getStringOperand(4); }
  StringRef getLinkageName() const { return getStringOperand(5); }
  DIDerivedType *getStaticDataMemberDeclaration() const {
    return cast_or_null<DIDerivedType>(getRawStaticDataMemberDeclaration());
  }
  DINodeArray getAnnotations() const {
    return cast_or_null<MDTuple>(getRawAnnotations());
  }

  MDString *getRawLinkageName() const { return getOperandAs<MDString>(5); }
  Metadata *getRawStaticDataMemberDeclaration() const { return getOperand(6); }
  Metadata *getRawTemplateParams() const { return getOperand(7); }
  MDTuple *getTemplateParams() const { return getOperandAs<MDTuple>(7); }
  Metadata *getRawAnnotations() const { return getOperand(8); }

  static bool classof(const Metadata *MD) {
    return MD->getMetadataID() == DIGlobalVariableKind;
  }
};

class DICommonBlock : public DIScope {
  unsigned LineNo;

  friend class LLVMContextImpl;
  friend class MDNode;

  DICommonBlock(LLVMContext &Context, StorageType Storage, unsigned LineNo,
                ArrayRef<Metadata *> Ops)
      : DIScope(Context, DICommonBlockKind, Storage, dwarf::DW_TAG_common_block,
                Ops),
        LineNo(LineNo) {}

  static DICommonBlock *getImpl(LLVMContext &Context, DIScope *Scope,
                                DIGlobalVariable *Decl, StringRef Name,
                                DIFile *File, unsigned LineNo,
                                StorageType Storage, bool ShouldCreate = true) {
    return getImpl(Context, Scope, Decl, getCanonicalMDString(Context, Name),
                   File, LineNo, Storage, ShouldCreate);
  }
  static DICommonBlock *getImpl(LLVMContext &Context, Metadata *Scope,
                                Metadata *Decl, MDString *Name, Metadata *File,
                                unsigned LineNo, StorageType Storage,
                                bool ShouldCreate = true);

  TempDICommonBlock cloneImpl() const {
    return getTemporary(getContext(), getScope(), getDecl(), getName(),
                        getFile(), getLineNo());
  }

public:
<<<<<<< HEAD
  DEFINE_ALL_MDNODE_GET_METHODS(DICommonBlock,
                                (DIScope * Scope, DIGlobalVariable *Decl,
                                 StringRef Name, DIFile *File, unsigned LineNo),
                                (Scope, Decl, Name, File, LineNo))
  DEFINE_ALL_MDNODE_GET_METHODS(DICommonBlock,
                                (Metadata * Scope, Metadata *Decl,
                                 MDString *Name, Metadata *File,
                                 unsigned LineNo),
                                (Scope, Decl, Name, File, LineNo))
=======
  DEFINE_MDNODE_GET(DICommonBlock,
                    (DIScope * Scope, DIGlobalVariable *Decl, StringRef Name,
                     DIFile *File, unsigned LineNo),
                    (Scope, Decl, Name, File, LineNo))
  DEFINE_MDNODE_GET(DICommonBlock,
                    (Metadata * Scope, Metadata *Decl, MDString *Name,
                     Metadata *File, unsigned LineNo),
                    (Scope, Decl, Name, File, LineNo))
>>>>>>> f7105d88

  TempDICommonBlock clone() const { return cloneImpl(); }

  DIScope *getScope() const { return cast_or_null<DIScope>(getRawScope()); }
  DIGlobalVariable *getDecl() const {
    return cast_or_null<DIGlobalVariable>(getRawDecl());
  }
  StringRef getName() const { return getStringOperand(2); }
  DIFile *getFile() const { return cast_or_null<DIFile>(getRawFile()); }
  unsigned getLineNo() const { return LineNo; }

  Metadata *getRawScope() const { return getOperand(0); }
  Metadata *getRawDecl() const { return getOperand(1); }
  MDString *getRawName() const { return getOperandAs<MDString>(2); }
  Metadata *getRawFile() const { return getOperand(3); }

  static bool classof(const Metadata *MD) {
    return MD->getMetadataID() == DICommonBlockKind;
  }
};

/// Local variable.
///
/// TODO: Split up flags.
class DILocalVariable : public DIVariable {
  friend class LLVMContextImpl;
  friend class MDNode;

  unsigned Arg : 16;
  DIFlags Flags;

  DILocalVariable(LLVMContext &C, StorageType Storage, unsigned Line,
                  unsigned Arg, DIFlags Flags, uint32_t AlignInBits,
                  ArrayRef<Metadata *> Ops)
      : DIVariable(C, DILocalVariableKind, Storage, Line, Ops, AlignInBits),
        Arg(Arg), Flags(Flags) {
    assert(Arg < (1 << 16) && "DILocalVariable: Arg out of range");
  }
  ~DILocalVariable() = default;

  static DILocalVariable *getImpl(LLVMContext &Context, DIScope *Scope,
                                  StringRef Name, DIFile *File, unsigned Line,
                                  DIType *Type, unsigned Arg, DIFlags Flags,
                                  uint32_t AlignInBits, DINodeArray Annotations,
                                  StorageType Storage,
                                  bool ShouldCreate = true) {
    return getImpl(Context, Scope, getCanonicalMDString(Context, Name), File,
                   Line, Type, Arg, Flags, AlignInBits, Annotations.get(),
                   Storage, ShouldCreate);
  }
  static DILocalVariable *getImpl(LLVMContext &Context, Metadata *Scope,
                                  MDString *Name, Metadata *File, unsigned Line,
                                  Metadata *Type, unsigned Arg, DIFlags Flags,
                                  uint32_t AlignInBits, Metadata *Annotations,
                                  StorageType Storage,
                                  bool ShouldCreate = true);

  TempDILocalVariable cloneImpl() const {
    return getTemporary(getContext(), getScope(), getName(), getFile(),
                        getLine(), getType(), getArg(), getFlags(),
                        getAlignInBits(), getAnnotations());
  }

public:
<<<<<<< HEAD
  DEFINE_ALL_MDNODE_GET_METHODS(DILocalVariable,
                                (DILocalScope * Scope, StringRef Name,
                                 DIFile *File, unsigned Line, DIType *Type,
                                 unsigned Arg, DIFlags Flags,
                                 uint32_t AlignInBits, DINodeArray Annotations),
                                (Scope, Name, File, Line, Type, Arg, Flags,
                                 AlignInBits, Annotations))
  DEFINE_ALL_MDNODE_GET_METHODS(DILocalVariable,
                                (Metadata * Scope, MDString *Name,
                                 Metadata *File, unsigned Line, Metadata *Type,
                                 unsigned Arg, DIFlags Flags,
                                 uint32_t AlignInBits, Metadata *Annotations),
                                (Scope, Name, File, Line, Type, Arg, Flags,
                                 AlignInBits, Annotations))
=======
  DEFINE_MDNODE_GET(DILocalVariable,
                    (DILocalScope * Scope, StringRef Name, DIFile *File,
                     unsigned Line, DIType *Type, unsigned Arg, DIFlags Flags,
                     uint32_t AlignInBits, DINodeArray Annotations),
                    (Scope, Name, File, Line, Type, Arg, Flags, AlignInBits,
                     Annotations))
  DEFINE_MDNODE_GET(DILocalVariable,
                    (Metadata * Scope, MDString *Name, Metadata *File,
                     unsigned Line, Metadata *Type, unsigned Arg, DIFlags Flags,
                     uint32_t AlignInBits, Metadata *Annotations),
                    (Scope, Name, File, Line, Type, Arg, Flags, AlignInBits,
                     Annotations))
>>>>>>> f7105d88

  TempDILocalVariable clone() const { return cloneImpl(); }

  /// Get the local scope for this variable.
  ///
  /// Variables must be defined in a local scope.
  DILocalScope *getScope() const {
    return cast<DILocalScope>(DIVariable::getScope());
  }

  bool isParameter() const { return Arg; }
  unsigned getArg() const { return Arg; }
  DIFlags getFlags() const { return Flags; }

  DINodeArray getAnnotations() const {
    return cast_or_null<MDTuple>(getRawAnnotations());
  }
  Metadata *getRawAnnotations() const { return getOperand(4); }

  bool isArtificial() const { return getFlags() & FlagArtificial; }
  bool isObjectPointer() const { return getFlags() & FlagObjectPointer; }

  /// Check that a location is valid for this variable.
  ///
  /// Check that \c DL exists, is in the same subprogram, and has the same
  /// inlined-at location as \c this.  (Otherwise, it's not a valid attachment
  /// to a \a DbgInfoIntrinsic.)
  bool isValidLocationForIntrinsic(const DILocation *DL) const {
    return DL && getScope()->getSubprogram() == DL->getScope()->getSubprogram();
  }

  static bool classof(const Metadata *MD) {
    return MD->getMetadataID() == DILocalVariableKind;
  }
};

/// Label.
///
class DILabel : public DINode {
  friend class LLVMContextImpl;
  friend class MDNode;

  unsigned Line;

  DILabel(LLVMContext &C, StorageType Storage, unsigned Line,
          ArrayRef<Metadata *> Ops)
      : DINode(C, DILabelKind, Storage, dwarf::DW_TAG_label, Ops), Line(Line) {}
  ~DILabel() = default;

  static DILabel *getImpl(LLVMContext &Context, DIScope *Scope, StringRef Name,
                          DIFile *File, unsigned Line, StorageType Storage,
                          bool ShouldCreate = true) {
    return getImpl(Context, Scope, getCanonicalMDString(Context, Name), File,
                   Line, Storage, ShouldCreate);
  }
  static DILabel *getImpl(LLVMContext &Context, Metadata *Scope, MDString *Name,
                          Metadata *File, unsigned Line, StorageType Storage,
                          bool ShouldCreate = true);

  TempDILabel cloneImpl() const {
    return getTemporary(getContext(), getScope(), getName(), getFile(),
                        getLine());
  }

public:
  DEFINE_ALL_MDNODE_GET_METHODS(DILabel,
                                (DILocalScope * Scope, StringRef Name,
                                 DIFile *File, unsigned Line),
                                (Scope, Name, File, Line))
  DEFINE_ALL_MDNODE_GET_METHODS(DILabel,
                                (Metadata * Scope, MDString *Name,
                                 Metadata *File, unsigned Line),
                                (Scope, Name, File, Line))

  TempDILabel clone() const { return cloneImpl(); }

  /// Get the local scope for this label.
  ///
  /// Labels must be defined in a local scope.
  DILocalScope *getScope() const {
    return cast_or_null<DILocalScope>(getRawScope());
  }
  unsigned getLine() const { return Line; }
  StringRef getName() const { return getStringOperand(1); }
  DIFile *getFile() const { return cast_or_null<DIFile>(getRawFile()); }

  Metadata *getRawScope() const { return getOperand(0); }
  MDString *getRawName() const { return getOperandAs<MDString>(1); }
  Metadata *getRawFile() const { return getOperand(2); }

  /// Check that a location is valid for this label.
  ///
  /// Check that \c DL exists, is in the same subprogram, and has the same
  /// inlined-at location as \c this.  (Otherwise, it's not a valid attachment
  /// to a \a DbgInfoIntrinsic.)
  bool isValidLocationForIntrinsic(const DILocation *DL) const {
    return DL && getScope()->getSubprogram() == DL->getScope()->getSubprogram();
  }

  static bool classof(const Metadata *MD) {
    return MD->getMetadataID() == DILabelKind;
  }
};

class DIObjCProperty : public DINode {
  friend class LLVMContextImpl;
  friend class MDNode;

  unsigned Line;
  unsigned Attributes;

  DIObjCProperty(LLVMContext &C, StorageType Storage, unsigned Line,
                 unsigned Attributes, ArrayRef<Metadata *> Ops)
      : DINode(C, DIObjCPropertyKind, Storage, dwarf::DW_TAG_APPLE_property,
               Ops),
        Line(Line), Attributes(Attributes) {}
  ~DIObjCProperty() = default;

  static DIObjCProperty *
  getImpl(LLVMContext &Context, StringRef Name, DIFile *File, unsigned Line,
          StringRef GetterName, StringRef SetterName, unsigned Attributes,
          DIType *Type, StorageType Storage, bool ShouldCreate = true) {
    return getImpl(Context, getCanonicalMDString(Context, Name), File, Line,
                   getCanonicalMDString(Context, GetterName),
                   getCanonicalMDString(Context, SetterName), Attributes, Type,
                   Storage, ShouldCreate);
  }
  static DIObjCProperty *getImpl(LLVMContext &Context, MDString *Name,
                                 Metadata *File, unsigned Line,
                                 MDString *GetterName, MDString *SetterName,
                                 unsigned Attributes, Metadata *Type,
                                 StorageType Storage, bool ShouldCreate = true);

  TempDIObjCProperty cloneImpl() const {
    return getTemporary(getContext(), getName(), getFile(), getLine(),
                        getGetterName(), getSetterName(), getAttributes(),
                        getType());
  }

public:
  DEFINE_ALL_MDNODE_GET_METHODS(DIObjCProperty,
                                (StringRef Name, DIFile *File, unsigned Line,
                                 StringRef GetterName, StringRef SetterName,
                                 unsigned Attributes, DIType *Type),
                                (Name, File, Line, GetterName, SetterName,
                                 Attributes, Type))
  DEFINE_ALL_MDNODE_GET_METHODS(DIObjCProperty,
                                (MDString * Name, Metadata *File, unsigned Line,
                                 MDString *GetterName, MDString *SetterName,
                                 unsigned Attributes, Metadata *Type),
                                (Name, File, Line, GetterName, SetterName,
                                 Attributes, Type))

  TempDIObjCProperty clone() const { return cloneImpl(); }

  unsigned getLine() const { return Line; }
  unsigned getAttributes() const { return Attributes; }
  StringRef getName() const { return getStringOperand(0); }
  DIFile *getFile() const { return cast_or_null<DIFile>(getRawFile()); }
  StringRef getGetterName() const { return getStringOperand(2); }
  StringRef getSetterName() const { return getStringOperand(3); }
  DIType *getType() const { return cast_or_null<DIType>(getRawType()); }

  StringRef getFilename() const {
    if (auto *F = getFile())
      return F->getFilename();
    return "";
  }

  StringRef getDirectory() const {
    if (auto *F = getFile())
      return F->getDirectory();
    return "";
  }

  MDString *getRawName() const { return getOperandAs<MDString>(0); }
  Metadata *getRawFile() const { return getOperand(1); }
  MDString *getRawGetterName() const { return getOperandAs<MDString>(2); }
  MDString *getRawSetterName() const { return getOperandAs<MDString>(3); }
  Metadata *getRawType() const { return getOperand(4); }

  static bool classof(const Metadata *MD) {
    return MD->getMetadataID() == DIObjCPropertyKind;
  }
};

/// An imported module (C++ using directive or similar).
class DIImportedEntity : public DINode {
  friend class LLVMContextImpl;
  friend class MDNode;

  unsigned Line;

  DIImportedEntity(LLVMContext &C, StorageType Storage, unsigned Tag,
                   unsigned Line, ArrayRef<Metadata *> Ops)
      : DINode(C, DIImportedEntityKind, Storage, Tag, Ops), Line(Line) {}
  ~DIImportedEntity() = default;

  static DIImportedEntity *getImpl(LLVMContext &Context, unsigned Tag,
                                   DIScope *Scope, DINode *Entity, DIFile *File,
                                   unsigned Line, StringRef Name,
                                   DINodeArray Elements, StorageType Storage,
                                   bool ShouldCreate = true) {
    return getImpl(Context, Tag, Scope, Entity, File, Line,
                   getCanonicalMDString(Context, Name), Elements.get(), Storage,
                   ShouldCreate);
  }
  static DIImportedEntity *
  getImpl(LLVMContext &Context, unsigned Tag, Metadata *Scope, Metadata *Entity,
          Metadata *File, unsigned Line, MDString *Name, Metadata *Elements,
          StorageType Storage, bool ShouldCreate = true);

  TempDIImportedEntity cloneImpl() const {
    return getTemporary(getContext(), getTag(), getScope(), getEntity(),
                        getFile(), getLine(), getName(), getElements());
  }

public:
  DEFINE_ALL_MDNODE_GET_METHODS(
      DIImportedEntity,
      (unsigned Tag, DIScope *Scope, DINode *Entity, DIFile *File,
       unsigned Line, StringRef Name = "", DINodeArray Elements = nullptr),
      (Tag, Scope, Entity, File, Line, Name, Elements))
  DEFINE_ALL_MDNODE_GET_METHODS(
      DIImportedEntity,
      (unsigned Tag, Metadata *Scope, Metadata *Entity, Metadata *File,
       unsigned Line, MDString *Name, Metadata *Elements = nullptr),
      (Tag, Scope, Entity, File, Line, Name, Elements))

  TempDIImportedEntity clone() const { return cloneImpl(); }

  unsigned getLine() const { return Line; }
  DIScope *getScope() const { return cast_or_null<DIScope>(getRawScope()); }
  DINode *getEntity() const { return cast_or_null<DINode>(getRawEntity()); }
  StringRef getName() const { return getStringOperand(2); }
  DIFile *getFile() const { return cast_or_null<DIFile>(getRawFile()); }
  DINodeArray getElements() const {
    return cast_or_null<MDTuple>(getRawElements());
  }

  Metadata *getRawScope() const { return getOperand(0); }
  Metadata *getRawEntity() const { return getOperand(1); }
  MDString *getRawName() const { return getOperandAs<MDString>(2); }
  Metadata *getRawFile() const { return getOperand(3); }
  Metadata *getRawElements() const { return getOperand(4); }

  static bool classof(const Metadata *MD) {
    return MD->getMetadataID() == DIImportedEntityKind;
  }
};

/// A pair of DIGlobalVariable and DIExpression.
class DIGlobalVariableExpression : public MDNode {
  friend class LLVMContextImpl;
  friend class MDNode;

  DIGlobalVariableExpression(LLVMContext &C, StorageType Storage,
                             ArrayRef<Metadata *> Ops)
      : MDNode(C, DIGlobalVariableExpressionKind, Storage, Ops) {}
  ~DIGlobalVariableExpression() = default;

  static DIGlobalVariableExpression *
  getImpl(LLVMContext &Context, Metadata *Variable, Metadata *Expression,
          StorageType Storage, bool ShouldCreate = true);

  TempDIGlobalVariableExpression cloneImpl() const {
    return getTemporary(getContext(), getVariable(), getExpression());
  }

public:
  DEFINE_ALL_MDNODE_GET_METHODS(DIGlobalVariableExpression,
                                (Metadata * Variable, Metadata *Expression),
                                (Variable, Expression))

  TempDIGlobalVariableExpression clone() const { return cloneImpl(); }

  Metadata *getRawVariable() const { return getOperand(0); }

  DIGlobalVariable *getVariable() const {
    return cast_or_null<DIGlobalVariable>(getRawVariable());
  }

  Metadata *getRawExpression() const { return getOperand(1); }

  DIExpression *getExpression() const {
    return cast<DIExpression>(getRawExpression());
  }

  static bool classof(const Metadata *MD) {
    return MD->getMetadataID() == DIGlobalVariableExpressionKind;
  }
};

/// Macro Info DWARF-like metadata node.
///
/// A metadata node with a DWARF macro info (i.e., a constant named
/// \c DW_MACINFO_*, defined in llvm/BinaryFormat/Dwarf.h).  Called \a
/// DIMacroNode
/// because it's potentially used for non-DWARF output.
class DIMacroNode : public MDNode {
  friend class LLVMContextImpl;
  friend class MDNode;

protected:
  DIMacroNode(LLVMContext &C, unsigned ID, StorageType Storage, unsigned MIType,
              ArrayRef<Metadata *> Ops1, ArrayRef<Metadata *> Ops2 = None)
      : MDNode(C, ID, Storage, Ops1, Ops2) {
    assert(MIType < 1u << 16);
    SubclassData16 = MIType;
  }
  ~DIMacroNode() = default;

  template <class Ty> Ty *getOperandAs(unsigned I) const {
    return cast_or_null<Ty>(getOperand(I));
  }

  StringRef getStringOperand(unsigned I) const {
    if (auto *S = getOperandAs<MDString>(I))
      return S->getString();
    return StringRef();
  }

  static MDString *getCanonicalMDString(LLVMContext &Context, StringRef S) {
    if (S.empty())
      return nullptr;
    return MDString::get(Context, S);
  }

public:
  unsigned getMacinfoType() const { return SubclassData16; }

  static bool classof(const Metadata *MD) {
    switch (MD->getMetadataID()) {
    default:
      return false;
    case DIMacroKind:
    case DIMacroFileKind:
      return true;
    }
  }
};

class DIMacro : public DIMacroNode {
  friend class LLVMContextImpl;
  friend class MDNode;

  unsigned Line;

  DIMacro(LLVMContext &C, StorageType Storage, unsigned MIType, unsigned Line,
          ArrayRef<Metadata *> Ops)
      : DIMacroNode(C, DIMacroKind, Storage, MIType, Ops), Line(Line) {}
  ~DIMacro() = default;

  static DIMacro *getImpl(LLVMContext &Context, unsigned MIType, unsigned Line,
                          StringRef Name, StringRef Value, StorageType Storage,
                          bool ShouldCreate = true) {
    return getImpl(Context, MIType, Line, getCanonicalMDString(Context, Name),
                   getCanonicalMDString(Context, Value), Storage, ShouldCreate);
  }
  static DIMacro *getImpl(LLVMContext &Context, unsigned MIType, unsigned Line,
                          MDString *Name, MDString *Value, StorageType Storage,
                          bool ShouldCreate = true);

  TempDIMacro cloneImpl() const {
    return getTemporary(getContext(), getMacinfoType(), getLine(), getName(),
                        getValue());
  }

public:
<<<<<<< HEAD
  DEFINE_ALL_MDNODE_GET_METHODS(DIMacro,
                                (unsigned MIType, unsigned Line, StringRef Name,
                                 StringRef Value = ""),
                                (MIType, Line, Name, Value))
  DEFINE_ALL_MDNODE_GET_METHODS(DIMacro,
                                (unsigned MIType, unsigned Line, MDString *Name,
                                 MDString *Value),
                                (MIType, Line, Name, Value))
=======
  DEFINE_MDNODE_GET(DIMacro,
                    (unsigned MIType, unsigned Line, StringRef Name,
                     StringRef Value = ""),
                    (MIType, Line, Name, Value))
  DEFINE_MDNODE_GET(DIMacro,
                    (unsigned MIType, unsigned Line, MDString *Name,
                     MDString *Value),
                    (MIType, Line, Name, Value))
>>>>>>> f7105d88

  TempDIMacro clone() const { return cloneImpl(); }

  unsigned getLine() const { return Line; }

  StringRef getName() const { return getStringOperand(0); }
  StringRef getValue() const { return getStringOperand(1); }

  MDString *getRawName() const { return getOperandAs<MDString>(0); }
  MDString *getRawValue() const { return getOperandAs<MDString>(1); }

  static bool classof(const Metadata *MD) {
    return MD->getMetadataID() == DIMacroKind;
  }
};

class DIMacroFile : public DIMacroNode {
  friend class LLVMContextImpl;
  friend class MDNode;

  unsigned Line;

  DIMacroFile(LLVMContext &C, StorageType Storage, unsigned MIType,
              unsigned Line, ArrayRef<Metadata *> Ops)
      : DIMacroNode(C, DIMacroFileKind, Storage, MIType, Ops), Line(Line) {}
  ~DIMacroFile() = default;

  static DIMacroFile *getImpl(LLVMContext &Context, unsigned MIType,
                              unsigned Line, DIFile *File,
                              DIMacroNodeArray Elements, StorageType Storage,
                              bool ShouldCreate = true) {
    return getImpl(Context, MIType, Line, static_cast<Metadata *>(File),
                   Elements.get(), Storage, ShouldCreate);
  }

  static DIMacroFile *getImpl(LLVMContext &Context, unsigned MIType,
                              unsigned Line, Metadata *File, Metadata *Elements,
                              StorageType Storage, bool ShouldCreate = true);

  TempDIMacroFile cloneImpl() const {
    return getTemporary(getContext(), getMacinfoType(), getLine(), getFile(),
                        getElements());
  }

public:
<<<<<<< HEAD
  DEFINE_ALL_MDNODE_GET_METHODS(DIMacroFile,
                                (unsigned MIType, unsigned Line, DIFile *File,
                                 DIMacroNodeArray Elements),
                                (MIType, Line, File, Elements))
  DEFINE_ALL_MDNODE_GET_METHODS(DIMacroFile,
                                (unsigned MIType, unsigned Line, Metadata *File,
                                 Metadata *Elements),
                                (MIType, Line, File, Elements))
=======
  DEFINE_MDNODE_GET(DIMacroFile,
                    (unsigned MIType, unsigned Line, DIFile *File,
                     DIMacroNodeArray Elements),
                    (MIType, Line, File, Elements))
  DEFINE_MDNODE_GET(DIMacroFile,
                    (unsigned MIType, unsigned Line, Metadata *File,
                     Metadata *Elements),
                    (MIType, Line, File, Elements))
>>>>>>> f7105d88

  TempDIMacroFile clone() const { return cloneImpl(); }

  void replaceElements(DIMacroNodeArray Elements) {
#ifndef NDEBUG
    for (DIMacroNode *Op : getElements())
      assert(is_contained(Elements->operands(), Op) &&
             "Lost a macro node during macro node list replacement");
#endif
    replaceOperandWith(1, Elements.get());
  }

  unsigned getLine() const { return Line; }
  DIFile *getFile() const { return cast_or_null<DIFile>(getRawFile()); }

  DIMacroNodeArray getElements() const {
    return cast_or_null<MDTuple>(getRawElements());
  }

  Metadata *getRawFile() const { return getOperand(0); }
  Metadata *getRawElements() const { return getOperand(1); }

  static bool classof(const Metadata *MD) {
    return MD->getMetadataID() == DIMacroFileKind;
  }
};

/// List of ValueAsMetadata, to be used as an argument to a dbg.value
/// intrinsic.
class DIArgList : public MDNode {
  friend class LLVMContextImpl;
  friend class MDNode;
  using iterator = SmallVectorImpl<ValueAsMetadata *>::iterator;

  SmallVector<ValueAsMetadata *, 4> Args;

  DIArgList(LLVMContext &C, StorageType Storage,
            ArrayRef<ValueAsMetadata *> Args)
      : MDNode(C, DIArgListKind, Storage, None),
        Args(Args.begin(), Args.end()) {
    track();
  }
  ~DIArgList() { untrack(); }

  static DIArgList *getImpl(LLVMContext &Context,
                            ArrayRef<ValueAsMetadata *> Args,
                            StorageType Storage, bool ShouldCreate = true);

  TempDIArgList cloneImpl() const {
    return getTemporary(getContext(), getArgs());
  }

  void track();
  void untrack();
  void dropAllReferences();

public:
  DEFINE_ALWAYS_UNIQUED_MDNODE_GET_METHODS(DIArgList,
                                           (ArrayRef<ValueAsMetadata *> Args),
                                           (Args))

  TempDIArgList clone() const { return cloneImpl(); }

  ArrayRef<ValueAsMetadata *> getArgs() const { return Args; }

  iterator args_begin() { return Args.begin(); }
  iterator args_end() { return Args.end(); }

  static bool classof(const Metadata *MD) {
    return MD->getMetadataID() == DIArgListKind;
  }

  void handleChangedOperand(void *Ref, Metadata *New);
};

/// Identifies a unique instance of a variable.
///
/// Storage for identifying a potentially inlined instance of a variable,
/// or a fragment thereof. This guarantees that exactly one variable instance
/// may be identified by this class, even when that variable is a fragment of
/// an aggregate variable and/or there is another inlined instance of the same
/// source code variable nearby.
/// This class does not necessarily uniquely identify that variable: it is
/// possible that a DebugVariable with different parameters may point to the
/// same variable instance, but not that one DebugVariable points to multiple
/// variable instances.
class DebugVariable {
  using FragmentInfo = DIExpression::FragmentInfo;

  const DILocalVariable *Variable;
  Optional<FragmentInfo> Fragment;
  const DILocation *InlinedAt;

  /// Fragment that will overlap all other fragments. Used as default when
  /// caller demands a fragment.
  static const FragmentInfo DefaultFragment;

public:
  DebugVariable(const DILocalVariable *Var, Optional<FragmentInfo> FragmentInfo,
                const DILocation *InlinedAt)
      : Variable(Var), Fragment(FragmentInfo), InlinedAt(InlinedAt) {}

  DebugVariable(const DILocalVariable *Var, const DIExpression *DIExpr,
                const DILocation *InlinedAt)
      : Variable(Var),
        Fragment(DIExpr ? DIExpr->getFragmentInfo() : NoneType()),
        InlinedAt(InlinedAt) {}

  const DILocalVariable *getVariable() const { return Variable; }
  Optional<FragmentInfo> getFragment() const { return Fragment; }
  const DILocation *getInlinedAt() const { return InlinedAt; }

  FragmentInfo getFragmentOrDefault() const {
    return Fragment.getValueOr(DefaultFragment);
  }

  static bool isDefaultFragment(const FragmentInfo F) {
    return F == DefaultFragment;
  }

  bool operator==(const DebugVariable &Other) const {
    return std::tie(Variable, Fragment, InlinedAt) ==
           std::tie(Other.Variable, Other.Fragment, Other.InlinedAt);
  }

  bool operator<(const DebugVariable &Other) const {
    return std::tie(Variable, Fragment, InlinedAt) <
           std::tie(Other.Variable, Other.Fragment, Other.InlinedAt);
  }
};

template <> struct DenseMapInfo<DebugVariable> {
  using FragmentInfo = DIExpression::FragmentInfo;

  /// Empty key: no key should be generated that has no DILocalVariable.
  static inline DebugVariable getEmptyKey() {
    return DebugVariable(nullptr, NoneType(), nullptr);
  }

  /// Difference in tombstone is that the Optional is meaningful.
  static inline DebugVariable getTombstoneKey() {
    return DebugVariable(nullptr, {{0, 0}}, nullptr);
  }

  static unsigned getHashValue(const DebugVariable &D) {
    unsigned HV = 0;
    const Optional<FragmentInfo> Fragment = D.getFragment();
    if (Fragment)
      HV = DenseMapInfo<FragmentInfo>::getHashValue(*Fragment);

    return hash_combine(D.getVariable(), HV, D.getInlinedAt());
  }

  static bool isEqual(const DebugVariable &A, const DebugVariable &B) {
    return A == B;
  }
};

} // end namespace llvm

#undef DEFINE_MDNODE_GET_UNPACK_IMPL
#undef DEFINE_MDNODE_GET_UNPACK
#undef DEFINE_MDNODE_GET
#undef DEFINE_MDNODE_GET_IF_EXISTS
#undef DEFINE_MDNODE_GET_DISTINCT
#undef DEFINE_MDNODE_GET_TEMPORARY
#undef DEFINE_ALL_MDNODE_GET_METHODS
#undef DEFINE_ALWAYS_DISTINCT_MDNODE_GET_METHODS
#undef DEFINE_ALWAYS_UNIQUED_MDNODE_GET_METHODS

#endif // LLVM_IR_DEBUGINFOMETADATA_H<|MERGE_RESOLUTION|>--- conflicted
+++ resolved
@@ -39,39 +39,26 @@
 // Helper macros for defining get() overrides.
 #define DEFINE_MDNODE_GET_UNPACK_IMPL(...) __VA_ARGS__
 #define DEFINE_MDNODE_GET_UNPACK(ARGS) DEFINE_MDNODE_GET_UNPACK_IMPL ARGS
+#define DEFINE_MDNODE_GET_DISTINCT_TEMPORARY(CLASS, FORMAL, ARGS)              \
+  static CLASS *getDistinct(LLVMContext &Context,                              \
+                            DEFINE_MDNODE_GET_UNPACK(FORMAL)) {                \
+    return getImpl(Context, DEFINE_MDNODE_GET_UNPACK(ARGS), Distinct);         \
+  }                                                                            \
+  static Temp##CLASS getTemporary(LLVMContext &Context,                        \
+                                  DEFINE_MDNODE_GET_UNPACK(FORMAL)) {          \
+    return Temp##CLASS(                                                        \
+        getImpl(Context, DEFINE_MDNODE_GET_UNPACK(ARGS), Temporary));          \
+  }
 #define DEFINE_MDNODE_GET(CLASS, FORMAL, ARGS)                                 \
   static CLASS *get(LLVMContext &Context, DEFINE_MDNODE_GET_UNPACK(FORMAL)) {  \
     return getImpl(Context, DEFINE_MDNODE_GET_UNPACK(ARGS), Uniqued);          \
-  }
-#define DEFINE_MDNODE_GET_IF_EXISTS(CLASS, FORMAL, ARGS)                       \
+  }                                                                            \
   static CLASS *getIfExists(LLVMContext &Context,                              \
                             DEFINE_MDNODE_GET_UNPACK(FORMAL)) {                \
     return getImpl(Context, DEFINE_MDNODE_GET_UNPACK(ARGS), Uniqued,           \
                    /* ShouldCreate */ false);                                  \
-  }
-#define DEFINE_MDNODE_GET_DISTINCT(CLASS, FORMAL, ARGS)                        \
-  static CLASS *getDistinct(LLVMContext &Context,                              \
-                            DEFINE_MDNODE_GET_UNPACK(FORMAL)) {                \
-    return getImpl(Context, DEFINE_MDNODE_GET_UNPACK(ARGS), Distinct);         \
-  }
-#define DEFINE_MDNODE_GET_TEMPORARY(CLASS, FORMAL, ARGS)                       \
-  static Temp##CLASS getTemporary(LLVMContext &Context,                        \
-                                  DEFINE_MDNODE_GET_UNPACK(FORMAL)) {          \
-    return Temp##CLASS(                                                        \
-        getImpl(Context, DEFINE_MDNODE_GET_UNPACK(ARGS), Temporary));          \
-  }
-#define DEFINE_ALL_MDNODE_GET_METHODS(CLASS, FORMAL, ARGS)                     \
-  DEFINE_MDNODE_GET(CLASS, FORMAL, ARGS)                                       \
-  DEFINE_MDNODE_GET_IF_EXISTS(CLASS, FORMAL, ARGS)                             \
-  DEFINE_MDNODE_GET_DISTINCT(CLASS, FORMAL, ARGS)                              \
-  DEFINE_MDNODE_GET_TEMPORARY(CLASS, FORMAL, ARGS)
-#define DEFINE_ALWAYS_DISTINCT_MDNODE_GET_METHODS(CLASS, FORMAL, ARGS)         \
-  DEFINE_MDNODE_GET_DISTINCT(CLASS, FORMAL, ARGS)                              \
-  DEFINE_MDNODE_GET_TEMPORARY(CLASS, FORMAL, ARGS)
-#define DEFINE_ALWAYS_UNIQUED_MDNODE_GET_METHODS(CLASS, FORMAL, ARGS)          \
-  DEFINE_MDNODE_GET(CLASS, FORMAL, ARGS)                                       \
-  DEFINE_MDNODE_GET_IF_EXISTS(CLASS, FORMAL, ARGS)                             \
-  DEFINE_MDNODE_GET_TEMPORARY(CLASS, FORMAL, ARGS)
+  }                                                                            \
+  DEFINE_MDNODE_GET_DISTINCT_TEMPORARY(CLASS, FORMAL, ARGS)
 
 namespace llvm {
 
@@ -269,16 +256,6 @@
 public:
   unsigned getHash() const { return SubclassData32; }
 
-<<<<<<< HEAD
-  DEFINE_ALL_MDNODE_GET_METHODS(GenericDINode,
-                                (unsigned Tag, StringRef Header,
-                                 ArrayRef<Metadata *> DwarfOps),
-                                (Tag, Header, DwarfOps))
-  DEFINE_ALL_MDNODE_GET_METHODS(GenericDINode,
-                                (unsigned Tag, MDString *Header,
-                                 ArrayRef<Metadata *> DwarfOps),
-                                (Tag, Header, DwarfOps))
-=======
   DEFINE_MDNODE_GET(GenericDINode,
                     (unsigned Tag, StringRef Header,
                      ArrayRef<Metadata *> DwarfOps),
@@ -287,7 +264,6 @@
                     (unsigned Tag, MDString *Header,
                      ArrayRef<Metadata *> DwarfOps),
                     (Tag, Header, DwarfOps))
->>>>>>> f7105d88
 
   /// Return a (temporary) clone of this.
   TempGenericDINode clone() const { return cloneImpl(); }
@@ -347,23 +323,16 @@
   }
 
 public:
-  DEFINE_ALL_MDNODE_GET_METHODS(DISubrange,
-                                (int64_t Count, int64_t LowerBound = 0),
-                                (Count, LowerBound))
-
-<<<<<<< HEAD
-  DEFINE_ALL_MDNODE_GET_METHODS(DISubrange,
-                                (Metadata * CountNode, int64_t LowerBound = 0),
-                                (CountNode, LowerBound))
-=======
+  DEFINE_MDNODE_GET(DISubrange, (int64_t Count, int64_t LowerBound = 0),
+                    (Count, LowerBound))
+
   DEFINE_MDNODE_GET(DISubrange, (Metadata * CountNode, int64_t LowerBound = 0),
                     (CountNode, LowerBound))
->>>>>>> f7105d88
-
-  DEFINE_ALL_MDNODE_GET_METHODS(DISubrange,
-                                (Metadata * CountNode, Metadata *LowerBound,
-                                 Metadata *UpperBound, Metadata *Stride),
-                                (CountNode, LowerBound, UpperBound, Stride))
+
+  DEFINE_MDNODE_GET(DISubrange,
+                    (Metadata * CountNode, Metadata *LowerBound,
+                     Metadata *UpperBound, Metadata *Stride),
+                    (CountNode, LowerBound, UpperBound, Stride))
 
   TempDISubrange clone() const { return cloneImpl(); }
 
@@ -412,10 +381,10 @@
   }
 
 public:
-  DEFINE_ALL_MDNODE_GET_METHODS(DIGenericSubrange,
-                                (Metadata * CountNode, Metadata *LowerBound,
-                                 Metadata *UpperBound, Metadata *Stride),
-                                (CountNode, LowerBound, UpperBound, Stride))
+  DEFINE_MDNODE_GET(DIGenericSubrange,
+                    (Metadata * CountNode, Metadata *LowerBound,
+                     Metadata *UpperBound, Metadata *Stride),
+                    (CountNode, LowerBound, UpperBound, Stride))
 
   TempDIGenericSubrange clone() const { return cloneImpl(); }
 
@@ -472,18 +441,18 @@
   }
 
 public:
-  DEFINE_ALL_MDNODE_GET_METHODS(
-      DIEnumerator, (int64_t Value, bool IsUnsigned, StringRef Name),
-      (APInt(64, Value, !IsUnsigned), IsUnsigned, Name))
-  DEFINE_ALL_MDNODE_GET_METHODS(
-      DIEnumerator, (int64_t Value, bool IsUnsigned, MDString *Name),
-      (APInt(64, Value, !IsUnsigned), IsUnsigned, Name))
-  DEFINE_ALL_MDNODE_GET_METHODS(DIEnumerator,
-                                (APInt Value, bool IsUnsigned, StringRef Name),
-                                (Value, IsUnsigned, Name))
-  DEFINE_ALL_MDNODE_GET_METHODS(DIEnumerator,
-                                (APInt Value, bool IsUnsigned, MDString *Name),
-                                (Value, IsUnsigned, Name))
+  DEFINE_MDNODE_GET(DIEnumerator,
+                    (int64_t Value, bool IsUnsigned, StringRef Name),
+                    (APInt(64, Value, !IsUnsigned), IsUnsigned, Name))
+  DEFINE_MDNODE_GET(DIEnumerator,
+                    (int64_t Value, bool IsUnsigned, MDString *Name),
+                    (APInt(64, Value, !IsUnsigned), IsUnsigned, Name))
+  DEFINE_MDNODE_GET(DIEnumerator,
+                    (APInt Value, bool IsUnsigned, StringRef Name),
+                    (Value, IsUnsigned, Name))
+  DEFINE_MDNODE_GET(DIEnumerator,
+                    (APInt Value, bool IsUnsigned, MDString *Name),
+                    (Value, IsUnsigned, Name))
 
   TempDIEnumerator clone() const { return cloneImpl(); }
 
@@ -632,18 +601,6 @@
   }
 
 public:
-<<<<<<< HEAD
-  DEFINE_ALL_MDNODE_GET_METHODS(DIFile,
-                                (StringRef Filename, StringRef Directory,
-                                 Optional<ChecksumInfo<StringRef>> CS = None,
-                                 Optional<StringRef> Source = None),
-                                (Filename, Directory, CS, Source))
-  DEFINE_ALL_MDNODE_GET_METHODS(DIFile,
-                                (MDString * Filename, MDString *Directory,
-                                 Optional<ChecksumInfo<MDString *>> CS = None,
-                                 Optional<MDString *> Source = None),
-                                (Filename, Directory, CS, Source))
-=======
   DEFINE_MDNODE_GET(DIFile,
                     (StringRef Filename, StringRef Directory,
                      Optional<ChecksumInfo<StringRef>> CS = None,
@@ -654,7 +611,6 @@
                      Optional<ChecksumInfo<MDString *>> CS = None,
                      Optional<MDString *> Source = None),
                     (Filename, Directory, CS, Source))
->>>>>>> f7105d88
 
   TempDIFile clone() const { return cloneImpl(); }
 
@@ -847,28 +803,22 @@
   }
 
 public:
-  DEFINE_ALL_MDNODE_GET_METHODS(DIBasicType, (unsigned Tag, StringRef Name),
-                                (Tag, Name, 0, 0, 0, FlagZero))
-  DEFINE_ALL_MDNODE_GET_METHODS(DIBasicType,
-                                (unsigned Tag, StringRef Name,
-                                 uint64_t SizeInBits),
-                                (Tag, Name, SizeInBits, 0, 0, FlagZero))
-  DEFINE_ALL_MDNODE_GET_METHODS(DIBasicType,
-                                (unsigned Tag, MDString *Name,
-                                 uint64_t SizeInBits),
-                                (Tag, Name, SizeInBits, 0, 0, FlagZero))
-  DEFINE_ALL_MDNODE_GET_METHODS(DIBasicType,
-                                (unsigned Tag, StringRef Name,
-                                 uint64_t SizeInBits, uint32_t AlignInBits,
-                                 unsigned Encoding, DIFlags Flags),
-                                (Tag, Name, SizeInBits, AlignInBits, Encoding,
-                                 Flags))
-  DEFINE_ALL_MDNODE_GET_METHODS(DIBasicType,
-                                (unsigned Tag, MDString *Name,
-                                 uint64_t SizeInBits, uint32_t AlignInBits,
-                                 unsigned Encoding, DIFlags Flags),
-                                (Tag, Name, SizeInBits, AlignInBits, Encoding,
-                                 Flags))
+  DEFINE_MDNODE_GET(DIBasicType, (unsigned Tag, StringRef Name),
+                    (Tag, Name, 0, 0, 0, FlagZero))
+  DEFINE_MDNODE_GET(DIBasicType,
+                    (unsigned Tag, StringRef Name, uint64_t SizeInBits),
+                    (Tag, Name, SizeInBits, 0, 0, FlagZero))
+  DEFINE_MDNODE_GET(DIBasicType,
+                    (unsigned Tag, MDString *Name, uint64_t SizeInBits),
+                    (Tag, Name, SizeInBits, 0, 0, FlagZero))
+  DEFINE_MDNODE_GET(DIBasicType,
+                    (unsigned Tag, StringRef Name, uint64_t SizeInBits,
+                     uint32_t AlignInBits, unsigned Encoding, DIFlags Flags),
+                    (Tag, Name, SizeInBits, AlignInBits, Encoding, Flags))
+  DEFINE_MDNODE_GET(DIBasicType,
+                    (unsigned Tag, MDString *Name, uint64_t SizeInBits,
+                     uint32_t AlignInBits, unsigned Encoding, DIFlags Flags),
+                    (Tag, Name, SizeInBits, AlignInBits, Encoding, Flags))
 
   TempDIBasicType clone() const { return cloneImpl(); }
 
@@ -922,25 +872,22 @@
   }
 
 public:
-  DEFINE_ALL_MDNODE_GET_METHODS(DIStringType,
-                                (unsigned Tag, StringRef Name,
-                                 uint64_t SizeInBits, uint32_t AlignInBits),
-                                (Tag, Name, nullptr, nullptr, SizeInBits,
-                                 AlignInBits, 0))
-  DEFINE_ALL_MDNODE_GET_METHODS(DIStringType,
-                                (unsigned Tag, MDString *Name,
-                                 Metadata *StringLength,
-                                 Metadata *StringLengthExp, uint64_t SizeInBits,
-                                 uint32_t AlignInBits, unsigned Encoding),
-                                (Tag, Name, StringLength, StringLengthExp,
-                                 SizeInBits, AlignInBits, Encoding))
-  DEFINE_ALL_MDNODE_GET_METHODS(DIStringType,
-                                (unsigned Tag, StringRef Name,
-                                 Metadata *StringLength,
-                                 Metadata *StringLengthExp, uint64_t SizeInBits,
-                                 uint32_t AlignInBits, unsigned Encoding),
-                                (Tag, Name, StringLength, StringLengthExp,
-                                 SizeInBits, AlignInBits, Encoding))
+  DEFINE_MDNODE_GET(DIStringType,
+                    (unsigned Tag, StringRef Name, uint64_t SizeInBits,
+                     uint32_t AlignInBits),
+                    (Tag, Name, nullptr, nullptr, SizeInBits, AlignInBits, 0))
+  DEFINE_MDNODE_GET(DIStringType,
+                    (unsigned Tag, MDString *Name, Metadata *StringLength,
+                     Metadata *StringLengthExp, uint64_t SizeInBits,
+                     uint32_t AlignInBits, unsigned Encoding),
+                    (Tag, Name, StringLength, StringLengthExp, SizeInBits,
+                     AlignInBits, Encoding))
+  DEFINE_MDNODE_GET(DIStringType,
+                    (unsigned Tag, StringRef Name, Metadata *StringLength,
+                     Metadata *StringLengthExp, uint64_t SizeInBits,
+                     uint32_t AlignInBits, unsigned Encoding),
+                    (Tag, Name, StringLength, StringLengthExp, SizeInBits,
+                     AlignInBits, Encoding))
 
   TempDIStringType clone() const { return cloneImpl(); }
 
@@ -1014,11 +961,7 @@
   }
 
 public:
-<<<<<<< HEAD
-  DEFINE_ALL_MDNODE_GET_METHODS(
-=======
   DEFINE_MDNODE_GET(
->>>>>>> f7105d88
       DIDerivedType,
       (unsigned Tag, MDString *Name, Metadata *File, unsigned Line,
        Metadata *Scope, Metadata *BaseType, uint64_t SizeInBits,
@@ -1027,17 +970,6 @@
        Metadata *ExtraData = nullptr, Metadata *Annotations = nullptr),
       (Tag, Name, File, Line, Scope, BaseType, SizeInBits, AlignInBits,
        OffsetInBits, DWARFAddressSpace, Flags, ExtraData, Annotations))
-<<<<<<< HEAD
-  DEFINE_ALL_MDNODE_GET_METHODS(
-      DIDerivedType,
-      (unsigned Tag, StringRef Name, DIFile *File, unsigned Line,
-       DIScope *Scope, DIType *BaseType, uint64_t SizeInBits,
-       uint32_t AlignInBits, uint64_t OffsetInBits,
-       Optional<unsigned> DWARFAddressSpace, DIFlags Flags,
-       Metadata *ExtraData = nullptr, DINodeArray Annotations = nullptr),
-      (Tag, Name, File, Line, Scope, BaseType, SizeInBits, AlignInBits,
-       OffsetInBits, DWARFAddressSpace, Flags, ExtraData, Annotations))
-=======
   DEFINE_MDNODE_GET(DIDerivedType,
                     (unsigned Tag, StringRef Name, DIFile *File, unsigned Line,
                      DIScope *Scope, DIType *BaseType, uint64_t SizeInBits,
@@ -1048,7 +980,6 @@
                     (Tag, Name, File, Line, Scope, BaseType, SizeInBits,
                      AlignInBits, OffsetInBits, DWARFAddressSpace, Flags,
                      ExtraData, Annotations))
->>>>>>> f7105d88
 
   TempDIDerivedType clone() const { return cloneImpl(); }
 
@@ -1189,7 +1120,7 @@
   }
 
 public:
-  DEFINE_ALL_MDNODE_GET_METHODS(
+  DEFINE_MDNODE_GET(
       DICompositeType,
       (unsigned Tag, StringRef Name, DIFile *File, unsigned Line,
        DIScope *Scope, DIType *BaseType, uint64_t SizeInBits,
@@ -1204,7 +1135,7 @@
        OffsetInBits, Flags, Elements, RuntimeLang, VTableHolder, TemplateParams,
        Identifier, Discriminator, DataLocation, Associated, Allocated, Rank,
        Annotations))
-  DEFINE_ALL_MDNODE_GET_METHODS(
+  DEFINE_MDNODE_GET(
       DICompositeType,
       (unsigned Tag, MDString *Name, Metadata *File, unsigned Line,
        Metadata *Scope, Metadata *BaseType, uint64_t SizeInBits,
@@ -1380,14 +1311,12 @@
   }
 
 public:
-  DEFINE_ALL_MDNODE_GET_METHODS(DISubroutineType,
-                                (DIFlags Flags, uint8_t CC,
-                                 DITypeRefArray TypeArray),
-                                (Flags, CC, TypeArray))
-  DEFINE_ALL_MDNODE_GET_METHODS(DISubroutineType,
-                                (DIFlags Flags, uint8_t CC,
-                                 Metadata *TypeArray),
-                                (Flags, CC, TypeArray))
+  DEFINE_MDNODE_GET(DISubroutineType,
+                    (DIFlags Flags, uint8_t CC, DITypeRefArray TypeArray),
+                    (Flags, CC, TypeArray))
+  DEFINE_MDNODE_GET(DISubroutineType,
+                    (DIFlags Flags, uint8_t CC, Metadata *TypeArray),
+                    (Flags, CC, TypeArray))
 
   TempDISubroutineType clone() const { return cloneImpl(); }
 
@@ -1502,7 +1431,7 @@
   static void get() = delete;
   static void getIfExists() = delete;
 
-  DEFINE_ALWAYS_DISTINCT_MDNODE_GET_METHODS(
+  DEFINE_MDNODE_GET_DISTINCT_TEMPORARY(
       DICompileUnit,
       (unsigned SourceLanguage, DIFile *File, StringRef Producer,
        bool IsOptimized, StringRef Flags, unsigned RuntimeVersion,
@@ -1518,7 +1447,7 @@
        GlobalVariables, ImportedEntities, Macros, DWOId, SplitDebugInlining,
        DebugInfoForProfiling, (unsigned)NameTableKind, RangesBaseAddress,
        SysRoot, SDK))
-  DEFINE_ALWAYS_DISTINCT_MDNODE_GET_METHODS(
+  DEFINE_MDNODE_GET_DISTINCT_TEMPORARY(
       DICompileUnit,
       (unsigned SourceLanguage, Metadata *File, MDString *Producer,
        bool IsOptimized, MDString *Flags, unsigned RuntimeVersion,
@@ -1680,17 +1609,15 @@
   // Disallow replacing operands.
   void replaceOperandWith(unsigned I, Metadata *New) = delete;
 
-  DEFINE_ALL_MDNODE_GET_METHODS(DILocation,
-                                (unsigned Line, unsigned Column,
-                                 Metadata *Scope, Metadata *InlinedAt = nullptr,
-                                 bool ImplicitCode = false),
-                                (Line, Column, Scope, InlinedAt, ImplicitCode))
-  DEFINE_ALL_MDNODE_GET_METHODS(DILocation,
-                                (unsigned Line, unsigned Column,
-                                 DILocalScope *Scope,
-                                 DILocation *InlinedAt = nullptr,
-                                 bool ImplicitCode = false),
-                                (Line, Column, Scope, InlinedAt, ImplicitCode))
+  DEFINE_MDNODE_GET(DILocation,
+                    (unsigned Line, unsigned Column, Metadata *Scope,
+                     Metadata *InlinedAt = nullptr, bool ImplicitCode = false),
+                    (Line, Column, Scope, InlinedAt, ImplicitCode))
+  DEFINE_MDNODE_GET(DILocation,
+                    (unsigned Line, unsigned Column, DILocalScope *Scope,
+                     DILocation *InlinedAt = nullptr,
+                     bool ImplicitCode = false),
+                    (Line, Column, Scope, InlinedAt, ImplicitCode))
 
   /// Return a (temporary) clone of this.
   TempDILocation clone() const { return cloneImpl(); }
@@ -1999,7 +1926,7 @@
   }
 
 public:
-  DEFINE_ALL_MDNODE_GET_METHODS(
+  DEFINE_MDNODE_GET(
       DISubprogram,
       (DIScope * Scope, StringRef Name, StringRef LinkageName, DIFile *File,
        unsigned Line, DISubroutineType *Type, unsigned ScopeLine,
@@ -2012,7 +1939,7 @@
        VirtualIndex, ThisAdjustment, Flags, SPFlags, Unit, TemplateParams,
        Declaration, RetainedNodes, ThrownTypes, Annotations))
 
-  DEFINE_ALL_MDNODE_GET_METHODS(
+  DEFINE_MDNODE_GET(
       DISubprogram,
       (Metadata * Scope, MDString *Name, MDString *LinkageName, Metadata *File,
        unsigned Line, Metadata *Type, unsigned ScopeLine,
@@ -2219,16 +2146,6 @@
   }
 
 public:
-<<<<<<< HEAD
-  DEFINE_ALL_MDNODE_GET_METHODS(DILexicalBlock,
-                                (DILocalScope * Scope, DIFile *File,
-                                 unsigned Line, unsigned Column),
-                                (Scope, File, Line, Column))
-  DEFINE_ALL_MDNODE_GET_METHODS(DILexicalBlock,
-                                (Metadata * Scope, Metadata *File,
-                                 unsigned Line, unsigned Column),
-                                (Scope, File, Line, Column))
-=======
   DEFINE_MDNODE_GET(DILexicalBlock,
                     (DILocalScope * Scope, DIFile *File, unsigned Line,
                      unsigned Column),
@@ -2237,7 +2154,6 @@
                     (Metadata * Scope, Metadata *File, unsigned Line,
                      unsigned Column),
                     (Scope, File, Line, Column))
->>>>>>> f7105d88
 
   TempDILexicalBlock clone() const { return cloneImpl(); }
 
@@ -2281,16 +2197,6 @@
   }
 
 public:
-<<<<<<< HEAD
-  DEFINE_ALL_MDNODE_GET_METHODS(DILexicalBlockFile,
-                                (DILocalScope * Scope, DIFile *File,
-                                 unsigned Discriminator),
-                                (Scope, File, Discriminator))
-  DEFINE_ALL_MDNODE_GET_METHODS(DILexicalBlockFile,
-                                (Metadata * Scope, Metadata *File,
-                                 unsigned Discriminator),
-                                (Scope, File, Discriminator))
-=======
   DEFINE_MDNODE_GET(DILexicalBlockFile,
                     (DILocalScope * Scope, DIFile *File,
                      unsigned Discriminator),
@@ -2298,7 +2204,6 @@
   DEFINE_MDNODE_GET(DILexicalBlockFile,
                     (Metadata * Scope, Metadata *File, unsigned Discriminator),
                     (Scope, File, Discriminator))
->>>>>>> f7105d88
 
   TempDILexicalBlockFile clone() const { return cloneImpl(); }
   unsigned getDiscriminator() const { return Discriminator; }
@@ -2407,23 +2312,12 @@
   }
 
 public:
-<<<<<<< HEAD
-  DEFINE_ALL_MDNODE_GET_METHODS(DINamespace,
-                                (DIScope * Scope, StringRef Name,
-                                 bool ExportSymbols),
-                                (Scope, Name, ExportSymbols))
-  DEFINE_ALL_MDNODE_GET_METHODS(DINamespace,
-                                (Metadata * Scope, MDString *Name,
-                                 bool ExportSymbols),
-                                (Scope, Name, ExportSymbols))
-=======
   DEFINE_MDNODE_GET(DINamespace,
                     (DIScope * Scope, StringRef Name, bool ExportSymbols),
                     (Scope, Name, ExportSymbols))
   DEFINE_MDNODE_GET(DINamespace,
                     (Metadata * Scope, MDString *Name, bool ExportSymbols),
                     (Scope, Name, ExportSymbols))
->>>>>>> f7105d88
 
   TempDINamespace clone() const { return cloneImpl(); }
 
@@ -2477,20 +2371,20 @@
   }
 
 public:
-  DEFINE_ALL_MDNODE_GET_METHODS(DIModule,
-                                (DIFile * File, DIScope *Scope, StringRef Name,
-                                 StringRef ConfigurationMacros,
-                                 StringRef IncludePath, StringRef APINotesFile,
-                                 unsigned LineNo, bool IsDecl = false),
-                                (File, Scope, Name, ConfigurationMacros,
-                                 IncludePath, APINotesFile, LineNo, IsDecl))
-  DEFINE_ALL_MDNODE_GET_METHODS(DIModule,
-                                (Metadata * File, Metadata *Scope,
-                                 MDString *Name, MDString *ConfigurationMacros,
-                                 MDString *IncludePath, MDString *APINotesFile,
-                                 unsigned LineNo, bool IsDecl = false),
-                                (File, Scope, Name, ConfigurationMacros,
-                                 IncludePath, APINotesFile, LineNo, IsDecl))
+  DEFINE_MDNODE_GET(DIModule,
+                    (DIFile * File, DIScope *Scope, StringRef Name,
+                     StringRef ConfigurationMacros, StringRef IncludePath,
+                     StringRef APINotesFile, unsigned LineNo,
+                     bool IsDecl = false),
+                    (File, Scope, Name, ConfigurationMacros, IncludePath,
+                     APINotesFile, LineNo, IsDecl))
+  DEFINE_MDNODE_GET(DIModule,
+                    (Metadata * File, Metadata *Scope, MDString *Name,
+                     MDString *ConfigurationMacros, MDString *IncludePath,
+                     MDString *APINotesFile, unsigned LineNo,
+                     bool IsDecl = false),
+                    (File, Scope, Name, ConfigurationMacros, IncludePath,
+                     APINotesFile, LineNo, IsDecl))
 
   TempDIModule clone() const { return cloneImpl(); }
 
@@ -2567,22 +2461,12 @@
   }
 
 public:
-<<<<<<< HEAD
-  DEFINE_ALL_MDNODE_GET_METHODS(DITemplateTypeParameter,
-                                (StringRef Name, DIType *Type, bool IsDefault),
-                                (Name, Type, IsDefault))
-  DEFINE_ALL_MDNODE_GET_METHODS(DITemplateTypeParameter,
-                                (MDString * Name, Metadata *Type,
-                                 bool IsDefault),
-                                (Name, Type, IsDefault))
-=======
   DEFINE_MDNODE_GET(DITemplateTypeParameter,
                     (StringRef Name, DIType *Type, bool IsDefault),
                     (Name, Type, IsDefault))
   DEFINE_MDNODE_GET(DITemplateTypeParameter,
                     (MDString * Name, Metadata *Type, bool IsDefault),
                     (Name, Type, IsDefault))
->>>>>>> f7105d88
 
   TempDITemplateTypeParameter clone() const { return cloneImpl(); }
 
@@ -2622,14 +2506,14 @@
   }
 
 public:
-  DEFINE_ALL_MDNODE_GET_METHODS(DITemplateValueParameter,
-                                (unsigned Tag, StringRef Name, DIType *Type,
-                                 bool IsDefault, Metadata *Value),
-                                (Tag, Name, Type, IsDefault, Value))
-  DEFINE_ALL_MDNODE_GET_METHODS(DITemplateValueParameter,
-                                (unsigned Tag, MDString *Name, Metadata *Type,
-                                 bool IsDefault, Metadata *Value),
-                                (Tag, Name, Type, IsDefault, Value))
+  DEFINE_MDNODE_GET(DITemplateValueParameter,
+                    (unsigned Tag, StringRef Name, DIType *Type, bool IsDefault,
+                     Metadata *Value),
+                    (Tag, Name, Type, IsDefault, Value))
+  DEFINE_MDNODE_GET(DITemplateValueParameter,
+                    (unsigned Tag, MDString *Name, Metadata *Type,
+                     bool IsDefault, Metadata *Value),
+                    (Tag, Name, Type, IsDefault, Value))
 
   TempDITemplateValueParameter clone() const { return cloneImpl(); }
 
@@ -2729,9 +2613,7 @@
   }
 
 public:
-  DEFINE_ALWAYS_UNIQUED_MDNODE_GET_METHODS(DIExpression,
-                                           (ArrayRef<uint64_t> Elements),
-                                           (Elements))
+  DEFINE_MDNODE_GET(DIExpression, (ArrayRef<uint64_t> Elements), (Elements))
 
   TempDIExpression clone() const { return cloneImpl(); }
 
@@ -3116,11 +2998,7 @@
   }
 
 public:
-<<<<<<< HEAD
-  DEFINE_ALL_MDNODE_GET_METHODS(
-=======
   DEFINE_MDNODE_GET(
->>>>>>> f7105d88
       DIGlobalVariable,
       (DIScope * Scope, StringRef Name, StringRef LinkageName, DIFile *File,
        unsigned Line, DIType *Type, bool IsLocalToUnit, bool IsDefinition,
@@ -3128,11 +3006,7 @@
        uint32_t AlignInBits, DINodeArray Annotations),
       (Scope, Name, LinkageName, File, Line, Type, IsLocalToUnit, IsDefinition,
        StaticDataMemberDeclaration, TemplateParams, AlignInBits, Annotations))
-<<<<<<< HEAD
-  DEFINE_ALL_MDNODE_GET_METHODS(
-=======
   DEFINE_MDNODE_GET(
->>>>>>> f7105d88
       DIGlobalVariable,
       (Metadata * Scope, MDString *Name, MDString *LinkageName, Metadata *File,
        unsigned Line, Metadata *Type, bool IsLocalToUnit, bool IsDefinition,
@@ -3195,17 +3069,6 @@
   }
 
 public:
-<<<<<<< HEAD
-  DEFINE_ALL_MDNODE_GET_METHODS(DICommonBlock,
-                                (DIScope * Scope, DIGlobalVariable *Decl,
-                                 StringRef Name, DIFile *File, unsigned LineNo),
-                                (Scope, Decl, Name, File, LineNo))
-  DEFINE_ALL_MDNODE_GET_METHODS(DICommonBlock,
-                                (Metadata * Scope, Metadata *Decl,
-                                 MDString *Name, Metadata *File,
-                                 unsigned LineNo),
-                                (Scope, Decl, Name, File, LineNo))
-=======
   DEFINE_MDNODE_GET(DICommonBlock,
                     (DIScope * Scope, DIGlobalVariable *Decl, StringRef Name,
                      DIFile *File, unsigned LineNo),
@@ -3214,7 +3077,6 @@
                     (Metadata * Scope, Metadata *Decl, MDString *Name,
                      Metadata *File, unsigned LineNo),
                     (Scope, Decl, Name, File, LineNo))
->>>>>>> f7105d88
 
   TempDICommonBlock clone() const { return cloneImpl(); }
 
@@ -3279,22 +3141,6 @@
   }
 
 public:
-<<<<<<< HEAD
-  DEFINE_ALL_MDNODE_GET_METHODS(DILocalVariable,
-                                (DILocalScope * Scope, StringRef Name,
-                                 DIFile *File, unsigned Line, DIType *Type,
-                                 unsigned Arg, DIFlags Flags,
-                                 uint32_t AlignInBits, DINodeArray Annotations),
-                                (Scope, Name, File, Line, Type, Arg, Flags,
-                                 AlignInBits, Annotations))
-  DEFINE_ALL_MDNODE_GET_METHODS(DILocalVariable,
-                                (Metadata * Scope, MDString *Name,
-                                 Metadata *File, unsigned Line, Metadata *Type,
-                                 unsigned Arg, DIFlags Flags,
-                                 uint32_t AlignInBits, Metadata *Annotations),
-                                (Scope, Name, File, Line, Type, Arg, Flags,
-                                 AlignInBits, Annotations))
-=======
   DEFINE_MDNODE_GET(DILocalVariable,
                     (DILocalScope * Scope, StringRef Name, DIFile *File,
                      unsigned Line, DIType *Type, unsigned Arg, DIFlags Flags,
@@ -3307,7 +3153,6 @@
                      uint32_t AlignInBits, Metadata *Annotations),
                     (Scope, Name, File, Line, Type, Arg, Flags, AlignInBits,
                      Annotations))
->>>>>>> f7105d88
 
   TempDILocalVariable clone() const { return cloneImpl(); }
 
@@ -3373,14 +3218,14 @@
   }
 
 public:
-  DEFINE_ALL_MDNODE_GET_METHODS(DILabel,
-                                (DILocalScope * Scope, StringRef Name,
-                                 DIFile *File, unsigned Line),
-                                (Scope, Name, File, Line))
-  DEFINE_ALL_MDNODE_GET_METHODS(DILabel,
-                                (Metadata * Scope, MDString *Name,
-                                 Metadata *File, unsigned Line),
-                                (Scope, Name, File, Line))
+  DEFINE_MDNODE_GET(DILabel,
+                    (DILocalScope * Scope, StringRef Name, DIFile *File,
+                     unsigned Line),
+                    (Scope, Name, File, Line))
+  DEFINE_MDNODE_GET(DILabel,
+                    (Metadata * Scope, MDString *Name, Metadata *File,
+                     unsigned Line),
+                    (Scope, Name, File, Line))
 
   TempDILabel clone() const { return cloneImpl(); }
 
@@ -3448,18 +3293,18 @@
   }
 
 public:
-  DEFINE_ALL_MDNODE_GET_METHODS(DIObjCProperty,
-                                (StringRef Name, DIFile *File, unsigned Line,
-                                 StringRef GetterName, StringRef SetterName,
-                                 unsigned Attributes, DIType *Type),
-                                (Name, File, Line, GetterName, SetterName,
-                                 Attributes, Type))
-  DEFINE_ALL_MDNODE_GET_METHODS(DIObjCProperty,
-                                (MDString * Name, Metadata *File, unsigned Line,
-                                 MDString *GetterName, MDString *SetterName,
-                                 unsigned Attributes, Metadata *Type),
-                                (Name, File, Line, GetterName, SetterName,
-                                 Attributes, Type))
+  DEFINE_MDNODE_GET(DIObjCProperty,
+                    (StringRef Name, DIFile *File, unsigned Line,
+                     StringRef GetterName, StringRef SetterName,
+                     unsigned Attributes, DIType *Type),
+                    (Name, File, Line, GetterName, SetterName, Attributes,
+                     Type))
+  DEFINE_MDNODE_GET(DIObjCProperty,
+                    (MDString * Name, Metadata *File, unsigned Line,
+                     MDString *GetterName, MDString *SetterName,
+                     unsigned Attributes, Metadata *Type),
+                    (Name, File, Line, GetterName, SetterName, Attributes,
+                     Type))
 
   TempDIObjCProperty clone() const { return cloneImpl(); }
 
@@ -3526,16 +3371,16 @@
   }
 
 public:
-  DEFINE_ALL_MDNODE_GET_METHODS(
-      DIImportedEntity,
-      (unsigned Tag, DIScope *Scope, DINode *Entity, DIFile *File,
-       unsigned Line, StringRef Name = "", DINodeArray Elements = nullptr),
-      (Tag, Scope, Entity, File, Line, Name, Elements))
-  DEFINE_ALL_MDNODE_GET_METHODS(
-      DIImportedEntity,
-      (unsigned Tag, Metadata *Scope, Metadata *Entity, Metadata *File,
-       unsigned Line, MDString *Name, Metadata *Elements = nullptr),
-      (Tag, Scope, Entity, File, Line, Name, Elements))
+  DEFINE_MDNODE_GET(DIImportedEntity,
+                    (unsigned Tag, DIScope *Scope, DINode *Entity, DIFile *File,
+                     unsigned Line, StringRef Name = "",
+                     DINodeArray Elements = nullptr),
+                    (Tag, Scope, Entity, File, Line, Name, Elements))
+  DEFINE_MDNODE_GET(DIImportedEntity,
+                    (unsigned Tag, Metadata *Scope, Metadata *Entity,
+                     Metadata *File, unsigned Line, MDString *Name,
+                     Metadata *Elements = nullptr),
+                    (Tag, Scope, Entity, File, Line, Name, Elements))
 
   TempDIImportedEntity clone() const { return cloneImpl(); }
 
@@ -3578,9 +3423,9 @@
   }
 
 public:
-  DEFINE_ALL_MDNODE_GET_METHODS(DIGlobalVariableExpression,
-                                (Metadata * Variable, Metadata *Expression),
-                                (Variable, Expression))
+  DEFINE_MDNODE_GET(DIGlobalVariableExpression,
+                    (Metadata * Variable, Metadata *Expression),
+                    (Variable, Expression))
 
   TempDIGlobalVariableExpression clone() const { return cloneImpl(); }
 
@@ -3677,16 +3522,6 @@
   }
 
 public:
-<<<<<<< HEAD
-  DEFINE_ALL_MDNODE_GET_METHODS(DIMacro,
-                                (unsigned MIType, unsigned Line, StringRef Name,
-                                 StringRef Value = ""),
-                                (MIType, Line, Name, Value))
-  DEFINE_ALL_MDNODE_GET_METHODS(DIMacro,
-                                (unsigned MIType, unsigned Line, MDString *Name,
-                                 MDString *Value),
-                                (MIType, Line, Name, Value))
-=======
   DEFINE_MDNODE_GET(DIMacro,
                     (unsigned MIType, unsigned Line, StringRef Name,
                      StringRef Value = ""),
@@ -3695,7 +3530,6 @@
                     (unsigned MIType, unsigned Line, MDString *Name,
                      MDString *Value),
                     (MIType, Line, Name, Value))
->>>>>>> f7105d88
 
   TempDIMacro clone() const { return cloneImpl(); }
 
@@ -3741,16 +3575,6 @@
   }
 
 public:
-<<<<<<< HEAD
-  DEFINE_ALL_MDNODE_GET_METHODS(DIMacroFile,
-                                (unsigned MIType, unsigned Line, DIFile *File,
-                                 DIMacroNodeArray Elements),
-                                (MIType, Line, File, Elements))
-  DEFINE_ALL_MDNODE_GET_METHODS(DIMacroFile,
-                                (unsigned MIType, unsigned Line, Metadata *File,
-                                 Metadata *Elements),
-                                (MIType, Line, File, Elements))
-=======
   DEFINE_MDNODE_GET(DIMacroFile,
                     (unsigned MIType, unsigned Line, DIFile *File,
                      DIMacroNodeArray Elements),
@@ -3759,7 +3583,6 @@
                     (unsigned MIType, unsigned Line, Metadata *File,
                      Metadata *Elements),
                     (MIType, Line, File, Elements))
->>>>>>> f7105d88
 
   TempDIMacroFile clone() const { return cloneImpl(); }
 
@@ -3817,9 +3640,7 @@
   void dropAllReferences();
 
 public:
-  DEFINE_ALWAYS_UNIQUED_MDNODE_GET_METHODS(DIArgList,
-                                           (ArrayRef<ValueAsMetadata *> Args),
-                                           (Args))
+  DEFINE_MDNODE_GET(DIArgList, (ArrayRef<ValueAsMetadata *> Args), (Args))
 
   TempDIArgList clone() const { return cloneImpl(); }
 
@@ -3923,11 +3744,5 @@
 #undef DEFINE_MDNODE_GET_UNPACK_IMPL
 #undef DEFINE_MDNODE_GET_UNPACK
 #undef DEFINE_MDNODE_GET
-#undef DEFINE_MDNODE_GET_IF_EXISTS
-#undef DEFINE_MDNODE_GET_DISTINCT
-#undef DEFINE_MDNODE_GET_TEMPORARY
-#undef DEFINE_ALL_MDNODE_GET_METHODS
-#undef DEFINE_ALWAYS_DISTINCT_MDNODE_GET_METHODS
-#undef DEFINE_ALWAYS_UNIQUED_MDNODE_GET_METHODS
 
 #endif // LLVM_IR_DEBUGINFOMETADATA_H