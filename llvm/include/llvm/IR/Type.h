--- conflicted
+++ resolved
@@ -482,13 +482,6 @@
   //===--------------------------------------------------------------------===//
   // Convenience methods for getting pointer types.
   //
-<<<<<<< HEAD
-
-  // TODO: After opaque pointer transition these can be replaced by simply
-  //       calling PointerType::get(C, AS).
-  static PointerType *getInt8PtrTy(LLVMContext &C, unsigned AS = 0);
-=======
->>>>>>> 7b9d73c2
   static Type *getWasm_ExternrefTy(LLVMContext &C);
   static Type *getWasm_FuncrefTy(LLVMContext &C);
   /// Return a pointer to the current type. This is equivalent to
