--- conflicted
+++ resolved
@@ -83,12 +83,9 @@
   /// Return the group id and bit position of __riscv_feature_bits.  Returns
   /// <-1, -1> if not supported.
   static std::pair<int, int> getRISCVFeaturesBitsInfo(StringRef Ext);
-<<<<<<< HEAD
-=======
 
   // The maximum value of the group ID obtained from getRISCVFeaturesBitsInfo.
   static constexpr unsigned FeatureBitSize = 2;
->>>>>>> 1d22c955
 
 private:
   RISCVISAInfo(unsigned XLen) : XLen(XLen) {}
