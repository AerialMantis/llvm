--- conflicted
+++ resolved
@@ -1847,11 +1847,7 @@
 /// begin/end explicitly.
 template <typename R, typename T>
 void replace(R &&Range, const T &OldValue, const T &NewValue) {
-<<<<<<< HEAD
-  return std::replace(adl_begin(Range), adl_end(Range), OldValue, NewValue);
-=======
   std::replace(adl_begin(Range), adl_end(Range), OldValue, NewValue);
->>>>>>> 1d22c955
 }
 
 /// Provide wrappers to std::move which take ranges instead of having to
