//===-- DirectiveBase.td - Base directive definition file --*- tablegen -*-===//
//
// Part of the LLVM Project, under the Apache License v2.0 with LLVM Exceptions.
// See https://llvm.org/LICENSE.txt for license information.
// SPDX-License-Identifier: Apache-2.0 WITH LLVM-exception
//
//===----------------------------------------------------------------------===//
//
// This is the base definition file directives and clauses.
//
//===----------------------------------------------------------------------===//


// General information about the directive language.
class DirectiveLanguage {
  // Name of the directive language such as omp or acc.
  string name = ?;

  // The C++ namespace that code of this directive language should be placed
  // into. This namespace is nested in llvm namespace.
  //
  // By default, uses the name of the directive language as the only namespace.
  // To avoid placing in any namespace, use "". To specify nested namespaces,
  // use "::" as the delimiter, e.g., given "A::B", ops will be placed in
  // `namespace A { namespace B { <directives-clauses> } }`.
  string cppNamespace = name;

  // Optional prefix used for the generation of the enumerator in the Directive
  // enum.
  string directivePrefix = "";

  // Optional prefix used for the generation of the enumerator in the Clause
  // enum.
  string clausePrefix = "";

  // Make the enum values available in the namespace. This allows us to
  // write something like Enum_X if we have a `using namespace cppNamespace`.
  bit makeEnumAvailableInNamespace = 0;

  // Generate include and macro to enable LLVM BitmaskEnum.
  bit enableBitmaskEnumInNamespace = 0;

  // Header file included in the implementation code generated. Ususally the
  // output file of the declaration code generation. Can be left blank.
  string includeHeader = "";
<<<<<<< HEAD
=======

  // EnumSet class name used for clauses to generated the allowed clauses map.
  string clauseEnumSetClass = "";
>>>>>>> d06f6314
}

// Information about a specific clause.
class Clause<string c> {
  // Name of the clause.
  string name = c;

  // Define an alternative name return in get<LanguageName>ClauseName function.
  string alternativeName = "";

  // Optional class holding value of the clause in clang AST.
  string clangClass = ?;

  // Is clause implicit? If clause is set as implicit, the default kind will
  // be return in get<LanguageName>ClauseKind instead of their own kind.
  bit isImplicit = 0;

  // Set directive used by default when unknown. Function returning the kind
  // of enumeration will use this clause as the default.
  bit isDefault = 0;
}

// Hold information about clause validity by version.
class VersionedClause<Clause c, int min = 1, int max = 0x7FFFFFFF> {
  // Actual clause.
  Clause clause = c;

  // Mininum version number where this clause is valid.
  int minVersion = min;

  // Maximum version number where this clause is valid.
  int maxVersion = max;
}

// Information about a specific directive.
class Directive<string d> {
  // Name of the directive. Can be composite directive sepearted by whitespace.
  string name = d;

  // Define an alternative name return in get<LanguageName>DirectiveName
  // function.
  string alternativeName = "";

  // List of allowed clauses for the directive.
  list<VersionedClause> allowedClauses = [];

  // List of clauses that are allowed to appear only once.
  list<VersionedClause> allowedOnceClauses = [];
<<<<<<< HEAD
=======

  // List of clauses that are allowed but mutually exclusive.
  list<VersionedClause> allowedExclusiveClauses = [];
>>>>>>> d06f6314

  // List of clauses that are required.
  list<VersionedClause> requiredClauses = [];

  // Set directive used by default when unknown.
  bit isDefault = 0;
}<|MERGE_RESOLUTION|>--- conflicted
+++ resolved
@@ -43,12 +43,9 @@
   // Header file included in the implementation code generated. Ususally the
   // output file of the declaration code generation. Can be left blank.
   string includeHeader = "";
-<<<<<<< HEAD
-=======
 
   // EnumSet class name used for clauses to generated the allowed clauses map.
   string clauseEnumSetClass = "";
->>>>>>> d06f6314
 }
 
 // Information about a specific clause.
@@ -97,12 +94,9 @@
 
   // List of clauses that are allowed to appear only once.
   list<VersionedClause> allowedOnceClauses = [];
-<<<<<<< HEAD
-=======
 
   // List of clauses that are allowed but mutually exclusive.
   list<VersionedClause> allowedExclusiveClauses = [];
->>>>>>> d06f6314
 
   // List of clauses that are required.
   list<VersionedClause> requiredClauses = [];
