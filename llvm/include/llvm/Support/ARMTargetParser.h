//===-- ARMTargetParser - Parser for ARM target features --------*- C++ -*-===//
//
// Part of the LLVM Project, under the Apache License v2.0 with LLVM Exceptions.
// See https://llvm.org/LICENSE.txt for license information.
// SPDX-License-Identifier: Apache-2.0 WITH LLVM-exception
//
//===----------------------------------------------------------------------===//
//
// This file implements a target parser to recognise ARM hardware features
// such as FPU/CPU/ARCH/extensions and specific support such as HWDIV.
//
//===----------------------------------------------------------------------===//

#ifndef LLVM_SUPPORT_ARMTARGETPARSER_H
#define LLVM_SUPPORT_ARMTARGETPARSER_H

#include "llvm/ADT/StringRef.h"
#include "llvm/ADT/Triple.h"
#include "llvm/Support/ARMBuildAttributes.h"
#include <vector>

namespace llvm {
namespace ARM {

// Arch extension modifiers for CPUs.
// Note that this is not the same as the AArch64 list
enum ArchExtKind : uint64_t {
  AEK_INVALID =     0,
  AEK_NONE =        1,
  AEK_CRC =         1 << 1,
  AEK_CRYPTO =      1 << 2,
  AEK_FP =          1 << 3,
  AEK_HWDIVTHUMB =  1 << 4,
  AEK_HWDIVARM =    1 << 5,
  AEK_MP =          1 << 6,
  AEK_SIMD =        1 << 7,
  AEK_SEC =         1 << 8,
  AEK_VIRT =        1 << 9,
  AEK_DSP =         1 << 10,
  AEK_FP16 =        1 << 11,
  AEK_RAS =         1 << 12,
  AEK_DOTPROD =     1 << 13,
  AEK_SHA2    =     1 << 14,
  AEK_AES     =     1 << 15,
  AEK_FP16FML =     1 << 16,
  AEK_SB      =     1 << 17,
  AEK_FP_DP   =     1 << 18,
  AEK_LOB     =     1 << 19,
  AEK_BF16    =     1 << 20,
<<<<<<< HEAD
  AEK_CDECP0 =      1 << 21,
  AEK_CDECP1 =      1 << 22,
  AEK_CDECP2 =      1 << 23,
  AEK_CDECP3 =      1 << 24,
  AEK_CDECP4 =      1 << 25,
  AEK_CDECP5 =      1 << 26,
  AEK_CDECP6 =      1 << 27,
  AEK_CDECP7 =      1 << 28,
=======
  AEK_I8MM    =     1 << 21,
  AEK_CDECP0 =      1 << 22,
  AEK_CDECP1 =      1 << 23,
  AEK_CDECP2 =      1 << 24,
  AEK_CDECP3 =      1 << 25,
  AEK_CDECP4 =      1 << 26,
  AEK_CDECP5 =      1 << 27,
  AEK_CDECP6 =      1 << 28,
  AEK_CDECP7 =      1 << 29,
>>>>>>> a34309b7

  // Unsupported extensions.
  AEK_OS       =    1ULL << 59,
  AEK_IWMMXT   =    1ULL << 60,
  AEK_IWMMXT2  =    1ULL << 61,
  AEK_MAVERICK =    1ULL << 62,
  AEK_XSCALE   =    1ULL << 63,
};

// List of Arch Extension names.
// FIXME: TableGen this.
struct ExtName {
  const char *NameCStr;
  size_t NameLength;
  uint64_t ID;
  const char *Feature;
  const char *NegFeature;

  StringRef getName() const { return StringRef(NameCStr, NameLength); }
};

const ExtName ARCHExtNames[] = {
#define ARM_ARCH_EXT_NAME(NAME, ID, FEATURE, NEGFEATURE)                       \
  {NAME, sizeof(NAME) - 1, ID, FEATURE, NEGFEATURE},
#include "ARMTargetParser.def"
};

// List of HWDiv names (use getHWDivSynonym) and which architectural
// features they correspond to (use getHWDivFeatures).
// FIXME: TableGen this.
const struct {
  const char *NameCStr;
  size_t NameLength;
  uint64_t ID;

  StringRef getName() const { return StringRef(NameCStr, NameLength); }
} HWDivNames[] = {
#define ARM_HW_DIV_NAME(NAME, ID) {NAME, sizeof(NAME) - 1, ID},
#include "ARMTargetParser.def"
};

// Arch names.
enum class ArchKind {
#define ARM_ARCH(NAME, ID, CPU_ATTR, SUB_ARCH, ARCH_ATTR, ARCH_FPU, ARCH_BASE_EXT) ID,
#include "ARMTargetParser.def"
};

// List of CPU names and their arches.
// The same CPU can have multiple arches and can be default on multiple arches.
// When finding the Arch for a CPU, first-found prevails. Sort them accordingly.
// When this becomes table-generated, we'd probably need two tables.
// FIXME: TableGen this.
template <typename T> struct CpuNames {
  const char *NameCStr;
  size_t NameLength;
  T ArchID;
  bool Default; // is $Name the default CPU for $ArchID ?
  uint64_t DefaultExtensions;

  StringRef getName() const { return StringRef(NameCStr, NameLength); }
};

const CpuNames<ArchKind> CPUNames[] = {
#define ARM_CPU_NAME(NAME, ID, DEFAULT_FPU, IS_DEFAULT, DEFAULT_EXT)           \
  {NAME, sizeof(NAME) - 1, ARM::ArchKind::ID, IS_DEFAULT, DEFAULT_EXT},
#include "ARMTargetParser.def"
};

// FPU names.
enum FPUKind {
#define ARM_FPU(NAME, KIND, VERSION, NEON_SUPPORT, RESTRICTION) KIND,
#include "ARMTargetParser.def"
  FK_LAST
};

// FPU Version
enum class FPUVersion {
  NONE,
  VFPV2,
  VFPV3,
  VFPV3_FP16,
  VFPV4,
  VFPV5,
  VFPV5_FULLFP16,
};

// An FPU name restricts the FPU in one of three ways:
enum class FPURestriction {
  None = 0, ///< No restriction
  D16,      ///< Only 16 D registers
  SP_D16    ///< Only single-precision instructions, with 16 D registers
};

// An FPU name implies one of three levels of Neon support:
enum class NeonSupportLevel {
  None = 0, ///< No Neon
  Neon,     ///< Neon
  Crypto    ///< Neon with Crypto
};

// ISA kinds.
enum class ISAKind { INVALID = 0, ARM, THUMB, AARCH64 };

// Endianness
// FIXME: BE8 vs. BE32?
enum class EndianKind { INVALID = 0, LITTLE, BIG };

// v6/v7/v8 Profile
enum class ProfileKind { INVALID = 0, A, R, M };

// List of canonical FPU names (use getFPUSynonym) and which architectural
// features they correspond to (use getFPUFeatures).
// FIXME: TableGen this.
// The entries must appear in the order listed in ARM::FPUKind for correct
// indexing
struct FPUName {
  const char *NameCStr;
  size_t NameLength;
  FPUKind ID;
  FPUVersion FPUVer;
  NeonSupportLevel NeonSupport;
  FPURestriction Restriction;

  StringRef getName() const { return StringRef(NameCStr, NameLength); }
};

static const FPUName FPUNames[] = {
#define ARM_FPU(NAME, KIND, VERSION, NEON_SUPPORT, RESTRICTION)                \
  {NAME, sizeof(NAME) - 1, KIND, VERSION, NEON_SUPPORT, RESTRICTION},
#include "llvm/Support/ARMTargetParser.def"
};

// List of canonical arch names (use getArchSynonym).
// This table also provides the build attribute fields for CPU arch
// and Arch ID, according to the Addenda to the ARM ABI, chapters
// 2.4 and 2.3.5.2 respectively.
// FIXME: SubArch values were simplified to fit into the expectations
// of the triples and are not conforming with their official names.
// Check to see if the expectation should be changed.
// FIXME: TableGen this.
template <typename T> struct ArchNames {
  const char *NameCStr;
  size_t NameLength;
  const char *CPUAttrCStr;
  size_t CPUAttrLength;
  const char *SubArchCStr;
  size_t SubArchLength;
  unsigned DefaultFPU;
  uint64_t ArchBaseExtensions;
  T ID;
  ARMBuildAttrs::CPUArch ArchAttr; // Arch ID in build attributes.

  StringRef getName() const { return StringRef(NameCStr, NameLength); }

  // CPU class in build attributes.
  StringRef getCPUAttr() const { return StringRef(CPUAttrCStr, CPUAttrLength); }

  // Sub-Arch name.
  StringRef getSubArch() const { return StringRef(SubArchCStr, SubArchLength); }
};

static const ArchNames<ArchKind> ARCHNames[] = {
#define ARM_ARCH(NAME, ID, CPU_ATTR, SUB_ARCH, ARCH_ATTR, ARCH_FPU,            \
                 ARCH_BASE_EXT)                                                \
  {NAME,         sizeof(NAME) - 1,                                             \
   CPU_ATTR,     sizeof(CPU_ATTR) - 1,                                         \
   SUB_ARCH,     sizeof(SUB_ARCH) - 1,                                         \
   ARCH_FPU,     ARCH_BASE_EXT,                                                \
   ArchKind::ID, ARCH_ATTR},
#include "llvm/Support/ARMTargetParser.def"
};

// Information by ID
StringRef getFPUName(unsigned FPUKind);
FPUVersion getFPUVersion(unsigned FPUKind);
NeonSupportLevel getFPUNeonSupportLevel(unsigned FPUKind);
FPURestriction getFPURestriction(unsigned FPUKind);

// FIXME: These should be moved to TargetTuple once it exists
bool getFPUFeatures(unsigned FPUKind, std::vector<StringRef> &Features);
bool getHWDivFeatures(uint64_t HWDivKind, std::vector<StringRef> &Features);
bool getExtensionFeatures(uint64_t Extensions,
                          std::vector<StringRef> &Features);

StringRef getArchName(ArchKind AK);
unsigned getArchAttr(ArchKind AK);
StringRef getCPUAttr(ArchKind AK);
StringRef getSubArch(ArchKind AK);
StringRef getArchExtName(uint64_t ArchExtKind);
StringRef getArchExtFeature(StringRef ArchExt);
bool appendArchExtFeatures(StringRef CPU, ARM::ArchKind AK, StringRef ArchExt,
                           std::vector<StringRef> &Features);
StringRef getHWDivName(uint64_t HWDivKind);

// Information by Name
unsigned getDefaultFPU(StringRef CPU, ArchKind AK);
uint64_t getDefaultExtensions(StringRef CPU, ArchKind AK);
StringRef getDefaultCPU(StringRef Arch);
StringRef getCanonicalArchName(StringRef Arch);
StringRef getFPUSynonym(StringRef FPU);
StringRef getArchSynonym(StringRef Arch);

// Parser
uint64_t parseHWDiv(StringRef HWDiv);
unsigned parseFPU(StringRef FPU);
ArchKind parseArch(StringRef Arch);
uint64_t parseArchExt(StringRef ArchExt);
ArchKind parseCPUArch(StringRef CPU);
ISAKind parseArchISA(StringRef Arch);
EndianKind parseArchEndian(StringRef Arch);
ProfileKind parseArchProfile(StringRef Arch);
unsigned parseArchVersion(StringRef Arch);

void fillValidCPUArchList(SmallVectorImpl<StringRef> &Values);
StringRef computeDefaultTargetABI(const Triple &TT, StringRef CPU);

} // namespace ARM
} // namespace llvm

#endif<|MERGE_RESOLUTION|>--- conflicted
+++ resolved
@@ -47,16 +47,6 @@
   AEK_FP_DP   =     1 << 18,
   AEK_LOB     =     1 << 19,
   AEK_BF16    =     1 << 20,
-<<<<<<< HEAD
-  AEK_CDECP0 =      1 << 21,
-  AEK_CDECP1 =      1 << 22,
-  AEK_CDECP2 =      1 << 23,
-  AEK_CDECP3 =      1 << 24,
-  AEK_CDECP4 =      1 << 25,
-  AEK_CDECP5 =      1 << 26,
-  AEK_CDECP6 =      1 << 27,
-  AEK_CDECP7 =      1 << 28,
-=======
   AEK_I8MM    =     1 << 21,
   AEK_CDECP0 =      1 << 22,
   AEK_CDECP1 =      1 << 23,
@@ -66,7 +56,6 @@
   AEK_CDECP5 =      1 << 27,
   AEK_CDECP6 =      1 << 28,
   AEK_CDECP7 =      1 << 29,
->>>>>>> a34309b7
 
   // Unsupported extensions.
   AEK_OS       =    1ULL << 59,
