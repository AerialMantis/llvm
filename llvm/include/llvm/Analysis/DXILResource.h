//===- DXILResource.h - Representations of DXIL resources -------*- C++ -*-===//
//
// Part of the LLVM Project, under the Apache License v2.0 with LLVM Exceptions.
// See https://llvm.org/LICENSE.txt for license information.
// SPDX-License-Identifier: Apache-2.0 WITH LLVM-exception
//
//===----------------------------------------------------------------------===//

#ifndef LLVM_ANALYSIS_DXILRESOURCE_H
#define LLVM_ANALYSIS_DXILRESOURCE_H

#include "llvm/ADT/MapVector.h"
#include "llvm/ADT/StringRef.h"
#include "llvm/IR/PassManager.h"
#include "llvm/Pass.h"
#include "llvm/Support/Alignment.h"
#include "llvm/Support/DXILABI.h"

namespace llvm {
class CallInst;
class LLVMContext;
class MDTuple;
class Value;

namespace dxil {

class ResourceInfo {
public:
  struct ResourceBinding {
    uint32_t RecordID;
    uint32_t Space;
    uint32_t LowerBound;
    uint32_t Size;

    bool operator==(const ResourceBinding &RHS) const {
      return std::tie(RecordID, Space, LowerBound, Size) ==
             std::tie(RHS.RecordID, RHS.Space, RHS.LowerBound, RHS.Size);
    }
    bool operator!=(const ResourceBinding &RHS) const {
      return !(*this == RHS);
    }
    bool operator<(const ResourceBinding &RHS) const {
      return std::tie(RecordID, Space, LowerBound, Size) <
             std::tie(RHS.RecordID, RHS.Space, RHS.LowerBound, RHS.Size);
    }
  };

  struct UAVInfo {
    bool GloballyCoherent;
    bool HasCounter;
    bool IsROV;

    bool operator==(const UAVInfo &RHS) const {
      return std::tie(GloballyCoherent, HasCounter, IsROV) ==
             std::tie(RHS.GloballyCoherent, RHS.HasCounter, RHS.IsROV);
    }
    bool operator!=(const UAVInfo &RHS) const { return !(*this == RHS); }
    bool operator<(const UAVInfo &RHS) const {
      return std::tie(GloballyCoherent, HasCounter, IsROV) <
             std::tie(RHS.GloballyCoherent, RHS.HasCounter, RHS.IsROV);
    }
  };

  struct StructInfo {
    uint32_t Stride;
    // Note: we store an integer here rather than using `MaybeAlign` because in
    // GCC 7 MaybeAlign isn't trivial so having one in this union would delete
    // our move constructor.
    // See https://www.open-std.org/jtc1/sc22/wg21/docs/papers/2018/p0602r4.html
    uint32_t AlignLog2;

    bool operator==(const StructInfo &RHS) const {
      return std::tie(Stride, AlignLog2) == std::tie(RHS.Stride, RHS.AlignLog2);
    }
    bool operator!=(const StructInfo &RHS) const { return !(*this == RHS); }
    bool operator<(const StructInfo &RHS) const {
      return std::tie(Stride, AlignLog2) < std::tie(RHS.Stride, RHS.AlignLog2);
    }
  };

  struct TypedInfo {
    dxil::ElementType ElementTy;
    uint32_t ElementCount;

    bool operator==(const TypedInfo &RHS) const {
      return std::tie(ElementTy, ElementCount) ==
             std::tie(RHS.ElementTy, RHS.ElementCount);
    }
    bool operator!=(const TypedInfo &RHS) const { return !(*this == RHS); }
    bool operator<(const TypedInfo &RHS) const {
      return std::tie(ElementTy, ElementCount) <
             std::tie(RHS.ElementTy, RHS.ElementCount);
    }
  };

  struct MSInfo {
    uint32_t Count;

    bool operator==(const MSInfo &RHS) const { return Count == RHS.Count; }
    bool operator!=(const MSInfo &RHS) const { return !(*this == RHS); }
    bool operator<(const MSInfo &RHS) const { return Count < RHS.Count; }
  };

  struct FeedbackInfo {
    dxil::SamplerFeedbackType Type;

    bool operator==(const FeedbackInfo &RHS) const { return Type == RHS.Type; }
    bool operator!=(const FeedbackInfo &RHS) const { return !(*this == RHS); }
    bool operator<(const FeedbackInfo &RHS) const { return Type < RHS.Type; }
  };

private:
  // Universal properties.
  Value *Symbol;
  StringRef Name;

  dxil::ResourceClass RC;
  dxil::ResourceKind Kind;

  ResourceBinding Binding = {};

  // Resource class dependent properties.
  // CBuffer, Sampler, and RawBuffer end here.
  union {
    UAVInfo UAVFlags;            // UAV
    uint32_t CBufferSize;        // CBuffer
    dxil::SamplerType SamplerTy; // Sampler
  };

  // Resource kind dependent properties.
  union {
    StructInfo Struct;     // StructuredBuffer
    TypedInfo Typed;       // All SRV/UAV except Raw/StructuredBuffer
    FeedbackInfo Feedback; // FeedbackTexture
  };

  MSInfo MultiSample;

public:
  ResourceInfo(dxil::ResourceClass RC, dxil::ResourceKind Kind, Value *Symbol,
               StringRef Name)
      : Symbol(Symbol), Name(Name), RC(RC), Kind(Kind) {}

  // Conditions to check before accessing union members.
  bool isUAV() const;
  bool isCBuffer() const;
  bool isSampler() const;
  bool isStruct() const;
  bool isTyped() const;
  bool isFeedback() const;
  bool isMultiSample() const;

  void bind(uint32_t RecordID, uint32_t Space, uint32_t LowerBound,
            uint32_t Size) {
    Binding.RecordID = RecordID;
    Binding.Space = Space;
    Binding.LowerBound = LowerBound;
    Binding.Size = Size;
  }
  const ResourceBinding &getBinding() const { return Binding; }
  void setUAV(bool GloballyCoherent, bool HasCounter, bool IsROV) {
    assert(isUAV() && "Not a UAV");
    UAVFlags.GloballyCoherent = GloballyCoherent;
    UAVFlags.HasCounter = HasCounter;
    UAVFlags.IsROV = IsROV;
  }
  const UAVInfo &getUAV() const {
    assert(isUAV() && "Not a UAV");
    return UAVFlags;
  }
  void setCBuffer(uint32_t Size) {
    assert(isCBuffer() && "Not a CBuffer");
    CBufferSize = Size;
  }
  void setSampler(dxil::SamplerType Ty) { SamplerTy = Ty; }
  void setStruct(uint32_t Stride, MaybeAlign Alignment) {
    assert(isStruct() && "Not a Struct");
    Struct.Stride = Stride;
    Struct.AlignLog2 = Alignment ? Log2(*Alignment) : 0;
  }
  void setTyped(dxil::ElementType ElementTy, uint32_t ElementCount) {
    assert(isTyped() && "Not Typed");
    Typed.ElementTy = ElementTy;
    Typed.ElementCount = ElementCount;
  }
  const TypedInfo &getTyped() const {
    assert(isTyped() && "Not typed");
    return Typed;
  }
  void setFeedback(dxil::SamplerFeedbackType Type) {
    assert(isFeedback() && "Not Feedback");
    Feedback.Type = Type;
  }
  void setMultiSample(uint32_t Count) {
    assert(isMultiSample() && "Not MultiSampled");
    MultiSample.Count = Count;
  }
  const MSInfo &getMultiSample() const {
    assert(isMultiSample() && "Not MultiSampled");
    return MultiSample;
  }

  StringRef getName() const { return Name; }
  dxil::ResourceClass getResourceClass() const { return RC; }
  dxil::ResourceKind getResourceKind() const { return Kind; }

  bool operator==(const ResourceInfo &RHS) const;
  bool operator!=(const ResourceInfo &RHS) const { return !(*this == RHS); }
  bool operator<(const ResourceInfo &RHS) const;

  static ResourceInfo SRV(Value *Symbol, StringRef Name,
                          dxil::ElementType ElementTy, uint32_t ElementCount,
                          dxil::ResourceKind Kind);
  static ResourceInfo RawBuffer(Value *Symbol, StringRef Name);
  static ResourceInfo StructuredBuffer(Value *Symbol, StringRef Name,
                                       uint32_t Stride, MaybeAlign Alignment);
  static ResourceInfo Texture2DMS(Value *Symbol, StringRef Name,
                                  dxil::ElementType ElementTy,
                                  uint32_t ElementCount, uint32_t SampleCount);
  static ResourceInfo Texture2DMSArray(Value *Symbol, StringRef Name,
                                       dxil::ElementType ElementTy,
                                       uint32_t ElementCount,
                                       uint32_t SampleCount);

  static ResourceInfo UAV(Value *Symbol, StringRef Name,
                          dxil::ElementType ElementTy, uint32_t ElementCount,
                          bool GloballyCoherent, bool IsROV,
                          dxil::ResourceKind Kind);
  static ResourceInfo RWRawBuffer(Value *Symbol, StringRef Name,
                                  bool GloballyCoherent, bool IsROV);
  static ResourceInfo RWStructuredBuffer(Value *Symbol, StringRef Name,
                                         uint32_t Stride, MaybeAlign Alignment,
                                         bool GloballyCoherent, bool IsROV,
                                         bool HasCounter);
  static ResourceInfo RWTexture2DMS(Value *Symbol, StringRef Name,
                                    dxil::ElementType ElementTy,
                                    uint32_t ElementCount, uint32_t SampleCount,
                                    bool GloballyCoherent);
  static ResourceInfo RWTexture2DMSArray(Value *Symbol, StringRef Name,
                                         dxil::ElementType ElementTy,
                                         uint32_t ElementCount,
                                         uint32_t SampleCount,
                                         bool GloballyCoherent);
  static ResourceInfo FeedbackTexture2D(Value *Symbol, StringRef Name,
                                        dxil::SamplerFeedbackType FeedbackTy);
  static ResourceInfo
  FeedbackTexture2DArray(Value *Symbol, StringRef Name,
                         dxil::SamplerFeedbackType FeedbackTy);

  static ResourceInfo CBuffer(Value *Symbol, StringRef Name, uint32_t Size);

  static ResourceInfo Sampler(Value *Symbol, StringRef Name,
                              dxil::SamplerType SamplerTy);

  MDTuple *getAsMetadata(LLVMContext &Ctx) const;

  std::pair<uint32_t, uint32_t> getAnnotateProps() const;

  void print(raw_ostream &OS) const;
};

} // namespace dxil

<<<<<<< HEAD
using DXILResourceMap = MapVector<CallInst *, dxil::ResourceInfo>;
=======
class DXILResourceMap {
  SmallVector<dxil::ResourceInfo> Resources;
  DenseMap<CallInst *, unsigned> CallMap;
  unsigned FirstUAV = 0;
  unsigned FirstCBuffer = 0;
  unsigned FirstSampler = 0;

public:
  using iterator = SmallVector<dxil::ResourceInfo>::iterator;
  using const_iterator = SmallVector<dxil::ResourceInfo>::const_iterator;

  DXILResourceMap(
      SmallVectorImpl<std::pair<CallInst *, dxil::ResourceInfo>> &&CIToRI);

  iterator begin() { return Resources.begin(); }
  const_iterator begin() const { return Resources.begin(); }
  iterator end() { return Resources.end(); }
  const_iterator end() const { return Resources.end(); }

  bool empty() const { return Resources.empty(); }

  iterator find(const CallInst *Key) {
    auto Pos = CallMap.find(Key);
    return Pos == CallMap.end() ? Resources.end()
                                : (Resources.begin() + Pos->second);
  }

  const_iterator find(const CallInst *Key) const {
    auto Pos = CallMap.find(Key);
    return Pos == CallMap.end() ? Resources.end()
                                : (Resources.begin() + Pos->second);
  }

  iterator srv_begin() { return begin(); }
  const_iterator srv_begin() const { return begin(); }
  iterator srv_end() { return begin() + FirstUAV; }
  const_iterator srv_end() const { return begin() + FirstUAV; }
  iterator_range<iterator> srvs() { return make_range(srv_begin(), srv_end()); }
  iterator_range<const_iterator> srvs() const {
    return make_range(srv_begin(), srv_end());
  }

  iterator uav_begin() { return begin() + FirstUAV; }
  const_iterator uav_begin() const { return begin() + FirstUAV; }
  iterator uav_end() { return begin() + FirstCBuffer; }
  const_iterator uav_end() const { return begin() + FirstCBuffer; }
  iterator_range<iterator> uavs() { return make_range(uav_begin(), uav_end()); }
  iterator_range<const_iterator> uavs() const {
    return make_range(uav_begin(), uav_end());
  }

  iterator cbuffer_begin() { return begin() + FirstCBuffer; }
  const_iterator cbuffer_begin() const { return begin() + FirstCBuffer; }
  iterator cbuffer_end() { return begin() + FirstSampler; }
  const_iterator cbuffer_end() const { return begin() + FirstSampler; }
  iterator_range<iterator> cbuffers() {
    return make_range(cbuffer_begin(), cbuffer_end());
  }
  iterator_range<const_iterator> cbuffers() const {
    return make_range(cbuffer_begin(), cbuffer_end());
  }

  iterator sampler_begin() { return begin() + FirstSampler; }
  const_iterator sampler_begin() const { return begin() + FirstSampler; }
  iterator sampler_end() { return end(); }
  const_iterator sampler_end() const { return end(); }
  iterator_range<iterator> samplers() {
    return make_range(sampler_begin(), sampler_end());
  }
  iterator_range<const_iterator> samplers() const {
    return make_range(sampler_begin(), sampler_end());
  }

  void print(raw_ostream &OS) const;
};
>>>>>>> 1d22c955

class DXILResourceAnalysis : public AnalysisInfoMixin<DXILResourceAnalysis> {
  friend AnalysisInfoMixin<DXILResourceAnalysis>;

  static AnalysisKey Key;

public:
  using Result = DXILResourceMap;

  /// Gather resource info for the module \c M.
  DXILResourceMap run(Module &M, ModuleAnalysisManager &AM);
};

/// Printer pass for the \c DXILResourceAnalysis results.
class DXILResourcePrinterPass : public PassInfoMixin<DXILResourcePrinterPass> {
  raw_ostream &OS;

public:
  explicit DXILResourcePrinterPass(raw_ostream &OS) : OS(OS) {}

  PreservedAnalyses run(Module &M, ModuleAnalysisManager &AM);

  static bool isRequired() { return true; }
};

class DXILResourceWrapperPass : public ModulePass {
  std::unique_ptr<DXILResourceMap> ResourceMap;

public:
  static char ID; // Class identification, replacement for typeinfo

  DXILResourceWrapperPass();
  ~DXILResourceWrapperPass() override;

  const DXILResourceMap &getResourceMap() const { return *ResourceMap; }
  DXILResourceMap &getResourceMap() { return *ResourceMap; }

  void getAnalysisUsage(AnalysisUsage &AU) const override;
  bool runOnModule(Module &M) override;
  void releaseMemory() override;

  void print(raw_ostream &OS, const Module *M) const override;
  void dump() const;
};

ModulePass *createDXILResourceWrapperPassPass();

} // namespace llvm

#endif // LLVM_ANALYSIS_DXILRESOURCE_H<|MERGE_RESOLUTION|>--- conflicted
+++ resolved
@@ -261,9 +261,6 @@
 
 } // namespace dxil
 
-<<<<<<< HEAD
-using DXILResourceMap = MapVector<CallInst *, dxil::ResourceInfo>;
-=======
 class DXILResourceMap {
   SmallVector<dxil::ResourceInfo> Resources;
   DenseMap<CallInst *, unsigned> CallMap;
@@ -339,7 +336,6 @@
 
   void print(raw_ostream &OS) const;
 };
->>>>>>> 1d22c955
 
 class DXILResourceAnalysis : public AnalysisInfoMixin<DXILResourceAnalysis> {
   friend AnalysisInfoMixin<DXILResourceAnalysis>;
