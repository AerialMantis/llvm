--- conflicted
+++ resolved
@@ -2196,15 +2196,12 @@
     case Intrinsic::bitreverse:
       ISD = ISD::BITREVERSE;
       break;
-<<<<<<< HEAD
-=======
     case Intrinsic::ucmp:
       ISD = ISD::UCMP;
       break;
     case Intrinsic::scmp:
       ISD = ISD::SCMP;
       break;
->>>>>>> 1d22c955
     }
 
     auto *ST = dyn_cast<StructType>(RetTy);
@@ -2442,8 +2439,6 @@
       }
       return Cost;
     }
-<<<<<<< HEAD
-=======
     case Intrinsic::ucmp:
     case Intrinsic::scmp: {
       Type *CmpTy = Tys[0];
@@ -2471,7 +2466,6 @@
       }
       return Cost;
     }
->>>>>>> 1d22c955
     default:
       break;
     }
