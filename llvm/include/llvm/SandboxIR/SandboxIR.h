--- conflicted
+++ resolved
@@ -122,8 +122,6 @@
 class BasicBlock;
 class ConstantInt;
 class ConstantFP;
-<<<<<<< HEAD
-=======
 class ConstantAggregateZero;
 class ConstantPointerNull;
 class PoisonValue;
@@ -136,7 +134,6 @@
 class GlobalVariable;
 class GlobalAlias;
 class NoCFIValue;
->>>>>>> 4b409fa5
 class Context;
 class Function;
 class Instruction;
@@ -330,8 +327,6 @@
   friend class PHINode;               // For getting `Val`.
   friend class UnreachableInst;       // For getting `Val`.
   friend class CatchSwitchAddHandler; // For `Val`.
-<<<<<<< HEAD
-=======
   friend class CmpInst;               // For getting `Val`.
   friend class ConstantArray;         // For `Val`.
   friend class ConstantStruct;        // For `Val`.
@@ -347,7 +342,6 @@
   friend class GlobalVariable;        // For `Val`.
   friend class GlobalAlias;           // For `Val`.
   friend class NoCFIValue;            // For `Val`.
->>>>>>> 4b409fa5
 
   /// All values point to the context.
   Context &Ctx;
@@ -629,8 +623,6 @@
   /// If Ty is a vector type, return a Constant with a splat of the given
   /// value. Otherwise return a ConstantInt for the given value.
   static ConstantInt *get(Type *Ty, uint64_t V, bool IsSigned = false);
-<<<<<<< HEAD
-=======
 
   /// Return a ConstantInt with the specified integer value for the specified
   /// type. If the type is wider than 64 bits, the value will be zero-extended
@@ -655,7 +647,6 @@
   /// Return a ConstantInt constructed from the string strStart with the given
   /// radix.
   static ConstantInt *get(IntegerType *Ty, StringRef Str, uint8_t Radix);
->>>>>>> 4b409fa5
 
   /// If Ty is a vector type, return a Constant with a splat of the given
   /// value. Otherwise return a ConstantInt for the given value.
@@ -805,94 +796,6 @@
       : Constant(ClassID::ConstantFP, C, Ctx) {}
   friend class Context; // For constructor.
 
-<<<<<<< HEAD
-public:
-  /// This returns a ConstantFP, or a vector containing a splat of a ConstantFP,
-  /// for the specified value in the specified type. This should only be used
-  /// for simple constant values like 2.0/1.0 etc, that are known-valid both as
-  /// host double and as the target format.
-  static Constant *get(Type *Ty, double V);
-
-  /// If Ty is a vector type, return a Constant with a splat of the given
-  /// value. Otherwise return a ConstantFP for the given value.
-  static Constant *get(Type *Ty, const APFloat &V);
-
-  static Constant *get(Type *Ty, StringRef Str);
-
-  static ConstantFP *get(const APFloat &V, Context &Ctx);
-
-  static Constant *getNaN(Type *Ty, bool Negative = false,
-                          uint64_t Payload = 0);
-  static Constant *getQNaN(Type *Ty, bool Negative = false,
-                           APInt *Payload = nullptr);
-  static Constant *getSNaN(Type *Ty, bool Negative = false,
-                           APInt *Payload = nullptr);
-  static Constant *getZero(Type *Ty, bool Negative = false);
-
-  static Constant *getNegativeZero(Type *Ty);
-  static Constant *getInfinity(Type *Ty, bool Negative = false);
-
-  /// Return true if Ty is big enough to represent V.
-  static bool isValueValidForType(Type *Ty, const APFloat &V);
-
-  inline const APFloat &getValueAPF() const {
-    return cast<llvm::ConstantFP>(Val)->getValueAPF();
-  }
-  inline const APFloat &getValue() const {
-    return cast<llvm::ConstantFP>(Val)->getValue();
-  }
-
-  /// Return true if the value is positive or negative zero.
-  bool isZero() const { return cast<llvm::ConstantFP>(Val)->isZero(); }
-
-  /// Return true if the sign bit is set.
-  bool isNegative() const { return cast<llvm::ConstantFP>(Val)->isNegative(); }
-
-  /// Return true if the value is infinity
-  bool isInfinity() const { return cast<llvm::ConstantFP>(Val)->isInfinity(); }
-
-  /// Return true if the value is a NaN.
-  bool isNaN() const { return cast<llvm::ConstantFP>(Val)->isNaN(); }
-
-  /// We don't rely on operator== working on double values, as it returns true
-  /// for things that are clearly not equal, like -0.0 and 0.0.
-  /// As such, this method can be used to do an exact bit-for-bit comparison of
-  /// two floating point values.  The version with a double operand is retained
-  /// because it's so convenient to write isExactlyValue(2.0), but please use
-  /// it only for simple constants.
-  bool isExactlyValue(const APFloat &V) const {
-    return cast<llvm::ConstantFP>(Val)->isExactlyValue(V);
-  }
-
-  bool isExactlyValue(double V) const {
-    return cast<llvm::ConstantFP>(Val)->isExactlyValue(V);
-  }
-
-  /// For isa/dyn_cast.
-  static bool classof(const sandboxir::Value *From) {
-    return From->getSubclassID() == ClassID::ConstantFP;
-  }
-
-  // TODO: Better name: getOperandNo(const Use&). Should be private.
-  unsigned getUseOperandNo(const Use &Use) const final {
-    llvm_unreachable("ConstantFP has no operands!");
-  }
-#ifndef NDEBUG
-  void verify() const override {
-    assert(isa<llvm::ConstantFP>(Val) && "Expected a ConstantFP!");
-  }
-  void dumpOS(raw_ostream &OS) const override {
-    dumpCommonPrefix(OS);
-    dumpCommonSuffix(OS);
-  }
-#endif
-};
-
-/// Iterator for `Instruction`s in a `BasicBlock.
-/// \Returns an sandboxir::Instruction & when derereferenced.
-class BBIterator {
-=======
->>>>>>> 4b409fa5
 public:
   /// This returns a ConstantFP, or a vector containing a splat of a ConstantFP,
   /// for the specified value in the specified type. This should only be used
@@ -1072,44 +975,6 @@
       : Constant(ClassID::ConstantAggregateZero, C, Ctx) {}
   friend class Context; // For constructor.
 
-<<<<<<< HEAD
-  /// A SandboxIR Instruction may map to multiple LLVM IR Instruction. This
-  /// returns its topmost LLVM IR instruction.
-  llvm::Instruction *getTopmostLLVMInstruction() const;
-  friend class VAArgInst;          // For getTopmostLLVMInstruction().
-  friend class FreezeInst;         // For getTopmostLLVMInstruction().
-  friend class FenceInst;          // For getTopmostLLVMInstruction().
-  friend class SelectInst;         // For getTopmostLLVMInstruction().
-  friend class ExtractElementInst; // For getTopmostLLVMInstruction().
-  friend class InsertElementInst;  // For getTopmostLLVMInstruction().
-  friend class ShuffleVectorInst;  // For getTopmostLLVMInstruction().
-  friend class ExtractValueInst;   // For getTopmostLLVMInstruction().
-  friend class InsertValueInst;    // For getTopmostLLVMInstruction().
-  friend class BranchInst;         // For getTopmostLLVMInstruction().
-  friend class LoadInst;           // For getTopmostLLVMInstruction().
-  friend class StoreInst;          // For getTopmostLLVMInstruction().
-  friend class ReturnInst;         // For getTopmostLLVMInstruction().
-  friend class CallInst;           // For getTopmostLLVMInstruction().
-  friend class InvokeInst;         // For getTopmostLLVMInstruction().
-  friend class CallBrInst;         // For getTopmostLLVMInstruction().
-  friend class LandingPadInst;     // For getTopmostLLVMInstruction().
-  friend class CatchPadInst;       // For getTopmostLLVMInstruction().
-  friend class CleanupPadInst;     // For getTopmostLLVMInstruction().
-  friend class CatchReturnInst;    // For getTopmostLLVMInstruction().
-  friend class CleanupReturnInst;  // For getTopmostLLVMInstruction().
-  friend class GetElementPtrInst;  // For getTopmostLLVMInstruction().
-  friend class ResumeInst;         // For getTopmostLLVMInstruction().
-  friend class CatchSwitchInst;    // For getTopmostLLVMInstruction().
-  friend class SwitchInst;         // For getTopmostLLVMInstruction().
-  friend class UnaryOperator;      // For getTopmostLLVMInstruction().
-  friend class BinaryOperator;     // For getTopmostLLVMInstruction().
-  friend class AtomicRMWInst;      // For getTopmostLLVMInstruction().
-  friend class AtomicCmpXchgInst;  // For getTopmostLLVMInstruction().
-  friend class AllocaInst;         // For getTopmostLLVMInstruction().
-  friend class CastInst;           // For getTopmostLLVMInstruction().
-  friend class PHINode;            // For getTopmostLLVMInstruction().
-  friend class UnreachableInst;    // For getTopmostLLVMInstruction().
-=======
 public:
   static ConstantAggregateZero *get(Type *Ty);
   /// If this CAZ has array or vector type, return a zero with the right element
@@ -1127,7 +992,6 @@
   ElementCount getElementCount() const {
     return cast<llvm::ConstantAggregateZero>(Val)->getElementCount();
   }
->>>>>>> 4b409fa5
 
   /// For isa/dyn_cast.
   static bool classof(const sandboxir::Value *From) {
@@ -2157,10 +2021,7 @@
   friend class UnaryInstruction;
   friend class CallBase;
   friend class FuncletPadInst;
-<<<<<<< HEAD
-=======
   friend class CmpInst;
->>>>>>> 4b409fa5
 
   Use getOperandUseInternal(unsigned OpIdx, bool Verify) const final {
     return getOperandUseDefault(OpIdx, Verify);
@@ -2183,11 +2044,7 @@
 #endif
 };
 
-<<<<<<< HEAD
-class FenceInst : public SingleLLVMInstructionImpl<llvm::SelectInst> {
-=======
 class FenceInst : public SingleLLVMInstructionImpl<llvm::FenceInst> {
->>>>>>> 4b409fa5
   FenceInst(llvm::FenceInst *FI, Context &Ctx)
       : SingleLLVMInstructionImpl(ClassID::Fence, Opcode::Fence, FI, Ctx) {}
   friend Context; // For constructor;
@@ -2808,517 +2665,7 @@
   unsigned getNumIndices() const {
     return cast<llvm::InsertValueInst>(Val)->getNumIndices();
   }
-<<<<<<< HEAD
-  Value *getVectorOperand() { return getOperand(0); }
-  Value *getIndexOperand() { return getOperand(1); }
-  const Value *getVectorOperand() const { return getOperand(0); }
-  const Value *getIndexOperand() const { return getOperand(1); }
-  VectorType *getVectorOperandType() const;
-};
-
-class ShuffleVectorInst final
-    : public SingleLLVMInstructionImpl<llvm::ShuffleVectorInst> {
-  /// Use Context::createShuffleVectorInst() instead.
-  ShuffleVectorInst(llvm::Instruction *I, Context &Ctx)
-      : SingleLLVMInstructionImpl(ClassID::ShuffleVector, Opcode::ShuffleVector,
-                                  I, Ctx) {}
-  friend class Context; // For accessing the constructor in create*()
-
-public:
-  static Value *create(Value *V1, Value *V2, Value *Mask,
-                       Instruction *InsertBefore, Context &Ctx,
-                       const Twine &Name = "");
-  static Value *create(Value *V1, Value *V2, Value *Mask,
-                       BasicBlock *InsertAtEnd, Context &Ctx,
-                       const Twine &Name = "");
-  static Value *create(Value *V1, Value *V2, ArrayRef<int> Mask,
-                       Instruction *InsertBefore, Context &Ctx,
-                       const Twine &Name = "");
-  static Value *create(Value *V1, Value *V2, ArrayRef<int> Mask,
-                       BasicBlock *InsertAtEnd, Context &Ctx,
-                       const Twine &Name = "");
-  static bool classof(const Value *From) {
-    return From->getSubclassID() == ClassID::ShuffleVector;
-  }
-
-  /// Swap the operands and adjust the mask to preserve the semantics of the
-  /// instruction.
-  void commute() { cast<llvm::ShuffleVectorInst>(Val)->commute(); }
-
-  /// Return true if a shufflevector instruction can be formed with the
-  /// specified operands.
-  static bool isValidOperands(const Value *V1, const Value *V2,
-                              const Value *Mask) {
-    return llvm::ShuffleVectorInst::isValidOperands(V1->Val, V2->Val,
-                                                    Mask->Val);
-  }
-  static bool isValidOperands(const Value *V1, const Value *V2,
-                              ArrayRef<int> Mask) {
-    return llvm::ShuffleVectorInst::isValidOperands(V1->Val, V2->Val, Mask);
-  }
-
-  /// Overload to return most specific vector type.
-  VectorType *getType() const;
-
-  /// Return the shuffle mask value of this instruction for the given element
-  /// index. Return PoisonMaskElem if the element is undef.
-  int getMaskValue(unsigned Elt) const {
-    return cast<llvm::ShuffleVectorInst>(Val)->getMaskValue(Elt);
-  }
-
-  /// Convert the input shuffle mask operand to a vector of integers. Undefined
-  /// elements of the mask are returned as PoisonMaskElem.
-  static void getShuffleMask(const Constant *Mask,
-                             SmallVectorImpl<int> &Result) {
-    llvm::ShuffleVectorInst::getShuffleMask(cast<llvm::Constant>(Mask->Val),
-                                            Result);
-  }
-
-  /// Return the mask for this instruction as a vector of integers. Undefined
-  /// elements of the mask are returned as PoisonMaskElem.
-  void getShuffleMask(SmallVectorImpl<int> &Result) const {
-    cast<llvm::ShuffleVectorInst>(Val)->getShuffleMask(Result);
-  }
-
-  /// Return the mask for this instruction, for use in bitcode.
-  Constant *getShuffleMaskForBitcode() const;
-
-  static Constant *convertShuffleMaskForBitcode(ArrayRef<int> Mask,
-                                                Type *ResultTy);
-
-  void setShuffleMask(ArrayRef<int> Mask);
-
-  ArrayRef<int> getShuffleMask() const {
-    return cast<llvm::ShuffleVectorInst>(Val)->getShuffleMask();
-  }
-
-  /// Return true if this shuffle returns a vector with a different number of
-  /// elements than its source vectors.
-  /// Examples: shufflevector <4 x n> A, <4 x n> B, <1,2,3>
-  ///           shufflevector <4 x n> A, <4 x n> B, <1,2,3,4,5>
-  bool changesLength() const {
-    return cast<llvm::ShuffleVectorInst>(Val)->changesLength();
-  }
-
-  /// Return true if this shuffle returns a vector with a greater number of
-  /// elements than its source vectors.
-  /// Example: shufflevector <2 x n> A, <2 x n> B, <1,2,3>
-  bool increasesLength() const {
-    return cast<llvm::ShuffleVectorInst>(Val)->increasesLength();
-  }
-
-  /// Return true if this shuffle mask chooses elements from exactly one source
-  /// vector.
-  /// Example: <7,5,undef,7>
-  /// This assumes that vector operands (of length \p NumSrcElts) are the same
-  /// length as the mask.
-  static bool isSingleSourceMask(ArrayRef<int> Mask, int NumSrcElts) {
-    return llvm::ShuffleVectorInst::isSingleSourceMask(Mask, NumSrcElts);
-  }
-  static bool isSingleSourceMask(const Constant *Mask, int NumSrcElts) {
-    return llvm::ShuffleVectorInst::isSingleSourceMask(
-        cast<llvm::Constant>(Mask->Val), NumSrcElts);
-  }
-
-  /// Return true if this shuffle chooses elements from exactly one source
-  /// vector without changing the length of that vector.
-  /// Example: shufflevector <4 x n> A, <4 x n> B, <3,0,undef,3>
-  bool isSingleSource() const {
-    return cast<llvm::ShuffleVectorInst>(Val)->isSingleSource();
-  }
-
-  /// Return true if this shuffle mask chooses elements from exactly one source
-  /// vector without lane crossings. A shuffle using this mask is not
-  /// necessarily a no-op because it may change the number of elements from its
-  /// input vectors or it may provide demanded bits knowledge via undef lanes.
-  /// Example: <undef,undef,2,3>
-  static bool isIdentityMask(ArrayRef<int> Mask, int NumSrcElts) {
-    return llvm::ShuffleVectorInst::isIdentityMask(Mask, NumSrcElts);
-  }
-  static bool isIdentityMask(const Constant *Mask, int NumSrcElts) {
-    return llvm::ShuffleVectorInst::isIdentityMask(
-        cast<llvm::Constant>(Mask->Val), NumSrcElts);
-  }
-
-  /// Return true if this shuffle chooses elements from exactly one source
-  /// vector without lane crossings and does not change the number of elements
-  /// from its input vectors.
-  /// Example: shufflevector <4 x n> A, <4 x n> B, <4,undef,6,undef>
-  bool isIdentity() const {
-    return cast<llvm::ShuffleVectorInst>(Val)->isIdentity();
-  }
-
-  /// Return true if this shuffle lengthens exactly one source vector with
-  /// undefs in the high elements.
-  bool isIdentityWithPadding() const {
-    return cast<llvm::ShuffleVectorInst>(Val)->isIdentityWithPadding();
-  }
-
-  /// Return true if this shuffle extracts the first N elements of exactly one
-  /// source vector.
-  bool isIdentityWithExtract() const {
-    return cast<llvm::ShuffleVectorInst>(Val)->isIdentityWithExtract();
-  }
-
-  /// Return true if this shuffle concatenates its 2 source vectors. This
-  /// returns false if either input is undefined. In that case, the shuffle is
-  /// is better classified as an identity with padding operation.
-  bool isConcat() const {
-    return cast<llvm::ShuffleVectorInst>(Val)->isConcat();
-  }
-
-  /// Return true if this shuffle mask chooses elements from its source vectors
-  /// without lane crossings. A shuffle using this mask would be
-  /// equivalent to a vector select with a constant condition operand.
-  /// Example: <4,1,6,undef>
-  /// This returns false if the mask does not choose from both input vectors.
-  /// In that case, the shuffle is better classified as an identity shuffle.
-  /// This assumes that vector operands are the same length as the mask
-  /// (a length-changing shuffle can never be equivalent to a vector select).
-  static bool isSelectMask(ArrayRef<int> Mask, int NumSrcElts) {
-    return llvm::ShuffleVectorInst::isSelectMask(Mask, NumSrcElts);
-  }
-  static bool isSelectMask(const Constant *Mask, int NumSrcElts) {
-    return llvm::ShuffleVectorInst::isSelectMask(
-        cast<llvm::Constant>(Mask->Val), NumSrcElts);
-  }
-
-  /// Return true if this shuffle chooses elements from its source vectors
-  /// without lane crossings and all operands have the same number of elements.
-  /// In other words, this shuffle is equivalent to a vector select with a
-  /// constant condition operand.
-  /// Example: shufflevector <4 x n> A, <4 x n> B, <undef,1,6,3>
-  /// This returns false if the mask does not choose from both input vectors.
-  /// In that case, the shuffle is better classified as an identity shuffle.
-  bool isSelect() const {
-    return cast<llvm::ShuffleVectorInst>(Val)->isSelect();
-  }
-
-  /// Return true if this shuffle mask swaps the order of elements from exactly
-  /// one source vector.
-  /// Example: <7,6,undef,4>
-  /// This assumes that vector operands (of length \p NumSrcElts) are the same
-  /// length as the mask.
-  static bool isReverseMask(ArrayRef<int> Mask, int NumSrcElts) {
-    return llvm::ShuffleVectorInst::isReverseMask(Mask, NumSrcElts);
-  }
-  static bool isReverseMask(const Constant *Mask, int NumSrcElts) {
-    return llvm::ShuffleVectorInst::isReverseMask(
-        cast<llvm::Constant>(Mask->Val), NumSrcElts);
-  }
-
-  /// Return true if this shuffle swaps the order of elements from exactly
-  /// one source vector.
-  /// Example: shufflevector <4 x n> A, <4 x n> B, <3,undef,1,undef>
-  bool isReverse() const {
-    return cast<llvm::ShuffleVectorInst>(Val)->isReverse();
-  }
-
-  /// Return true if this shuffle mask chooses all elements with the same value
-  /// as the first element of exactly one source vector.
-  /// Example: <4,undef,undef,4>
-  /// This assumes that vector operands (of length \p NumSrcElts) are the same
-  /// length as the mask.
-  static bool isZeroEltSplatMask(ArrayRef<int> Mask, int NumSrcElts) {
-    return llvm::ShuffleVectorInst::isZeroEltSplatMask(Mask, NumSrcElts);
-  }
-  static bool isZeroEltSplatMask(const Constant *Mask, int NumSrcElts) {
-    return llvm::ShuffleVectorInst::isZeroEltSplatMask(
-        cast<llvm::Constant>(Mask->Val), NumSrcElts);
-  }
-
-  /// Return true if all elements of this shuffle are the same value as the
-  /// first element of exactly one source vector without changing the length
-  /// of that vector.
-  /// Example: shufflevector <4 x n> A, <4 x n> B, <undef,0,undef,0>
-  bool isZeroEltSplat() const {
-    return cast<llvm::ShuffleVectorInst>(Val)->isZeroEltSplat();
-  }
-
-  /// Return true if this shuffle mask is a transpose mask.
-  /// Transpose vector masks transpose a 2xn matrix. They read corresponding
-  /// even- or odd-numbered vector elements from two n-dimensional source
-  /// vectors and write each result into consecutive elements of an
-  /// n-dimensional destination vector. Two shuffles are necessary to complete
-  /// the transpose, one for the even elements and another for the odd elements.
-  /// This description closely follows how the TRN1 and TRN2 AArch64
-  /// instructions operate.
-  ///
-  /// For example, a simple 2x2 matrix can be transposed with:
-  ///
-  ///   ; Original matrix
-  ///   m0 = < a, b >
-  ///   m1 = < c, d >
-  ///
-  ///   ; Transposed matrix
-  ///   t0 = < a, c > = shufflevector m0, m1, < 0, 2 >
-  ///   t1 = < b, d > = shufflevector m0, m1, < 1, 3 >
-  ///
-  /// For matrices having greater than n columns, the resulting nx2 transposed
-  /// matrix is stored in two result vectors such that one vector contains
-  /// interleaved elements from all the even-numbered rows and the other vector
-  /// contains interleaved elements from all the odd-numbered rows. For example,
-  /// a 2x4 matrix can be transposed with:
-  ///
-  ///   ; Original matrix
-  ///   m0 = < a, b, c, d >
-  ///   m1 = < e, f, g, h >
-  ///
-  ///   ; Transposed matrix
-  ///   t0 = < a, e, c, g > = shufflevector m0, m1 < 0, 4, 2, 6 >
-  ///   t1 = < b, f, d, h > = shufflevector m0, m1 < 1, 5, 3, 7 >
-  static bool isTransposeMask(ArrayRef<int> Mask, int NumSrcElts) {
-    return llvm::ShuffleVectorInst::isTransposeMask(Mask, NumSrcElts);
-  }
-  static bool isTransposeMask(const Constant *Mask, int NumSrcElts) {
-    return llvm::ShuffleVectorInst::isTransposeMask(
-        cast<llvm::Constant>(Mask->Val), NumSrcElts);
-  }
-
-  /// Return true if this shuffle transposes the elements of its inputs without
-  /// changing the length of the vectors. This operation may also be known as a
-  /// merge or interleave. See the description for isTransposeMask() for the
-  /// exact specification.
-  /// Example: shufflevector <4 x n> A, <4 x n> B, <0,4,2,6>
-  bool isTranspose() const {
-    return cast<llvm::ShuffleVectorInst>(Val)->isTranspose();
-  }
-
-  /// Return true if this shuffle mask is a splice mask, concatenating the two
-  /// inputs together and then extracts an original width vector starting from
-  /// the splice index.
-  /// Example: shufflevector <4 x n> A, <4 x n> B, <1,2,3,4>
-  /// This assumes that vector operands (of length \p NumSrcElts) are the same
-  /// length as the mask.
-  static bool isSpliceMask(ArrayRef<int> Mask, int NumSrcElts, int &Index) {
-    return llvm::ShuffleVectorInst::isSpliceMask(Mask, NumSrcElts, Index);
-  }
-  static bool isSpliceMask(const Constant *Mask, int NumSrcElts, int &Index) {
-    return llvm::ShuffleVectorInst::isSpliceMask(
-        cast<llvm::Constant>(Mask->Val), NumSrcElts, Index);
-  }
-
-  /// Return true if this shuffle splices two inputs without changing the length
-  /// of the vectors. This operation concatenates the two inputs together and
-  /// then extracts an original width vector starting from the splice index.
-  /// Example: shufflevector <4 x n> A, <4 x n> B, <1,2,3,4>
-  bool isSplice(int &Index) const {
-    return cast<llvm::ShuffleVectorInst>(Val)->isSplice(Index);
-  }
-
-  /// Return true if this shuffle mask is an extract subvector mask.
-  /// A valid extract subvector mask returns a smaller vector from a single
-  /// source operand. The base extraction index is returned as well.
-  static bool isExtractSubvectorMask(ArrayRef<int> Mask, int NumSrcElts,
-                                     int &Index) {
-    return llvm::ShuffleVectorInst::isExtractSubvectorMask(Mask, NumSrcElts,
-                                                           Index);
-  }
-  static bool isExtractSubvectorMask(const Constant *Mask, int NumSrcElts,
-                                     int &Index) {
-    return llvm::ShuffleVectorInst::isExtractSubvectorMask(
-        cast<llvm::Constant>(Mask->Val), NumSrcElts, Index);
-  }
-
-  /// Return true if this shuffle mask is an extract subvector mask.
-  bool isExtractSubvectorMask(int &Index) const {
-    return cast<llvm::ShuffleVectorInst>(Val)->isExtractSubvectorMask(Index);
-  }
-
-  /// Return true if this shuffle mask is an insert subvector mask.
-  /// A valid insert subvector mask inserts the lowest elements of a second
-  /// source operand into an in-place first source operand.
-  /// Both the sub vector width and the insertion index is returned.
-  static bool isInsertSubvectorMask(ArrayRef<int> Mask, int NumSrcElts,
-                                    int &NumSubElts, int &Index) {
-    return llvm::ShuffleVectorInst::isInsertSubvectorMask(Mask, NumSrcElts,
-                                                          NumSubElts, Index);
-  }
-  static bool isInsertSubvectorMask(const Constant *Mask, int NumSrcElts,
-                                    int &NumSubElts, int &Index) {
-    return llvm::ShuffleVectorInst::isInsertSubvectorMask(
-        cast<llvm::Constant>(Mask->Val), NumSrcElts, NumSubElts, Index);
-  }
-
-  /// Return true if this shuffle mask is an insert subvector mask.
-  bool isInsertSubvectorMask(int &NumSubElts, int &Index) const {
-    return cast<llvm::ShuffleVectorInst>(Val)->isInsertSubvectorMask(NumSubElts,
-                                                                     Index);
-  }
-
-  /// Return true if this shuffle mask replicates each of the \p VF elements
-  /// in a vector \p ReplicationFactor times.
-  /// For example, the mask for \p ReplicationFactor=3 and \p VF=4 is:
-  ///   <0,0,0,1,1,1,2,2,2,3,3,3>
-  static bool isReplicationMask(ArrayRef<int> Mask, int &ReplicationFactor,
-                                int &VF) {
-    return llvm::ShuffleVectorInst::isReplicationMask(Mask, ReplicationFactor,
-                                                      VF);
-  }
-  static bool isReplicationMask(const Constant *Mask, int &ReplicationFactor,
-                                int &VF) {
-    return llvm::ShuffleVectorInst::isReplicationMask(
-        cast<llvm::Constant>(Mask->Val), ReplicationFactor, VF);
-  }
-
-  /// Return true if this shuffle mask is a replication mask.
-  bool isReplicationMask(int &ReplicationFactor, int &VF) const {
-    return cast<llvm::ShuffleVectorInst>(Val)->isReplicationMask(
-        ReplicationFactor, VF);
-  }
-
-  /// Return true if this shuffle mask represents "clustered" mask of size VF,
-  /// i.e. each index between [0..VF) is used exactly once in each submask of
-  /// size VF.
-  /// For example, the mask for \p VF=4 is:
-  /// 0, 1, 2, 3, 3, 2, 0, 1 - "clustered", because each submask of size 4
-  /// (0,1,2,3 and 3,2,0,1) uses indices [0..VF) exactly one time.
-  /// 0, 1, 2, 3, 3, 3, 1, 0 - not "clustered", because
-  ///                          element 3 is used twice in the second submask
-  ///                          (3,3,1,0) and index 2 is not used at all.
-  static bool isOneUseSingleSourceMask(ArrayRef<int> Mask, int VF) {
-    return llvm::ShuffleVectorInst::isOneUseSingleSourceMask(Mask, VF);
-  }
-
-  /// Return true if this shuffle mask is a one-use-single-source("clustered")
-  /// mask.
-  bool isOneUseSingleSourceMask(int VF) const {
-    return cast<llvm::ShuffleVectorInst>(Val)->isOneUseSingleSourceMask(VF);
-  }
-
-  /// Change values in a shuffle permute mask assuming the two vector operands
-  /// of length InVecNumElts have swapped position.
-  static void commuteShuffleMask(MutableArrayRef<int> Mask,
-                                 unsigned InVecNumElts) {
-    llvm::ShuffleVectorInst::commuteShuffleMask(Mask, InVecNumElts);
-  }
-
-  /// Return if this shuffle interleaves its two input vectors together.
-  bool isInterleave(unsigned Factor) const {
-    return cast<llvm::ShuffleVectorInst>(Val)->isInterleave(Factor);
-  }
-
-  /// Return true if the mask interleaves one or more input vectors together.
-  ///
-  /// I.e. <0, LaneLen, ... , LaneLen*(Factor - 1), 1, LaneLen + 1, ...>
-  /// E.g. For a Factor of 2 (LaneLen=4):
-  ///   <0, 4, 1, 5, 2, 6, 3, 7>
-  /// E.g. For a Factor of 3 (LaneLen=4):
-  ///   <4, 0, 9, 5, 1, 10, 6, 2, 11, 7, 3, 12>
-  /// E.g. For a Factor of 4 (LaneLen=2):
-  ///   <0, 2, 6, 4, 1, 3, 7, 5>
-  ///
-  /// NumInputElts is the total number of elements in the input vectors.
-  ///
-  /// StartIndexes are the first indexes of each vector being interleaved,
-  /// substituting any indexes that were undef
-  /// E.g. <4, -1, 2, 5, 1, 3> (Factor=3): StartIndexes=<4, 0, 2>
-  ///
-  /// Note that this does not check if the input vectors are consecutive:
-  /// It will return true for masks such as
-  /// <0, 4, 6, 1, 5, 7> (Factor=3, LaneLen=2)
-  static bool isInterleaveMask(ArrayRef<int> Mask, unsigned Factor,
-                               unsigned NumInputElts,
-                               SmallVectorImpl<unsigned> &StartIndexes) {
-    return llvm::ShuffleVectorInst::isInterleaveMask(Mask, Factor, NumInputElts,
-                                                     StartIndexes);
-  }
-  static bool isInterleaveMask(ArrayRef<int> Mask, unsigned Factor,
-                               unsigned NumInputElts) {
-    return llvm::ShuffleVectorInst::isInterleaveMask(Mask, Factor,
-                                                     NumInputElts);
-  }
-
-  /// Check if the mask is a DE-interleave mask of the given factor
-  /// \p Factor like:
-  ///     <Index, Index+Factor, ..., Index+(NumElts-1)*Factor>
-  static bool isDeInterleaveMaskOfFactor(ArrayRef<int> Mask, unsigned Factor,
-                                         unsigned &Index) {
-    return llvm::ShuffleVectorInst::isDeInterleaveMaskOfFactor(Mask, Factor,
-                                                               Index);
-  }
-  static bool isDeInterleaveMaskOfFactor(ArrayRef<int> Mask, unsigned Factor) {
-    return llvm::ShuffleVectorInst::isDeInterleaveMaskOfFactor(Mask, Factor);
-  }
-
-  /// Checks if the shuffle is a bit rotation of the first operand across
-  /// multiple subelements, e.g:
-  ///
-  /// shuffle <8 x i8> %a, <8 x i8> poison, <8 x i32> <1, 0, 3, 2, 5, 4, 7, 6>
-  ///
-  /// could be expressed as
-  ///
-  /// rotl <4 x i16> %a, 8
-  ///
-  /// If it can be expressed as a rotation, returns the number of subelements to
-  /// group by in NumSubElts and the number of bits to rotate left in RotateAmt.
-  static bool isBitRotateMask(ArrayRef<int> Mask, unsigned EltSizeInBits,
-                              unsigned MinSubElts, unsigned MaxSubElts,
-                              unsigned &NumSubElts, unsigned &RotateAmt) {
-    return llvm::ShuffleVectorInst::isBitRotateMask(
-        Mask, EltSizeInBits, MinSubElts, MaxSubElts, NumSubElts, RotateAmt);
-  }
-};
-
-class InsertValueInst
-    : public SingleLLVMInstructionImpl<llvm::InsertValueInst> {
-  /// Use Context::createInsertValueInst(). Don't call the constructor directly.
-  InsertValueInst(llvm::InsertValueInst *IVI, Context &Ctx)
-      : SingleLLVMInstructionImpl(ClassID::InsertValue, Opcode::InsertValue,
-                                  IVI, Ctx) {}
-  friend Context; // for InsertValueInst()
-
-public:
-  static Value *create(Value *Agg, Value *Val, ArrayRef<unsigned> Idxs,
-                       BBIterator WhereIt, BasicBlock *WhereBB, Context &Ctx,
-                       const Twine &Name = "");
-
-  static bool classof(const Value *From) {
-    return From->getSubclassID() == ClassID::InsertValue;
-  }
-
-  using idx_iterator = llvm::InsertValueInst::idx_iterator;
-  inline idx_iterator idx_begin() const {
-    return cast<llvm::InsertValueInst>(Val)->idx_begin();
-  }
-  inline idx_iterator idx_end() const {
-    return cast<llvm::InsertValueInst>(Val)->idx_end();
-  }
-  inline iterator_range<idx_iterator> indices() const {
-    return cast<llvm::InsertValueInst>(Val)->indices();
-  }
-
-  Value *getAggregateOperand() {
-    return getOperand(getAggregateOperandIndex());
-  }
-  const Value *getAggregateOperand() const {
-    return getOperand(getAggregateOperandIndex());
-  }
-  static unsigned getAggregateOperandIndex() {
-    return llvm::InsertValueInst::getAggregateOperandIndex();
-  }
-
-  Value *getInsertedValueOperand() {
-    return getOperand(getInsertedValueOperandIndex());
-  }
-  const Value *getInsertedValueOperand() const {
-    return getOperand(getInsertedValueOperandIndex());
-  }
-  static unsigned getInsertedValueOperandIndex() {
-    return llvm::InsertValueInst::getInsertedValueOperandIndex();
-  }
-
-  ArrayRef<unsigned> getIndices() const {
-    return cast<llvm::InsertValueInst>(Val)->getIndices();
-  }
-
-  unsigned getNumIndices() const {
-    return cast<llvm::InsertValueInst>(Val)->getNumIndices();
-  }
-
-=======
-
->>>>>>> 4b409fa5
+
   unsigned hasIndices() const {
     return cast<llvm::InsertValueInst>(Val)->hasIndices();
   }
@@ -5046,14 +4393,11 @@
   LLVMContext &LLVMCtx;
   friend class Type;        // For LLVMCtx.
   friend class PointerType; // For LLVMCtx.
-<<<<<<< HEAD
-=======
   friend class CmpInst; // For LLVMCtx. TODO: cleanup when sandboxir::VectorType
                         // is complete
   friend class IntegerType;   // For LLVMCtx.
   friend class StructType;    // For LLVMCtx.
   friend class ::llvm::TargetExtType; // For LLVMCtx.
->>>>>>> 4b409fa5
   Tracker IRTracker;
 
   /// Maps LLVM Value to the corresponding sandboxir::Value. Owns all
