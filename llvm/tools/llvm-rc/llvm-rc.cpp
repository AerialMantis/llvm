//===-- llvm-rc.cpp - Compile .rc scripts into .res -------------*- C++ -*-===//
//
// Part of the LLVM Project, under the Apache License v2.0 with LLVM Exceptions.
// See https://llvm.org/LICENSE.txt for license information.
// SPDX-License-Identifier: Apache-2.0 WITH LLVM-exception
//
//===----------------------------------------------------------------------===//
//
// Compile .rc scripts into .res files. This is intended to be a
// platform-independent port of Microsoft's rc.exe tool.
//
//===----------------------------------------------------------------------===//

#include "ResourceFileWriter.h"
#include "ResourceScriptCppFilter.h"
#include "ResourceScriptParser.h"
#include "ResourceScriptStmt.h"
#include "ResourceScriptToken.h"

#include "llvm/ADT/Triple.h"
<<<<<<< HEAD
=======
#include "llvm/Object/WindowsResource.h"
>>>>>>> 11299179
#include "llvm/Option/Arg.h"
#include "llvm/Option/ArgList.h"
#include "llvm/Support/CommandLine.h"
#include "llvm/Support/Error.h"
#include "llvm/Support/FileSystem.h"
#include "llvm/Support/FileUtilities.h"
#include "llvm/Support/Host.h"
#include "llvm/Support/InitLLVM.h"
#include "llvm/Support/ManagedStatic.h"
#include "llvm/Support/MemoryBuffer.h"
#include "llvm/Support/Path.h"
#include "llvm/Support/PrettyStackTrace.h"
#include "llvm/Support/Process.h"
#include "llvm/Support/Program.h"
#include "llvm/Support/Signals.h"
#include "llvm/Support/StringSaver.h"
#include "llvm/Support/raw_ostream.h"

#include <algorithm>
#include <system_error>

using namespace llvm;
using namespace llvm::rc;

namespace {

// Input options tables.

enum ID {
  OPT_INVALID = 0, // This is not a correct option ID.
#define OPTION(PREFIX, NAME, ID, KIND, GROUP, ALIAS, ALIASARGS, FLAGS, PARAM,  \
               HELPTEXT, METAVAR, VALUES)                                      \
  OPT_##ID,
#include "Opts.inc"
#undef OPTION
};

#define PREFIX(NAME, VALUE) const char *const NAME[] = VALUE;
#include "Opts.inc"
#undef PREFIX

static const opt::OptTable::Info InfoTable[] = {
#define OPTION(PREFIX, NAME, ID, KIND, GROUP, ALIAS, ALIASARGS, FLAGS, PARAM,  \
               HELPTEXT, METAVAR, VALUES)                                      \
  {                                                                            \
      PREFIX,      NAME,      HELPTEXT,                                        \
      METAVAR,     OPT_##ID,  opt::Option::KIND##Class,                        \
      PARAM,       FLAGS,     OPT_##GROUP,                                     \
      OPT_##ALIAS, ALIASARGS, VALUES},
#include "Opts.inc"
#undef OPTION
};

class RcOptTable : public opt::OptTable {
public:
  RcOptTable() : OptTable(InfoTable, /* IgnoreCase = */ true) {}
};

enum Windres_ID {
  WINDRES_INVALID = 0, // This is not a correct option ID.
#define OPTION(PREFIX, NAME, ID, KIND, GROUP, ALIAS, ALIASARGS, FLAGS, PARAM,  \
               HELPTEXT, METAVAR, VALUES)                                      \
  WINDRES_##ID,
#include "WindresOpts.inc"
#undef OPTION
};

#define PREFIX(NAME, VALUE) const char *const WINDRES_##NAME[] = VALUE;
#include "WindresOpts.inc"
#undef PREFIX

static const opt::OptTable::Info WindresInfoTable[] = {
#define OPTION(PREFIX, NAME, ID, KIND, GROUP, ALIAS, ALIASARGS, FLAGS, PARAM,  \
               HELPTEXT, METAVAR, VALUES)                                      \
  {                                                                            \
      WINDRES_##PREFIX, NAME,         HELPTEXT,                                \
      METAVAR,          WINDRES_##ID, opt::Option::KIND##Class,                \
      PARAM,            FLAGS,        WINDRES_##GROUP,                         \
      WINDRES_##ALIAS,  ALIASARGS,    VALUES},
#include "WindresOpts.inc"
#undef OPTION
};

class WindresOptTable : public opt::OptTable {
public:
  WindresOptTable() : OptTable(WindresInfoTable, /* IgnoreCase = */ false) {}
};

static ExitOnError ExitOnErr;
static FileRemover TempPreprocFile;
<<<<<<< HEAD
=======
static FileRemover TempResFile;
>>>>>>> 11299179

LLVM_ATTRIBUTE_NORETURN static void fatalError(const Twine &Message) {
  errs() << Message << "\n";
  exit(1);
}

std::string createTempFile(const Twine &Prefix, StringRef Suffix) {
  std::error_code EC;
  SmallString<128> FileName;
  if ((EC = sys::fs::createTemporaryFile(Prefix, Suffix, FileName)))
    fatalError("Unable to create temp file: " + EC.message());
  return static_cast<std::string>(FileName);
}
<<<<<<< HEAD

ErrorOr<std::string> findClang(const char *Argv0) {
  StringRef Parent = llvm::sys::path::parent_path(Argv0);
  ErrorOr<std::string> Path = std::error_code();
  if (!Parent.empty()) {
    // First look for the tool with all potential names in the specific
    // directory of Argv0, if known
    for (const auto *Name : {"clang", "clang-cl"}) {
      Path = sys::findProgramByName(Name, Parent);
      if (Path)
        return Path;
    }
  }
  // If no parent directory known, or not found there, look everywhere in PATH
  for (const auto *Name : {"clang", "clang-cl"}) {
    Path = sys::findProgramByName(Name);
    if (Path)
      return Path;
  }
  return Path;
}

std::string getClangClTriple() {
  Triple T(sys::getDefaultTargetTriple());
  switch (T.getArch()) {
  case Triple::x86:
  case Triple::x86_64:
  case Triple::arm:
  case Triple::thumb:
  case Triple::aarch64:
    // These work properly with the clang driver, setting the expected
    // defines such as _WIN32 etc.
    break;
  default:
    // Other archs aren't set up for use with windows as target OS, (clang
    // doesn't define e.g. _WIN32 etc), so set a reasonable default arch.
    T.setArch(Triple::x86_64);
    break;
  }
  T.setOS(Triple::Win32);
  T.setVendor(Triple::PC);
  T.setEnvironment(Triple::MSVC);
  T.setObjectFormat(Triple::COFF);
  return T.str();
}

bool preprocess(StringRef Src, StringRef Dst, opt::InputArgList &InputArgs,
                const char *Argv0) {
  std::string Clang;
  if (InputArgs.hasArg(OPT__HASH_HASH_HASH)) {
    Clang = "clang";
  } else {
    ErrorOr<std::string> ClangOrErr = findClang(Argv0);
    if (ClangOrErr) {
      Clang = *ClangOrErr;
    } else {
      errs() << "llvm-rc: Unable to find clang, skipping preprocessing."
             << "\n";
      errs() << "Pass -no-cpp to disable preprocessing. This will be an error "
                "in the future."
             << "\n";
      return false;
    }
  }
  std::string PreprocTriple = getClangClTriple();

  SmallVector<StringRef, 8> Args = {
      Clang, "--driver-mode=gcc", "-target", PreprocTriple, "-E",
      "-xc", "-DRC_INVOKED",      Src,       "-o",          Dst};
  if (InputArgs.hasArg(OPT_noinclude)) {
#ifdef _WIN32
    ::_putenv("INCLUDE=");
#else
    ::unsetenv("INCLUDE");
#endif
  }
  for (const auto *Arg :
       InputArgs.filtered(OPT_includepath, OPT_define, OPT_undef)) {
    switch (Arg->getOption().getID()) {
    case OPT_includepath:
      Args.push_back("-I");
      break;
    case OPT_define:
      Args.push_back("-D");
      break;
    case OPT_undef:
      Args.push_back("-U");
      break;
    }
    Args.push_back(Arg->getValue());
  }
  if (InputArgs.hasArg(OPT__HASH_HASH_HASH) || InputArgs.hasArg(OPT_verbose)) {
    for (const auto &A : Args) {
      outs() << " ";
      sys::printArg(outs(), A, InputArgs.hasArg(OPT__HASH_HASH_HASH));
    }
    outs() << "\n";
    if (InputArgs.hasArg(OPT__HASH_HASH_HASH))
      exit(0);
  }
  // The llvm Support classes don't handle reading from stdout of a child
  // process; otherwise we could avoid using a temp file.
  int Res = sys::ExecuteAndWait(Clang, Args);
  if (Res) {
    fatalError("llvm-rc: Preprocessing failed.");
  }
  return true;
}

} // anonymous namespace
=======
>>>>>>> 11299179

ErrorOr<std::string> findClang(const char *Argv0) {
  StringRef Parent = llvm::sys::path::parent_path(Argv0);
  ErrorOr<std::string> Path = std::error_code();
  if (!Parent.empty()) {
    // First look for the tool with all potential names in the specific
    // directory of Argv0, if known
    for (const auto *Name : {"clang", "clang-cl"}) {
      Path = sys::findProgramByName(Name, Parent);
      if (Path)
        return Path;
    }
  }
  // If no parent directory known, or not found there, look everywhere in PATH
  for (const auto *Name : {"clang", "clang-cl"}) {
    Path = sys::findProgramByName(Name);
    if (Path)
      return Path;
  }
  return Path;
}

Triple::ArchType getDefaultArch(Triple::ArchType Arch) {
  switch (Arch) {
  case Triple::x86:
  case Triple::x86_64:
  case Triple::arm:
  case Triple::thumb:
  case Triple::aarch64:
    // These work properly with the clang driver, setting the expected
    // defines such as _WIN32 etc.
    return Arch;
  default:
    // Other archs aren't set up for use with windows as target OS, (clang
    // doesn't define e.g. _WIN32 etc), so set a reasonable default arch.
    return Triple::x86_64;
  }
}

std::string getClangClTriple() {
  Triple T(sys::getDefaultTargetTriple());
  T.setArch(getDefaultArch(T.getArch()));
  T.setOS(Triple::Win32);
  T.setVendor(Triple::PC);
  T.setEnvironment(Triple::MSVC);
  T.setObjectFormat(Triple::COFF);
  return T.str();
}

std::string getMingwTriple() {
  Triple T(sys::getDefaultTargetTriple());
  T.setArch(getDefaultArch(T.getArch()));
  if (T.isWindowsGNUEnvironment())
    return T.str();
  // Write out the literal form of the vendor/env here, instead of
  // constructing them with enum values (which end up with them in
  // normalized form). The literal form of the triple can matter for
  // finding include files.
  return (Twine(T.getArchName()) + "-w64-mingw32").str();
}

enum Format { Rc, Res, Coff, Unknown };

struct RcOptions {
  bool Preprocess = true;
  bool PrintCmdAndExit = false;
  std::string Triple;
  std::vector<std::string> PreprocessCmd;
  std::vector<std::string> PreprocessArgs;

  std::string InputFile;
  Format InputFormat = Rc;
  std::string OutputFile;
  Format OutputFormat = Res;

  bool BeVerbose = false;
  WriterParams Params;
  bool AppendNull = false;
  bool IsDryRun = false;
  // Set the default language; choose en-US arbitrarily.
  unsigned LangId = (/*PrimaryLangId*/ 0x09) | (/*SubLangId*/ 0x01 << 10);
};

bool preprocess(StringRef Src, StringRef Dst, const RcOptions &Opts,
                const char *Argv0) {
  std::string Clang;
  if (Opts.PrintCmdAndExit) {
    Clang = "clang";
  } else {
    ErrorOr<std::string> ClangOrErr = findClang(Argv0);
    if (ClangOrErr) {
      Clang = *ClangOrErr;
    } else {
      errs() << "llvm-rc: Unable to find clang, skipping preprocessing."
             << "\n";
      errs() << "Pass -no-cpp to disable preprocessing. This will be an error "
                "in the future."
             << "\n";
      return false;
    }
  }

  SmallVector<StringRef, 8> Args = {
      Clang, "--driver-mode=gcc", "-target", Opts.Triple, "-E",
      "-xc", "-DRC_INVOKED"};
  if (!Opts.PreprocessCmd.empty()) {
    Args.clear();
    for (const auto &S : Opts.PreprocessCmd)
      Args.push_back(S);
  }
  Args.push_back(Src);
  Args.push_back("-o");
  Args.push_back(Dst);
  for (const auto &S : Opts.PreprocessArgs)
    Args.push_back(S);
  if (Opts.PrintCmdAndExit || Opts.BeVerbose) {
    for (const auto &A : Args) {
      outs() << " ";
      sys::printArg(outs(), A, Opts.PrintCmdAndExit);
    }
    outs() << "\n";
    if (Opts.PrintCmdAndExit)
      exit(0);
  }
  // The llvm Support classes don't handle reading from stdout of a child
  // process; otherwise we could avoid using a temp file.
  int Res = sys::ExecuteAndWait(Clang, Args);
  if (Res) {
    fatalError("llvm-rc: Preprocessing failed.");
  }
  return true;
}

static bool consume_back_lower(StringRef &S, const char *Str) {
  if (!S.endswith_lower(Str))
    return false;
  S = S.drop_back(strlen(Str));
  return true;
}

static std::pair<bool, std::string> isWindres(llvm::StringRef Argv0) {
  StringRef ProgName = llvm::sys::path::stem(Argv0);
  // x86_64-w64-mingw32-windres -> x86_64-w64-mingw32, windres
  // llvm-rc -> "", llvm-rc
  // aarch64-w64-mingw32-llvm-windres-10.exe -> aarch64-w64-mingw32, llvm-windres
  ProgName = ProgName.rtrim("0123456789.-");
  if (!consume_back_lower(ProgName, "windres"))
    return std::make_pair<bool, std::string>(false, "");
  consume_back_lower(ProgName, "llvm-");
  consume_back_lower(ProgName, "-");
  return std::make_pair<bool, std::string>(true, ProgName.str());
}

Format parseFormat(StringRef S) {
  Format F = StringSwitch<Format>(S.lower())
                 .Case("rc", Rc)
                 .Case("res", Res)
                 .Case("coff", Coff)
                 .Default(Unknown);
  if (F == Unknown)
    fatalError("Unable to parse '" + Twine(S) + "' as a format");
  return F;
}

void deduceFormat(Format &Dest, StringRef File) {
  Format F = StringSwitch<Format>(sys::path::extension(File.lower()))
                 .Case(".rc", Rc)
                 .Case(".res", Res)
                 .Case(".o", Coff)
                 .Case(".obj", Coff)
                 .Default(Unknown);
  if (F != Unknown)
    Dest = F;
}

std::string unescape(StringRef S) {
  std::string Out;
  Out.reserve(S.size());
  for (int I = 0, E = S.size(); I < E; I++) {
    if (S[I] == '\\') {
      if (I + 1 < E)
        Out.push_back(S[++I]);
      else
        fatalError("Unterminated escape");
      continue;
    }
    Out.push_back(S[I]);
  }
  return Out;
}

std::vector<std::string> unescapeSplit(StringRef S) {
  std::vector<std::string> OutArgs;
  std::string Out;
  bool InQuote = false;
  for (int I = 0, E = S.size(); I < E; I++) {
    if (S[I] == '\\') {
      if (I + 1 < E)
        Out.push_back(S[++I]);
      else
        fatalError("Unterminated escape");
      continue;
    }
    if (S[I] == '"') {
      InQuote = !InQuote;
      continue;
    }
    if (S[I] == ' ' && !InQuote) {
      OutArgs.push_back(Out);
      Out.clear();
      continue;
    }
    Out.push_back(S[I]);
  }
  if (InQuote)
    fatalError("Unterminated quote");
  if (!Out.empty())
    OutArgs.push_back(Out);
  return OutArgs;
}

RcOptions parseWindresOptions(ArrayRef<const char *> ArgsArr,
                              ArrayRef<const char *> InputArgsArray,
                              std::string Prefix) {
  WindresOptTable T;
  RcOptions Opts;
  unsigned MAI, MAC;
  opt::InputArgList InputArgs = T.ParseArgs(ArgsArr, MAI, MAC);

  // The tool prints nothing when invoked with no command-line arguments.
  if (InputArgs.hasArg(WINDRES_help)) {
    T.PrintHelp(outs(), "windres [options] file...",
                "LLVM windres (GNU windres compatible)", false, true);
    exit(0);
  }

  if (InputArgs.hasArg(WINDRES_version)) {
    outs() << "llvm-windres, compatible with GNU windres\n";
    cl::PrintVersionMessage();
    exit(0);
  }

  std::vector<std::string> FileArgs = InputArgs.getAllArgValues(WINDRES_INPUT);
  FileArgs.insert(FileArgs.end(), InputArgsArray.begin(), InputArgsArray.end());

  if (InputArgs.hasArg(WINDRES_input)) {
    Opts.InputFile = InputArgs.getLastArgValue(WINDRES_input).str();
  } else if (!FileArgs.empty()) {
    Opts.InputFile = FileArgs.front();
    FileArgs.erase(FileArgs.begin());
  } else {
    // TODO: GNU windres takes input on stdin in this case.
    fatalError("Missing input file");
  }

  if (InputArgs.hasArg(WINDRES_output)) {
    Opts.OutputFile = InputArgs.getLastArgValue(WINDRES_output).str();
  } else if (!FileArgs.empty()) {
    Opts.OutputFile = FileArgs.front();
    FileArgs.erase(FileArgs.begin());
  } else {
    // TODO: GNU windres writes output in rc form to stdout in this case.
    fatalError("Missing output file");
  }

  if (InputArgs.hasArg(WINDRES_input_format)) {
    Opts.InputFormat =
        parseFormat(InputArgs.getLastArgValue(WINDRES_input_format));
  } else {
    deduceFormat(Opts.InputFormat, Opts.InputFile);
  }
  if (Opts.InputFormat == Coff)
    fatalError("Unsupported input format");

  if (InputArgs.hasArg(WINDRES_output_format)) {
    Opts.OutputFormat =
        parseFormat(InputArgs.getLastArgValue(WINDRES_output_format));
  } else {
    // The default in windres differs from the default in RcOptions
    Opts.OutputFormat = Coff;
    deduceFormat(Opts.OutputFormat, Opts.OutputFile);
  }
  if (Opts.OutputFormat == Rc)
    fatalError("Unsupported output format");
  if (Opts.InputFormat == Opts.OutputFormat) {
    outs() << "Nothing to do.\n";
    exit(0);
  }

  Opts.PrintCmdAndExit = InputArgs.hasArg(WINDRES__HASH_HASH_HASH);
  Opts.Preprocess = !InputArgs.hasArg(WINDRES_no_preprocess);
  Triple TT(Prefix);
  if (InputArgs.hasArg(WINDRES_target)) {
    StringRef Value = InputArgs.getLastArgValue(WINDRES_target);
    if (Value == "pe-i386")
      Opts.Triple = "i686-w64-mingw32";
    else if (Value == "pe-x86-64")
      Opts.Triple = "x86_64-w64-mingw32";
    else
      // Implicit extension; if the --target value isn't one of the known
      // BFD targets, allow setting the full triple string via this instead.
      Opts.Triple = Value.str();
  } else if (TT.getArch() != Triple::UnknownArch)
    Opts.Triple = Prefix;
  else
    Opts.Triple = getMingwTriple();

  for (const auto *Arg :
       InputArgs.filtered(WINDRES_include_dir, WINDRES_define, WINDRES_undef,
                          WINDRES_preprocessor_arg)) {
    // GNU windres passes the arguments almost as-is on to popen() (it only
    // backslash escapes spaces in the arguments), where a shell would
    // unescape backslash escapes for quotes and similar. This means that
    // when calling GNU windres, callers need to double escape chars like
    // quotes, e.g. as -DSTRING=\\\"1.2.3\\\".
    //
    // Exactly how the arguments are interpreted depends on the platform
    // though - but the cases where this matters (where callers would have
    // done this double escaping) probably is confined to cases like these
    // quoted string defines, and those happen to work the same across unix
    // and windows.
    std::string Unescaped = unescape(Arg->getValue());
    switch (Arg->getOption().getID()) {
    case WINDRES_include_dir:
      // Technically, these are handled the same way as e.g. defines, but
      // the way we consistently unescape the unix way breaks windows paths
      // with single backslashes. Alternatively, our unescape function would
      // need to mimic the platform specific command line parsing/unescaping
      // logic.
      Opts.Params.Include.push_back(Arg->getValue());
      Opts.PreprocessArgs.push_back("-I");
      Opts.PreprocessArgs.push_back(Arg->getValue());
      break;
    case WINDRES_define:
      Opts.PreprocessArgs.push_back("-D");
      Opts.PreprocessArgs.push_back(Unescaped);
      break;
    case WINDRES_undef:
      Opts.PreprocessArgs.push_back("-U");
      Opts.PreprocessArgs.push_back(Unescaped);
      break;
    case WINDRES_preprocessor_arg:
      Opts.PreprocessArgs.push_back(Unescaped);
      break;
    }
  }
  if (InputArgs.hasArg(WINDRES_preprocessor))
    Opts.PreprocessCmd =
        unescapeSplit(InputArgs.getLastArgValue(WINDRES_preprocessor));

  Opts.Params.CodePage = CpWin1252; // Different default
  if (InputArgs.hasArg(WINDRES_codepage)) {
    if (InputArgs.getLastArgValue(WINDRES_codepage)
            .getAsInteger(10, Opts.Params.CodePage))
      fatalError("Invalid code page: " +
                 InputArgs.getLastArgValue(WINDRES_codepage));
  }
  if (InputArgs.hasArg(WINDRES_language)) {
    if (InputArgs.getLastArgValue(WINDRES_language)
            .getAsInteger(16, Opts.LangId))
      fatalError("Invalid language id: " +
                 InputArgs.getLastArgValue(WINDRES_language));
  }

  Opts.BeVerbose = InputArgs.hasArg(WINDRES_verbose);

  return Opts;
}

RcOptions parseRcOptions(ArrayRef<const char *> ArgsArr,
                         ArrayRef<const char *> InputArgsArray) {
  RcOptTable T;
  RcOptions Opts;
  unsigned MAI, MAC;
  opt::InputArgList InputArgs = T.ParseArgs(ArgsArr, MAI, MAC);

  // The tool prints nothing when invoked with no command-line arguments.
  if (InputArgs.hasArg(OPT_help)) {
    T.PrintHelp(outs(), "rc [options] file...", "Resource Converter", false);
    exit(0);
  }

  std::vector<std::string> InArgsInfo = InputArgs.getAllArgValues(OPT_INPUT);
  InArgsInfo.insert(InArgsInfo.end(), InputArgsArray.begin(),
                    InputArgsArray.end());
  if (InArgsInfo.size() != 1) {
    fatalError("Exactly one input file should be provided.");
  }

<<<<<<< HEAD
  std::string PreprocessedFile = InArgsInfo[0];
  if (!InputArgs.hasArg(OPT_no_preprocess)) {
    std::string OutFile = createTempFile("preproc", "rc");
    TempPreprocFile.setFile(OutFile);
    if (preprocess(InArgsInfo[0], OutFile, InputArgs, Argv[0]))
=======
  Opts.PrintCmdAndExit = InputArgs.hasArg(OPT__HASH_HASH_HASH);
  Opts.Triple = getClangClTriple();
  for (const auto *Arg :
       InputArgs.filtered(OPT_includepath, OPT_define, OPT_undef)) {
    switch (Arg->getOption().getID()) {
    case OPT_includepath:
      Opts.PreprocessArgs.push_back("-I");
      break;
    case OPT_define:
      Opts.PreprocessArgs.push_back("-D");
      break;
    case OPT_undef:
      Opts.PreprocessArgs.push_back("-U");
      break;
    }
    Opts.PreprocessArgs.push_back(Arg->getValue());
  }

  Opts.InputFile = InArgsInfo[0];
  Opts.BeVerbose = InputArgs.hasArg(OPT_verbose);
  Opts.Preprocess = !InputArgs.hasArg(OPT_no_preprocess);
  Opts.Params.Include = InputArgs.getAllArgValues(OPT_includepath);
  Opts.Params.NoInclude = InputArgs.hasArg(OPT_noinclude);
  if (Opts.Params.NoInclude) {
    // Clear the INLCUDE variable for the external preprocessor
#ifdef _WIN32
    ::_putenv("INCLUDE=");
#else
    ::unsetenv("INCLUDE");
#endif
  }
  if (InputArgs.hasArg(OPT_codepage)) {
    if (InputArgs.getLastArgValue(OPT_codepage)
            .getAsInteger(10, Opts.Params.CodePage))
      fatalError("Invalid code page: " +
                 InputArgs.getLastArgValue(OPT_codepage));
  }
  Opts.IsDryRun = InputArgs.hasArg(OPT_dry_run);
  auto OutArgsInfo = InputArgs.getAllArgValues(OPT_fileout);
  if (OutArgsInfo.empty()) {
    SmallString<128> OutputFile(Opts.InputFile);
    llvm::sys::fs::make_absolute(OutputFile);
    llvm::sys::path::replace_extension(OutputFile, "res");
    OutArgsInfo.push_back(std::string(OutputFile.str()));
  }
  if (!Opts.IsDryRun) {
    if (OutArgsInfo.size() != 1)
      fatalError(
          "No more than one output file should be provided (using /FO flag).");
    Opts.OutputFile = OutArgsInfo[0];
  }
  Opts.AppendNull = InputArgs.hasArg(OPT_add_null);
  if (InputArgs.hasArg(OPT_lang_id)) {
    if (InputArgs.getLastArgValue(OPT_lang_id).getAsInteger(16, Opts.LangId))
      fatalError("Invalid language id: " +
                 InputArgs.getLastArgValue(OPT_lang_id));
  }
  return Opts;
}

RcOptions getOptions(const char *Argv0, ArrayRef<const char *> ArgsArr,
                     ArrayRef<const char *> InputArgs) {
  std::string Prefix;
  bool IsWindres;
  std::tie(IsWindres, Prefix) = isWindres(Argv0);
  if (IsWindres)
    return parseWindresOptions(ArgsArr, InputArgs, Prefix);
  else
    return parseRcOptions(ArgsArr, InputArgs);
}

void doRc(std::string Src, std::string Dest, RcOptions &Opts,
          const char *Argv0) {
  std::string PreprocessedFile = Src;
  if (Opts.Preprocess) {
    std::string OutFile = createTempFile("preproc", "rc");
    TempPreprocFile.setFile(OutFile);
    if (preprocess(Src, OutFile, Opts, Argv0))
>>>>>>> 11299179
      PreprocessedFile = OutFile;
  }

  // Read and tokenize the input file.
  ErrorOr<std::unique_ptr<MemoryBuffer>> File =
      MemoryBuffer::getFile(PreprocessedFile);
  if (!File) {
    fatalError("Error opening file '" + Twine(PreprocessedFile) +
               "': " + File.getError().message());
  }

  std::unique_ptr<MemoryBuffer> FileContents = std::move(*File);
  StringRef Contents = FileContents->getBuffer();

  std::string FilteredContents = filterCppOutput(Contents);
  std::vector<RCToken> Tokens = ExitOnErr(tokenizeRC(FilteredContents));

  if (Opts.BeVerbose) {
    const Twine TokenNames[] = {
#define TOKEN(Name) #Name,
#define SHORT_TOKEN(Name, Ch) #Name,
#include "ResourceScriptTokenList.def"
    };

    for (const RCToken &Token : Tokens) {
      outs() << TokenNames[static_cast<int>(Token.kind())] << ": "
             << Token.value();
      if (Token.kind() == RCToken::Kind::Int)
        outs() << "; int value = " << Token.intValue();

      outs() << "\n";
    }
  }

  WriterParams &Params = Opts.Params;
  SmallString<128> InputFile(Src);
  llvm::sys::fs::make_absolute(InputFile);
  Params.InputFilePath = InputFile;
<<<<<<< HEAD
  Params.Include = InputArgs.getAllArgValues(OPT_includepath);
  Params.NoInclude = InputArgs.hasArg(OPT_noinclude);
=======
>>>>>>> 11299179

  switch (Params.CodePage) {
  case CpAcp:
  case CpWin1252:
  case CpUtf8:
    break;
  default:
    fatalError("Unsupported code page, only 0, 1252 and 65001 are supported!");
  }

  std::unique_ptr<ResourceFileWriter> Visitor;

  if (!Opts.IsDryRun) {
    std::error_code EC;
    auto FOut = std::make_unique<raw_fd_ostream>(
        Dest, EC, sys::fs::FA_Read | sys::fs::FA_Write);
    if (EC)
      fatalError("Error opening output file '" + Dest + "': " + EC.message());
    Visitor = std::make_unique<ResourceFileWriter>(Params, std::move(FOut));
    Visitor->AppendNull = Opts.AppendNull;

    ExitOnErr(NullResource().visit(Visitor.get()));

    unsigned PrimaryLangId = Opts.LangId & 0x3ff;
    unsigned SubLangId = Opts.LangId >> 10;
    ExitOnErr(LanguageResource(PrimaryLangId, SubLangId).visit(Visitor.get()));
  }

  rc::RCParser Parser{std::move(Tokens)};
  while (!Parser.isEof()) {
    auto Resource = ExitOnErr(Parser.parseSingleResource());
    if (Opts.BeVerbose)
      Resource->log(outs());
    if (!Opts.IsDryRun)
      ExitOnErr(Resource->visit(Visitor.get()));
  }

  // STRINGTABLE resources come at the very end.
  if (!Opts.IsDryRun)
    ExitOnErr(Visitor->dumpAllStringTables());
}

void doCvtres(std::string Src, std::string Dest, std::string TargetTriple) {
  object::WindowsResourceParser Parser;

  ErrorOr<std::unique_ptr<MemoryBuffer>> BufferOrErr =
      MemoryBuffer::getFile(Src);
  if (!BufferOrErr)
    fatalError("Error opening file '" + Twine(Src) +
               "': " + BufferOrErr.getError().message());
  std::unique_ptr<MemoryBuffer> &Buffer = BufferOrErr.get();
  std::unique_ptr<object::WindowsResource> Binary =
      ExitOnErr(object::WindowsResource::createWindowsResource(
          Buffer->getMemBufferRef()));

  std::vector<std::string> Duplicates;
  ExitOnErr(Parser.parse(Binary.get(), Duplicates));
  for (const auto &DupeDiag : Duplicates)
    fatalError("Duplicate resources: " + DupeDiag);

  Triple T(TargetTriple);
  COFF::MachineTypes MachineType;
  switch (T.getArch()) {
  case Triple::x86:
    MachineType = COFF::IMAGE_FILE_MACHINE_I386;
    break;
  case Triple::x86_64:
    MachineType = COFF::IMAGE_FILE_MACHINE_AMD64;
    break;
  case Triple::arm:
  case Triple::thumb:
    MachineType = COFF::IMAGE_FILE_MACHINE_ARMNT;
    break;
  case Triple::aarch64:
    MachineType = COFF::IMAGE_FILE_MACHINE_ARM64;
    break;
  default:
    fatalError("Unsupported architecture in target '" + Twine(TargetTriple) +
               "'");
  }

  std::unique_ptr<MemoryBuffer> OutputBuffer =
      ExitOnErr(object::writeWindowsResourceCOFF(MachineType, Parser,
                                                 /*DateTimeStamp*/ 0));
  std::unique_ptr<FileOutputBuffer> FileBuffer =
      ExitOnErr(FileOutputBuffer::create(Dest, OutputBuffer->getBufferSize()));
  std::copy(OutputBuffer->getBufferStart(), OutputBuffer->getBufferEnd(),
            FileBuffer->getBufferStart());
  ExitOnErr(FileBuffer->commit());
}

} // anonymous namespace

int main(int Argc, const char **Argv) {
  InitLLVM X(Argc, Argv);
  ExitOnErr.setBanner("llvm-rc: ");

  const char **DashDash = std::find_if(
      Argv + 1, Argv + Argc, [](StringRef Str) { return Str == "--"; });
  ArrayRef<const char *> ArgsArr = makeArrayRef(Argv + 1, DashDash);
  ArrayRef<const char *> FileArgsArr;
  if (DashDash != Argv + Argc)
    FileArgsArr = makeArrayRef(DashDash + 1, Argv + Argc);

  RcOptions Opts = getOptions(Argv[0], ArgsArr, FileArgsArr);

  std::string ResFile = Opts.OutputFile;
  if (Opts.InputFormat == Rc) {
    if (Opts.OutputFormat == Coff) {
      ResFile = createTempFile("rc", "res");
      TempResFile.setFile(ResFile);
    }
    doRc(Opts.InputFile, ResFile, Opts, Argv[0]);
  } else {
    ResFile = Opts.InputFile;
  }
  if (Opts.OutputFormat == Coff) {
    doCvtres(ResFile, Opts.OutputFile, Opts.Triple);
  }

  return 0;
}<|MERGE_RESOLUTION|>--- conflicted
+++ resolved
@@ -18,10 +18,7 @@
 #include "ResourceScriptToken.h"
 
 #include "llvm/ADT/Triple.h"
-<<<<<<< HEAD
-=======
 #include "llvm/Object/WindowsResource.h"
->>>>>>> 11299179
 #include "llvm/Option/Arg.h"
 #include "llvm/Option/ArgList.h"
 #include "llvm/Support/CommandLine.h"
@@ -112,10 +109,7 @@
 
 static ExitOnError ExitOnErr;
 static FileRemover TempPreprocFile;
-<<<<<<< HEAD
-=======
 static FileRemover TempResFile;
->>>>>>> 11299179
 
 LLVM_ATTRIBUTE_NORETURN static void fatalError(const Twine &Message) {
   errs() << Message << "\n";
@@ -129,119 +123,6 @@
     fatalError("Unable to create temp file: " + EC.message());
   return static_cast<std::string>(FileName);
 }
-<<<<<<< HEAD
-
-ErrorOr<std::string> findClang(const char *Argv0) {
-  StringRef Parent = llvm::sys::path::parent_path(Argv0);
-  ErrorOr<std::string> Path = std::error_code();
-  if (!Parent.empty()) {
-    // First look for the tool with all potential names in the specific
-    // directory of Argv0, if known
-    for (const auto *Name : {"clang", "clang-cl"}) {
-      Path = sys::findProgramByName(Name, Parent);
-      if (Path)
-        return Path;
-    }
-  }
-  // If no parent directory known, or not found there, look everywhere in PATH
-  for (const auto *Name : {"clang", "clang-cl"}) {
-    Path = sys::findProgramByName(Name);
-    if (Path)
-      return Path;
-  }
-  return Path;
-}
-
-std::string getClangClTriple() {
-  Triple T(sys::getDefaultTargetTriple());
-  switch (T.getArch()) {
-  case Triple::x86:
-  case Triple::x86_64:
-  case Triple::arm:
-  case Triple::thumb:
-  case Triple::aarch64:
-    // These work properly with the clang driver, setting the expected
-    // defines such as _WIN32 etc.
-    break;
-  default:
-    // Other archs aren't set up for use with windows as target OS, (clang
-    // doesn't define e.g. _WIN32 etc), so set a reasonable default arch.
-    T.setArch(Triple::x86_64);
-    break;
-  }
-  T.setOS(Triple::Win32);
-  T.setVendor(Triple::PC);
-  T.setEnvironment(Triple::MSVC);
-  T.setObjectFormat(Triple::COFF);
-  return T.str();
-}
-
-bool preprocess(StringRef Src, StringRef Dst, opt::InputArgList &InputArgs,
-                const char *Argv0) {
-  std::string Clang;
-  if (InputArgs.hasArg(OPT__HASH_HASH_HASH)) {
-    Clang = "clang";
-  } else {
-    ErrorOr<std::string> ClangOrErr = findClang(Argv0);
-    if (ClangOrErr) {
-      Clang = *ClangOrErr;
-    } else {
-      errs() << "llvm-rc: Unable to find clang, skipping preprocessing."
-             << "\n";
-      errs() << "Pass -no-cpp to disable preprocessing. This will be an error "
-                "in the future."
-             << "\n";
-      return false;
-    }
-  }
-  std::string PreprocTriple = getClangClTriple();
-
-  SmallVector<StringRef, 8> Args = {
-      Clang, "--driver-mode=gcc", "-target", PreprocTriple, "-E",
-      "-xc", "-DRC_INVOKED",      Src,       "-o",          Dst};
-  if (InputArgs.hasArg(OPT_noinclude)) {
-#ifdef _WIN32
-    ::_putenv("INCLUDE=");
-#else
-    ::unsetenv("INCLUDE");
-#endif
-  }
-  for (const auto *Arg :
-       InputArgs.filtered(OPT_includepath, OPT_define, OPT_undef)) {
-    switch (Arg->getOption().getID()) {
-    case OPT_includepath:
-      Args.push_back("-I");
-      break;
-    case OPT_define:
-      Args.push_back("-D");
-      break;
-    case OPT_undef:
-      Args.push_back("-U");
-      break;
-    }
-    Args.push_back(Arg->getValue());
-  }
-  if (InputArgs.hasArg(OPT__HASH_HASH_HASH) || InputArgs.hasArg(OPT_verbose)) {
-    for (const auto &A : Args) {
-      outs() << " ";
-      sys::printArg(outs(), A, InputArgs.hasArg(OPT__HASH_HASH_HASH));
-    }
-    outs() << "\n";
-    if (InputArgs.hasArg(OPT__HASH_HASH_HASH))
-      exit(0);
-  }
-  // The llvm Support classes don't handle reading from stdout of a child
-  // process; otherwise we could avoid using a temp file.
-  int Res = sys::ExecuteAndWait(Clang, Args);
-  if (Res) {
-    fatalError("llvm-rc: Preprocessing failed.");
-  }
-  return true;
-}
-
-} // anonymous namespace
-=======
->>>>>>> 11299179
 
 ErrorOr<std::string> findClang(const char *Argv0) {
   StringRef Parent = llvm::sys::path::parent_path(Argv0);
@@ -631,13 +512,6 @@
     fatalError("Exactly one input file should be provided.");
   }
 
-<<<<<<< HEAD
-  std::string PreprocessedFile = InArgsInfo[0];
-  if (!InputArgs.hasArg(OPT_no_preprocess)) {
-    std::string OutFile = createTempFile("preproc", "rc");
-    TempPreprocFile.setFile(OutFile);
-    if (preprocess(InArgsInfo[0], OutFile, InputArgs, Argv[0]))
-=======
   Opts.PrintCmdAndExit = InputArgs.hasArg(OPT__HASH_HASH_HASH);
   Opts.Triple = getClangClTriple();
   for (const auto *Arg :
@@ -716,7 +590,6 @@
     std::string OutFile = createTempFile("preproc", "rc");
     TempPreprocFile.setFile(OutFile);
     if (preprocess(Src, OutFile, Opts, Argv0))
->>>>>>> 11299179
       PreprocessedFile = OutFile;
   }
 
@@ -755,11 +628,6 @@
   SmallString<128> InputFile(Src);
   llvm::sys::fs::make_absolute(InputFile);
   Params.InputFilePath = InputFile;
-<<<<<<< HEAD
-  Params.Include = InputArgs.getAllArgValues(OPT_includepath);
-  Params.NoInclude = InputArgs.hasArg(OPT_noinclude);
-=======
->>>>>>> 11299179
 
   switch (Params.CodePage) {
   case CpAcp:
