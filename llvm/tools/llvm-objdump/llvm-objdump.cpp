//===-- llvm-objdump.cpp - Object file dumping utility for llvm -----------===//
//
// Part of the LLVM Project, under the Apache License v2.0 with LLVM Exceptions.
// See https://llvm.org/LICENSE.txt for license information.
// SPDX-License-Identifier: Apache-2.0 WITH LLVM-exception
//
//===----------------------------------------------------------------------===//
//
// This program is a utility that works like binutils "objdump", that is, it
// dumps out a plethora of information about an object file depending on the
// flags.
//
// The flags and output of this program should be near identical to those of
// binutils objdump.
//
//===----------------------------------------------------------------------===//

#include "llvm-objdump.h"
#include "COFFDump.h"
#include "ELFDump.h"
#include "MachODump.h"
#include "ObjdumpOptID.h"
#include "SourcePrinter.h"
#include "WasmDump.h"
#include "XCOFFDump.h"
#include "llvm/ADT/IndexedMap.h"
#include "llvm/ADT/Optional.h"
#include "llvm/ADT/STLExtras.h"
#include "llvm/ADT/SetOperations.h"
#include "llvm/ADT/SmallSet.h"
#include "llvm/ADT/StringExtras.h"
#include "llvm/ADT/StringSet.h"
#include "llvm/ADT/Triple.h"
#include "llvm/ADT/Twine.h"
#include "llvm/DebugInfo/DWARF/DWARFContext.h"
#include "llvm/DebugInfo/Symbolize/Symbolize.h"
#include "llvm/Demangle/Demangle.h"
#include "llvm/MC/MCAsmInfo.h"
#include "llvm/MC/MCContext.h"
#include "llvm/MC/MCDisassembler/MCDisassembler.h"
#include "llvm/MC/MCDisassembler/MCRelocationInfo.h"
#include "llvm/MC/MCInst.h"
#include "llvm/MC/MCInstPrinter.h"
#include "llvm/MC/MCInstrAnalysis.h"
#include "llvm/MC/MCInstrInfo.h"
#include "llvm/MC/MCObjectFileInfo.h"
#include "llvm/MC/MCRegisterInfo.h"
#include "llvm/MC/MCSubtargetInfo.h"
#include "llvm/MC/MCTargetOptions.h"
#include "llvm/Object/Archive.h"
#include "llvm/Object/COFF.h"
#include "llvm/Object/COFFImportFile.h"
#include "llvm/Object/ELFObjectFile.h"
#include "llvm/Object/FaultMapParser.h"
#include "llvm/Object/MachO.h"
#include "llvm/Object/MachOUniversal.h"
#include "llvm/Object/ObjectFile.h"
#include "llvm/Object/Wasm.h"
#include "llvm/Option/Arg.h"
#include "llvm/Option/ArgList.h"
#include "llvm/Option/Option.h"
#include "llvm/Support/Casting.h"
#include "llvm/Support/Debug.h"
#include "llvm/Support/Errc.h"
#include "llvm/Support/FileSystem.h"
#include "llvm/Support/Format.h"
#include "llvm/Support/FormatVariadic.h"
#include "llvm/Support/GraphWriter.h"
#include "llvm/Support/Host.h"
#include "llvm/Support/InitLLVM.h"
#include "llvm/Support/MemoryBuffer.h"
#include "llvm/Support/SourceMgr.h"
#include "llvm/Support/StringSaver.h"
#include "llvm/Support/TargetRegistry.h"
#include "llvm/Support/TargetSelect.h"
#include "llvm/Support/WithColor.h"
#include "llvm/Support/raw_ostream.h"
#include <algorithm>
#include <cctype>
#include <cstring>
#include <system_error>
#include <unordered_map>
#include <utility>

using namespace llvm;
using namespace llvm::object;
using namespace llvm::objdump;
using namespace llvm::opt;

namespace {

class CommonOptTable : public opt::OptTable {
public:
  CommonOptTable(ArrayRef<Info> OptionInfos, const char *Usage,
                 const char *Description)
      : OptTable(OptionInfos), Usage(Usage), Description(Description) {
    setGroupedShortOptions(true);
  }
<<<<<<< HEAD

  void printHelp(StringRef Argv0, bool ShowHidden = false) const {
    Argv0 = sys::path::filename(Argv0);
    PrintHelp(outs(), (Argv0 + Usage).str().c_str(), Description, ShowHidden,
              ShowHidden);
    // TODO Replace this with OptTable API once it adds extrahelp support.
    outs() << "\nPass @FILE as argument to read options from FILE.\n";
  }

private:
  const char *Usage;
  const char *Description;
};

// ObjdumpOptID is in ObjdumpOptID.h

#define PREFIX(NAME, VALUE) const char *const OBJDUMP_##NAME[] = VALUE;
#include "ObjdumpOpts.inc"
#undef PREFIX

static constexpr opt::OptTable::Info ObjdumpInfoTable[] = {
#define OBJDUMP_nullptr nullptr
#define OPTION(PREFIX, NAME, ID, KIND, GROUP, ALIAS, ALIASARGS, FLAGS, PARAM,  \
               HELPTEXT, METAVAR, VALUES)                                      \
  {OBJDUMP_##PREFIX, NAME,         HELPTEXT,                                   \
   METAVAR,          OBJDUMP_##ID, opt::Option::KIND##Class,                   \
   PARAM,            FLAGS,        OBJDUMP_##GROUP,                            \
   OBJDUMP_##ALIAS,  ALIASARGS,    VALUES},
#include "ObjdumpOpts.inc"
#undef OPTION
#undef OBJDUMP_nullptr
};

=======

  void printHelp(StringRef Argv0, bool ShowHidden = false) const {
    Argv0 = sys::path::filename(Argv0);
    PrintHelp(outs(), (Argv0 + Usage).str().c_str(), Description, ShowHidden,
              ShowHidden);
    // TODO Replace this with OptTable API once it adds extrahelp support.
    outs() << "\nPass @FILE as argument to read options from FILE.\n";
  }

private:
  const char *Usage;
  const char *Description;
};

// ObjdumpOptID is in ObjdumpOptID.h

#define PREFIX(NAME, VALUE) const char *const OBJDUMP_##NAME[] = VALUE;
#include "ObjdumpOpts.inc"
#undef PREFIX

static constexpr opt::OptTable::Info ObjdumpInfoTable[] = {
#define OBJDUMP_nullptr nullptr
#define OPTION(PREFIX, NAME, ID, KIND, GROUP, ALIAS, ALIASARGS, FLAGS, PARAM,  \
               HELPTEXT, METAVAR, VALUES)                                      \
  {OBJDUMP_##PREFIX, NAME,         HELPTEXT,                                   \
   METAVAR,          OBJDUMP_##ID, opt::Option::KIND##Class,                   \
   PARAM,            FLAGS,        OBJDUMP_##GROUP,                            \
   OBJDUMP_##ALIAS,  ALIASARGS,    VALUES},
#include "ObjdumpOpts.inc"
#undef OPTION
#undef OBJDUMP_nullptr
};

>>>>>>> 11299179
class ObjdumpOptTable : public CommonOptTable {
public:
  ObjdumpOptTable()
      : CommonOptTable(ObjdumpInfoTable, " [options] <input object files>",
                       "llvm object file dumper") {}
};

enum OtoolOptID {
  OTOOL_INVALID = 0, // This is not an option ID.
#define OPTION(PREFIX, NAME, ID, KIND, GROUP, ALIAS, ALIASARGS, FLAGS, PARAM,  \
               HELPTEXT, METAVAR, VALUES)                                      \
  OTOOL_##ID,
#include "OtoolOpts.inc"
#undef OPTION
};

#define PREFIX(NAME, VALUE) const char *const OTOOL_##NAME[] = VALUE;
#include "OtoolOpts.inc"
#undef PREFIX

static constexpr opt::OptTable::Info OtoolInfoTable[] = {
#define OTOOL_nullptr nullptr
#define OPTION(PREFIX, NAME, ID, KIND, GROUP, ALIAS, ALIASARGS, FLAGS, PARAM,  \
               HELPTEXT, METAVAR, VALUES)                                      \
  {OTOOL_##PREFIX, NAME,       HELPTEXT,                                       \
   METAVAR,        OTOOL_##ID, opt::Option::KIND##Class,                       \
   PARAM,          FLAGS,      OTOOL_##GROUP,                                  \
   OTOOL_##ALIAS,  ALIASARGS,  VALUES},
#include "OtoolOpts.inc"
#undef OPTION
#undef OTOOL_nullptr
};

class OtoolOptTable : public CommonOptTable {
public:
  OtoolOptTable()
      : CommonOptTable(OtoolInfoTable, " [option...] [file...]",
                       "Mach-O object file displaying tool") {}
};

} // namespace

#define DEBUG_TYPE "objdump"

static uint64_t AdjustVMA;
static bool AllHeaders;
static std::string ArchName;
bool objdump::ArchiveHeaders;
bool objdump::Demangle;
bool objdump::Disassemble;
bool objdump::DisassembleAll;
bool objdump::SymbolDescription;
static std::vector<std::string> DisassembleSymbols;
static bool DisassembleZeroes;
static std::vector<std::string> DisassemblerOptions;
DIDumpType objdump::DwarfDumpType;
static bool DynamicRelocations;
static bool FaultMapSection;
static bool FileHeaders;
bool objdump::SectionContents;
static std::vector<std::string> InputFilenames;
bool objdump::PrintLines;
static bool MachOOpt;
std::string objdump::MCPU;
std::vector<std::string> objdump::MAttrs;
bool objdump::ShowRawInsn;
bool objdump::LeadingAddr;
static bool RawClangAST;
bool objdump::Relocations;
bool objdump::PrintImmHex;
bool objdump::PrivateHeaders;
std::vector<std::string> objdump::FilterSections;
bool objdump::SectionHeaders;
static bool ShowLMA;
bool objdump::PrintSource;

static uint64_t StartAddress;
static bool HasStartAddressFlag;
static uint64_t StopAddress = UINT64_MAX;
static bool HasStopAddressFlag;

bool objdump::SymbolTable;
static bool SymbolizeOperands;
static bool DynamicSymbolTable;
std::string objdump::TripleName;
bool objdump::UnwindInfo;
static bool Wide;
std::string objdump::Prefix;
uint32_t objdump::PrefixStrip;

DebugVarsFormat objdump::DbgVariables = DVDisabled;

int objdump::DbgIndent = 40;

static StringSet<> DisasmSymbolSet;
StringSet<> objdump::FoundSectionSet;
static StringRef ToolName;

namespace {
struct FilterResult {
  // True if the section should not be skipped.
  bool Keep;

  // True if the index counter should be incremented, even if the section should
  // be skipped. For example, sections may be skipped if they are not included
  // in the --section flag, but we still want those to count toward the section
  // count.
  bool IncrementIndex;
};
} // namespace

static FilterResult checkSectionFilter(object::SectionRef S) {
  if (FilterSections.empty())
    return {/*Keep=*/true, /*IncrementIndex=*/true};

  Expected<StringRef> SecNameOrErr = S.getName();
  if (!SecNameOrErr) {
    consumeError(SecNameOrErr.takeError());
    return {/*Keep=*/false, /*IncrementIndex=*/false};
  }
  StringRef SecName = *SecNameOrErr;

  // StringSet does not allow empty key so avoid adding sections with
  // no name (such as the section with index 0) here.
  if (!SecName.empty())
    FoundSectionSet.insert(SecName);

  // Only show the section if it's in the FilterSections list, but always
  // increment so the indexing is stable.
  return {/*Keep=*/is_contained(FilterSections, SecName),
          /*IncrementIndex=*/true};
}

SectionFilter objdump::ToolSectionFilter(object::ObjectFile const &O,
                                         uint64_t *Idx) {
  // Start at UINT64_MAX so that the first index returned after an increment is
  // zero (after the unsigned wrap).
  if (Idx)
    *Idx = UINT64_MAX;
  return SectionFilter(
      [Idx](object::SectionRef S) {
        FilterResult Result = checkSectionFilter(S);
        if (Idx != nullptr && Result.IncrementIndex)
          *Idx += 1;
        return Result.Keep;
      },
      O);
}

std::string objdump::getFileNameForError(const object::Archive::Child &C,
                                         unsigned Index) {
  Expected<StringRef> NameOrErr = C.getName();
  if (NameOrErr)
    return std::string(NameOrErr.get());
  // If we have an error getting the name then we print the index of the archive
  // member. Since we are already in an error state, we just ignore this error.
  consumeError(NameOrErr.takeError());
  return "<file index: " + std::to_string(Index) + ">";
}

void objdump::reportWarning(const Twine &Message, StringRef File) {
  // Output order between errs() and outs() matters especially for archive
  // files where the output is per member object.
  outs().flush();
  WithColor::warning(errs(), ToolName)
      << "'" << File << "': " << Message << "\n";
}

LLVM_ATTRIBUTE_NORETURN void objdump::reportError(StringRef File,
                                                  const Twine &Message) {
  outs().flush();
  WithColor::error(errs(), ToolName) << "'" << File << "': " << Message << "\n";
  exit(1);
}

LLVM_ATTRIBUTE_NORETURN void objdump::reportError(Error E, StringRef FileName,
                                                  StringRef ArchiveName,
                                                  StringRef ArchitectureName) {
  assert(E);
  outs().flush();
  WithColor::error(errs(), ToolName);
  if (ArchiveName != "")
    errs() << ArchiveName << "(" << FileName << ")";
  else
    errs() << "'" << FileName << "'";
  if (!ArchitectureName.empty())
    errs() << " (for architecture " << ArchitectureName << ")";
  errs() << ": ";
  logAllUnhandledErrors(std::move(E), errs());
  exit(1);
}

static void reportCmdLineWarning(const Twine &Message) {
  WithColor::warning(errs(), ToolName) << Message << "\n";
}

LLVM_ATTRIBUTE_NORETURN static void reportCmdLineError(const Twine &Message) {
  WithColor::error(errs(), ToolName) << Message << "\n";
  exit(1);
}

static void warnOnNoMatchForSections() {
  SetVector<StringRef> MissingSections;
  for (StringRef S : FilterSections) {
    if (FoundSectionSet.count(S))
      return;
    // User may specify a unnamed section. Don't warn for it.
    if (!S.empty())
      MissingSections.insert(S);
  }

  // Warn only if no section in FilterSections is matched.
  for (StringRef S : MissingSections)
    reportCmdLineWarning("section '" + S +
                         "' mentioned in a -j/--section option, but not "
                         "found in any input file");
}

static const Target *getTarget(const ObjectFile *Obj) {
  // Figure out the target triple.
  Triple TheTriple("unknown-unknown-unknown");
  if (TripleName.empty()) {
    TheTriple = Obj->makeTriple();
  } else {
    TheTriple.setTriple(Triple::normalize(TripleName));
    auto Arch = Obj->getArch();
    if (Arch == Triple::arm || Arch == Triple::armeb)
      Obj->setARMSubArch(TheTriple);
  }

  // Get the target specific parser.
  std::string Error;
  const Target *TheTarget = TargetRegistry::lookupTarget(ArchName, TheTriple,
                                                         Error);
  if (!TheTarget)
    reportError(Obj->getFileName(), "can't find target: " + Error);

  // Update the triple name and return the found target.
  TripleName = TheTriple.getTriple();
  return TheTarget;
}

bool objdump::isRelocAddressLess(RelocationRef A, RelocationRef B) {
  return A.getOffset() < B.getOffset();
}

static Error getRelocationValueString(const RelocationRef &Rel,
                                      SmallVectorImpl<char> &Result) {
  const ObjectFile *Obj = Rel.getObject();
  if (auto *ELF = dyn_cast<ELFObjectFileBase>(Obj))
    return getELFRelocationValueString(ELF, Rel, Result);
  if (auto *COFF = dyn_cast<COFFObjectFile>(Obj))
    return getCOFFRelocationValueString(COFF, Rel, Result);
  if (auto *Wasm = dyn_cast<WasmObjectFile>(Obj))
    return getWasmRelocationValueString(Wasm, Rel, Result);
  if (auto *MachO = dyn_cast<MachOObjectFile>(Obj))
    return getMachORelocationValueString(MachO, Rel, Result);
  if (auto *XCOFF = dyn_cast<XCOFFObjectFile>(Obj))
    return getXCOFFRelocationValueString(XCOFF, Rel, Result);
  llvm_unreachable("unknown object file format");
}

/// Indicates whether this relocation should hidden when listing
/// relocations, usually because it is the trailing part of a multipart
/// relocation that will be printed as part of the leading relocation.
static bool getHidden(RelocationRef RelRef) {
  auto *MachO = dyn_cast<MachOObjectFile>(RelRef.getObject());
  if (!MachO)
    return false;

  unsigned Arch = MachO->getArch();
  DataRefImpl Rel = RelRef.getRawDataRefImpl();
  uint64_t Type = MachO->getRelocationType(Rel);

  // On arches that use the generic relocations, GENERIC_RELOC_PAIR
  // is always hidden.
  if (Arch == Triple::x86 || Arch == Triple::arm || Arch == Triple::ppc)
    return Type == MachO::GENERIC_RELOC_PAIR;

  if (Arch == Triple::x86_64) {
    // On x86_64, X86_64_RELOC_UNSIGNED is hidden only when it follows
    // an X86_64_RELOC_SUBTRACTOR.
    if (Type == MachO::X86_64_RELOC_UNSIGNED && Rel.d.a > 0) {
      DataRefImpl RelPrev = Rel;
      RelPrev.d.a--;
      uint64_t PrevType = MachO->getRelocationType(RelPrev);
      if (PrevType == MachO::X86_64_RELOC_SUBTRACTOR)
        return true;
    }
  }

  return false;
}

namespace {

/// Get the column at which we want to start printing the instruction
/// disassembly, taking into account anything which appears to the left of it.
unsigned getInstStartColumn(const MCSubtargetInfo &STI) {
  return !ShowRawInsn ? 16 : STI.getTargetTriple().isX86() ? 40 : 24;
}

static bool isAArch64Elf(const ObjectFile *Obj) {
  const auto *Elf = dyn_cast<ELFObjectFileBase>(Obj);
  return Elf && Elf->getEMachine() == ELF::EM_AARCH64;
}

static bool isArmElf(const ObjectFile *Obj) {
  const auto *Elf = dyn_cast<ELFObjectFileBase>(Obj);
  return Elf && Elf->getEMachine() == ELF::EM_ARM;
}

static bool hasMappingSymbols(const ObjectFile *Obj) {
  return isArmElf(Obj) || isAArch64Elf(Obj);
}

static void printRelocation(formatted_raw_ostream &OS, StringRef FileName,
                            const RelocationRef &Rel, uint64_t Address,
                            bool Is64Bits) {
  StringRef Fmt = Is64Bits ? "\t\t%016" PRIx64 ":  " : "\t\t\t%08" PRIx64 ":  ";
  SmallString<16> Name;
  SmallString<32> Val;
  Rel.getTypeName(Name);
  if (Error E = getRelocationValueString(Rel, Val))
    reportError(std::move(E), FileName);
  OS << format(Fmt.data(), Address) << Name << "\t" << Val;
}

class PrettyPrinter {
public:
  virtual ~PrettyPrinter() = default;
  virtual void
  printInst(MCInstPrinter &IP, const MCInst *MI, ArrayRef<uint8_t> Bytes,
            object::SectionedAddress Address, formatted_raw_ostream &OS,
            StringRef Annot, MCSubtargetInfo const &STI, SourcePrinter *SP,
            StringRef ObjectFilename, std::vector<RelocationRef> *Rels,
            LiveVariablePrinter &LVP) {
    if (SP && (PrintSource || PrintLines))
      SP->printSourceLine(OS, Address, ObjectFilename, LVP);
    LVP.printBetweenInsts(OS, false);

    size_t Start = OS.tell();
    if (LeadingAddr)
      OS << format("%8" PRIx64 ":", Address.Address);
    if (ShowRawInsn) {
      OS << ' ';
      dumpBytes(Bytes, OS);
    }

    // The output of printInst starts with a tab. Print some spaces so that
    // the tab has 1 column and advances to the target tab stop.
    unsigned TabStop = getInstStartColumn(STI);
    unsigned Column = OS.tell() - Start;
    OS.indent(Column < TabStop - 1 ? TabStop - 1 - Column : 7 - Column % 8);

    if (MI) {
      // See MCInstPrinter::printInst. On targets where a PC relative immediate
      // is relative to the next instruction and the length of a MCInst is
      // difficult to measure (x86), this is the address of the next
      // instruction.
      uint64_t Addr =
          Address.Address + (STI.getTargetTriple().isX86() ? Bytes.size() : 0);
      IP.printInst(MI, Addr, "", STI, OS);
    } else
      OS << "\t<unknown>";
  }
};
PrettyPrinter PrettyPrinterInst;

class HexagonPrettyPrinter : public PrettyPrinter {
public:
  void printLead(ArrayRef<uint8_t> Bytes, uint64_t Address,
                 formatted_raw_ostream &OS) {
    uint32_t opcode =
      (Bytes[3] << 24) | (Bytes[2] << 16) | (Bytes[1] << 8) | Bytes[0];
    if (LeadingAddr)
      OS << format("%8" PRIx64 ":", Address);
    if (ShowRawInsn) {
      OS << "\t";
      dumpBytes(Bytes.slice(0, 4), OS);
      OS << format("\t%08" PRIx32, opcode);
    }
  }
  void printInst(MCInstPrinter &IP, const MCInst *MI, ArrayRef<uint8_t> Bytes,
                 object::SectionedAddress Address, formatted_raw_ostream &OS,
                 StringRef Annot, MCSubtargetInfo const &STI, SourcePrinter *SP,
                 StringRef ObjectFilename, std::vector<RelocationRef> *Rels,
                 LiveVariablePrinter &LVP) override {
    if (SP && (PrintSource || PrintLines))
      SP->printSourceLine(OS, Address, ObjectFilename, LVP, "");
    if (!MI) {
      printLead(Bytes, Address.Address, OS);
      OS << " <unknown>";
      return;
    }
    std::string Buffer;
    {
      raw_string_ostream TempStream(Buffer);
      IP.printInst(MI, Address.Address, "", STI, TempStream);
    }
    StringRef Contents(Buffer);
    // Split off bundle attributes
    auto PacketBundle = Contents.rsplit('\n');
    // Split off first instruction from the rest
    auto HeadTail = PacketBundle.first.split('\n');
    auto Preamble = " { ";
    auto Separator = "";

    // Hexagon's packets require relocations to be inline rather than
    // clustered at the end of the packet.
    std::vector<RelocationRef>::const_iterator RelCur = Rels->begin();
    std::vector<RelocationRef>::const_iterator RelEnd = Rels->end();
    auto PrintReloc = [&]() -> void {
      while ((RelCur != RelEnd) && (RelCur->getOffset() <= Address.Address)) {
        if (RelCur->getOffset() == Address.Address) {
          printRelocation(OS, ObjectFilename, *RelCur, Address.Address, false);
          return;
        }
        ++RelCur;
      }
    };

    while (!HeadTail.first.empty()) {
      OS << Separator;
      Separator = "\n";
      if (SP && (PrintSource || PrintLines))
        SP->printSourceLine(OS, Address, ObjectFilename, LVP, "");
      printLead(Bytes, Address.Address, OS);
      OS << Preamble;
      Preamble = "   ";
      StringRef Inst;
      auto Duplex = HeadTail.first.split('\v');
      if (!Duplex.second.empty()) {
        OS << Duplex.first;
        OS << "; ";
        Inst = Duplex.second;
      }
      else
        Inst = HeadTail.first;
      OS << Inst;
      HeadTail = HeadTail.second.split('\n');
      if (HeadTail.first.empty())
        OS << " } " << PacketBundle.second;
      PrintReloc();
      Bytes = Bytes.slice(4);
      Address.Address += 4;
    }
  }
};
HexagonPrettyPrinter HexagonPrettyPrinterInst;

class AMDGCNPrettyPrinter : public PrettyPrinter {
public:
  void printInst(MCInstPrinter &IP, const MCInst *MI, ArrayRef<uint8_t> Bytes,
                 object::SectionedAddress Address, formatted_raw_ostream &OS,
                 StringRef Annot, MCSubtargetInfo const &STI, SourcePrinter *SP,
                 StringRef ObjectFilename, std::vector<RelocationRef> *Rels,
                 LiveVariablePrinter &LVP) override {
    if (SP && (PrintSource || PrintLines))
      SP->printSourceLine(OS, Address, ObjectFilename, LVP);

    if (MI) {
      SmallString<40> InstStr;
      raw_svector_ostream IS(InstStr);

      IP.printInst(MI, Address.Address, "", STI, IS);

      OS << left_justify(IS.str(), 60);
    } else {
      // an unrecognized encoding - this is probably data so represent it
      // using the .long directive, or .byte directive if fewer than 4 bytes
      // remaining
      if (Bytes.size() >= 4) {
        OS << format("\t.long 0x%08" PRIx32 " ",
                     support::endian::read32<support::little>(Bytes.data()));
        OS.indent(42);
      } else {
          OS << format("\t.byte 0x%02" PRIx8, Bytes[0]);
          for (unsigned int i = 1; i < Bytes.size(); i++)
            OS << format(", 0x%02" PRIx8, Bytes[i]);
          OS.indent(55 - (6 * Bytes.size()));
      }
    }

    OS << format("// %012" PRIX64 ":", Address.Address);
    if (Bytes.size() >= 4) {
      // D should be casted to uint32_t here as it is passed by format to
      // snprintf as vararg.
      for (uint32_t D : makeArrayRef(
               reinterpret_cast<const support::little32_t *>(Bytes.data()),
               Bytes.size() / 4))
        OS << format(" %08" PRIX32, D);
    } else {
      for (unsigned char B : Bytes)
        OS << format(" %02" PRIX8, B);
    }

    if (!Annot.empty())
      OS << " // " << Annot;
  }
};
AMDGCNPrettyPrinter AMDGCNPrettyPrinterInst;

class BPFPrettyPrinter : public PrettyPrinter {
public:
  void printInst(MCInstPrinter &IP, const MCInst *MI, ArrayRef<uint8_t> Bytes,
                 object::SectionedAddress Address, formatted_raw_ostream &OS,
                 StringRef Annot, MCSubtargetInfo const &STI, SourcePrinter *SP,
                 StringRef ObjectFilename, std::vector<RelocationRef> *Rels,
                 LiveVariablePrinter &LVP) override {
    if (SP && (PrintSource || PrintLines))
      SP->printSourceLine(OS, Address, ObjectFilename, LVP);
    if (LeadingAddr)
      OS << format("%8" PRId64 ":", Address.Address / 8);
    if (ShowRawInsn) {
      OS << "\t";
      dumpBytes(Bytes, OS);
    }
    if (MI)
      IP.printInst(MI, Address.Address, "", STI, OS);
    else
      OS << "\t<unknown>";
  }
};
BPFPrettyPrinter BPFPrettyPrinterInst;

PrettyPrinter &selectPrettyPrinter(Triple const &Triple) {
  switch(Triple.getArch()) {
  default:
    return PrettyPrinterInst;
  case Triple::hexagon:
    return HexagonPrettyPrinterInst;
  case Triple::amdgcn:
    return AMDGCNPrettyPrinterInst;
  case Triple::bpfel:
  case Triple::bpfeb:
    return BPFPrettyPrinterInst;
  }
}
}

static uint8_t getElfSymbolType(const ObjectFile *Obj, const SymbolRef &Sym) {
  assert(Obj->isELF());
  if (auto *Elf32LEObj = dyn_cast<ELF32LEObjectFile>(Obj))
    return unwrapOrError(Elf32LEObj->getSymbol(Sym.getRawDataRefImpl()),
                         Obj->getFileName())
        ->getType();
  if (auto *Elf64LEObj = dyn_cast<ELF64LEObjectFile>(Obj))
    return unwrapOrError(Elf64LEObj->getSymbol(Sym.getRawDataRefImpl()),
                         Obj->getFileName())
        ->getType();
  if (auto *Elf32BEObj = dyn_cast<ELF32BEObjectFile>(Obj))
    return unwrapOrError(Elf32BEObj->getSymbol(Sym.getRawDataRefImpl()),
                         Obj->getFileName())
        ->getType();
  if (auto *Elf64BEObj = cast<ELF64BEObjectFile>(Obj))
    return unwrapOrError(Elf64BEObj->getSymbol(Sym.getRawDataRefImpl()),
                         Obj->getFileName())
        ->getType();
  llvm_unreachable("Unsupported binary format");
}

template <class ELFT> static void
addDynamicElfSymbols(const ELFObjectFile<ELFT> *Obj,
                     std::map<SectionRef, SectionSymbolsTy> &AllSymbols) {
  for (auto Symbol : Obj->getDynamicSymbolIterators()) {
    uint8_t SymbolType = Symbol.getELFType();
    if (SymbolType == ELF::STT_SECTION)
      continue;

    uint64_t Address = unwrapOrError(Symbol.getAddress(), Obj->getFileName());
    // ELFSymbolRef::getAddress() returns size instead of value for common
    // symbols which is not desirable for disassembly output. Overriding.
    if (SymbolType == ELF::STT_COMMON)
      Address = unwrapOrError(Obj->getSymbol(Symbol.getRawDataRefImpl()),
                              Obj->getFileName())
                    ->st_value;

    StringRef Name = unwrapOrError(Symbol.getName(), Obj->getFileName());
    if (Name.empty())
      continue;

    section_iterator SecI =
        unwrapOrError(Symbol.getSection(), Obj->getFileName());
    if (SecI == Obj->section_end())
      continue;

    AllSymbols[*SecI].emplace_back(Address, Name, SymbolType);
  }
}

static void
addDynamicElfSymbols(const ObjectFile *Obj,
                     std::map<SectionRef, SectionSymbolsTy> &AllSymbols) {
  assert(Obj->isELF());
  if (auto *Elf32LEObj = dyn_cast<ELF32LEObjectFile>(Obj))
    addDynamicElfSymbols(Elf32LEObj, AllSymbols);
  else if (auto *Elf64LEObj = dyn_cast<ELF64LEObjectFile>(Obj))
    addDynamicElfSymbols(Elf64LEObj, AllSymbols);
  else if (auto *Elf32BEObj = dyn_cast<ELF32BEObjectFile>(Obj))
    addDynamicElfSymbols(Elf32BEObj, AllSymbols);
  else if (auto *Elf64BEObj = cast<ELF64BEObjectFile>(Obj))
    addDynamicElfSymbols(Elf64BEObj, AllSymbols);
  else
    llvm_unreachable("Unsupported binary format");
}

static void addPltEntries(const ObjectFile *Obj,
                          std::map<SectionRef, SectionSymbolsTy> &AllSymbols,
                          StringSaver &Saver) {
  Optional<SectionRef> Plt = None;
  for (const SectionRef &Section : Obj->sections()) {
    Expected<StringRef> SecNameOrErr = Section.getName();
    if (!SecNameOrErr) {
      consumeError(SecNameOrErr.takeError());
      continue;
    }
    if (*SecNameOrErr == ".plt")
      Plt = Section;
  }
  if (!Plt)
    return;
  if (auto *ElfObj = dyn_cast<ELFObjectFileBase>(Obj)) {
    for (auto PltEntry : ElfObj->getPltAddresses()) {
      if (PltEntry.first) {
        SymbolRef Symbol(*PltEntry.first, ElfObj);
        uint8_t SymbolType = getElfSymbolType(Obj, Symbol);
        if (Expected<StringRef> NameOrErr = Symbol.getName()) {
          if (!NameOrErr->empty())
            AllSymbols[*Plt].emplace_back(
                PltEntry.second, Saver.save((*NameOrErr + "@plt").str()),
                SymbolType);
          continue;
        } else {
          // The warning has been reported in disassembleObject().
          consumeError(NameOrErr.takeError());
        }
      }
      reportWarning("PLT entry at 0x" + Twine::utohexstr(PltEntry.second) +
                        " references an invalid symbol",
                    Obj->getFileName());
    }
  }
}

// Normally the disassembly output will skip blocks of zeroes. This function
// returns the number of zero bytes that can be skipped when dumping the
// disassembly of the instructions in Buf.
static size_t countSkippableZeroBytes(ArrayRef<uint8_t> Buf) {
  // Find the number of leading zeroes.
  size_t N = 0;
  while (N < Buf.size() && !Buf[N])
    ++N;

  // We may want to skip blocks of zero bytes, but unless we see
  // at least 8 of them in a row.
  if (N < 8)
    return 0;

  // We skip zeroes in multiples of 4 because do not want to truncate an
  // instruction if it starts with a zero byte.
  return N & ~0x3;
}

// Returns a map from sections to their relocations.
static std::map<SectionRef, std::vector<RelocationRef>>
getRelocsMap(object::ObjectFile const &Obj) {
  std::map<SectionRef, std::vector<RelocationRef>> Ret;
  uint64_t I = (uint64_t)-1;
  for (SectionRef Sec : Obj.sections()) {
    ++I;
    Expected<section_iterator> RelocatedOrErr = Sec.getRelocatedSection();
    if (!RelocatedOrErr)
      reportError(Obj.getFileName(),
                  "section (" + Twine(I) +
                      "): failed to get a relocated section: " +
                      toString(RelocatedOrErr.takeError()));

    section_iterator Relocated = *RelocatedOrErr;
    if (Relocated == Obj.section_end() || !checkSectionFilter(*Relocated).Keep)
      continue;
    std::vector<RelocationRef> &V = Ret[*Relocated];
    append_range(V, Sec.relocations());
    // Sort relocations by address.
    llvm::stable_sort(V, isRelocAddressLess);
  }
  return Ret;
}

// Used for --adjust-vma to check if address should be adjusted by the
// specified value for a given section.
// For ELF we do not adjust non-allocatable sections like debug ones,
// because they are not loadable.
// TODO: implement for other file formats.
static bool shouldAdjustVA(const SectionRef &Section) {
  const ObjectFile *Obj = Section.getObject();
  if (Obj->isELF())
    return ELFSectionRef(Section).getFlags() & ELF::SHF_ALLOC;
  return false;
}


typedef std::pair<uint64_t, char> MappingSymbolPair;
static char getMappingSymbolKind(ArrayRef<MappingSymbolPair> MappingSymbols,
                                 uint64_t Address) {
  auto It =
      partition_point(MappingSymbols, [Address](const MappingSymbolPair &Val) {
        return Val.first <= Address;
      });
  // Return zero for any address before the first mapping symbol; this means
  // we should use the default disassembly mode, depending on the target.
  if (It == MappingSymbols.begin())
    return '\x00';
  return (It - 1)->second;
}

static uint64_t dumpARMELFData(uint64_t SectionAddr, uint64_t Index,
                               uint64_t End, const ObjectFile *Obj,
                               ArrayRef<uint8_t> Bytes,
                               ArrayRef<MappingSymbolPair> MappingSymbols,
                               raw_ostream &OS) {
  support::endianness Endian =
      Obj->isLittleEndian() ? support::little : support::big;
  OS << format("%8" PRIx64 ":\t", SectionAddr + Index);
  if (Index + 4 <= End) {
    dumpBytes(Bytes.slice(Index, 4), OS);
    OS << "\t.word\t"
           << format_hex(support::endian::read32(Bytes.data() + Index, Endian),
                         10);
    return 4;
  }
  if (Index + 2 <= End) {
    dumpBytes(Bytes.slice(Index, 2), OS);
    OS << "\t\t.short\t"
           << format_hex(support::endian::read16(Bytes.data() + Index, Endian),
                         6);
    return 2;
  }
  dumpBytes(Bytes.slice(Index, 1), OS);
  OS << "\t\t.byte\t" << format_hex(Bytes[0], 4);
  return 1;
}

static void dumpELFData(uint64_t SectionAddr, uint64_t Index, uint64_t End,
                        ArrayRef<uint8_t> Bytes) {
  // print out data up to 8 bytes at a time in hex and ascii
  uint8_t AsciiData[9] = {'\0'};
  uint8_t Byte;
  int NumBytes = 0;

  for (; Index < End; ++Index) {
    if (NumBytes == 0)
      outs() << format("%8" PRIx64 ":", SectionAddr + Index);
    Byte = Bytes.slice(Index)[0];
    outs() << format(" %02x", Byte);
    AsciiData[NumBytes] = isPrint(Byte) ? Byte : '.';

    uint8_t IndentOffset = 0;
    NumBytes++;
    if (Index == End - 1 || NumBytes > 8) {
      // Indent the space for less than 8 bytes data.
      // 2 spaces for byte and one for space between bytes
      IndentOffset = 3 * (8 - NumBytes);
      for (int Excess = NumBytes; Excess < 8; Excess++)
        AsciiData[Excess] = '\0';
      NumBytes = 8;
    }
    if (NumBytes == 8) {
      AsciiData[8] = '\0';
      outs() << std::string(IndentOffset, ' ') << "         ";
      outs() << reinterpret_cast<char *>(AsciiData);
      outs() << '\n';
      NumBytes = 0;
    }
  }
}

SymbolInfoTy objdump::createSymbolInfo(const ObjectFile *Obj,
                                       const SymbolRef &Symbol) {
  const StringRef FileName = Obj->getFileName();
  const uint64_t Addr = unwrapOrError(Symbol.getAddress(), FileName);
  const StringRef Name = unwrapOrError(Symbol.getName(), FileName);

  if (Obj->isXCOFF() && SymbolDescription) {
    const auto *XCOFFObj = cast<XCOFFObjectFile>(Obj);
    DataRefImpl SymbolDRI = Symbol.getRawDataRefImpl();

    const uint32_t SymbolIndex = XCOFFObj->getSymbolIndex(SymbolDRI.p);
    Optional<XCOFF::StorageMappingClass> Smc =
        getXCOFFSymbolCsectSMC(XCOFFObj, Symbol);
    return SymbolInfoTy(Addr, Name, Smc, SymbolIndex,
                        isLabel(XCOFFObj, Symbol));
  } else
    return SymbolInfoTy(Addr, Name,
                        Obj->isELF() ? getElfSymbolType(Obj, Symbol)
                                     : (uint8_t)ELF::STT_NOTYPE);
}

static SymbolInfoTy createDummySymbolInfo(const ObjectFile *Obj,
                                          const uint64_t Addr, StringRef &Name,
                                          uint8_t Type) {
  if (Obj->isXCOFF() && SymbolDescription)
    return SymbolInfoTy(Addr, Name, None, None, false);
  else
    return SymbolInfoTy(Addr, Name, Type);
}

static void
collectLocalBranchTargets(ArrayRef<uint8_t> Bytes, const MCInstrAnalysis *MIA,
                          MCDisassembler *DisAsm, MCInstPrinter *IP,
                          const MCSubtargetInfo *STI, uint64_t SectionAddr,
                          uint64_t Start, uint64_t End,
                          std::unordered_map<uint64_t, std::string> &Labels) {
  // So far only supports X86.
  if (!STI->getTargetTriple().isX86())
    return;

  Labels.clear();
  unsigned LabelCount = 0;
  Start += SectionAddr;
  End += SectionAddr;
  uint64_t Index = Start;
  while (Index < End) {
    // Disassemble a real instruction and record function-local branch labels.
    MCInst Inst;
    uint64_t Size;
    bool Disassembled = DisAsm->getInstruction(
        Inst, Size, Bytes.slice(Index - SectionAddr), Index, nulls());
    if (Size == 0)
      Size = 1;

    if (Disassembled && MIA) {
      uint64_t Target;
      bool TargetKnown = MIA->evaluateBranch(Inst, Index, Size, Target);
      if (TargetKnown && (Target >= Start && Target < End) &&
          !Labels.count(Target))
        Labels[Target] = ("L" + Twine(LabelCount++)).str();
    }

    Index += Size;
  }
}

// Create an MCSymbolizer for the target and add it to the MCDisassembler.
// This is currently only used on AMDGPU, and assumes the format of the
// void * argument passed to AMDGPU's createMCSymbolizer.
static void addSymbolizer(
    MCContext &Ctx, const Target *Target, StringRef TripleName,
    MCDisassembler *DisAsm, uint64_t SectionAddr, ArrayRef<uint8_t> Bytes,
    SectionSymbolsTy &Symbols,
    std::vector<std::unique_ptr<std::string>> &SynthesizedLabelNames) {

  std::unique_ptr<MCRelocationInfo> RelInfo(
      Target->createMCRelocationInfo(TripleName, Ctx));
  if (!RelInfo)
    return;
  std::unique_ptr<MCSymbolizer> Symbolizer(Target->createMCSymbolizer(
      TripleName, nullptr, nullptr, &Symbols, &Ctx, std::move(RelInfo)));
  MCSymbolizer *SymbolizerPtr = &*Symbolizer;
  DisAsm->setSymbolizer(std::move(Symbolizer));

  if (!SymbolizeOperands)
    return;

  // Synthesize labels referenced by branch instructions by
  // disassembling, discarding the output, and collecting the referenced
  // addresses from the symbolizer.
  for (size_t Index = 0; Index != Bytes.size();) {
    MCInst Inst;
    uint64_t Size;
    DisAsm->getInstruction(Inst, Size, Bytes.slice(Index), SectionAddr + Index,
                           nulls());
    if (Size == 0)
      Size = 1;
    Index += Size;
  }
  ArrayRef<uint64_t> LabelAddrsRef = SymbolizerPtr->getReferencedAddresses();
  // Copy and sort to remove duplicates.
  std::vector<uint64_t> LabelAddrs;
  LabelAddrs.insert(LabelAddrs.end(), LabelAddrsRef.begin(),
                    LabelAddrsRef.end());
  llvm::sort(LabelAddrs);
  LabelAddrs.resize(std::unique(LabelAddrs.begin(), LabelAddrs.end()) -
                    LabelAddrs.begin());
  // Add the labels.
  for (unsigned LabelNum = 0; LabelNum != LabelAddrs.size(); ++LabelNum) {
    std::unique_ptr<std::string> Name(new std::string);
    *Name = (Twine("L") + Twine(LabelNum)).str();
    SynthesizedLabelNames.push_back(std::move(Name));
    Symbols.push_back(SymbolInfoTy(
        LabelAddrs[LabelNum], *SynthesizedLabelNames.back(), ELF::STT_NOTYPE));
  }
  llvm::stable_sort(Symbols);
  // Recreate the symbolizer with the new symbols list.
  RelInfo.reset(Target->createMCRelocationInfo(TripleName, Ctx));
  Symbolizer.reset(Target->createMCSymbolizer(
      TripleName, nullptr, nullptr, &Symbols, &Ctx, std::move(RelInfo)));
  DisAsm->setSymbolizer(std::move(Symbolizer));
}

static StringRef getSegmentName(const MachOObjectFile *MachO,
                                const SectionRef &Section) {
  if (MachO) {
    DataRefImpl DR = Section.getRawDataRefImpl();
    StringRef SegmentName = MachO->getSectionFinalSegmentName(DR);
    return SegmentName;
  }
  return "";
}

static void disassembleObject(const Target *TheTarget, const ObjectFile *Obj,
                              MCContext &Ctx, MCDisassembler *PrimaryDisAsm,
                              MCDisassembler *SecondaryDisAsm,
                              const MCInstrAnalysis *MIA, MCInstPrinter *IP,
                              const MCSubtargetInfo *PrimarySTI,
                              const MCSubtargetInfo *SecondarySTI,
                              PrettyPrinter &PIP,
                              SourcePrinter &SP, bool InlineRelocs) {
  const MCSubtargetInfo *STI = PrimarySTI;
  MCDisassembler *DisAsm = PrimaryDisAsm;
  bool PrimaryIsThumb = false;
  if (isArmElf(Obj))
    PrimaryIsThumb = STI->checkFeatures("+thumb-mode");

  std::map<SectionRef, std::vector<RelocationRef>> RelocMap;
  if (InlineRelocs)
    RelocMap = getRelocsMap(*Obj);
  bool Is64Bits = Obj->getBytesInAddress() > 4;

  // Create a mapping from virtual address to symbol name.  This is used to
  // pretty print the symbols while disassembling.
  std::map<SectionRef, SectionSymbolsTy> AllSymbols;
  SectionSymbolsTy AbsoluteSymbols;
  const StringRef FileName = Obj->getFileName();
  const MachOObjectFile *MachO = dyn_cast<const MachOObjectFile>(Obj);
  for (const SymbolRef &Symbol : Obj->symbols()) {
    Expected<StringRef> NameOrErr = Symbol.getName();
    if (!NameOrErr) {
      reportWarning(toString(NameOrErr.takeError()), FileName);
      continue;
    }
    if (NameOrErr->empty() && !(Obj->isXCOFF() && SymbolDescription))
      continue;

    if (Obj->isELF() && getElfSymbolType(Obj, Symbol) == ELF::STT_SECTION)
      continue;

    // Don't ask a Mach-O STAB symbol for its section unless you know that
    // STAB symbol's section field refers to a valid section index. Otherwise
    // the symbol may error trying to load a section that does not exist.
    if (MachO) {
      DataRefImpl SymDRI = Symbol.getRawDataRefImpl();
      uint8_t NType = (MachO->is64Bit() ?
                       MachO->getSymbol64TableEntry(SymDRI).n_type:
                       MachO->getSymbolTableEntry(SymDRI).n_type);
      if (NType & MachO::N_STAB)
        continue;
    }

    section_iterator SecI = unwrapOrError(Symbol.getSection(), FileName);
    if (SecI != Obj->section_end())
      AllSymbols[*SecI].push_back(createSymbolInfo(Obj, Symbol));
    else
      AbsoluteSymbols.push_back(createSymbolInfo(Obj, Symbol));
  }

  if (AllSymbols.empty() && Obj->isELF())
    addDynamicElfSymbols(Obj, AllSymbols);

  BumpPtrAllocator A;
  StringSaver Saver(A);
  addPltEntries(Obj, AllSymbols, Saver);

  // Create a mapping from virtual address to section. An empty section can
  // cause more than one section at the same address. Sort such sections to be
  // before same-addressed non-empty sections so that symbol lookups prefer the
  // non-empty section.
  std::vector<std::pair<uint64_t, SectionRef>> SectionAddresses;
  for (SectionRef Sec : Obj->sections())
    SectionAddresses.emplace_back(Sec.getAddress(), Sec);
  llvm::stable_sort(SectionAddresses, [](const auto &LHS, const auto &RHS) {
    if (LHS.first != RHS.first)
      return LHS.first < RHS.first;
    return LHS.second.getSize() < RHS.second.getSize();
  });

  // Linked executables (.exe and .dll files) typically don't include a real
  // symbol table but they might contain an export table.
  if (const auto *COFFObj = dyn_cast<COFFObjectFile>(Obj)) {
    for (const auto &ExportEntry : COFFObj->export_directories()) {
      StringRef Name;
      if (Error E = ExportEntry.getSymbolName(Name))
        reportError(std::move(E), Obj->getFileName());
      if (Name.empty())
        continue;

      uint32_t RVA;
      if (Error E = ExportEntry.getExportRVA(RVA))
        reportError(std::move(E), Obj->getFileName());

      uint64_t VA = COFFObj->getImageBase() + RVA;
      auto Sec = partition_point(
          SectionAddresses, [VA](const std::pair<uint64_t, SectionRef> &O) {
            return O.first <= VA;
          });
      if (Sec != SectionAddresses.begin()) {
        --Sec;
        AllSymbols[Sec->second].emplace_back(VA, Name, ELF::STT_NOTYPE);
      } else
        AbsoluteSymbols.emplace_back(VA, Name, ELF::STT_NOTYPE);
    }
  }

  // Sort all the symbols, this allows us to use a simple binary search to find
  // Multiple symbols can have the same address. Use a stable sort to stabilize
  // the output.
  StringSet<> FoundDisasmSymbolSet;
  for (std::pair<const SectionRef, SectionSymbolsTy> &SecSyms : AllSymbols)
    llvm::stable_sort(SecSyms.second);
  llvm::stable_sort(AbsoluteSymbols);

  std::unique_ptr<DWARFContext> DICtx;
  LiveVariablePrinter LVP(*Ctx.getRegisterInfo(), *STI);

  if (DbgVariables != DVDisabled) {
    DICtx = DWARFContext::create(*Obj);
    for (const std::unique_ptr<DWARFUnit> &CU : DICtx->compile_units())
      LVP.addCompileUnit(CU->getUnitDIE(false));
  }

  LLVM_DEBUG(LVP.dump());

  for (const SectionRef &Section : ToolSectionFilter(*Obj)) {
    if (FilterSections.empty() && !DisassembleAll &&
        (!Section.isText() || Section.isVirtual()))
      continue;

    uint64_t SectionAddr = Section.getAddress();
    uint64_t SectSize = Section.getSize();
    if (!SectSize)
      continue;

    // Get the list of all the symbols in this section.
    SectionSymbolsTy &Symbols = AllSymbols[Section];
    std::vector<MappingSymbolPair> MappingSymbols;
    if (hasMappingSymbols(Obj)) {
      for (const auto &Symb : Symbols) {
        uint64_t Address = Symb.Addr;
        StringRef Name = Symb.Name;
        if (Name.startswith("$d"))
          MappingSymbols.emplace_back(Address - SectionAddr, 'd');
        if (Name.startswith("$x"))
          MappingSymbols.emplace_back(Address - SectionAddr, 'x');
        if (Name.startswith("$a"))
          MappingSymbols.emplace_back(Address - SectionAddr, 'a');
        if (Name.startswith("$t"))
          MappingSymbols.emplace_back(Address - SectionAddr, 't');
      }
    }

    llvm::sort(MappingSymbols);

    ArrayRef<uint8_t> Bytes = arrayRefFromStringRef(
        unwrapOrError(Section.getContents(), Obj->getFileName()));

    std::vector<std::unique_ptr<std::string>> SynthesizedLabelNames;
    if (Obj->isELF() && Obj->getArch() == Triple::amdgcn) {
      // AMDGPU disassembler uses symbolizer for printing labels
      addSymbolizer(Ctx, TheTarget, TripleName, DisAsm, SectionAddr, Bytes,
                    Symbols, SynthesizedLabelNames);
    }

    StringRef SegmentName = getSegmentName(MachO, Section);
    StringRef SectionName = unwrapOrError(Section.getName(), Obj->getFileName());
    // If the section has no symbol at the start, just insert a dummy one.
    if (Symbols.empty() || Symbols[0].Addr != 0) {
      Symbols.insert(Symbols.begin(),
                     createDummySymbolInfo(Obj, SectionAddr, SectionName,
                                           Section.isText() ? ELF::STT_FUNC
                                                            : ELF::STT_OBJECT));
    }

    SmallString<40> Comments;
    raw_svector_ostream CommentStream(Comments);

    uint64_t VMAAdjustment = 0;
    if (shouldAdjustVA(Section))
      VMAAdjustment = AdjustVMA;

    uint64_t Size;
    uint64_t Index;
    bool PrintedSection = false;
    std::vector<RelocationRef> Rels = RelocMap[Section];
    std::vector<RelocationRef>::const_iterator RelCur = Rels.begin();
    std::vector<RelocationRef>::const_iterator RelEnd = Rels.end();
    // Disassemble symbol by symbol.
    for (unsigned SI = 0, SE = Symbols.size(); SI != SE; ++SI) {
      std::string SymbolName = Symbols[SI].Name.str();
      if (Demangle)
        SymbolName = demangle(SymbolName);

      // Skip if --disassemble-symbols is not empty and the symbol is not in
      // the list.
      if (!DisasmSymbolSet.empty() && !DisasmSymbolSet.count(SymbolName))
        continue;

      uint64_t Start = Symbols[SI].Addr;
      if (Start < SectionAddr || StopAddress <= Start)
        continue;
      else
        FoundDisasmSymbolSet.insert(SymbolName);

      // The end is the section end, the beginning of the next symbol, or
      // --stop-address.
      uint64_t End = std::min<uint64_t>(SectionAddr + SectSize, StopAddress);
      if (SI + 1 < SE)
        End = std::min(End, Symbols[SI + 1].Addr);
      if (Start >= End || End <= StartAddress)
        continue;
      Start -= SectionAddr;
      End -= SectionAddr;

      if (!PrintedSection) {
        PrintedSection = true;
        outs() << "\nDisassembly of section ";
        if (!SegmentName.empty())
          outs() << SegmentName << ",";
        outs() << SectionName << ":\n";
      }

      outs() << '\n';
      if (LeadingAddr)
        outs() << format(Is64Bits ? "%016" PRIx64 " " : "%08" PRIx64 " ",
                         SectionAddr + Start + VMAAdjustment);
      if (Obj->isXCOFF() && SymbolDescription) {
        outs() << getXCOFFSymbolDescription(Symbols[SI], SymbolName) << ":\n";
      } else
        outs() << '<' << SymbolName << ">:\n";

      // Don't print raw contents of a virtual section. A virtual section
      // doesn't have any contents in the file.
      if (Section.isVirtual()) {
        outs() << "...\n";
        continue;
      }

      auto Status = DisAsm->onSymbolStart(Symbols[SI], Size,
                                          Bytes.slice(Start, End - Start),
                                          SectionAddr + Start, CommentStream);
      // To have round trippable disassembly, we fall back to decoding the
      // remaining bytes as instructions.
      //
      // If there is a failure, we disassemble the failed region as bytes before
      // falling back. The target is expected to print nothing in this case.
      //
      // If there is Success or SoftFail i.e no 'real' failure, we go ahead by
      // Size bytes before falling back.
      // So if the entire symbol is 'eaten' by the target:
      //   Start += Size  // Now Start = End and we will never decode as
      //                  // instructions
      //
      // Right now, most targets return None i.e ignore to treat a symbol
      // separately. But WebAssembly decodes preludes for some symbols.
      //
      if (Status.hasValue()) {
        if (Status.getValue() == MCDisassembler::Fail) {
          outs() << "// Error in decoding " << SymbolName
                 << " : Decoding failed region as bytes.\n";
          for (uint64_t I = 0; I < Size; ++I) {
            outs() << "\t.byte\t " << format_hex(Bytes[I], 1, /*Upper=*/true)
                   << "\n";
          }
        }
      } else {
        Size = 0;
      }

      Start += Size;

      Index = Start;
      if (SectionAddr < StartAddress)
        Index = std::max<uint64_t>(Index, StartAddress - SectionAddr);

      // If there is a data/common symbol inside an ELF text section and we are
      // only disassembling text (applicable all architectures), we are in a
      // situation where we must print the data and not disassemble it.
      if (Obj->isELF() && !DisassembleAll && Section.isText()) {
        uint8_t SymTy = Symbols[SI].Type;
        if (SymTy == ELF::STT_OBJECT || SymTy == ELF::STT_COMMON) {
          dumpELFData(SectionAddr, Index, End, Bytes);
          Index = End;
        }
      }

      bool CheckARMELFData = hasMappingSymbols(Obj) &&
                             Symbols[SI].Type != ELF::STT_OBJECT &&
                             !DisassembleAll;
      bool DumpARMELFData = false;
      formatted_raw_ostream FOS(outs());

      std::unordered_map<uint64_t, std::string> AllLabels;
      if (SymbolizeOperands)
        collectLocalBranchTargets(Bytes, MIA, DisAsm, IP, PrimarySTI,
                                  SectionAddr, Index, End, AllLabels);

      while (Index < End) {
        // ARM and AArch64 ELF binaries can interleave data and text in the
        // same section. We rely on the markers introduced to understand what
        // we need to dump. If the data marker is within a function, it is
        // denoted as a word/short etc.
        if (CheckARMELFData) {
          char Kind = getMappingSymbolKind(MappingSymbols, Index);
          DumpARMELFData = Kind == 'd';
          if (SecondarySTI) {
            if (Kind == 'a') {
              STI = PrimaryIsThumb ? SecondarySTI : PrimarySTI;
              DisAsm = PrimaryIsThumb ? SecondaryDisAsm : PrimaryDisAsm;
            } else if (Kind == 't') {
              STI = PrimaryIsThumb ? PrimarySTI : SecondarySTI;
              DisAsm = PrimaryIsThumb ? PrimaryDisAsm : SecondaryDisAsm;
            }
          }
        }

        if (DumpARMELFData) {
          Size = dumpARMELFData(SectionAddr, Index, End, Obj, Bytes,
                                MappingSymbols, FOS);
        } else {
          // When -z or --disassemble-zeroes are given we always dissasemble
          // them. Otherwise we might want to skip zero bytes we see.
          if (!DisassembleZeroes) {
            uint64_t MaxOffset = End - Index;
            // For --reloc: print zero blocks patched by relocations, so that
            // relocations can be shown in the dump.
            if (RelCur != RelEnd)
              MaxOffset = RelCur->getOffset() - Index;

            if (size_t N =
                    countSkippableZeroBytes(Bytes.slice(Index, MaxOffset))) {
              FOS << "\t\t..." << '\n';
              Index += N;
              continue;
            }
          }

          // Print local label if there's any.
          auto Iter = AllLabels.find(SectionAddr + Index);
          if (Iter != AllLabels.end())
            FOS << "<" << Iter->second << ">:\n";

          // Disassemble a real instruction or a data when disassemble all is
          // provided
          MCInst Inst;
          bool Disassembled =
              DisAsm->getInstruction(Inst, Size, Bytes.slice(Index),
                                     SectionAddr + Index, CommentStream);
          if (Size == 0)
            Size = 1;

          LVP.update({Index, Section.getIndex()},
                     {Index + Size, Section.getIndex()}, Index + Size != End);

          PIP.printInst(
              *IP, Disassembled ? &Inst : nullptr, Bytes.slice(Index, Size),
              {SectionAddr + Index + VMAAdjustment, Section.getIndex()}, FOS,
              "", *STI, &SP, Obj->getFileName(), &Rels, LVP);
          FOS << CommentStream.str();
          Comments.clear();

          // If disassembly has failed, avoid analysing invalid/incomplete
          // instruction information. Otherwise, try to resolve the target
          // address (jump target or memory operand address) and print it on the
          // right of the instruction.
          if (Disassembled && MIA) {
            uint64_t Target;
            bool PrintTarget =
                MIA->evaluateBranch(Inst, SectionAddr + Index, Size, Target);
            if (!PrintTarget)
              if (Optional<uint64_t> MaybeTarget =
                      MIA->evaluateMemoryOperandAddress(
                          Inst, SectionAddr + Index, Size)) {
                Target = *MaybeTarget;
                PrintTarget = true;
                // Do not print real address when symbolizing.
                if (!SymbolizeOperands)
                  FOS << "  # " << Twine::utohexstr(Target);
              }
            if (PrintTarget) {
              // In a relocatable object, the target's section must reside in
              // the same section as the call instruction or it is accessed
              // through a relocation.
              //
              // In a non-relocatable object, the target may be in any section.
              // In that case, locate the section(s) containing the target
              // address and find the symbol in one of those, if possible.
              //
              // N.B. We don't walk the relocations in the relocatable case yet.
              std::vector<const SectionSymbolsTy *> TargetSectionSymbols;
              if (!Obj->isRelocatableObject()) {
                auto It = llvm::partition_point(
                    SectionAddresses,
                    [=](const std::pair<uint64_t, SectionRef> &O) {
                      return O.first <= Target;
                    });
                uint64_t TargetSecAddr = 0;
                while (It != SectionAddresses.begin()) {
                  --It;
                  if (TargetSecAddr == 0)
                    TargetSecAddr = It->first;
                  if (It->first != TargetSecAddr)
                    break;
                  TargetSectionSymbols.push_back(&AllSymbols[It->second]);
                }
              } else {
                TargetSectionSymbols.push_back(&Symbols);
              }
              TargetSectionSymbols.push_back(&AbsoluteSymbols);

              // Find the last symbol in the first candidate section whose
              // offset is less than or equal to the target. If there are no
              // such symbols, try in the next section and so on, before finally
              // using the nearest preceding absolute symbol (if any), if there
              // are no other valid symbols.
              const SymbolInfoTy *TargetSym = nullptr;
              for (const SectionSymbolsTy *TargetSymbols :
                   TargetSectionSymbols) {
                auto It = llvm::partition_point(
                    *TargetSymbols,
                    [=](const SymbolInfoTy &O) { return O.Addr <= Target; });
                if (It != TargetSymbols->begin()) {
                  TargetSym = &*(It - 1);
                  break;
                }
              }

              // Print the labels corresponding to the target if there's any.
              bool LabelAvailable = AllLabels.count(Target);
              if (TargetSym != nullptr) {
                uint64_t TargetAddress = TargetSym->Addr;
                uint64_t Disp = Target - TargetAddress;
                std::string TargetName = TargetSym->Name.str();
                if (Demangle)
                  TargetName = demangle(TargetName);

                FOS << " <";
                if (!Disp) {
                  // Always Print the binary symbol precisely corresponding to
                  // the target address.
                  FOS << TargetName;
                } else if (!LabelAvailable) {
                  // Always Print the binary symbol plus an offset if there's no
                  // local label corresponding to the target address.
                  FOS << TargetName << "+0x" << Twine::utohexstr(Disp);
                } else {
                  FOS << AllLabels[Target];
                }
                FOS << ">";
              } else if (LabelAvailable) {
                FOS << " <" << AllLabels[Target] << ">";
              }
            }
          }
        }

        LVP.printAfterInst(FOS);
        FOS << "\n";

        // Hexagon does this in pretty printer
        if (Obj->getArch() != Triple::hexagon) {
          // Print relocation for instruction and data.
          while (RelCur != RelEnd) {
            uint64_t Offset = RelCur->getOffset();
            // If this relocation is hidden, skip it.
            if (getHidden(*RelCur) || SectionAddr + Offset < StartAddress) {
              ++RelCur;
              continue;
            }

            // Stop when RelCur's offset is past the disassembled
            // instruction/data. Note that it's possible the disassembled data
            // is not the complete data: we might see the relocation printed in
            // the middle of the data, but this matches the binutils objdump
            // output.
            if (Offset >= Index + Size)
              break;

            // When --adjust-vma is used, update the address printed.
            if (RelCur->getSymbol() != Obj->symbol_end()) {
              Expected<section_iterator> SymSI =
                  RelCur->getSymbol()->getSection();
              if (SymSI && *SymSI != Obj->section_end() &&
                  shouldAdjustVA(**SymSI))
                Offset += AdjustVMA;
            }

            printRelocation(FOS, Obj->getFileName(), *RelCur,
                            SectionAddr + Offset, Is64Bits);
            LVP.printAfterOtherLine(FOS, true);
            ++RelCur;
          }
        }

        Index += Size;
      }
    }
  }
  StringSet<> MissingDisasmSymbolSet =
      set_difference(DisasmSymbolSet, FoundDisasmSymbolSet);
  for (StringRef Sym : MissingDisasmSymbolSet.keys())
    reportWarning("failed to disassemble missing symbol " + Sym, FileName);
}

static void disassembleObject(const ObjectFile *Obj, bool InlineRelocs) {
  const Target *TheTarget = getTarget(Obj);

  // Package up features to be passed to target/subtarget
  SubtargetFeatures Features = Obj->getFeatures();
  if (!MAttrs.empty())
    for (unsigned I = 0; I != MAttrs.size(); ++I)
      Features.AddFeature(MAttrs[I]);

  std::unique_ptr<const MCRegisterInfo> MRI(
      TheTarget->createMCRegInfo(TripleName));
  if (!MRI)
    reportError(Obj->getFileName(),
                "no register info for target " + TripleName);

  // Set up disassembler.
  MCTargetOptions MCOptions;
  std::unique_ptr<const MCAsmInfo> AsmInfo(
      TheTarget->createMCAsmInfo(*MRI, TripleName, MCOptions));
  if (!AsmInfo)
    reportError(Obj->getFileName(),
                "no assembly info for target " + TripleName);

  if (MCPU.empty())
    MCPU = Obj->tryGetCPUName().getValueOr("").str();

  std::unique_ptr<const MCSubtargetInfo> STI(
      TheTarget->createMCSubtargetInfo(TripleName, MCPU, Features.getString()));
  if (!STI)
    reportError(Obj->getFileName(),
                "no subtarget info for target " + TripleName);
  std::unique_ptr<const MCInstrInfo> MII(TheTarget->createMCInstrInfo());
  if (!MII)
    reportError(Obj->getFileName(),
                "no instruction info for target " + TripleName);
  MCObjectFileInfo MOFI;
  MCContext Ctx(AsmInfo.get(), MRI.get(), &MOFI);
  // FIXME: for now initialize MCObjectFileInfo with default values
  MOFI.InitMCObjectFileInfo(Triple(TripleName), false, Ctx);

  std::unique_ptr<MCDisassembler> DisAsm(
      TheTarget->createMCDisassembler(*STI, Ctx));
  if (!DisAsm)
    reportError(Obj->getFileName(), "no disassembler for target " + TripleName);

  // If we have an ARM object file, we need a second disassembler, because
  // ARM CPUs have two different instruction sets: ARM mode, and Thumb mode.
  // We use mapping symbols to switch between the two assemblers, where
  // appropriate.
  std::unique_ptr<MCDisassembler> SecondaryDisAsm;
  std::unique_ptr<const MCSubtargetInfo> SecondarySTI;
  if (isArmElf(Obj) && !STI->checkFeatures("+mclass")) {
    if (STI->checkFeatures("+thumb-mode"))
      Features.AddFeature("-thumb-mode");
    else
      Features.AddFeature("+thumb-mode");
    SecondarySTI.reset(TheTarget->createMCSubtargetInfo(TripleName, MCPU,
                                                        Features.getString()));
    SecondaryDisAsm.reset(TheTarget->createMCDisassembler(*SecondarySTI, Ctx));
  }

  std::unique_ptr<const MCInstrAnalysis> MIA(
      TheTarget->createMCInstrAnalysis(MII.get()));

  int AsmPrinterVariant = AsmInfo->getAssemblerDialect();
  std::unique_ptr<MCInstPrinter> IP(TheTarget->createMCInstPrinter(
      Triple(TripleName), AsmPrinterVariant, *AsmInfo, *MII, *MRI));
  if (!IP)
    reportError(Obj->getFileName(),
                "no instruction printer for target " + TripleName);
  IP->setPrintImmHex(PrintImmHex);
  IP->setPrintBranchImmAsAddress(true);
  IP->setSymbolizeOperands(SymbolizeOperands);
  IP->setMCInstrAnalysis(MIA.get());

  PrettyPrinter &PIP = selectPrettyPrinter(Triple(TripleName));
  SourcePrinter SP(Obj, TheTarget->getName());

  for (StringRef Opt : DisassemblerOptions)
    if (!IP->applyTargetSpecificCLOption(Opt))
      reportError(Obj->getFileName(),
                  "Unrecognized disassembler option: " + Opt);

  disassembleObject(TheTarget, Obj, Ctx, DisAsm.get(), SecondaryDisAsm.get(),
                    MIA.get(), IP.get(), STI.get(), SecondarySTI.get(), PIP,
                    SP, InlineRelocs);
}

void objdump::printRelocations(const ObjectFile *Obj) {
  StringRef Fmt = Obj->getBytesInAddress() > 4 ? "%016" PRIx64 :
                                                 "%08" PRIx64;
  // Regular objdump doesn't print relocations in non-relocatable object
  // files.
  if (!Obj->isRelocatableObject())
    return;

  // Build a mapping from relocation target to a vector of relocation
  // sections. Usually, there is an only one relocation section for
  // each relocated section.
  MapVector<SectionRef, std::vector<SectionRef>> SecToRelSec;
  uint64_t Ndx;
  for (const SectionRef &Section : ToolSectionFilter(*Obj, &Ndx)) {
    if (Section.relocation_begin() == Section.relocation_end())
      continue;
    Expected<section_iterator> SecOrErr = Section.getRelocatedSection();
    if (!SecOrErr)
      reportError(Obj->getFileName(),
                  "section (" + Twine(Ndx) +
                      "): unable to get a relocation target: " +
                      toString(SecOrErr.takeError()));
    SecToRelSec[**SecOrErr].push_back(Section);
  }

  for (std::pair<SectionRef, std::vector<SectionRef>> &P : SecToRelSec) {
    StringRef SecName = unwrapOrError(P.first.getName(), Obj->getFileName());
    outs() << "RELOCATION RECORDS FOR [" << SecName << "]:\n";
    uint32_t OffsetPadding = (Obj->getBytesInAddress() > 4 ? 16 : 8);
    uint32_t TypePadding = 24;
    outs() << left_justify("OFFSET", OffsetPadding) << " "
           << left_justify("TYPE", TypePadding) << " "
           << "VALUE\n";

    for (SectionRef Section : P.second) {
      for (const RelocationRef &Reloc : Section.relocations()) {
        uint64_t Address = Reloc.getOffset();
        SmallString<32> RelocName;
        SmallString<32> ValueStr;
        if (Address < StartAddress || Address > StopAddress || getHidden(Reloc))
          continue;
        Reloc.getTypeName(RelocName);
        if (Error E = getRelocationValueString(Reloc, ValueStr))
          reportError(std::move(E), Obj->getFileName());

        outs() << format(Fmt.data(), Address) << " "
               << left_justify(RelocName, TypePadding) << " " << ValueStr
               << "\n";
      }
    }
    outs() << "\n";
  }
}

void objdump::printDynamicRelocations(const ObjectFile *Obj) {
  // For the moment, this option is for ELF only
  if (!Obj->isELF())
    return;

  const auto *Elf = dyn_cast<ELFObjectFileBase>(Obj);
  if (!Elf || Elf->getEType() != ELF::ET_DYN) {
    reportError(Obj->getFileName(), "not a dynamic object");
    return;
  }

  std::vector<SectionRef> DynRelSec = Obj->dynamic_relocation_sections();
  if (DynRelSec.empty())
    return;

  outs() << "DYNAMIC RELOCATION RECORDS\n";
  StringRef Fmt = Obj->getBytesInAddress() > 4 ? "%016" PRIx64 : "%08" PRIx64;
  for (const SectionRef &Section : DynRelSec)
    for (const RelocationRef &Reloc : Section.relocations()) {
      uint64_t Address = Reloc.getOffset();
      SmallString<32> RelocName;
      SmallString<32> ValueStr;
      Reloc.getTypeName(RelocName);
      if (Error E = getRelocationValueString(Reloc, ValueStr))
        reportError(std::move(E), Obj->getFileName());
      outs() << format(Fmt.data(), Address) << " " << RelocName << " "
             << ValueStr << "\n";
    }
}

// Returns true if we need to show LMA column when dumping section headers. We
// show it only when the platform is ELF and either we have at least one section
// whose VMA and LMA are different and/or when --show-lma flag is used.
static bool shouldDisplayLMA(const ObjectFile *Obj) {
  if (!Obj->isELF())
    return false;
  for (const SectionRef &S : ToolSectionFilter(*Obj))
    if (S.getAddress() != getELFSectionLMA(S))
      return true;
  return ShowLMA;
}

static size_t getMaxSectionNameWidth(const ObjectFile *Obj) {
  // Default column width for names is 13 even if no names are that long.
  size_t MaxWidth = 13;
  for (const SectionRef &Section : ToolSectionFilter(*Obj)) {
    StringRef Name = unwrapOrError(Section.getName(), Obj->getFileName());
    MaxWidth = std::max(MaxWidth, Name.size());
  }
  return MaxWidth;
}

void objdump::printSectionHeaders(const ObjectFile *Obj) {
  size_t NameWidth = getMaxSectionNameWidth(Obj);
  size_t AddressWidth = 2 * Obj->getBytesInAddress();
  bool HasLMAColumn = shouldDisplayLMA(Obj);
  if (HasLMAColumn)
    outs() << "Sections:\n"
              "Idx "
           << left_justify("Name", NameWidth) << " Size     "
           << left_justify("VMA", AddressWidth) << " "
           << left_justify("LMA", AddressWidth) << " Type\n";
  else
    outs() << "Sections:\n"
              "Idx "
           << left_justify("Name", NameWidth) << " Size     "
           << left_justify("VMA", AddressWidth) << " Type\n";

  uint64_t Idx;
  for (const SectionRef &Section : ToolSectionFilter(*Obj, &Idx)) {
    StringRef Name = unwrapOrError(Section.getName(), Obj->getFileName());
    uint64_t VMA = Section.getAddress();
    if (shouldAdjustVA(Section))
      VMA += AdjustVMA;

    uint64_t Size = Section.getSize();

    std::string Type = Section.isText() ? "TEXT" : "";
    if (Section.isData())
      Type += Type.empty() ? "DATA" : " DATA";
    if (Section.isBSS())
      Type += Type.empty() ? "BSS" : " BSS";

    if (HasLMAColumn)
      outs() << format("%3" PRIu64 " %-*s %08" PRIx64 " ", Idx, NameWidth,
                       Name.str().c_str(), Size)
             << format_hex_no_prefix(VMA, AddressWidth) << " "
             << format_hex_no_prefix(getELFSectionLMA(Section), AddressWidth)
             << " " << Type << "\n";
    else
      outs() << format("%3" PRIu64 " %-*s %08" PRIx64 " ", Idx, NameWidth,
                       Name.str().c_str(), Size)
             << format_hex_no_prefix(VMA, AddressWidth) << " " << Type << "\n";
  }
  outs() << "\n";
}

void objdump::printSectionContents(const ObjectFile *Obj) {
  const MachOObjectFile *MachO = dyn_cast<const MachOObjectFile>(Obj);

  for (const SectionRef &Section : ToolSectionFilter(*Obj)) {
    StringRef Name = unwrapOrError(Section.getName(), Obj->getFileName());
    uint64_t BaseAddr = Section.getAddress();
    uint64_t Size = Section.getSize();
    if (!Size)
      continue;

    outs() << "Contents of section ";
    StringRef SegmentName = getSegmentName(MachO, Section);
    if (!SegmentName.empty())
      outs() << SegmentName << ",";
    outs() << Name << ":\n";
    if (Section.isBSS()) {
      outs() << format("<skipping contents of bss section at [%04" PRIx64
                       ", %04" PRIx64 ")>\n",
                       BaseAddr, BaseAddr + Size);
      continue;
    }

    StringRef Contents = unwrapOrError(Section.getContents(), Obj->getFileName());

    // Dump out the content as hex and printable ascii characters.
    for (std::size_t Addr = 0, End = Contents.size(); Addr < End; Addr += 16) {
      outs() << format(" %04" PRIx64 " ", BaseAddr + Addr);
      // Dump line of hex.
      for (std::size_t I = 0; I < 16; ++I) {
        if (I != 0 && I % 4 == 0)
          outs() << ' ';
        if (Addr + I < End)
          outs() << hexdigit((Contents[Addr + I] >> 4) & 0xF, true)
                 << hexdigit(Contents[Addr + I] & 0xF, true);
        else
          outs() << "  ";
      }
      // Print ascii.
      outs() << "  ";
      for (std::size_t I = 0; I < 16 && Addr + I < End; ++I) {
        if (isPrint(static_cast<unsigned char>(Contents[Addr + I]) & 0xFF))
          outs() << Contents[Addr + I];
        else
          outs() << ".";
      }
      outs() << "\n";
    }
  }
}

void objdump::printSymbolTable(const ObjectFile *O, StringRef ArchiveName,
                               StringRef ArchitectureName, bool DumpDynamic) {
  if (O->isCOFF() && !DumpDynamic) {
    outs() << "SYMBOL TABLE:\n";
    printCOFFSymbolTable(cast<const COFFObjectFile>(O));
    return;
  }

  const StringRef FileName = O->getFileName();

  if (!DumpDynamic) {
    outs() << "SYMBOL TABLE:\n";
    for (auto I = O->symbol_begin(); I != O->symbol_end(); ++I)
      printSymbol(O, *I, FileName, ArchiveName, ArchitectureName, DumpDynamic);
    return;
  }

  outs() << "DYNAMIC SYMBOL TABLE:\n";
  if (!O->isELF()) {
    reportWarning(
        "this operation is not currently supported for this file format",
        FileName);
    return;
  }

  const ELFObjectFileBase *ELF = cast<const ELFObjectFileBase>(O);
  for (auto I = ELF->getDynamicSymbolIterators().begin();
       I != ELF->getDynamicSymbolIterators().end(); ++I)
    printSymbol(O, *I, FileName, ArchiveName, ArchitectureName, DumpDynamic);
}

void objdump::printSymbol(const ObjectFile *O, const SymbolRef &Symbol,
                          StringRef FileName, StringRef ArchiveName,
                          StringRef ArchitectureName, bool DumpDynamic) {
  const MachOObjectFile *MachO = dyn_cast<const MachOObjectFile>(O);
  uint64_t Address = unwrapOrError(Symbol.getAddress(), FileName, ArchiveName,
                                   ArchitectureName);
  if ((Address < StartAddress) || (Address > StopAddress))
    return;
  SymbolRef::Type Type =
      unwrapOrError(Symbol.getType(), FileName, ArchiveName, ArchitectureName);
  uint32_t Flags =
      unwrapOrError(Symbol.getFlags(), FileName, ArchiveName, ArchitectureName);

  // Don't ask a Mach-O STAB symbol for its section unless you know that
  // STAB symbol's section field refers to a valid section index. Otherwise
  // the symbol may error trying to load a section that does not exist.
  bool IsSTAB = false;
  if (MachO) {
    DataRefImpl SymDRI = Symbol.getRawDataRefImpl();
    uint8_t NType =
        (MachO->is64Bit() ? MachO->getSymbol64TableEntry(SymDRI).n_type
                          : MachO->getSymbolTableEntry(SymDRI).n_type);
    if (NType & MachO::N_STAB)
      IsSTAB = true;
  }
  section_iterator Section = IsSTAB
                                 ? O->section_end()
                                 : unwrapOrError(Symbol.getSection(), FileName,
                                                 ArchiveName, ArchitectureName);

  StringRef Name;
  if (Type == SymbolRef::ST_Debug && Section != O->section_end()) {
    if (Expected<StringRef> NameOrErr = Section->getName())
      Name = *NameOrErr;
    else
      consumeError(NameOrErr.takeError());

  } else {
    Name = unwrapOrError(Symbol.getName(), FileName, ArchiveName,
                         ArchitectureName);
  }

  bool Global = Flags & SymbolRef::SF_Global;
  bool Weak = Flags & SymbolRef::SF_Weak;
  bool Absolute = Flags & SymbolRef::SF_Absolute;
  bool Common = Flags & SymbolRef::SF_Common;
  bool Hidden = Flags & SymbolRef::SF_Hidden;

  char GlobLoc = ' ';
  if ((Section != O->section_end() || Absolute) && !Weak)
    GlobLoc = Global ? 'g' : 'l';
  char IFunc = ' ';
  if (O->isELF()) {
    if (ELFSymbolRef(Symbol).getELFType() == ELF::STT_GNU_IFUNC)
      IFunc = 'i';
    if (ELFSymbolRef(Symbol).getBinding() == ELF::STB_GNU_UNIQUE)
      GlobLoc = 'u';
  }

  char Debug = ' ';
  if (DumpDynamic)
    Debug = 'D';
  else if (Type == SymbolRef::ST_Debug || Type == SymbolRef::ST_File)
    Debug = 'd';

  char FileFunc = ' ';
  if (Type == SymbolRef::ST_File)
    FileFunc = 'f';
  else if (Type == SymbolRef::ST_Function)
    FileFunc = 'F';
  else if (Type == SymbolRef::ST_Data)
    FileFunc = 'O';

  const char *Fmt = O->getBytesInAddress() > 4 ? "%016" PRIx64 : "%08" PRIx64;

  outs() << format(Fmt, Address) << " "
         << GlobLoc            // Local -> 'l', Global -> 'g', Neither -> ' '
         << (Weak ? 'w' : ' ') // Weak?
         << ' '                // Constructor. Not supported yet.
         << ' '                // Warning. Not supported yet.
         << IFunc              // Indirect reference to another symbol.
         << Debug              // Debugging (d) or dynamic (D) symbol.
         << FileFunc           // Name of function (F), file (f) or object (O).
         << ' ';
  if (Absolute) {
    outs() << "*ABS*";
  } else if (Common) {
    outs() << "*COM*";
  } else if (Section == O->section_end()) {
    outs() << "*UND*";
  } else {
    StringRef SegmentName = getSegmentName(MachO, *Section);
    if (!SegmentName.empty())
      outs() << SegmentName << ",";
    StringRef SectionName = unwrapOrError(Section->getName(), FileName);
    outs() << SectionName;
  }

  if (Common || O->isELF()) {
    uint64_t Val =
        Common ? Symbol.getAlignment() : ELFSymbolRef(Symbol).getSize();
    outs() << '\t' << format(Fmt, Val);
  }

  if (O->isELF()) {
    uint8_t Other = ELFSymbolRef(Symbol).getOther();
    switch (Other) {
    case ELF::STV_DEFAULT:
      break;
    case ELF::STV_INTERNAL:
      outs() << " .internal";
      break;
    case ELF::STV_HIDDEN:
      outs() << " .hidden";
      break;
    case ELF::STV_PROTECTED:
      outs() << " .protected";
      break;
    default:
      outs() << format(" 0x%02x", Other);
      break;
    }
  } else if (Hidden) {
    outs() << " .hidden";
  }

  if (Demangle)
    outs() << ' ' << demangle(std::string(Name)) << '\n';
  else
    outs() << ' ' << Name << '\n';
}

static void printUnwindInfo(const ObjectFile *O) {
  outs() << "Unwind info:\n\n";

  if (const COFFObjectFile *Coff = dyn_cast<COFFObjectFile>(O))
    printCOFFUnwindInfo(Coff);
  else if (const MachOObjectFile *MachO = dyn_cast<MachOObjectFile>(O))
    printMachOUnwindInfo(MachO);
  else
    // TODO: Extract DWARF dump tool to objdump.
    WithColor::error(errs(), ToolName)
        << "This operation is only currently supported "
           "for COFF and MachO object files.\n";
}

/// Dump the raw contents of the __clangast section so the output can be piped
/// into llvm-bcanalyzer.
static void printRawClangAST(const ObjectFile *Obj) {
  if (outs().is_displayed()) {
    WithColor::error(errs(), ToolName)
        << "The -raw-clang-ast option will dump the raw binary contents of "
           "the clang ast section.\n"
           "Please redirect the output to a file or another program such as "
           "llvm-bcanalyzer.\n";
    return;
  }

  StringRef ClangASTSectionName("__clangast");
  if (Obj->isCOFF()) {
    ClangASTSectionName = "clangast";
  }

  Optional<object::SectionRef> ClangASTSection;
  for (auto Sec : ToolSectionFilter(*Obj)) {
    StringRef Name;
    if (Expected<StringRef> NameOrErr = Sec.getName())
      Name = *NameOrErr;
    else
      consumeError(NameOrErr.takeError());

    if (Name == ClangASTSectionName) {
      ClangASTSection = Sec;
      break;
    }
  }
  if (!ClangASTSection)
    return;

  StringRef ClangASTContents = unwrapOrError(
      ClangASTSection.getValue().getContents(), Obj->getFileName());
  outs().write(ClangASTContents.data(), ClangASTContents.size());
}

static void printFaultMaps(const ObjectFile *Obj) {
  StringRef FaultMapSectionName;

  if (Obj->isELF()) {
    FaultMapSectionName = ".llvm_faultmaps";
  } else if (Obj->isMachO()) {
    FaultMapSectionName = "__llvm_faultmaps";
  } else {
    WithColor::error(errs(), ToolName)
        << "This operation is only currently supported "
           "for ELF and Mach-O executable files.\n";
    return;
  }

  Optional<object::SectionRef> FaultMapSection;

  for (auto Sec : ToolSectionFilter(*Obj)) {
    StringRef Name;
    if (Expected<StringRef> NameOrErr = Sec.getName())
      Name = *NameOrErr;
    else
      consumeError(NameOrErr.takeError());

    if (Name == FaultMapSectionName) {
      FaultMapSection = Sec;
      break;
    }
  }

  outs() << "FaultMap table:\n";

  if (!FaultMapSection.hasValue()) {
    outs() << "<not found>\n";
    return;
  }

  StringRef FaultMapContents =
      unwrapOrError(FaultMapSection.getValue().getContents(), Obj->getFileName());
  FaultMapParser FMP(FaultMapContents.bytes_begin(),
                     FaultMapContents.bytes_end());

  outs() << FMP;
}

static void printPrivateFileHeaders(const ObjectFile *O, bool OnlyFirst) {
  if (O->isELF()) {
    printELFFileHeader(O);
    printELFDynamicSection(O);
    printELFSymbolVersionInfo(O);
    return;
  }
  if (O->isCOFF())
    return printCOFFFileHeader(O);
  if (O->isWasm())
    return printWasmFileHeader(O);
  if (O->isMachO()) {
    printMachOFileHeader(O);
    if (!OnlyFirst)
      printMachOLoadCommands(O);
    return;
  }
  reportError(O->getFileName(), "Invalid/Unsupported object file format");
}

static void printFileHeaders(const ObjectFile *O) {
  if (!O->isELF() && !O->isCOFF())
    reportError(O->getFileName(), "Invalid/Unsupported object file format");

  Triple::ArchType AT = O->getArch();
  outs() << "architecture: " << Triple::getArchTypeName(AT) << "\n";
  uint64_t Address = unwrapOrError(O->getStartAddress(), O->getFileName());

  StringRef Fmt = O->getBytesInAddress() > 4 ? "%016" PRIx64 : "%08" PRIx64;
  outs() << "start address: "
         << "0x" << format(Fmt.data(), Address) << "\n\n";
}

static void printArchiveChild(StringRef Filename, const Archive::Child &C) {
  Expected<sys::fs::perms> ModeOrErr = C.getAccessMode();
  if (!ModeOrErr) {
    WithColor::error(errs(), ToolName) << "ill-formed archive entry.\n";
    consumeError(ModeOrErr.takeError());
    return;
  }
  sys::fs::perms Mode = ModeOrErr.get();
  outs() << ((Mode & sys::fs::owner_read) ? "r" : "-");
  outs() << ((Mode & sys::fs::owner_write) ? "w" : "-");
  outs() << ((Mode & sys::fs::owner_exe) ? "x" : "-");
  outs() << ((Mode & sys::fs::group_read) ? "r" : "-");
  outs() << ((Mode & sys::fs::group_write) ? "w" : "-");
  outs() << ((Mode & sys::fs::group_exe) ? "x" : "-");
  outs() << ((Mode & sys::fs::others_read) ? "r" : "-");
  outs() << ((Mode & sys::fs::others_write) ? "w" : "-");
  outs() << ((Mode & sys::fs::others_exe) ? "x" : "-");

  outs() << " ";

  outs() << format("%d/%d %6" PRId64 " ", unwrapOrError(C.getUID(), Filename),
                   unwrapOrError(C.getGID(), Filename),
                   unwrapOrError(C.getRawSize(), Filename));

  StringRef RawLastModified = C.getRawLastModified();
  unsigned Seconds;
  if (RawLastModified.getAsInteger(10, Seconds))
    outs() << "(date: \"" << RawLastModified
           << "\" contains non-decimal chars) ";
  else {
    // Since ctime(3) returns a 26 character string of the form:
    // "Sun Sep 16 01:03:52 1973\n\0"
    // just print 24 characters.
    time_t t = Seconds;
    outs() << format("%.24s ", ctime(&t));
  }

  StringRef Name = "";
  Expected<StringRef> NameOrErr = C.getName();
  if (!NameOrErr) {
    consumeError(NameOrErr.takeError());
    Name = unwrapOrError(C.getRawName(), Filename);
  } else {
    Name = NameOrErr.get();
  }
  outs() << Name << "\n";
}

// For ELF only now.
static bool shouldWarnForInvalidStartStopAddress(ObjectFile *Obj) {
  if (const auto *Elf = dyn_cast<ELFObjectFileBase>(Obj)) {
    if (Elf->getEType() != ELF::ET_REL)
      return true;
  }
  return false;
}

static void checkForInvalidStartStopAddress(ObjectFile *Obj,
                                            uint64_t Start, uint64_t Stop) {
  if (!shouldWarnForInvalidStartStopAddress(Obj))
    return;

  for (const SectionRef &Section : Obj->sections())
    if (ELFSectionRef(Section).getFlags() & ELF::SHF_ALLOC) {
      uint64_t BaseAddr = Section.getAddress();
      uint64_t Size = Section.getSize();
      if ((Start < BaseAddr + Size) && Stop > BaseAddr)
        return;
    }

  if (!HasStartAddressFlag)
    reportWarning("no section has address less than 0x" +
                      Twine::utohexstr(Stop) + " specified by --stop-address",
                  Obj->getFileName());
  else if (!HasStopAddressFlag)
    reportWarning("no section has address greater than or equal to 0x" +
                      Twine::utohexstr(Start) + " specified by --start-address",
                  Obj->getFileName());
  else
    reportWarning("no section overlaps the range [0x" +
                      Twine::utohexstr(Start) + ",0x" + Twine::utohexstr(Stop) +
                      ") specified by --start-address/--stop-address",
                  Obj->getFileName());
}

static void dumpObject(ObjectFile *O, const Archive *A = nullptr,
                       const Archive::Child *C = nullptr) {
  // Avoid other output when using a raw option.
  if (!RawClangAST) {
    outs() << '\n';
    if (A)
      outs() << A->getFileName() << "(" << O->getFileName() << ")";
    else
      outs() << O->getFileName();
    outs() << ":\tfile format " << O->getFileFormatName().lower() << "\n\n";
  }

  if (HasStartAddressFlag || HasStopAddressFlag)
    checkForInvalidStartStopAddress(O, StartAddress, StopAddress);

  // Note: the order here matches GNU objdump for compatability.
  StringRef ArchiveName = A ? A->getFileName() : "";
  if (ArchiveHeaders && !MachOOpt && C)
    printArchiveChild(ArchiveName, *C);
  if (FileHeaders)
    printFileHeaders(O);
  if (PrivateHeaders || FirstPrivateHeader)
    printPrivateFileHeaders(O, FirstPrivateHeader);
  if (SectionHeaders)
    printSectionHeaders(O);
  if (SymbolTable)
    printSymbolTable(O, ArchiveName);
  if (DynamicSymbolTable)
    printSymbolTable(O, ArchiveName, /*ArchitectureName=*/"",
                     /*DumpDynamic=*/true);
  if (DwarfDumpType != DIDT_Null) {
    std::unique_ptr<DIContext> DICtx = DWARFContext::create(*O);
    // Dump the complete DWARF structure.
    DIDumpOptions DumpOpts;
    DumpOpts.DumpType = DwarfDumpType;
    DICtx->dump(outs(), DumpOpts);
  }
  if (Relocations && !Disassemble)
    printRelocations(O);
  if (DynamicRelocations)
    printDynamicRelocations(O);
  if (SectionContents)
    printSectionContents(O);
  if (Disassemble)
    disassembleObject(O, Relocations);
  if (UnwindInfo)
    printUnwindInfo(O);

  // Mach-O specific options:
  if (ExportsTrie)
    printExportsTrie(O);
  if (Rebase)
    printRebaseTable(O);
  if (Bind)
    printBindTable(O);
  if (LazyBind)
    printLazyBindTable(O);
  if (WeakBind)
    printWeakBindTable(O);

  // Other special sections:
  if (RawClangAST)
    printRawClangAST(O);
  if (FaultMapSection)
    printFaultMaps(O);
}

static void dumpObject(const COFFImportFile *I, const Archive *A,
                       const Archive::Child *C = nullptr) {
  StringRef ArchiveName = A ? A->getFileName() : "";

  // Avoid other output when using a raw option.
  if (!RawClangAST)
    outs() << '\n'
           << ArchiveName << "(" << I->getFileName() << ")"
           << ":\tfile format COFF-import-file"
           << "\n\n";

  if (ArchiveHeaders && !MachOOpt && C)
    printArchiveChild(ArchiveName, *C);
  if (SymbolTable)
    printCOFFSymbolTable(I);
}

/// Dump each object file in \a a;
static void dumpArchive(const Archive *A) {
  Error Err = Error::success();
  unsigned I = -1;
  for (auto &C : A->children(Err)) {
    ++I;
    Expected<std::unique_ptr<Binary>> ChildOrErr = C.getAsBinary();
    if (!ChildOrErr) {
      if (auto E = isNotObjectErrorInvalidFileType(ChildOrErr.takeError()))
        reportError(std::move(E), getFileNameForError(C, I), A->getFileName());
      continue;
    }
    if (ObjectFile *O = dyn_cast<ObjectFile>(&*ChildOrErr.get()))
      dumpObject(O, A, &C);
    else if (COFFImportFile *I = dyn_cast<COFFImportFile>(&*ChildOrErr.get()))
      dumpObject(I, A, &C);
    else
      reportError(errorCodeToError(object_error::invalid_file_type),
                  A->getFileName());
  }
  if (Err)
    reportError(std::move(Err), A->getFileName());
}

/// Open file and figure out how to dump it.
static void dumpInput(StringRef file) {
  // If we are using the Mach-O specific object file parser, then let it parse
  // the file and process the command line options.  So the -arch flags can
  // be used to select specific slices, etc.
  if (MachOOpt) {
    parseInputMachO(file);
    return;
  }

  // Attempt to open the binary.
  OwningBinary<Binary> OBinary = unwrapOrError(createBinary(file), file);
  Binary &Binary = *OBinary.getBinary();

  if (Archive *A = dyn_cast<Archive>(&Binary))
    dumpArchive(A);
  else if (ObjectFile *O = dyn_cast<ObjectFile>(&Binary))
    dumpObject(O);
  else if (MachOUniversalBinary *UB = dyn_cast<MachOUniversalBinary>(&Binary))
    parseInputMachO(UB);
  else
    reportError(errorCodeToError(object_error::invalid_file_type), file);
}

template <typename T>
static void parseIntArg(const llvm::opt::InputArgList &InputArgs, int ID,
                        T &Value) {
  if (const opt::Arg *A = InputArgs.getLastArg(ID)) {
    StringRef V(A->getValue());
    if (!llvm::to_integer(V, Value, 0)) {
      reportCmdLineError(A->getSpelling() +
                         ": expected a non-negative integer, but got '" + V +
                         "'");
    }
  }
}

static std::vector<std::string>
commaSeparatedValues(const llvm::opt::InputArgList &InputArgs, int ID) {
  std::vector<std::string> Values;
  for (StringRef Value : InputArgs.getAllArgValues(ID)) {
    llvm::SmallVector<StringRef, 2> SplitValues;
    llvm::SplitString(Value, SplitValues, ",");
    for (StringRef SplitValue : SplitValues)
      Values.push_back(SplitValue.str());
  }
  return Values;
}

static void parseOtoolOptions(const llvm::opt::InputArgList &InputArgs) {
  MachOOpt = true;
  FullLeadingAddr = true;
  PrintImmHex = true;

  ArchName = InputArgs.getLastArgValue(OTOOL_arch).str();
  LinkOptHints = InputArgs.hasArg(OTOOL_C);
  if (InputArgs.hasArg(OTOOL_d))
    FilterSections.push_back("__DATA,__data");
  DylibId = InputArgs.hasArg(OTOOL_D);
  UniversalHeaders = InputArgs.hasArg(OTOOL_f);
  DataInCode = InputArgs.hasArg(OTOOL_G);
  FirstPrivateHeader = InputArgs.hasArg(OTOOL_h);
  IndirectSymbols = InputArgs.hasArg(OTOOL_I);
  ShowRawInsn = InputArgs.hasArg(OTOOL_j);
  PrivateHeaders = InputArgs.hasArg(OTOOL_l);
  DylibsUsed = InputArgs.hasArg(OTOOL_L);
  MCPU = InputArgs.getLastArgValue(OTOOL_mcpu_EQ).str();
  ObjcMetaData = InputArgs.hasArg(OTOOL_o);
  DisSymName = InputArgs.getLastArgValue(OTOOL_p).str();
  InfoPlist = InputArgs.hasArg(OTOOL_P);
  Relocations = InputArgs.hasArg(OTOOL_r);
  if (const Arg *A = InputArgs.getLastArg(OTOOL_s)) {
    auto Filter = (A->getValue(0) + StringRef(",") + A->getValue(1)).str();
    FilterSections.push_back(Filter);
  }
  if (InputArgs.hasArg(OTOOL_t))
    FilterSections.push_back("__TEXT,__text");
  Verbose = InputArgs.hasArg(OTOOL_v) || InputArgs.hasArg(OTOOL_V) ||
            InputArgs.hasArg(OTOOL_o);
  SymbolicOperands = InputArgs.hasArg(OTOOL_V);
  if (InputArgs.hasArg(OTOOL_x))
    FilterSections.push_back(",__text");
  LeadingAddr = LeadingHeaders = !InputArgs.hasArg(OTOOL_X);

  InputFilenames = InputArgs.getAllArgValues(OTOOL_INPUT);
  if (InputFilenames.empty())
    reportCmdLineError("no input file");

  for (const Arg *A : InputArgs) {
    const Option &O = A->getOption();
    if (O.getGroup().isValid() && O.getGroup().getID() == OTOOL_grp_obsolete) {
      reportCmdLineWarning(O.getPrefixedName() +
                           " is obsolete and not implemented");
    }
  }
}

static void parseObjdumpOptions(const llvm::opt::InputArgList &InputArgs) {
  parseIntArg(InputArgs, OBJDUMP_adjust_vma_EQ, AdjustVMA);
  AllHeaders = InputArgs.hasArg(OBJDUMP_all_headers);
  ArchName = InputArgs.getLastArgValue(OBJDUMP_arch_name_EQ).str();
  ArchiveHeaders = InputArgs.hasArg(OBJDUMP_archive_headers);
  Demangle = InputArgs.hasArg(OBJDUMP_demangle);
  Disassemble = InputArgs.hasArg(OBJDUMP_disassemble);
  DisassembleAll = InputArgs.hasArg(OBJDUMP_disassemble_all);
  SymbolDescription = InputArgs.hasArg(OBJDUMP_symbol_description);
  DisassembleSymbols =
      commaSeparatedValues(InputArgs, OBJDUMP_disassemble_symbols_EQ);
  DisassembleZeroes = InputArgs.hasArg(OBJDUMP_disassemble_zeroes);
  DisassemblerOptions =
      commaSeparatedValues(InputArgs, OBJDUMP_disassembler_options_EQ);
  if (const opt::Arg *A = InputArgs.getLastArg(OBJDUMP_dwarf_EQ)) {
    DwarfDumpType =
        StringSwitch<DIDumpType>(A->getValue()).Case("frames", DIDT_DebugFrame);
  }
  DynamicRelocations = InputArgs.hasArg(OBJDUMP_dynamic_reloc);
  FaultMapSection = InputArgs.hasArg(OBJDUMP_fault_map_section);
  FileHeaders = InputArgs.hasArg(OBJDUMP_file_headers);
  SectionContents = InputArgs.hasArg(OBJDUMP_full_contents);
  PrintLines = InputArgs.hasArg(OBJDUMP_line_numbers);
  InputFilenames = InputArgs.getAllArgValues(OBJDUMP_INPUT);
  MachOOpt = InputArgs.hasArg(OBJDUMP_macho);
  MCPU = InputArgs.getLastArgValue(OBJDUMP_mcpu_EQ).str();
  MAttrs = commaSeparatedValues(InputArgs, OBJDUMP_mattr_EQ);
  ShowRawInsn = !InputArgs.hasArg(OBJDUMP_no_show_raw_insn);
  LeadingAddr = !InputArgs.hasArg(OBJDUMP_no_leading_addr);
  RawClangAST = InputArgs.hasArg(OBJDUMP_raw_clang_ast);
  Relocations = InputArgs.hasArg(OBJDUMP_reloc);
  PrintImmHex =
      InputArgs.hasFlag(OBJDUMP_print_imm_hex, OBJDUMP_no_print_imm_hex, false);
  PrivateHeaders = InputArgs.hasArg(OBJDUMP_private_headers);
  FilterSections = InputArgs.getAllArgValues(OBJDUMP_section_EQ);
  SectionHeaders = InputArgs.hasArg(OBJDUMP_section_headers);
  ShowLMA = InputArgs.hasArg(OBJDUMP_show_lma);
  PrintSource = InputArgs.hasArg(OBJDUMP_source);
  parseIntArg(InputArgs, OBJDUMP_start_address_EQ, StartAddress);
  HasStartAddressFlag = InputArgs.hasArg(OBJDUMP_start_address_EQ);
  parseIntArg(InputArgs, OBJDUMP_stop_address_EQ, StopAddress);
  HasStopAddressFlag = InputArgs.hasArg(OBJDUMP_stop_address_EQ);
  SymbolTable = InputArgs.hasArg(OBJDUMP_syms);
  SymbolizeOperands = InputArgs.hasArg(OBJDUMP_symbolize_operands);
  DynamicSymbolTable = InputArgs.hasArg(OBJDUMP_dynamic_syms);
  TripleName = InputArgs.getLastArgValue(OBJDUMP_triple_EQ).str();
  UnwindInfo = InputArgs.hasArg(OBJDUMP_unwind_info);
  Wide = InputArgs.hasArg(OBJDUMP_wide);
  Prefix = InputArgs.getLastArgValue(OBJDUMP_prefix).str();
  parseIntArg(InputArgs, OBJDUMP_prefix_strip, PrefixStrip);
  if (const opt::Arg *A = InputArgs.getLastArg(OBJDUMP_debug_vars_EQ)) {
    DbgVariables = StringSwitch<DebugVarsFormat>(A->getValue())
                       .Case("ascii", DVASCII)
                       .Case("unicode", DVUnicode);
  }
  parseIntArg(InputArgs, OBJDUMP_debug_vars_indent_EQ, DbgIndent);

  parseMachOOptions(InputArgs);

  // Handle options that get forwarded to cl::opt<>s in libraries.
  // FIXME: Depending on https://reviews.llvm.org/D84191#inline-946075 ,
  // hopefully remove this again.
  std::vector<const char *> LLVMArgs;
  LLVMArgs.push_back("llvm-objdump (LLVM option parsing)");
  if (const opt::Arg *A = InputArgs.getLastArg(OBJDUMP_x86_asm_syntax_att,
                                               OBJDUMP_x86_asm_syntax_intel)) {
    switch (A->getOption().getID()) {
    case OBJDUMP_x86_asm_syntax_att:
      LLVMArgs.push_back("--x86-asm-syntax=att");
      break;
    case OBJDUMP_x86_asm_syntax_intel:
      LLVMArgs.push_back("--x86-asm-syntax=intel");
      break;
    }
  }
  if (InputArgs.hasArg(OBJDUMP_mhvx))
    LLVMArgs.push_back("--mhvx");
  if (InputArgs.hasArg(OBJDUMP_mhvx_v66))
    LLVMArgs.push_back("--mhvx=v66");
  if (InputArgs.hasArg(OBJDUMP_mv60))
    LLVMArgs.push_back("--mv60");
  if (InputArgs.hasArg(OBJDUMP_mv65))
    LLVMArgs.push_back("--mv65");
  if (InputArgs.hasArg(OBJDUMP_mv66))
    LLVMArgs.push_back("--mv66");
  if (InputArgs.hasArg(OBJDUMP_mv67))
    LLVMArgs.push_back("--mv67");
  if (InputArgs.hasArg(OBJDUMP_mv67t))
    LLVMArgs.push_back("--mv67t");
  if (InputArgs.hasArg(OBJDUMP_riscv_no_aliases))
    LLVMArgs.push_back("--riscv-no-aliases");
  LLVMArgs.push_back(nullptr);
  llvm::cl::ParseCommandLineOptions(LLVMArgs.size() - 1, LLVMArgs.data());

  // objdump defaults to a.out if no filenames specified.
  if (InputFilenames.empty())
    InputFilenames.push_back("a.out");
}

int main(int argc, char **argv) {
  using namespace llvm;
  InitLLVM X(argc, argv);

  ToolName = argv[0];
  std::unique_ptr<CommonOptTable> T;
  OptSpecifier Unknown, HelpFlag, HelpHiddenFlag, VersionFlag;

  StringRef Stem = sys::path::stem(ToolName);
  auto Is = [=](StringRef Tool) {
    // We need to recognize the following filenames:
    //
    // llvm-objdump -> objdump
    // llvm-otool-10.exe -> otool
    // powerpc64-unknown-freebsd13-objdump -> objdump
    auto I = Stem.rfind_lower(Tool);
    return I != StringRef::npos &&
           (I + Tool.size() == Stem.size() || !isAlnum(Stem[I + Tool.size()]));
  };
  if (Is("otool")) {
    T = std::make_unique<OtoolOptTable>();
    Unknown = OTOOL_UNKNOWN;
    HelpFlag = OTOOL_help;
    HelpHiddenFlag = OTOOL_help_hidden;
    VersionFlag = OTOOL_version;
  } else {
    T = std::make_unique<ObjdumpOptTable>();
    Unknown = OBJDUMP_UNKNOWN;
    HelpFlag = OBJDUMP_help;
    HelpHiddenFlag = OBJDUMP_help_hidden;
    VersionFlag = OBJDUMP_version;
  }

  BumpPtrAllocator A;
  StringSaver Saver(A);
  opt::InputArgList InputArgs =
      T->parseArgs(argc, argv, Unknown, Saver,
                   [&](StringRef Msg) { reportCmdLineError(Msg); });

  if (InputArgs.size() == 0 || InputArgs.hasArg(HelpFlag)) {
    T->printHelp(ToolName);
    return 0;
  }
  if (InputArgs.hasArg(HelpHiddenFlag)) {
    T->printHelp(ToolName, /*show_hidden=*/true);
    return 0;
  }

  // Initialize targets and assembly printers/parsers.
  InitializeAllTargetInfos();
  InitializeAllTargetMCs();
  InitializeAllDisassemblers();

  if (InputArgs.hasArg(VersionFlag)) {
    cl::PrintVersionMessage();
    if (!Is("otool")) {
      outs() << '\n';
      TargetRegistry::printRegisteredTargetsForVersion(outs());
    }
    return 0;
  }

  if (Is("otool"))
    parseOtoolOptions(InputArgs);
  else
    parseObjdumpOptions(InputArgs);

  if (StartAddress >= StopAddress)
    reportCmdLineError("start address should be less than stop address");

  // Removes trailing separators from prefix.
  while (!Prefix.empty() && sys::path::is_separator(Prefix.back()))
    Prefix.pop_back();

  if (AllHeaders)
    ArchiveHeaders = FileHeaders = PrivateHeaders = Relocations =
        SectionHeaders = SymbolTable = true;

  if (DisassembleAll || PrintSource || PrintLines ||
      !DisassembleSymbols.empty())
    Disassemble = true;

  if (!ArchiveHeaders && !Disassemble && DwarfDumpType == DIDT_Null &&
      !DynamicRelocations && !FileHeaders && !PrivateHeaders && !RawClangAST &&
      !Relocations && !SectionHeaders && !SectionContents && !SymbolTable &&
      !DynamicSymbolTable && !UnwindInfo && !FaultMapSection &&
      !(MachOOpt &&
        (Bind || DataInCode || DylibId || DylibsUsed || ExportsTrie ||
         FirstPrivateHeader || FunctionStarts || IndirectSymbols || InfoPlist ||
         LazyBind || LinkOptHints || ObjcMetaData || Rebase || Rpaths ||
         UniversalHeaders || WeakBind || !FilterSections.empty()))) {
    T->printHelp(ToolName);
    return 2;
  }

  DisasmSymbolSet.insert(DisassembleSymbols.begin(), DisassembleSymbols.end());

  llvm::for_each(InputFilenames, dumpInput);

  warnOnNoMatchForSections();

  return EXIT_SUCCESS;
}<|MERGE_RESOLUTION|>--- conflicted
+++ resolved
@@ -96,7 +96,6 @@
       : OptTable(OptionInfos), Usage(Usage), Description(Description) {
     setGroupedShortOptions(true);
   }
-<<<<<<< HEAD
 
   void printHelp(StringRef Argv0, bool ShowHidden = false) const {
     Argv0 = sys::path::filename(Argv0);
@@ -130,41 +129,6 @@
 #undef OBJDUMP_nullptr
 };
 
-=======
-
-  void printHelp(StringRef Argv0, bool ShowHidden = false) const {
-    Argv0 = sys::path::filename(Argv0);
-    PrintHelp(outs(), (Argv0 + Usage).str().c_str(), Description, ShowHidden,
-              ShowHidden);
-    // TODO Replace this with OptTable API once it adds extrahelp support.
-    outs() << "\nPass @FILE as argument to read options from FILE.\n";
-  }
-
-private:
-  const char *Usage;
-  const char *Description;
-};
-
-// ObjdumpOptID is in ObjdumpOptID.h
-
-#define PREFIX(NAME, VALUE) const char *const OBJDUMP_##NAME[] = VALUE;
-#include "ObjdumpOpts.inc"
-#undef PREFIX
-
-static constexpr opt::OptTable::Info ObjdumpInfoTable[] = {
-#define OBJDUMP_nullptr nullptr
-#define OPTION(PREFIX, NAME, ID, KIND, GROUP, ALIAS, ALIASARGS, FLAGS, PARAM,  \
-               HELPTEXT, METAVAR, VALUES)                                      \
-  {OBJDUMP_##PREFIX, NAME,         HELPTEXT,                                   \
-   METAVAR,          OBJDUMP_##ID, opt::Option::KIND##Class,                   \
-   PARAM,            FLAGS,        OBJDUMP_##GROUP,                            \
-   OBJDUMP_##ALIAS,  ALIASARGS,    VALUES},
-#include "ObjdumpOpts.inc"
-#undef OPTION
-#undef OBJDUMP_nullptr
-};
-
->>>>>>> 11299179
 class ObjdumpOptTable : public CommonOptTable {
 public:
   ObjdumpOptTable()
