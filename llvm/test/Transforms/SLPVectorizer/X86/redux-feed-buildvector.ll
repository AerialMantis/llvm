; NOTE: Assertions have been autogenerated by utils/update_test_checks.py
; RUN: opt < %s -mtriple=x86_64 -passes=slp-vectorizer -S -mcpu=skylake-avx512 | FileCheck %s

; The test represents the case with multiple vectorization possibilities
; but the most effective way to vectorize it is to match both 8-way reductions
; feeding the insertelement vector build sequence.

declare void @llvm.masked.scatter.v2f64.v2p0(<2 x double>, <2 x ptr>, i32 immarg, <2 x i1>)

define void @test(ptr nocapture readonly %arg, ptr nocapture readonly %arg1, ptr nocapture %arg2) {
; CHECK-LABEL: @test(
; CHECK-NEXT:  entry:
; CHECK-NEXT:    [[TMP0:%.*]] = insertelement <8 x ptr> poison, ptr [[ARG:%.*]], i32 0
; CHECK-NEXT:    [[TMP1:%.*]] = shufflevector <8 x ptr> [[TMP0]], <8 x ptr> poison, <8 x i32> zeroinitializer
; CHECK-NEXT:    [[TMP2:%.*]] = getelementptr double, <8 x ptr> [[TMP1]], <8 x i64> <i64 1, i64 3, i64 5, i64 7, i64 9, i64 11, i64 13, i64 15>
; CHECK-NEXT:    [[GEP2_0:%.*]] = getelementptr inbounds double, ptr [[ARG1:%.*]], i64 16
; CHECK-NEXT:    [[TMP3:%.*]] = call <8 x double> @llvm.masked.gather.v8f64.v8p0(<8 x ptr> [[TMP2]], i32 8, <8 x i1> <i1 true, i1 true, i1 true, i1 true, i1 true, i1 true, i1 true, i1 true>, <8 x double> poison)
; CHECK-NEXT:    [[TMP4:%.*]] = load <8 x double>, ptr [[GEP2_0]], align 8
; CHECK-NEXT:    [[TMP5:%.*]] = fmul fast <8 x double> [[TMP4]], [[TMP3]]
; CHECK-NEXT:    [[TMP6:%.*]] = load <8 x double>, ptr [[ARG1]], align 8
; CHECK-NEXT:    [[TMP7:%.*]] = fmul fast <8 x double> [[TMP6]], [[TMP3]]
<<<<<<< HEAD
; CHECK-NEXT:    [[TMP8:%.*]] = call fast double @llvm.vector.reduce.fadd.v8f64(double -0.000000e+00, <8 x double> [[TMP7]])
; CHECK-NEXT:    [[TMP9:%.*]] = call fast double @llvm.vector.reduce.fadd.v8f64(double -0.000000e+00, <8 x double> [[TMP5]])
=======
; CHECK-NEXT:    [[TMP8:%.*]] = call fast double @llvm.vector.reduce.fadd.v8f64(double 0.000000e+00, <8 x double> [[TMP7]])
; CHECK-NEXT:    [[TMP9:%.*]] = call fast double @llvm.vector.reduce.fadd.v8f64(double 0.000000e+00, <8 x double> [[TMP5]])
>>>>>>> 4b409fa5
; CHECK-NEXT:    [[I142:%.*]] = insertelement <2 x double> poison, double [[TMP8]], i64 0
; CHECK-NEXT:    [[I143:%.*]] = insertelement <2 x double> [[I142]], double [[TMP9]], i64 1
; CHECK-NEXT:    [[P:%.*]] = getelementptr inbounds double, ptr [[ARG2:%.*]], <2 x i64> <i64 0, i64 16>
; CHECK-NEXT:    call void @llvm.masked.scatter.v2f64.v2p0(<2 x double> [[I143]], <2 x ptr> [[P]], i32 8, <2 x i1> <i1 true, i1 true>)
; CHECK-NEXT:    ret void
;
entry:
  %gep1.0 = getelementptr inbounds double, ptr %arg, i64 1
  %ld1.0 = load double, ptr %gep1.0, align 8
  %ld0.0 = load double, ptr %arg1, align 8
  %mul1.0 = fmul fast double %ld0.0, %ld1.0
  %gep2.0 = getelementptr inbounds double, ptr %arg1, i64 16
  %ld2.0 = load double, ptr %gep2.0, align 8
  %mul2.0 = fmul fast double %ld2.0, %ld1.0
  %gep1.1 = getelementptr inbounds double, ptr %arg, i64 3
  %ld1.1 = load double, ptr %gep1.1, align 8
  %gep0.1 = getelementptr inbounds double, ptr %arg1, i64 1
  %ld0.1 = load double, ptr %gep0.1, align 8
  %mul1.1 = fmul fast double %ld0.1, %ld1.1
  %rdx1.0 = fadd fast double %mul1.0, %mul1.1
  %gep2.1 = getelementptr inbounds double, ptr %arg1, i64 17
  %ld2.1 = load double, ptr %gep2.1, align 8
  %mul2.1 = fmul fast double %ld2.1, %ld1.1
  %rdx2.0 = fadd fast double %mul2.0, %mul2.1
  %gep1.2 = getelementptr inbounds double, ptr %arg, i64 5
  %ld1.2 = load double, ptr %gep1.2, align 8
  %gep0.2 = getelementptr inbounds double, ptr %arg1, i64 2
  %ld0.2 = load double, ptr %gep0.2, align 8
  %mul1.2 = fmul fast double %ld0.2, %ld1.2
  %rdx1.1 = fadd fast double %rdx1.0, %mul1.2
  %gep2.2 = getelementptr inbounds double, ptr %arg1, i64 18
  %ld2.2 = load double, ptr %gep2.2, align 8
  %mul2.2 = fmul fast double %ld2.2, %ld1.2
  %rdx2.1 = fadd fast double %rdx2.0, %mul2.2
  %gep1.3 = getelementptr inbounds double, ptr %arg, i64 7
  %ld1.3 = load double, ptr %gep1.3, align 8
  %gep0.3 = getelementptr inbounds double, ptr %arg1, i64 3
  %ld0.3 = load double, ptr %gep0.3, align 8
  %mul1.3 = fmul fast double %ld0.3, %ld1.3
  %rdx1.2 = fadd fast double %rdx1.1, %mul1.3
  %gep2.3 = getelementptr inbounds double, ptr %arg1, i64 19
  %ld2.3 = load double, ptr %gep2.3, align 8
  %mul2.3 = fmul fast double %ld2.3, %ld1.3
  %rdx2.2 = fadd fast double %rdx2.1, %mul2.3
  %gep1.4 = getelementptr inbounds double, ptr %arg, i64 9
  %ld1.4 = load double, ptr %gep1.4, align 8
  %gep0.4 = getelementptr inbounds double, ptr %arg1, i64 4
  %ld0.4 = load double, ptr %gep0.4, align 8
  %mul1.4 = fmul fast double %ld0.4, %ld1.4
  %rdx1.3 = fadd fast double %rdx1.2, %mul1.4
  %gep2.4 = getelementptr inbounds double, ptr %arg1, i64 20
  %ld2.4 = load double, ptr %gep2.4, align 8
  %mul2.4 = fmul fast double %ld2.4, %ld1.4
  %rdx2.3 = fadd fast double %rdx2.2, %mul2.4
  %gep1.5 = getelementptr inbounds double, ptr %arg, i64 11
  %ld1.5 = load double, ptr %gep1.5, align 8
  %gep0.5 = getelementptr inbounds double, ptr %arg1, i64 5
  %ld0.5 = load double, ptr %gep0.5, align 8
  %mul1.5 = fmul fast double %ld0.5, %ld1.5
  %rdx1.4 = fadd fast double %rdx1.3, %mul1.5
  %gep2.5 = getelementptr inbounds double, ptr %arg1, i64 21
  %ld2.5 = load double, ptr %gep2.5, align 8
  %mul2.5 = fmul fast double %ld2.5, %ld1.5
  %rdx2.4 = fadd fast double %rdx2.3, %mul2.5
  %gep1.6 = getelementptr inbounds double, ptr %arg, i64 13
  %ld1.6 = load double, ptr %gep1.6, align 8
  %gep0.6 = getelementptr inbounds double, ptr %arg1, i64 6
  %ld0.6 = load double, ptr %gep0.6, align 8
  %mul1.6 = fmul fast double %ld0.6, %ld1.6
  %rdx1.5 = fadd fast double %rdx1.4, %mul1.6
  %gep2.6 = getelementptr inbounds double, ptr %arg1, i64 22
  %ld2.6 = load double, ptr %gep2.6, align 8
  %mul2.6 = fmul fast double %ld2.6, %ld1.6
  %rdx2.5 = fadd fast double %rdx2.4, %mul2.6
  %gep1.7 = getelementptr inbounds double, ptr %arg, i64 15
  %ld1.7 = load double, ptr %gep1.7, align 8
  %gep0.7 = getelementptr inbounds double, ptr %arg1, i64 7
  %ld0.7 = load double, ptr %gep0.7, align 8
  %mul1.7 = fmul fast double %ld0.7, %ld1.7
  %rdx1 = fadd fast double %rdx1.5, %mul1.7
  %gep2.7 = getelementptr inbounds double, ptr %arg1, i64 23
  %ld2.7 = load double, ptr %gep2.7, align 8
  %mul2.7 = fmul fast double %ld2.7, %ld1.7
  %rdx2 = fadd fast double %rdx2.5, %mul2.7
  %i142 = insertelement <2 x double> poison, double %rdx1, i64 0
  %i143 = insertelement <2 x double> %i142, double %rdx2, i64 1
  %p = getelementptr inbounds double, ptr %arg2, <2 x i64> <i64 0, i64 16>
  call void @llvm.masked.scatter.v2f64.v2p0(<2 x double> %i143, <2 x ptr> %p, i32 8, <2 x i1> <i1 true, i1 true>)
  ret void
}<|MERGE_RESOLUTION|>--- conflicted
+++ resolved
@@ -19,13 +19,8 @@
 ; CHECK-NEXT:    [[TMP5:%.*]] = fmul fast <8 x double> [[TMP4]], [[TMP3]]
 ; CHECK-NEXT:    [[TMP6:%.*]] = load <8 x double>, ptr [[ARG1]], align 8
 ; CHECK-NEXT:    [[TMP7:%.*]] = fmul fast <8 x double> [[TMP6]], [[TMP3]]
-<<<<<<< HEAD
-; CHECK-NEXT:    [[TMP8:%.*]] = call fast double @llvm.vector.reduce.fadd.v8f64(double -0.000000e+00, <8 x double> [[TMP7]])
-; CHECK-NEXT:    [[TMP9:%.*]] = call fast double @llvm.vector.reduce.fadd.v8f64(double -0.000000e+00, <8 x double> [[TMP5]])
-=======
 ; CHECK-NEXT:    [[TMP8:%.*]] = call fast double @llvm.vector.reduce.fadd.v8f64(double 0.000000e+00, <8 x double> [[TMP7]])
 ; CHECK-NEXT:    [[TMP9:%.*]] = call fast double @llvm.vector.reduce.fadd.v8f64(double 0.000000e+00, <8 x double> [[TMP5]])
->>>>>>> 4b409fa5
 ; CHECK-NEXT:    [[I142:%.*]] = insertelement <2 x double> poison, double [[TMP8]], i64 0
 ; CHECK-NEXT:    [[I143:%.*]] = insertelement <2 x double> [[I142]], double [[TMP9]], i64 1
 ; CHECK-NEXT:    [[P:%.*]] = getelementptr inbounds double, ptr [[ARG2:%.*]], <2 x i64> <i64 0, i64 16>
