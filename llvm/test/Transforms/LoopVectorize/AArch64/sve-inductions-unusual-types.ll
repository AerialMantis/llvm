--- conflicted
+++ resolved
@@ -18,12 +18,8 @@
 ; CHECK-NEXT:    [[N_VEC:%.*]] = sub i64 64, [[N_MOD_VF]]
 ; CHECK-NEXT:    [[IND_END:%.*]] = trunc i64 [[N_VEC]] to i7
 ; CHECK-NEXT:    [[TMP4:%.*]] = call i64 @llvm.vscale.i64()
-<<<<<<< HEAD
-; CHECK-NEXT:    [[TMP5:%.*]] = mul i64 [[TMP4]], 4
-=======
 ; CHECK-NEXT:    [[TMP40:%.*]] = mul i64 [[TMP4]], 2
 ; CHECK-NEXT:    [[TMP5:%.*]] = mul i64 [[TMP40]], 2
->>>>>>> 4b409fa5
 ; CHECK-NEXT:    [[TMP6:%.*]] = call <vscale x 2 x i8> @llvm.stepvector.nxv2i8()
 ; CHECK-NEXT:    [[TMP7:%.*]] = trunc <vscale x 2 x i8> [[TMP6]] to <vscale x 2 x i7>
 ; CHECK-NEXT:    [[TMP8:%.*]] = add <vscale x 2 x i7> [[TMP7]], zeroinitializer
@@ -96,12 +92,8 @@
 ; CHECK-NEXT:    [[N_VEC:%.*]] = sub i64 64, [[N_MOD_VF]]
 ; CHECK-NEXT:    [[IND_END:%.*]] = trunc i64 [[N_VEC]] to i3
 ; CHECK-NEXT:    [[TMP4:%.*]] = call i64 @llvm.vscale.i64()
-<<<<<<< HEAD
-; CHECK-NEXT:    [[TMP5:%.*]] = mul i64 [[TMP4]], 4
-=======
 ; CHECK-NEXT:    [[TMP40:%.*]] = mul i64 [[TMP4]], 2
 ; CHECK-NEXT:    [[TMP5:%.*]] = mul i64 [[TMP40]], 2
->>>>>>> 4b409fa5
 ; CHECK-NEXT:    [[TMP6:%.*]] = call <vscale x 2 x i8> @llvm.stepvector.nxv2i8()
 ; CHECK-NEXT:    [[TMP7:%.*]] = trunc <vscale x 2 x i8> [[TMP6]] to <vscale x 2 x i3>
 ; CHECK-NEXT:    [[TMP8:%.*]] = add <vscale x 2 x i3> [[TMP7]], zeroinitializer
