; NOTE: Assertions have been autogenerated by utils/update_test_checks.py
; RUN: opt -S -passes=instcombine < %s | FileCheck %s

declare float @llvm.fma.f32(float, float, float)
declare <2 x float> @llvm.fma.v2f32(<2 x float>, <2 x float>, <2 x float>)
declare <3 x float> @llvm.fma.v3f32(<3 x float>, <3 x float>, <3 x float>)
declare <8 x half> @llvm.fma.v8f16(<8 x half>, <8 x half>, <8 x half>)
declare <2 x double> @llvm.fma.v2f64(<2 x double>, <2 x double>, <2 x double>)

declare float @llvm.fmuladd.f32(float, float, float)
declare <2 x double> @llvm.fmuladd.v2f64(<2 x double>, <2 x double>, <2 x double>)
declare float @llvm.fabs.f32(float)
declare <2 x double> @llvm.sqrt.v2f64(<2 x double>)
declare void @use_vec(<2 x float>)
declare void @use_vec3(<3 x float>)

@external = external global i32

define float @fma_fneg_x_fneg_y(float %x, float %y, float %z) {
; CHECK-LABEL: @fma_fneg_x_fneg_y(
; CHECK-NEXT:    [[FMA:%.*]] = call float @llvm.fma.f32(float [[X:%.*]], float [[Y:%.*]], float [[Z:%.*]])
; CHECK-NEXT:    ret float [[FMA]]
;
  %x.fneg = fsub float -0.0, %x
  %y.fneg = fsub float -0.0, %y
  %fma = call float @llvm.fma.f32(float %x.fneg, float %y.fneg, float %z)
  ret float %fma
}

define float @fma_unary_fneg_x_unary_fneg_y(float %x, float %y, float %z) {
; CHECK-LABEL: @fma_unary_fneg_x_unary_fneg_y(
; CHECK-NEXT:    [[FMA:%.*]] = call float @llvm.fma.f32(float [[X:%.*]], float [[Y:%.*]], float [[Z:%.*]])
; CHECK-NEXT:    ret float [[FMA]]
;
  %x.fneg = fneg float %x
  %y.fneg = fneg float %y
  %fma = call float @llvm.fma.f32(float %x.fneg, float %y.fneg, float %z)
  ret float %fma
}

define <2 x float> @fma_fneg_x_fneg_y_vec(<2 x float> %x, <2 x float> %y, <2 x float> %z) {
; CHECK-LABEL: @fma_fneg_x_fneg_y_vec(
; CHECK-NEXT:    [[FMA:%.*]] = call <2 x float> @llvm.fma.v2f32(<2 x float> [[X:%.*]], <2 x float> [[Y:%.*]], <2 x float> [[Z:%.*]])
; CHECK-NEXT:    ret <2 x float> [[FMA]]
;
  %xn = fsub <2 x float> <float -0.0, float -0.0>, %x
  %yn = fsub <2 x float> <float -0.0, float -0.0>, %y
  %fma = call <2 x float> @llvm.fma.v2f32(<2 x float> %xn, <2 x float> %yn, <2 x float> %z)
  ret <2 x float> %fma
}

define <2 x float> @fma_unary_fneg_x_unary_fneg_y_vec(<2 x float> %x, <2 x float> %y, <2 x float> %z) {
; CHECK-LABEL: @fma_unary_fneg_x_unary_fneg_y_vec(
; CHECK-NEXT:    [[FMA:%.*]] = call <2 x float> @llvm.fma.v2f32(<2 x float> [[X:%.*]], <2 x float> [[Y:%.*]], <2 x float> [[Z:%.*]])
; CHECK-NEXT:    ret <2 x float> [[FMA]]
;
  %xn = fneg <2 x float> %x
  %yn = fneg <2 x float> %y
  %fma = call <2 x float> @llvm.fma.v2f32(<2 x float> %xn, <2 x float> %yn, <2 x float> %z)
  ret <2 x float> %fma
}

define <2 x float> @fma_fneg_x_fneg_y_vec_undef(<2 x float> %x, <2 x float> %y, <2 x float> %z) {
; CHECK-LABEL: @fma_fneg_x_fneg_y_vec_undef(
; CHECK-NEXT:    [[FMA:%.*]] = call <2 x float> @llvm.fma.v2f32(<2 x float> [[X:%.*]], <2 x float> [[Y:%.*]], <2 x float> [[Z:%.*]])
; CHECK-NEXT:    ret <2 x float> [[FMA]]
;
  %xn = fsub <2 x float> <float -0.0, float undef>, %x
  %yn = fsub <2 x float> <float undef, float -0.0>, %y
  %fma = call <2 x float> @llvm.fma.v2f32(<2 x float> %xn, <2 x float> %yn, <2 x float> %z)
  ret <2 x float> %fma
}

define float @fma_fneg_x_fneg_y_fast(float %x, float %y, float %z) {
; CHECK-LABEL: @fma_fneg_x_fneg_y_fast(
; CHECK-NEXT:    [[FMA:%.*]] = call fast float @llvm.fma.f32(float [[X:%.*]], float [[Y:%.*]], float [[Z:%.*]])
; CHECK-NEXT:    ret float [[FMA]]
;
  %x.fneg = fsub float -0.0, %x
  %y.fneg = fsub float -0.0, %y
  %fma = call fast float @llvm.fma.f32(float %x.fneg, float %y.fneg, float %z)
  ret float %fma
}

define float @fma_unary_fneg_x_unary_fneg_y_fast(float %x, float %y, float %z) {
; CHECK-LABEL: @fma_unary_fneg_x_unary_fneg_y_fast(
; CHECK-NEXT:    [[FMA:%.*]] = call fast float @llvm.fma.f32(float [[X:%.*]], float [[Y:%.*]], float [[Z:%.*]])
; CHECK-NEXT:    ret float [[FMA]]
;
  %x.fneg = fneg float %x
  %y.fneg = fneg float %y
  %fma = call fast float @llvm.fma.f32(float %x.fneg, float %y.fneg, float %z)
  ret float %fma
}

define float @fma_fneg_const_fneg_y(float %y, float %z) {
; CHECK-LABEL: @fma_fneg_const_fneg_y(
; CHECK-NEXT:    [[FMA:%.*]] = call float @llvm.fma.f32(float [[Y:%.*]], float bitcast (i32 ptrtoint (ptr @external to i32) to float), float [[Z:%.*]])
; CHECK-NEXT:    ret float [[FMA]]
;
  %y.fneg = fsub float -0.0, %y
  %fsub = fsub float -0.0, bitcast (i32 ptrtoint (ptr @external to i32) to float)
  %fma = call float @llvm.fma.f32(float %fsub, float %y.fneg, float %z)
  ret float %fma
}

define float @fma_unary_fneg_const_unary_fneg_y(float %y, float %z) {
; CHECK-LABEL: @fma_unary_fneg_const_unary_fneg_y(
; CHECK-NEXT:    [[FMA:%.*]] = call float @llvm.fma.f32(float [[Y:%.*]], float bitcast (i32 ptrtoint (ptr @external to i32) to float), float [[Z:%.*]])
; CHECK-NEXT:    ret float [[FMA]]
;
  %y.fneg = fneg float %y
<<<<<<< HEAD
  %external.fneg = fneg float bitcast (i32 ptrtoint (i32* @external to i32) to float)
=======
  %external.fneg = fneg float bitcast (i32 ptrtoint (ptr @external to i32) to float)
>>>>>>> f788a4d7
  %fma = call float @llvm.fma.f32(float %external.fneg, float %y.fneg, float %z)
  ret float %fma
}

define float @fma_fneg_x_fneg_const(float %x, float %z) {
; CHECK-LABEL: @fma_fneg_x_fneg_const(
; CHECK-NEXT:    [[FMA:%.*]] = call float @llvm.fma.f32(float [[X:%.*]], float bitcast (i32 ptrtoint (ptr @external to i32) to float), float [[Z:%.*]])
; CHECK-NEXT:    ret float [[FMA]]
;
  %x.fneg = fsub float -0.0, %x
  %fsub = fsub float -0.0, bitcast (i32 ptrtoint (ptr @external to i32) to float)
  %fma = call float @llvm.fma.f32(float %x.fneg, float %fsub, float %z)
  ret float %fma
}

define float @fma_unary_fneg_x_unary_fneg_const(float %x, float %z) {
; CHECK-LABEL: @fma_unary_fneg_x_unary_fneg_const(
; CHECK-NEXT:    [[FMA:%.*]] = call float @llvm.fma.f32(float [[X:%.*]], float bitcast (i32 ptrtoint (ptr @external to i32) to float), float [[Z:%.*]])
; CHECK-NEXT:    ret float [[FMA]]
;
  %x.fneg = fneg float %x
<<<<<<< HEAD
  %external.fneg = fneg float bitcast (i32 ptrtoint (i32* @external to i32) to float)
=======
  %external.fneg = fneg float bitcast (i32 ptrtoint (ptr @external to i32) to float)
>>>>>>> f788a4d7
  %fma = call float @llvm.fma.f32(float %x.fneg, float %external.fneg, float %z)
  ret float %fma
}

define float @fma_fabs_x_fabs_y(float %x, float %y, float %z) {
; CHECK-LABEL: @fma_fabs_x_fabs_y(
; CHECK-NEXT:    [[X_FABS:%.*]] = call float @llvm.fabs.f32(float [[X:%.*]])
; CHECK-NEXT:    [[Y_FABS:%.*]] = call float @llvm.fabs.f32(float [[Y:%.*]])
; CHECK-NEXT:    [[FMA:%.*]] = call float @llvm.fma.f32(float [[X_FABS]], float [[Y_FABS]], float [[Z:%.*]])
; CHECK-NEXT:    ret float [[FMA]]
;
  %x.fabs = call float @llvm.fabs.f32(float %x)
  %y.fabs = call float @llvm.fabs.f32(float %y)
  %fma = call float @llvm.fma.f32(float %x.fabs, float %y.fabs, float %z)
  ret float %fma
}

define float @fma_fabs_x_fabs_x(float %x, float %z) {
; CHECK-LABEL: @fma_fabs_x_fabs_x(
; CHECK-NEXT:    [[FMA:%.*]] = call float @llvm.fma.f32(float [[X:%.*]], float [[X]], float [[Z:%.*]])
; CHECK-NEXT:    ret float [[FMA]]
;
  %x.fabs = call float @llvm.fabs.f32(float %x)
  %fma = call float @llvm.fma.f32(float %x.fabs, float %x.fabs, float %z)
  ret float %fma
}

define float @fma_fabs_x_fabs_x_fast(float %x, float %z) {
; CHECK-LABEL: @fma_fabs_x_fabs_x_fast(
; CHECK-NEXT:    [[FMA:%.*]] = call fast float @llvm.fma.f32(float [[X:%.*]], float [[X]], float [[Z:%.*]])
; CHECK-NEXT:    ret float [[FMA]]
;
  %x.fabs = call float @llvm.fabs.f32(float %x)
  %fma = call fast float @llvm.fma.f32(float %x.fabs, float %x.fabs, float %z)
  ret float %fma
}

define float @fmuladd_fneg_x_fneg_y(float %x, float %y, float %z) {
; CHECK-LABEL: @fmuladd_fneg_x_fneg_y(
; CHECK-NEXT:    [[FMULADD:%.*]] = call float @llvm.fmuladd.f32(float [[X:%.*]], float [[Y:%.*]], float [[Z:%.*]])
; CHECK-NEXT:    ret float [[FMULADD]]
;
  %x.fneg = fsub float -0.0, %x
  %y.fneg = fsub float -0.0, %y
  %fmuladd = call float @llvm.fmuladd.f32(float %x.fneg, float %y.fneg, float %z)
  ret float %fmuladd
}

define float @fmuladd_unary_fneg_x_unary_fneg_y(float %x, float %y, float %z) {
; CHECK-LABEL: @fmuladd_unary_fneg_x_unary_fneg_y(
; CHECK-NEXT:    [[FMULADD:%.*]] = call float @llvm.fmuladd.f32(float [[X:%.*]], float [[Y:%.*]], float [[Z:%.*]])
; CHECK-NEXT:    ret float [[FMULADD]]
;
  %x.fneg = fneg float %x
  %y.fneg = fneg float %y
  %fmuladd = call float @llvm.fmuladd.f32(float %x.fneg, float %y.fneg, float %z)
  ret float %fmuladd
}

define float @fmuladd_fneg_x_fneg_y_fast(float %x, float %y, float %z) {
; CHECK-LABEL: @fmuladd_fneg_x_fneg_y_fast(
; CHECK-NEXT:    [[TMP1:%.*]] = fmul fast float [[X:%.*]], [[Y:%.*]]
; CHECK-NEXT:    [[FMULADD:%.*]] = fadd fast float [[TMP1]], [[Z:%.*]]
; CHECK-NEXT:    ret float [[FMULADD]]
;
  %x.fneg = fsub float -0.0, %x
  %y.fneg = fsub float -0.0, %y
  %fmuladd = call fast float @llvm.fmuladd.f32(float %x.fneg, float %y.fneg, float %z)
  ret float %fmuladd
}

define float @fmuladd_unary_fneg_x_unary_fneg_y_fast(float %x, float %y, float %z) {
; CHECK-LABEL: @fmuladd_unary_fneg_x_unary_fneg_y_fast(
; CHECK-NEXT:    [[TMP1:%.*]] = fmul fast float [[X:%.*]], [[Y:%.*]]
; CHECK-NEXT:    [[FMULADD:%.*]] = fadd fast float [[TMP1]], [[Z:%.*]]
; CHECK-NEXT:    ret float [[FMULADD]]
;
  %x.fneg = fneg float %x
  %y.fneg = fneg float %y
  %fmuladd = call fast float @llvm.fmuladd.f32(float %x.fneg, float %y.fneg, float %z)
  ret float %fmuladd
}

define float @fmuladd_fneg_const_fneg_y(float %y, float %z) {
; CHECK-LABEL: @fmuladd_fneg_const_fneg_y(
; CHECK-NEXT:    [[FMULADD:%.*]] = call float @llvm.fmuladd.f32(float [[Y:%.*]], float bitcast (i32 ptrtoint (ptr @external to i32) to float), float [[Z:%.*]])
; CHECK-NEXT:    ret float [[FMULADD]]
;
  %y.fneg = fsub float -0.0, %y
  %fsub = fsub float -0.0, bitcast (i32 ptrtoint (ptr @external to i32) to float)
  %fmuladd = call float @llvm.fmuladd.f32(float %fsub, float %y.fneg, float %z)
  ret float %fmuladd
}

define float @fmuladd_unary_fneg_const_unary_fneg_y(float %y, float %z) {
; CHECK-LABEL: @fmuladd_unary_fneg_const_unary_fneg_y(
; CHECK-NEXT:    [[FMULADD:%.*]] = call float @llvm.fmuladd.f32(float [[Y:%.*]], float bitcast (i32 ptrtoint (ptr @external to i32) to float), float [[Z:%.*]])
; CHECK-NEXT:    ret float [[FMULADD]]
;
  %y.fneg = fneg float %y
<<<<<<< HEAD
  %external.fneg = fneg float bitcast (i32 ptrtoint (i32* @external to i32) to float)
=======
  %external.fneg = fneg float bitcast (i32 ptrtoint (ptr @external to i32) to float)
>>>>>>> f788a4d7
  %fmuladd = call float @llvm.fmuladd.f32(float %external.fneg, float %y.fneg, float %z)
  ret float %fmuladd
}

define float @fmuladd_fneg_x_fneg_const(float %x, float %z) {
; CHECK-LABEL: @fmuladd_fneg_x_fneg_const(
; CHECK-NEXT:    [[FMULADD:%.*]] = call float @llvm.fmuladd.f32(float [[X:%.*]], float bitcast (i32 ptrtoint (ptr @external to i32) to float), float [[Z:%.*]])
; CHECK-NEXT:    ret float [[FMULADD]]
;
  %x.fneg = fsub float -0.0, %x
  %fsub = fsub float -0.0, bitcast (i32 ptrtoint (ptr @external to i32) to float)
  %fmuladd = call float @llvm.fmuladd.f32(float %x.fneg, float %fsub, float %z)
  ret float %fmuladd
}

define float @fmuladd_unary_fneg_x_unary_fneg_const(float %x, float %z) {
; CHECK-LABEL: @fmuladd_unary_fneg_x_unary_fneg_const(
; CHECK-NEXT:    [[FMULADD:%.*]] = call float @llvm.fmuladd.f32(float [[X:%.*]], float bitcast (i32 ptrtoint (ptr @external to i32) to float), float [[Z:%.*]])
; CHECK-NEXT:    ret float [[FMULADD]]
;
  %x.fneg = fneg float %x
<<<<<<< HEAD
  %external.fneg = fneg float bitcast (i32 ptrtoint (i32* @external to i32) to float)
=======
  %external.fneg = fneg float bitcast (i32 ptrtoint (ptr @external to i32) to float)
>>>>>>> f788a4d7
  %fmuladd = call float @llvm.fmuladd.f32(float %x.fneg, float %external.fneg, float %z)
  ret float %fmuladd
}

define float @fmuladd_fabs_x_fabs_y(float %x, float %y, float %z) {
; CHECK-LABEL: @fmuladd_fabs_x_fabs_y(
; CHECK-NEXT:    [[X_FABS:%.*]] = call float @llvm.fabs.f32(float [[X:%.*]])
; CHECK-NEXT:    [[Y_FABS:%.*]] = call float @llvm.fabs.f32(float [[Y:%.*]])
; CHECK-NEXT:    [[FMULADD:%.*]] = call float @llvm.fmuladd.f32(float [[X_FABS]], float [[Y_FABS]], float [[Z:%.*]])
; CHECK-NEXT:    ret float [[FMULADD]]
;
  %x.fabs = call float @llvm.fabs.f32(float %x)
  %y.fabs = call float @llvm.fabs.f32(float %y)
  %fmuladd = call float @llvm.fmuladd.f32(float %x.fabs, float %y.fabs, float %z)
  ret float %fmuladd
}

define float @fmuladd_fabs_x_fabs_x(float %x, float %z) {
; CHECK-LABEL: @fmuladd_fabs_x_fabs_x(
; CHECK-NEXT:    [[FMULADD:%.*]] = call float @llvm.fmuladd.f32(float [[X:%.*]], float [[X]], float [[Z:%.*]])
; CHECK-NEXT:    ret float [[FMULADD]]
;
  %x.fabs = call float @llvm.fabs.f32(float %x)
  %fmuladd = call float @llvm.fmuladd.f32(float %x.fabs, float %x.fabs, float %z)
  ret float %fmuladd
}

define float @fmuladd_fabs_x_fabs_x_fast(float %x, float %z) {
; CHECK-LABEL: @fmuladd_fabs_x_fabs_x_fast(
; CHECK-NEXT:    [[TMP1:%.*]] = fmul fast float [[X:%.*]], [[X]]
; CHECK-NEXT:    [[FMULADD:%.*]] = fadd fast float [[TMP1]], [[Z:%.*]]
; CHECK-NEXT:    ret float [[FMULADD]]
;
  %x.fabs = call float @llvm.fabs.f32(float %x)
  %fmuladd = call fast float @llvm.fmuladd.f32(float %x.fabs, float %x.fabs, float %z)
  ret float %fmuladd
}

define float @fma_k_y_z(float %y, float %z) {
; CHECK-LABEL: @fma_k_y_z(
; CHECK-NEXT:    [[FMA:%.*]] = call float @llvm.fma.f32(float [[Y:%.*]], float 4.000000e+00, float [[Z:%.*]])
; CHECK-NEXT:    ret float [[FMA]]
;
  %fma = call float @llvm.fma.f32(float 4.0, float %y, float %z)
  ret float %fma
}

define float @fma_k_y_z_fast(float %y, float %z) {
; CHECK-LABEL: @fma_k_y_z_fast(
; CHECK-NEXT:    [[FMA:%.*]] = call fast float @llvm.fma.f32(float [[Y:%.*]], float 4.000000e+00, float [[Z:%.*]])
; CHECK-NEXT:    ret float [[FMA]]
;
  %fma = call fast float @llvm.fma.f32(float 4.0, float %y, float %z)
  ret float %fma
}

define float @fmuladd_k_y_z_fast(float %y, float %z) {
; CHECK-LABEL: @fmuladd_k_y_z_fast(
; CHECK-NEXT:    [[TMP1:%.*]] = fmul fast float [[Y:%.*]], 4.000000e+00
; CHECK-NEXT:    [[FMULADD:%.*]] = fadd fast float [[TMP1]], [[Z:%.*]]
; CHECK-NEXT:    ret float [[FMULADD]]
;
  %fmuladd = call fast float @llvm.fmuladd.f32(float 4.0, float %y, float %z)
  ret float %fmuladd
}

define float @fma_1_y_z(float %y, float %z) {
; CHECK-LABEL: @fma_1_y_z(
; CHECK-NEXT:    [[FMA:%.*]] = fadd float [[Y:%.*]], [[Z:%.*]]
; CHECK-NEXT:    ret float [[FMA]]
;
  %fma = call float @llvm.fma.f32(float 1.0, float %y, float %z)
  ret float %fma
}

define float @fma_x_1_z(float %x, float %z) {
; CHECK-LABEL: @fma_x_1_z(
; CHECK-NEXT:    [[FMA:%.*]] = fadd float [[X:%.*]], [[Z:%.*]]
; CHECK-NEXT:    ret float [[FMA]]
;
  %fma = call float @llvm.fma.f32(float %x, float 1.0, float %z)
  ret float %fma
}

define <2 x float> @fma_x_1_z_v2f32(<2 x float> %x, <2 x float> %z) {
; CHECK-LABEL: @fma_x_1_z_v2f32(
; CHECK-NEXT:    [[FMA:%.*]] = fadd <2 x float> [[X:%.*]], [[Z:%.*]]
; CHECK-NEXT:    ret <2 x float> [[FMA]]
;
  %fma = call <2 x float> @llvm.fma.v2f32(<2 x float> %x, <2 x float> <float 1.0, float 1.0>, <2 x float> %z)
  ret <2 x float> %fma
}

define <2 x float> @fma_x_1_2_z_v2f32(<2 x float> %x, <2 x float> %z) {
; CHECK-LABEL: @fma_x_1_2_z_v2f32(
; CHECK-NEXT:    [[FMA:%.*]] = call <2 x float> @llvm.fma.v2f32(<2 x float> [[X:%.*]], <2 x float> <float 1.000000e+00, float 2.000000e+00>, <2 x float> [[Z:%.*]])
; CHECK-NEXT:    ret <2 x float> [[FMA]]
;
  %fma = call <2 x float> @llvm.fma.v2f32(<2 x float> %x, <2 x float> <float 1.0, float 2.0>, <2 x float> %z)
  ret <2 x float> %fma
}

define float @fma_x_1_z_fast(float %x, float %z) {
; CHECK-LABEL: @fma_x_1_z_fast(
; CHECK-NEXT:    [[FMA:%.*]] = fadd fast float [[X:%.*]], [[Z:%.*]]
; CHECK-NEXT:    ret float [[FMA]]
;
  %fma = call fast float @llvm.fma.f32(float %x, float 1.0, float %z)
  ret float %fma
}

define float @fma_1_1_z(float %z) {
; CHECK-LABEL: @fma_1_1_z(
; CHECK-NEXT:    [[FMA:%.*]] = fadd float [[Z:%.*]], 1.000000e+00
; CHECK-NEXT:    ret float [[FMA]]
;
  %fma = call float @llvm.fma.f32(float 1.0, float 1.0, float %z)
  ret float %fma
}

define float @fma_x_y_0(float %x, float %y) {
; CHECK-LABEL: @fma_x_y_0(
; CHECK-NEXT:    [[FMA:%.*]] = call float @llvm.fma.f32(float [[X:%.*]], float [[Y:%.*]], float 0.000000e+00)
; CHECK-NEXT:    ret float [[FMA]]
;
  %fma = call float @llvm.fma.f32(float %x, float %y, float 0.0)
  ret float %fma
}

define float @fma_x_y_0_nsz(float %x, float %y) {
; CHECK-LABEL: @fma_x_y_0_nsz(
; CHECK-NEXT:    [[FMA:%.*]] = fmul nsz float [[X:%.*]], [[Y:%.*]]
; CHECK-NEXT:    ret float [[FMA]]
;
  %fma = call nsz float @llvm.fma.f32(float %x, float %y, float 0.0)
  ret float %fma
}

define <8 x half> @fma_x_y_0_v(<8 x half> %x, <8 x half> %y) {
; CHECK-LABEL: @fma_x_y_0_v(
; CHECK-NEXT:    [[FMA:%.*]] = call <8 x half> @llvm.fma.v8f16(<8 x half> [[X:%.*]], <8 x half> [[Y:%.*]], <8 x half> zeroinitializer)
; CHECK-NEXT:    ret <8 x half> [[FMA]]
;
  %fma = call <8 x half> @llvm.fma.v8f16(<8 x half> %x, <8 x half> %y, <8 x half> zeroinitializer)
  ret <8 x half> %fma
}

define <8 x half> @fma_x_y_0_nsz_v(<8 x half> %x, <8 x half> %y) {
; CHECK-LABEL: @fma_x_y_0_nsz_v(
; CHECK-NEXT:    [[FMA:%.*]] = fmul nsz <8 x half> [[X:%.*]], [[Y:%.*]]
; CHECK-NEXT:    ret <8 x half> [[FMA]]
;
  %fma = call nsz <8 x half> @llvm.fma.v8f16(<8 x half> %x, <8 x half> %y, <8 x half> zeroinitializer)
  ret <8 x half> %fma
}

define float @fmuladd_x_y_0(float %x, float %y) {
; CHECK-LABEL: @fmuladd_x_y_0(
; CHECK-NEXT:    [[FMA:%.*]] = call float @llvm.fmuladd.f32(float [[X:%.*]], float [[Y:%.*]], float 0.000000e+00)
; CHECK-NEXT:    ret float [[FMA]]
;
  %fma = call float @llvm.fmuladd.f32(float %x, float %y, float 0.0)
  ret float %fma
}

define float @fmuladd_x_y_0_nsz(float %x, float %y) {
; CHECK-LABEL: @fmuladd_x_y_0_nsz(
; CHECK-NEXT:    [[FMA:%.*]] = fmul nsz float [[X:%.*]], [[Y:%.*]]
; CHECK-NEXT:    ret float [[FMA]]
;
  %fma = call nsz float @llvm.fmuladd.f32(float %x, float %y, float 0.0)
  ret float %fma
}

define float @fma_x_y_m0(float %x, float %y) {
; CHECK-LABEL: @fma_x_y_m0(
; CHECK-NEXT:    [[FMA:%.*]] = fmul float [[X:%.*]], [[Y:%.*]]
; CHECK-NEXT:    ret float [[FMA]]
;
  %fma = call float @llvm.fma.f32(float %x, float %y, float -0.0)
  ret float %fma
}

define <8 x half> @fma_x_y_m0_v(<8 x half> %x, <8 x half> %y) {
; CHECK-LABEL: @fma_x_y_m0_v(
; CHECK-NEXT:    [[FMA:%.*]] = fmul <8 x half> [[X:%.*]], [[Y:%.*]]
; CHECK-NEXT:    ret <8 x half> [[FMA]]
;
  %fma = call <8 x half> @llvm.fma.v8f16(<8 x half> %x, <8 x half> %y, <8 x half> <half -0.0, half -0.0, half -0.0, half -0.0, half -0.0, half -0.0, half -0.0, half -0.0>)
  ret <8 x half> %fma
}

define float @fmuladd_x_y_m0(float %x, float %y) {
; CHECK-LABEL: @fmuladd_x_y_m0(
; CHECK-NEXT:    [[FMA:%.*]] = fmul float [[X:%.*]], [[Y:%.*]]
; CHECK-NEXT:    ret float [[FMA]]
;
  %fma = call float @llvm.fmuladd.f32(float %x, float %y, float -0.0)
  ret float %fma
}

define float @fmuladd_x_1_z_fast(float %x, float %z) {
; CHECK-LABEL: @fmuladd_x_1_z_fast(
; CHECK-NEXT:    [[FMULADD:%.*]] = fadd fast float [[X:%.*]], [[Z:%.*]]
; CHECK-NEXT:    ret float [[FMULADD]]
;
  %fmuladd = call fast float @llvm.fmuladd.f32(float %x, float 1.0, float %z)
  ret float %fmuladd
}

define <2 x double> @fmuladd_a_0_b(<2 x double> %a, <2 x double> %b) {
; CHECK-LABEL: @fmuladd_a_0_b(
; CHECK-NEXT:    ret <2 x double> [[B:%.*]]
;
  %res = call nnan nsz <2 x double> @llvm.fmuladd.v2f64(<2 x double> %a, <2 x double> zeroinitializer, <2 x double> %b)
  ret <2 x double> %res
}

define <2 x double> @fmuladd_0_a_b(<2 x double> %a, <2 x double> %b) {
; CHECK-LABEL: @fmuladd_0_a_b(
; CHECK-NEXT:    ret <2 x double> [[B:%.*]]
;
  %res = call nnan nsz <2 x double> @llvm.fmuladd.v2f64(<2 x double> zeroinitializer, <2 x double> %a, <2 x double> %b)
  ret <2 x double> %res
}

define <2 x double> @fmuladd_a_0_b_missing_flags(<2 x double> %a, <2 x double> %b) {
; CHECK-LABEL: @fmuladd_a_0_b_missing_flags(
; CHECK-NEXT:    [[RES:%.*]] = call nnan <2 x double> @llvm.fmuladd.v2f64(<2 x double> [[A:%.*]], <2 x double> zeroinitializer, <2 x double> [[B:%.*]])
; CHECK-NEXT:    ret <2 x double> [[RES]]
;
  %res = call nnan <2 x double> @llvm.fmuladd.v2f64(<2 x double> %a, <2 x double> zeroinitializer, <2 x double> %b)
  ret <2 x double> %res
}

define <2 x double> @fma_a_0_b(<2 x double> %a, <2 x double> %b) {
; CHECK-LABEL: @fma_a_0_b(
; CHECK-NEXT:    ret <2 x double> [[B:%.*]]
;
  %res = call nnan nsz <2 x double> @llvm.fma.v2f64(<2 x double> %a, <2 x double> zeroinitializer, <2 x double> %b)
  ret <2 x double> %res
}

define <2 x double> @fma_0_a_b(<2 x double> %a, <2 x double> %b) {
; CHECK-LABEL: @fma_0_a_b(
; CHECK-NEXT:    ret <2 x double> [[B:%.*]]
;
  %res = call nnan nsz <2 x double> @llvm.fma.v2f64(<2 x double> zeroinitializer, <2 x double> %a, <2 x double> %b)
  ret <2 x double> %res
}

define <2 x double> @fma_0_a_b_missing_flags(<2 x double> %a, <2 x double> %b) {
; CHECK-LABEL: @fma_0_a_b_missing_flags(
; CHECK-NEXT:    [[RES:%.*]] = call nsz <2 x double> @llvm.fma.v2f64(<2 x double> [[A:%.*]], <2 x double> zeroinitializer, <2 x double> [[B:%.*]])
; CHECK-NEXT:    ret <2 x double> [[RES]]
;
  %res = call nsz <2 x double> @llvm.fma.v2f64(<2 x double> zeroinitializer, <2 x double> %a, <2 x double> %b)
  ret <2 x double> %res
}

define <2 x double> @fma_sqrt(<2 x double> %a, <2 x double> %b) {
; CHECK-LABEL: @fma_sqrt(
; CHECK-NEXT:    [[RES:%.*]] = fadd fast <2 x double> [[A:%.*]], [[B:%.*]]
; CHECK-NEXT:    ret <2 x double> [[RES]]
;
  %sqrt = call fast <2 x double> @llvm.sqrt.v2f64(<2 x double> %a)
  %res = call fast <2 x double> @llvm.fma.v2f64(<2 x double> %sqrt, <2 x double> %sqrt, <2 x double> %b)
  ret <2 x double> %res
}

; We do not fold constant multiplies in FMAs, as they could require rounding, unless either constant is 0.0 or 1.0.
define <2 x double> @fma_const_fmul(<2 x double> %b) {
; CHECK-LABEL: @fma_const_fmul(
; CHECK-NEXT:    [[RES:%.*]] = call nnan nsz <2 x double> @llvm.fma.v2f64(<2 x double> <double 0x4131233302898702, double 0x40C387800000D6C0>, <2 x double> <double 1.291820e-08, double 9.123000e-06>, <2 x double> [[B:%.*]])
; CHECK-NEXT:    ret <2 x double> [[RES]]
;
  %res = call nnan nsz <2 x double> @llvm.fma.v2f64(<2 x double> <double 1123123.0099110012314, double 9999.0000001>, <2 x double> <double 0.0000000129182, double 0.000009123>, <2 x double> %b)
  ret <2 x double> %res
}

define <2 x double> @fma_const_fmul_zero(<2 x double> %b) {
; CHECK-LABEL: @fma_const_fmul_zero(
; CHECK-NEXT:    ret <2 x double> [[B:%.*]]
;
  %res = call nnan nsz <2 x double> @llvm.fma.v2f64(<2 x double> <double 0.0, double 0.0>, <2 x double> <double 1123123.0099110012314, double 9999.0000001>, <2 x double> %b)
  ret <2 x double> %res
}

define <2 x double> @fma_const_fmul_zero2(<2 x double> %b) {
; CHECK-LABEL: @fma_const_fmul_zero2(
; CHECK-NEXT:    ret <2 x double> [[B:%.*]]
;
  %res = call nnan nsz <2 x double> @llvm.fma.v2f64(<2 x double> <double 1123123.0099110012314, double 9999.0000001>, <2 x double> <double 0.0, double 0.0>, <2 x double> %b)
  ret <2 x double> %res
}

define <2 x double> @fma_const_fmul_one(<2 x double> %b) {
; CHECK-LABEL: @fma_const_fmul_one(
; CHECK-NEXT:    [[RES:%.*]] = fadd nnan nsz <2 x double> [[B:%.*]], <double 0x4131233302898702, double 0x40C387800000D6C0>
; CHECK-NEXT:    ret <2 x double> [[RES]]
;
  %res = call nnan nsz <2 x double> @llvm.fma.v2f64(<2 x double> <double 1.0, double 1.0>, <2 x double> <double 1123123.0099110012314, double 9999.0000001>, <2 x double> %b)
  ret <2 x double> %res
}

define <2 x double> @fma_const_fmul_one2(<2 x double> %b) {
; CHECK-LABEL: @fma_const_fmul_one2(
; CHECK-NEXT:    [[RES:%.*]] = fadd nnan nsz <2 x double> [[B:%.*]], <double 0x4131233302898702, double 0x40C387800000D6C0>
; CHECK-NEXT:    ret <2 x double> [[RES]]
;
  %res = call nnan nsz <2 x double> @llvm.fma.v2f64(<2 x double> <double 1123123.0099110012314, double 9999.0000001>, <2 x double> <double 1.0, double 1.0>, <2 x double> %b)
  ret <2 x double> %res
}

define <2 x double> @fma_nan_and_const_0(<2 x double> %b) {
; CHECK-LABEL: @fma_nan_and_const_0(
; CHECK-NEXT:    ret <2 x double> <double 0x7FF8000000000000, double 0x7FF8000000000000>
;
  %res = call nnan nsz <2 x double> @llvm.fma.v2f64(<2 x double> <double 0x7FF8000000000000, double 0x7FF8000000000000>, <2 x double> <double 0.0000000129182, double 0.000009123>, <2 x double> %b)
  ret <2 x double> %res
}

define <2 x double> @fma_nan_and_const_1(<2 x double> %b) {
; CHECK-LABEL: @fma_nan_and_const_1(
; CHECK-NEXT:    ret <2 x double> <double 0x7FF8000000000000, double 0x7FF8000000000000>
;
  %res = call nnan nsz <2 x double> @llvm.fma.v2f64(<2 x double> <double 0.0000000129182, double 0.000009123>, <2 x double> <double 0x7FF8000000000000, double 0x7FF8000000000000>, <2 x double> %b)
  ret <2 x double> %res
}

define <2 x double> @fma_nan_and_const_2(<2 x double> %b) {
; CHECK-LABEL: @fma_nan_and_const_2(
; CHECK-NEXT:    ret <2 x double> <double 0x7FF8000000000000, double 0x7FF8000000000000>
;
  %res = call nnan nsz <2 x double> @llvm.fma.v2f64(<2 x double> <double 0.0000000129182, double 0.000009123>, <2 x double> %b, <2 x double> <double 0x7FF8000000000000, double 0x7FF8000000000000>)
  ret <2 x double> %res
}

define <2 x double> @fma_undef_0(<2 x double> %b, <2 x double> %c) {
; CHECK-LABEL: @fma_undef_0(
; CHECK-NEXT:    ret <2 x double> <double 0x7FF8000000000000, double 0x7FF8000000000000>
;
  %res = call nnan nsz <2 x double> @llvm.fma.v2f64(<2 x double> <double undef, double undef>, <2 x double> %b, <2 x double> %c)
  ret <2 x double> %res
}

define <2 x double> @fma_undef_1(<2 x double> %b, <2 x double> %c) {
; CHECK-LABEL: @fma_undef_1(
; CHECK-NEXT:    ret <2 x double> <double 0x7FF8000000000000, double 0x7FF8000000000000>
;
  %res = call nnan nsz <2 x double> @llvm.fma.v2f64(<2 x double> %b, <2 x double> <double undef, double undef>, <2 x double> %c)
  ret <2 x double> %res
}

define <2 x double> @fma_undef_2(<2 x double> %b, <2 x double> %c) {
; CHECK-LABEL: @fma_undef_2(
; CHECK-NEXT:    ret <2 x double> <double 0x7FF8000000000000, double 0x7FF8000000000000>
;
  %res = call nnan nsz <2 x double> @llvm.fma.v2f64(<2 x double> %b, <2 x double> %c, <2 x double> <double undef, double undef>)
  ret <2 x double> %res
}

define <2 x double> @fma_partial_undef_0(<2 x double> %b, <2 x double> %c) {
; CHECK-LABEL: @fma_partial_undef_0(
; CHECK-NEXT:    [[RES:%.*]] = call nnan nsz <2 x double> @llvm.fma.v2f64(<2 x double> [[B:%.*]], <2 x double> <double undef, double 0x4068E00A137F38C5>, <2 x double> [[C:%.*]])
; CHECK-NEXT:    ret <2 x double> [[RES]]
;
  %res = call nnan nsz <2 x double> @llvm.fma.v2f64(<2 x double> <double undef, double 199.00123>, <2 x double> %b, <2 x double> %c)
  ret <2 x double> %res
}

define <2 x double> @fma_partial_undef_1(<2 x double> %b, <2 x double> %c) {
; CHECK-LABEL: @fma_partial_undef_1(
; CHECK-NEXT:    [[RES:%.*]] = call nnan nsz <2 x double> @llvm.fma.v2f64(<2 x double> [[B:%.*]], <2 x double> <double 0x4068E00A137F38C5, double undef>, <2 x double> [[C:%.*]])
; CHECK-NEXT:    ret <2 x double> [[RES]]
;
  %res = call nnan nsz <2 x double> @llvm.fma.v2f64(<2 x double> %b, <2 x double> <double 199.00123, double undef>, <2 x double> %c)
  ret <2 x double> %res
}

define <2 x double> @fma_partial_undef_2(<2 x double> %b, <2 x double> %c) {
; CHECK-LABEL: @fma_partial_undef_2(
; CHECK-NEXT:    [[RES:%.*]] = call nnan nsz <2 x double> @llvm.fma.v2f64(<2 x double> [[B:%.*]], <2 x double> [[C:%.*]], <2 x double> <double 0x4068E00A137F38C5, double undef>)
; CHECK-NEXT:    ret <2 x double> [[RES]]
;
  %res = call nnan nsz <2 x double> @llvm.fma.v2f64(<2 x double> %b, <2 x double> %c, <2 x double> <double 199.00123, double undef>)
  ret <2 x double> %res
}


define <2 x double> @fma_nan_0(<2 x double> %b, <2 x double> %c) {
; CHECK-LABEL: @fma_nan_0(
; CHECK-NEXT:    ret <2 x double> <double 0x7FF8000000000000, double 0x7FF8000000000000>
;
  %res = call nnan nsz <2 x double> @llvm.fma.v2f64(<2 x double> <double 0x7FF8000000000000, double 0x7FF8000000000000>, <2 x double> %b, <2 x double> %c)
  ret <2 x double> %res
}
define <2 x double> @fma_nan_1(<2 x double> %b, <2 x double> %c) {
; CHECK-LABEL: @fma_nan_1(
; CHECK-NEXT:    ret <2 x double> <double 0x7FF8000000000000, double 0x7FF8000000000000>
;
  %res = call nnan nsz <2 x double> @llvm.fma.v2f64(<2 x double> %b, <2 x double> <double 0x7FF8000000000000, double 0x7FF8000000000000>, <2 x double> %c)
  ret <2 x double> %res
}

define <2 x double> @fma_nan_2(<2 x double> %b, <2 x double> %c) {
; CHECK-LABEL: @fma_nan_2(
; CHECK-NEXT:    ret <2 x double> <double 0x7FF8000000000000, double 0x7FF8000000000000>
;
  %res = call nnan nsz <2 x double> @llvm.fma.v2f64(<2 x double> %b, <2 x double> %c, <2 x double> <double 0x7FF8000000000000, double 0x7FF8000000000000>)
  ret <2 x double> %res
}

define <2 x double> @fmuladd_const_fmul(<2 x double> %b) {
; CHECK-LABEL: @fmuladd_const_fmul(
; CHECK-NEXT:    [[RES:%.*]] = fadd nnan nsz <2 x double> [[B:%.*]], <double 0x3F8DB6C076AD949B, double 0x3FB75A405B6E6D69>
; CHECK-NEXT:    ret <2 x double> [[RES]]
;
  %res = call nnan nsz <2 x double> @llvm.fmuladd.v2f64(<2 x double> <double 1123123.0099110012314, double 9999.0000001>, <2 x double> <double 0.0000000129182, double 0.000009123>, <2 x double> %b)
  ret <2 x double> %res
}

define <2 x double> @fmuladd_nan_and_const_0(<2 x double> %b) {
; CHECK-LABEL: @fmuladd_nan_and_const_0(
; CHECK-NEXT:    ret <2 x double> <double 0x7FF8000000000000, double 0x7FF8000000000000>
;
  %res = call nnan nsz <2 x double> @llvm.fmuladd.v2f64(<2 x double> <double 0x7FF8000000000000, double 0x7FF8000000000000>, <2 x double> <double 0.0000000129182, double 0.000009123>, <2 x double> %b)
  ret <2 x double> %res
}

define <2 x double> @fmuladd_nan_and_const_1(<2 x double> %b) {
; CHECK-LABEL: @fmuladd_nan_and_const_1(
; CHECK-NEXT:    ret <2 x double> <double 0x7FF8000000000000, double 0x7FF8000000000000>
;
  %res = call nnan nsz <2 x double> @llvm.fmuladd.v2f64(<2 x double> <double 0.0000000129182, double 0.000009123>, <2 x double> <double 0x7FF8000000000000, double 0x7FF8000000000000>, <2 x double> %b)
  ret <2 x double> %res
}

define <2 x double> @fmuladd_nan_and_const_2(<2 x double> %b) {
; CHECK-LABEL: @fmuladd_nan_and_const_2(
; CHECK-NEXT:    ret <2 x double> <double 0x7FF8000000000000, double 0x7FF8000000000000>
;
  %res = call nnan nsz <2 x double> @llvm.fmuladd.v2f64(<2 x double> <double 0.0000000129182, double 0.000009123>, <2 x double> %b, <2 x double> <double 0x7FF8000000000000, double 0x7FF8000000000000>)
  ret <2 x double> %res
}

define <2 x double> @fmuladd_nan_0(<2 x double> %b, <2 x double> %c) {
; CHECK-LABEL: @fmuladd_nan_0(
; CHECK-NEXT:    ret <2 x double> <double 0x7FF8000000000000, double 0x7FF8000000000000>
;
  %res = call nnan nsz <2 x double> @llvm.fmuladd.v2f64(<2 x double> <double 0x7FF8000000000000, double 0x7FF8000000000000>, <2 x double> %b, <2 x double> %c)
  ret <2 x double> %res
}

define <2 x double> @fmuladd_nan_1(<2 x double> %b, <2 x double> %c) {
; CHECK-LABEL: @fmuladd_nan_1(
; CHECK-NEXT:    ret <2 x double> <double 0x7FF8000000000000, double 0x7FF8000000000000>
;
  %res = call nnan nsz <2 x double> @llvm.fmuladd.v2f64(<2 x double> %b, <2 x double> <double 0x7FF8000000000000, double 0x7FF8000000000000>, <2 x double> %c)
  ret <2 x double> %res
}

define <2 x double> @fmuladd_undef_0(<2 x double> %b, <2 x double> %c) {
; CHECK-LABEL: @fmuladd_undef_0(
; CHECK-NEXT:    ret <2 x double> <double 0x7FF8000000000000, double 0x7FF8000000000000>
;
  %res = call nnan nsz <2 x double> @llvm.fmuladd.v2f64(<2 x double> <double undef, double undef>, <2 x double> %b, <2 x double> %c)
  ret <2 x double> %res
}

define <2 x double> @fmuladd_undef_1(<2 x double> %b, <2 x double> %c) {
; CHECK-LABEL: @fmuladd_undef_1(
; CHECK-NEXT:    ret <2 x double> <double 0x7FF8000000000000, double 0x7FF8000000000000>
;
  %res = call nnan nsz <2 x double> @llvm.fmuladd.v2f64(<2 x double> %b, <2 x double> <double undef, double undef>, <2 x double> %c)
  ret <2 x double> %res
}

define <2 x double> @fmuladd_undef_2(<2 x double> %b, <2 x double> %c) {
; CHECK-LABEL: @fmuladd_undef_2(
; CHECK-NEXT:    ret <2 x double> <double 0x7FF8000000000000, double 0x7FF8000000000000>
;
  %res = call nnan nsz <2 x double> @llvm.fmuladd.v2f64(<2 x double> %b, <2 x double> %c, <2 x double> <double 0x7FF8000000000000, double 0x7FF8000000000000>)
  ret <2 x double> %res
}

define <2 x float> @fma_unary_shuffle_ops(<2 x float> %x, <2 x float> %y, <2 x float> %z) {
; CHECK-LABEL: @fma_unary_shuffle_ops(
; CHECK-NEXT:    [[TMP1:%.*]] = call <2 x float> @llvm.fma.v2f32(<2 x float> [[X:%.*]], <2 x float> [[Y:%.*]], <2 x float> [[Z:%.*]])
; CHECK-NEXT:    [[R:%.*]] = shufflevector <2 x float> [[TMP1]], <2 x float> poison, <2 x i32> <i32 1, i32 0>
; CHECK-NEXT:    ret <2 x float> [[R]]
;
  %a = shufflevector <2 x float> %x, <2 x float> poison, <2 x i32> <i32 1, i32 0>
  %b = shufflevector <2 x float> %y, <2 x float> poison, <2 x i32> <i32 1, i32 0>
  %c = shufflevector <2 x float> %z, <2 x float> poison, <2 x i32> <i32 1, i32 0>
  %r = call <2 x float> @llvm.fma.v2f32(<2 x float> %a, <2 x float> %b, <2 x float> %c)
  ret <2 x float> %r
}

define <3 x float> @fma_unary_shuffle_ops_widening(<2 x float> %x, <2 x float> %y, <2 x float> %z) {
; CHECK-LABEL: @fma_unary_shuffle_ops_widening(
; CHECK-NEXT:    [[A:%.*]] = shufflevector <2 x float> [[X:%.*]], <2 x float> poison, <3 x i32> <i32 1, i32 0, i32 1>
; CHECK-NEXT:    call void @use_vec3(<3 x float> [[A]])
; CHECK-NEXT:    [[TMP1:%.*]] = call fast <2 x float> @llvm.fma.v2f32(<2 x float> [[X]], <2 x float> [[Y:%.*]], <2 x float> [[Z:%.*]])
; CHECK-NEXT:    [[R:%.*]] = shufflevector <2 x float> [[TMP1]], <2 x float> poison, <3 x i32> <i32 1, i32 0, i32 1>
; CHECK-NEXT:    ret <3 x float> [[R]]
;
  %a = shufflevector <2 x float> %x, <2 x float> poison, <3 x i32> <i32 1, i32 0, i32 1>
  call void @use_vec3(<3 x float> %a)
  %b = shufflevector <2 x float> %y, <2 x float> poison, <3 x i32> <i32 1, i32 0, i32 1>
  %c = shufflevector <2 x float> %z, <2 x float> poison, <3 x i32> <i32 1, i32 0, i32 1>
  %r = call fast <3 x float> @llvm.fma.v3f32(<3 x float> %a, <3 x float> %b, <3 x float> %c)
  ret <3 x float> %r
}

define <2 x float> @fma_unary_shuffle_ops_narrowing(<3 x float> %x, <3 x float> %y, <3 x float> %z) {
; CHECK-LABEL: @fma_unary_shuffle_ops_narrowing(
; CHECK-NEXT:    [[B:%.*]] = shufflevector <3 x float> [[Y:%.*]], <3 x float> poison, <2 x i32> <i32 1, i32 0>
; CHECK-NEXT:    call void @use_vec(<2 x float> [[B]])
; CHECK-NEXT:    [[TMP1:%.*]] = call nnan nsz <3 x float> @llvm.fma.v3f32(<3 x float> [[X:%.*]], <3 x float> [[Y]], <3 x float> [[Z:%.*]])
; CHECK-NEXT:    [[R:%.*]] = shufflevector <3 x float> [[TMP1]], <3 x float> poison, <2 x i32> <i32 1, i32 0>
; CHECK-NEXT:    ret <2 x float> [[R]]
;
  %a = shufflevector <3 x float> %x, <3 x float> poison, <2 x i32> <i32 1, i32 0>
  %b = shufflevector <3 x float> %y, <3 x float> poison, <2 x i32> <i32 1, i32 0>
  call void @use_vec(<2 x float> %b)
  %c = shufflevector <3 x float> %z, <3 x float> poison, <2 x i32> <i32 1, i32 0>
  %r = call nnan nsz <2 x float> @llvm.fma.v2f32(<2 x float> %a, <2 x float> %b, <2 x float> %c)
  ret <2 x float> %r
}

; negative test - must have 3 shuffles

define <2 x float> @fma_unary_shuffle_ops_unshuffled(<2 x float> %x, <2 x float> %y, <2 x float> %z) {
; CHECK-LABEL: @fma_unary_shuffle_ops_unshuffled(
; CHECK-NEXT:    [[A:%.*]] = shufflevector <2 x float> [[X:%.*]], <2 x float> poison, <2 x i32> <i32 1, i32 0>
; CHECK-NEXT:    [[B:%.*]] = shufflevector <2 x float> [[Y:%.*]], <2 x float> poison, <2 x i32> <i32 1, i32 0>
; CHECK-NEXT:    [[R:%.*]] = call <2 x float> @llvm.fma.v2f32(<2 x float> [[A]], <2 x float> [[B]], <2 x float> [[Z:%.*]])
; CHECK-NEXT:    ret <2 x float> [[R]]
;
  %a = shufflevector <2 x float> %x, <2 x float> poison, <2 x i32> <i32 1, i32 0>
  %b = shufflevector <2 x float> %y, <2 x float> poison, <2 x i32> <i32 1, i32 0>
  %r = call <2 x float> @llvm.fma.v2f32(<2 x float> %a, <2 x float> %b, <2 x float> %z)
  ret <2 x float> %r
}

; negative test - must have identical masks

define <2 x float> @fma_unary_shuffle_ops_wrong_mask(<2 x float> %x, <2 x float> %y, <2 x float> %z) {
; CHECK-LABEL: @fma_unary_shuffle_ops_wrong_mask(
; CHECK-NEXT:    [[A:%.*]] = shufflevector <2 x float> [[X:%.*]], <2 x float> poison, <2 x i32> <i32 1, i32 0>
; CHECK-NEXT:    [[B:%.*]] = shufflevector <2 x float> [[Y:%.*]], <2 x float> poison, <2 x i32> zeroinitializer
; CHECK-NEXT:    [[C:%.*]] = shufflevector <2 x float> [[Z:%.*]], <2 x float> poison, <2 x i32> <i32 1, i32 0>
; CHECK-NEXT:    [[R:%.*]] = call <2 x float> @llvm.fma.v2f32(<2 x float> [[A]], <2 x float> [[B]], <2 x float> [[C]])
; CHECK-NEXT:    ret <2 x float> [[R]]
;
  %a = shufflevector <2 x float> %x, <2 x float> poison, <2 x i32> <i32 1, i32 0>
  %b = shufflevector <2 x float> %y, <2 x float> poison, <2 x i32> <i32 0, i32 0>
  %c = shufflevector <2 x float> %z, <2 x float> poison, <2 x i32> <i32 1, i32 0>
  %r = call <2 x float> @llvm.fma.v2f32(<2 x float> %a, <2 x float> %b, <2 x float> %c)
  ret <2 x float> %r
}

; negative test - too many uses

define <2 x float> @fma_unary_shuffle_ops_uses(<2 x float> %x, <2 x float> %y, <2 x float> %z) {
; CHECK-LABEL: @fma_unary_shuffle_ops_uses(
; CHECK-NEXT:    [[A:%.*]] = shufflevector <2 x float> [[X:%.*]], <2 x float> poison, <2 x i32> <i32 1, i32 0>
; CHECK-NEXT:    call void @use_vec(<2 x float> [[A]])
; CHECK-NEXT:    [[B:%.*]] = shufflevector <2 x float> [[Y:%.*]], <2 x float> poison, <2 x i32> <i32 1, i32 0>
; CHECK-NEXT:    call void @use_vec(<2 x float> [[B]])
; CHECK-NEXT:    [[C:%.*]] = shufflevector <2 x float> [[Z:%.*]], <2 x float> poison, <2 x i32> <i32 1, i32 0>
; CHECK-NEXT:    call void @use_vec(<2 x float> [[C]])
; CHECK-NEXT:    [[R:%.*]] = call <2 x float> @llvm.fma.v2f32(<2 x float> [[A]], <2 x float> [[B]], <2 x float> [[C]])
; CHECK-NEXT:    ret <2 x float> [[R]]
;
  %a = shufflevector <2 x float> %x, <2 x float> poison, <2 x i32> <i32 1, i32 0>
  call void @use_vec(<2 x float> %a)
  %b = shufflevector <2 x float> %y, <2 x float> poison, <2 x i32> <i32 1, i32 0>
  call void @use_vec(<2 x float> %b)
  %c = shufflevector <2 x float> %z, <2 x float> poison, <2 x i32> <i32 1, i32 0>
  call void @use_vec(<2 x float> %c)
  %r = call <2 x float> @llvm.fma.v2f32(<2 x float> %a, <2 x float> %b, <2 x float> %c)
  ret <2 x float> %r
}<|MERGE_RESOLUTION|>--- conflicted
+++ resolved
@@ -110,11 +110,7 @@
 ; CHECK-NEXT:    ret float [[FMA]]
 ;
   %y.fneg = fneg float %y
-<<<<<<< HEAD
-  %external.fneg = fneg float bitcast (i32 ptrtoint (i32* @external to i32) to float)
-=======
   %external.fneg = fneg float bitcast (i32 ptrtoint (ptr @external to i32) to float)
->>>>>>> f788a4d7
   %fma = call float @llvm.fma.f32(float %external.fneg, float %y.fneg, float %z)
   ret float %fma
 }
@@ -136,11 +132,7 @@
 ; CHECK-NEXT:    ret float [[FMA]]
 ;
   %x.fneg = fneg float %x
-<<<<<<< HEAD
-  %external.fneg = fneg float bitcast (i32 ptrtoint (i32* @external to i32) to float)
-=======
   %external.fneg = fneg float bitcast (i32 ptrtoint (ptr @external to i32) to float)
->>>>>>> f788a4d7
   %fma = call float @llvm.fma.f32(float %x.fneg, float %external.fneg, float %z)
   ret float %fma
 }
@@ -241,11 +233,7 @@
 ; CHECK-NEXT:    ret float [[FMULADD]]
 ;
   %y.fneg = fneg float %y
-<<<<<<< HEAD
-  %external.fneg = fneg float bitcast (i32 ptrtoint (i32* @external to i32) to float)
-=======
   %external.fneg = fneg float bitcast (i32 ptrtoint (ptr @external to i32) to float)
->>>>>>> f788a4d7
   %fmuladd = call float @llvm.fmuladd.f32(float %external.fneg, float %y.fneg, float %z)
   ret float %fmuladd
 }
@@ -267,11 +255,7 @@
 ; CHECK-NEXT:    ret float [[FMULADD]]
 ;
   %x.fneg = fneg float %x
-<<<<<<< HEAD
-  %external.fneg = fneg float bitcast (i32 ptrtoint (i32* @external to i32) to float)
-=======
   %external.fneg = fneg float bitcast (i32 ptrtoint (ptr @external to i32) to float)
->>>>>>> f788a4d7
   %fmuladd = call float @llvm.fmuladd.f32(float %x.fneg, float %external.fneg, float %z)
   ret float %fmuladd
 }
