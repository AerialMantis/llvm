<<<<<<< HEAD
; RUN: opt -opaque-pointers -instcombine -S < %s | FileCheck %s
; RUN: opt -opaque-pointers -debugify-each -instcombine -S < %s | FileCheck %s
=======
; RUN: opt -passes=instcombine -S < %s | FileCheck %s
; RUN: opt -debugify-each -instcombine -S < %s | FileCheck %s
>>>>>>> 0676acb6

; These are both direct calls, but make sure instcombine leaves the casts
; alone.

define i32 @call_thunk(i32 %x, i32 %y) {
  %r = call i32 @inc_first_arg_thunk(i32 %x, i32 %y)
  ret i32 %r
}

; CHECK-LABEL: define i32 @call_thunk(i32 %x, i32 %y)
; CHECK:   %r = call i32 @inc_first_arg_thunk(i32 %x, i32 %y)
; CHECK:   ret i32 %r

define internal void @inc_first_arg_thunk(i32 %arg1, ...) #0 {
entry:
  %inc = add i32 %arg1, 1
  musttail call void (i32, ...) @plus(i32 %inc, ...)
  ret void
}

; CHECK-LABEL: define internal void @inc_first_arg_thunk(i32 %arg1, ...) #0
; CHECK:   %inc = add i32 %arg1, 1
; CHECK:   musttail call void (i32, ...) @plus(i32 %inc, ...)
; CHECK:   ret void

define internal i32 @plus(i32 %x, i32 %y) {
  %r = add i32 %x, %y
  ret i32 %r
}

attributes #0 = { "thunk" }<|MERGE_RESOLUTION|>--- conflicted
+++ resolved
@@ -1,10 +1,5 @@
-<<<<<<< HEAD
-; RUN: opt -opaque-pointers -instcombine -S < %s | FileCheck %s
+; RUN: opt -opaque-pointers -passes=instcombine -S < %s | FileCheck %s
 ; RUN: opt -opaque-pointers -debugify-each -instcombine -S < %s | FileCheck %s
-=======
-; RUN: opt -passes=instcombine -S < %s | FileCheck %s
-; RUN: opt -debugify-each -instcombine -S < %s | FileCheck %s
->>>>>>> 0676acb6
 
 ; These are both direct calls, but make sure instcombine leaves the casts
 ; alone.
