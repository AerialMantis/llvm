; RUN: opt < %s -globalopt -S | FileCheck %s
; rdar://12580965.
; ObjC++ test case.

; Make it easier to verify that alignment is correct/optimal:
; 16-bit pointers with 32-bit ABI alignment and 128-bit preferred alignment

target datalayout = "p:16:32:128" 

%struct.ButtonInitData = type { i8* }

@_ZL14buttonInitData = internal global [1 x %struct.ButtonInitData] zeroinitializer, align 4

@"\01L_OBJC_METH_VAR_NAME_40" = internal global [7 x i8] c"print:\00", section "__TEXT,__objc_methname,cstring_literals", align 1
@"\01L_OBJC_SELECTOR_REFERENCES_41" = internal externally_initialized  global i8* getelementptr inbounds ([7 x i8], [7 x i8]* @"\01L_OBJC_METH_VAR_NAME_40", i32 0, i32 0), section "__DATA, __objc_selrefs, literal_pointers, no_dead_strip"

@llvm.global_ctors = appending global [1 x { i32, void ()*, i8* }] [{ i32, void ()*, i8* } { i32 65535, void ()* @_GLOBAL__I_a, i8* null }]
@llvm.used = appending global [2 x i8*] [i8* getelementptr inbounds ([7 x i8], [7 x i8]* @"\01L_OBJC_METH_VAR_NAME_40", i32 0, i32 0),  i8* bitcast (i8** @"\01L_OBJC_SELECTOR_REFERENCES_41" to i8*)]

<<<<<<< HEAD
; CHECK: @[[_ZL14BUTTONINITDATA_0_0:[a-zA-Z0-9_$"\\.-]+]] = internal unnamed_addr global i8* null, align 4
=======
; Choose the preferred alignment.

; CHECK: @[[_ZL14BUTTONINITDATA_0_0:[a-zA-Z0-9_$"\\.-]+]] = internal unnamed_addr global i8* null, align 16
>>>>>>> 21f3f750
;.
define internal void @__cxx_global_var_init() section "__TEXT,__StaticInit,regular,pure_instructions" {
  %1 = load i8*, i8** @"\01L_OBJC_SELECTOR_REFERENCES_41", !invariant.load !2009
  store i8* %1, i8** getelementptr inbounds ([1 x %struct.ButtonInitData], [1 x %struct.ButtonInitData]* @_ZL14buttonInitData, i32 0, i32 0, i32 0), align 4
  ret void
}

define internal void @_GLOBAL__I_a() section "__TEXT,__StaticInit,regular,pure_instructions" {
  call void @__cxx_global_var_init()
  ret void
}

declare void @test(i8*)

; The preferred alignment is available.

define void @print() {
; CHECK-LABEL: @print(
<<<<<<< HEAD
; CHECK-NEXT:    [[TMP1:%.*]] = load i8*, i8** @_ZL14buttonInitData.0.0, align 4
=======
; CHECK-NEXT:    [[TMP1:%.*]] = load i8*, i8** @_ZL14buttonInitData.0.0, align 16
>>>>>>> 21f3f750
; CHECK-NEXT:    call void @test(i8* [[TMP1]])
; CHECK-NEXT:    ret void
;
  %1 = load i8*, i8** getelementptr inbounds ([1 x %struct.ButtonInitData], [1 x %struct.ButtonInitData]* @_ZL14buttonInitData, i32 0, i32 0, i32 0), align 4
  call void @test(i8* %1)
  ret void
}

!2009 = !{}<|MERGE_RESOLUTION|>--- conflicted
+++ resolved
@@ -17,13 +17,9 @@
 @llvm.global_ctors = appending global [1 x { i32, void ()*, i8* }] [{ i32, void ()*, i8* } { i32 65535, void ()* @_GLOBAL__I_a, i8* null }]
 @llvm.used = appending global [2 x i8*] [i8* getelementptr inbounds ([7 x i8], [7 x i8]* @"\01L_OBJC_METH_VAR_NAME_40", i32 0, i32 0),  i8* bitcast (i8** @"\01L_OBJC_SELECTOR_REFERENCES_41" to i8*)]
 
-<<<<<<< HEAD
-; CHECK: @[[_ZL14BUTTONINITDATA_0_0:[a-zA-Z0-9_$"\\.-]+]] = internal unnamed_addr global i8* null, align 4
-=======
 ; Choose the preferred alignment.
 
 ; CHECK: @[[_ZL14BUTTONINITDATA_0_0:[a-zA-Z0-9_$"\\.-]+]] = internal unnamed_addr global i8* null, align 16
->>>>>>> 21f3f750
 ;.
 define internal void @__cxx_global_var_init() section "__TEXT,__StaticInit,regular,pure_instructions" {
   %1 = load i8*, i8** @"\01L_OBJC_SELECTOR_REFERENCES_41", !invariant.load !2009
@@ -42,11 +38,7 @@
 
 define void @print() {
 ; CHECK-LABEL: @print(
-<<<<<<< HEAD
-; CHECK-NEXT:    [[TMP1:%.*]] = load i8*, i8** @_ZL14buttonInitData.0.0, align 4
-=======
 ; CHECK-NEXT:    [[TMP1:%.*]] = load i8*, i8** @_ZL14buttonInitData.0.0, align 16
->>>>>>> 21f3f750
 ; CHECK-NEXT:    call void @test(i8* [[TMP1]])
 ; CHECK-NEXT:    ret void
 ;
