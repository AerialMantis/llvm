# RUN: not llvm-mc -triple riscv32 < %s 2>&1 \
# RUN:   | FileCheck -check-prefixes=CHECK %s

# CHECK: :[[#@LINE+1]]:8: error: expected identifier
.option

# CHECK: :[[#@LINE+1]]:9: error: expected identifier
.option 123

# CHECK: :[[#@LINE+1]]:9: error: expected identifier
.option "str"

# CHECK: :[[#@LINE+1]]:13: error: expected newline
.option rvc foo

# CHECK: :[[#@LINE+1]]:23: error: unexpected token, expected + or -
.option arch, +f, +d, rv32ifd, -d

<<<<<<< HEAD
# CHECK: :[[#@LINE+1]]:22: error: unexpected token, expected end of statement
=======
# CHECK: :[[#@LINE+1]]:22: error: expected newline
>>>>>>> cd92bbcb
.option arch, rv32ifd, +f, +d

# CHECK: :[[#@LINE+1]]:16: error: unexpected token, expected identifier
.option arch, +"c"

# CHECK: :[[#@LINE+1]]:16: error: unknown extension feature
.option arch, +x

# CHECK: :[[#@LINE+1]]:16: error: unknown extension feature
.option arch, +relax

# CHECK: :[[#@LINE+1]]:16: error: unexpected token, expected identifier
.option arch, +

<<<<<<< HEAD
# CHECK: :[[#@LINE+1]]:18: error: unexpected token, expected end of statement
=======
# CHECK: :[[#@LINE+1]]:18: error: expected comma
>>>>>>> cd92bbcb
.option arch, +c foo

# CHECK: :[[#@LINE+1]]:16: error: Extension version number parsing not currently implemented
.option arch, +c2p0

.option arch, +d
# CHECK: :[[#@LINE+1]]:16: error: Can't disable f extension, d extension requires f extension be enabled
.option arch, -f

# CHECK: :[[#@LINE+1]]:16: error: Can't disable zicsr extension, f extension requires zicsr extension be enabled
.option arch, -zicsr

# CHECK: :[[#@LINE+1]]:20: error: 'f' and 'zfinx' extensions are incompatible
.option arch, +f, +zfinx

# CHECK: :[[#@LINE+1]]:13: error: expected newline
.option rvc foo

# CHECK: :[[#@LINE+1]]:12: warning: unknown option, expected 'push', 'pop', 'rvc', 'norvc', 'arch', 'relax' or 'norelax'
.option bar

# CHECK: :[[#@LINE+1]]:16: error: unknown extension feature
.option arch, -i

# CHECK: :[[#@LINE+1]]:12: error: .option pop with no .option push
.option pop

# CHECK: :[[#@LINE+1]]:14: error: expected newline
.option push 123

# CHECK: :[[#@LINE+1]]:13: error: expected newline
.option pop 123

# CHECK: :[[#@LINE+1]]:15: error: bad arch string switching from rv32 to rv64
.option arch, rv64gc<|MERGE_RESOLUTION|>--- conflicted
+++ resolved
@@ -16,11 +16,7 @@
 # CHECK: :[[#@LINE+1]]:23: error: unexpected token, expected + or -
 .option arch, +f, +d, rv32ifd, -d
 
-<<<<<<< HEAD
-# CHECK: :[[#@LINE+1]]:22: error: unexpected token, expected end of statement
-=======
 # CHECK: :[[#@LINE+1]]:22: error: expected newline
->>>>>>> cd92bbcb
 .option arch, rv32ifd, +f, +d
 
 # CHECK: :[[#@LINE+1]]:16: error: unexpected token, expected identifier
@@ -35,11 +31,7 @@
 # CHECK: :[[#@LINE+1]]:16: error: unexpected token, expected identifier
 .option arch, +
 
-<<<<<<< HEAD
-# CHECK: :[[#@LINE+1]]:18: error: unexpected token, expected end of statement
-=======
 # CHECK: :[[#@LINE+1]]:18: error: expected comma
->>>>>>> cd92bbcb
 .option arch, +c foo
 
 # CHECK: :[[#@LINE+1]]:16: error: Extension version number parsing not currently implemented
