--- conflicted
+++ resolved
@@ -1,8 +1,4 @@
-<<<<<<< HEAD
-; RUN: opt -S -dxil-op-lower -mtriple=dxil-pc-shadermodel6.0-library < %s | FileCheck %s
-=======
 ; RUN: opt -S -passes=dxil-intrinsic-expansion,dxil-op-lower -mtriple=dxil-pc-shadermodel6.0-library < %s | FileCheck %s
->>>>>>> 1d22c955
 
 ; Make sure dxil operation function calls for any are generated for float and half.
 
