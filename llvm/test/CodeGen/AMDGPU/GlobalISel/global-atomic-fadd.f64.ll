--- conflicted
+++ resolved
@@ -2,179 +2,11 @@
 ; RUN: llc -global-isel -mtriple=amdgcn -mcpu=gfx90a -stop-after=instruction-select -amdgpu-atomic-optimizer-strategy=None < %s | FileCheck -check-prefixes=GFX90A_GFX940,GFX90A %s
 ; RUN: llc -global-isel -mtriple=amdgcn -mcpu=gfx940 -stop-after=instruction-select -amdgpu-atomic-optimizer-strategy=None < %s | FileCheck -check-prefixes=GFX90A_GFX940,GFX940 %s
 
-<<<<<<< HEAD
-define amdgpu_ps void @global_atomic_fadd_f64_no_rtn_intrinsic(ptr addrspace(1) %ptr, double %data) {
-  ; GFX90A_GFX940-LABEL: name: global_atomic_fadd_f64_no_rtn_intrinsic
-  ; GFX90A_GFX940: bb.1 (%ir-block.0):
-  ; GFX90A_GFX940-NEXT:   liveins: $vgpr0, $vgpr1, $vgpr2, $vgpr3
-  ; GFX90A_GFX940-NEXT: {{  $}}
-  ; GFX90A_GFX940-NEXT:   [[COPY:%[0-9]+]]:vgpr_32 = COPY $vgpr0
-  ; GFX90A_GFX940-NEXT:   [[COPY1:%[0-9]+]]:vgpr_32 = COPY $vgpr1
-  ; GFX90A_GFX940-NEXT:   [[REG_SEQUENCE:%[0-9]+]]:vreg_64_align2 = REG_SEQUENCE [[COPY]], %subreg.sub0, [[COPY1]], %subreg.sub1
-  ; GFX90A_GFX940-NEXT:   [[COPY2:%[0-9]+]]:vgpr_32 = COPY $vgpr2
-  ; GFX90A_GFX940-NEXT:   [[COPY3:%[0-9]+]]:vgpr_32 = COPY $vgpr3
-  ; GFX90A_GFX940-NEXT:   [[REG_SEQUENCE1:%[0-9]+]]:vreg_64_align2 = REG_SEQUENCE [[COPY2]], %subreg.sub0, [[COPY3]], %subreg.sub1
-  ; GFX90A_GFX940-NEXT:   GLOBAL_ATOMIC_ADD_F64 [[REG_SEQUENCE]], [[REG_SEQUENCE1]], 0, 0, implicit $exec :: (volatile dereferenceable load store (s64) on %ir.ptr, addrspace 1)
-  ; GFX90A_GFX940-NEXT:   S_ENDPGM 0
-  %ret = call double @llvm.amdgcn.global.atomic.fadd.f64.p1.f64(ptr addrspace(1) %ptr, double %data)
-  ret void
-}
-
-define amdgpu_ps double @global_atomic_fadd_f64_rtn_intrinsic(ptr addrspace(1) %ptr, double %data) {
-  ; GFX90A_GFX940-LABEL: name: global_atomic_fadd_f64_rtn_intrinsic
-  ; GFX90A_GFX940: bb.1 (%ir-block.0):
-  ; GFX90A_GFX940-NEXT:   liveins: $vgpr0, $vgpr1, $vgpr2, $vgpr3
-  ; GFX90A_GFX940-NEXT: {{  $}}
-  ; GFX90A_GFX940-NEXT:   [[COPY:%[0-9]+]]:vgpr_32 = COPY $vgpr0
-  ; GFX90A_GFX940-NEXT:   [[COPY1:%[0-9]+]]:vgpr_32 = COPY $vgpr1
-  ; GFX90A_GFX940-NEXT:   [[REG_SEQUENCE:%[0-9]+]]:vreg_64_align2 = REG_SEQUENCE [[COPY]], %subreg.sub0, [[COPY1]], %subreg.sub1
-  ; GFX90A_GFX940-NEXT:   [[COPY2:%[0-9]+]]:vgpr_32 = COPY $vgpr2
-  ; GFX90A_GFX940-NEXT:   [[COPY3:%[0-9]+]]:vgpr_32 = COPY $vgpr3
-  ; GFX90A_GFX940-NEXT:   [[REG_SEQUENCE1:%[0-9]+]]:vreg_64_align2 = REG_SEQUENCE [[COPY2]], %subreg.sub0, [[COPY3]], %subreg.sub1
-  ; GFX90A_GFX940-NEXT:   [[GLOBAL_ATOMIC_ADD_F64_RTN:%[0-9]+]]:vreg_64_align2 = GLOBAL_ATOMIC_ADD_F64_RTN [[REG_SEQUENCE]], [[REG_SEQUENCE1]], 0, 1, implicit $exec :: (volatile dereferenceable load store (s64) on %ir.ptr, addrspace 1)
-  ; GFX90A_GFX940-NEXT:   [[COPY4:%[0-9]+]]:vgpr_32 = COPY [[GLOBAL_ATOMIC_ADD_F64_RTN]].sub0
-  ; GFX90A_GFX940-NEXT:   [[COPY5:%[0-9]+]]:vgpr_32 = COPY [[GLOBAL_ATOMIC_ADD_F64_RTN]].sub1
-  ; GFX90A_GFX940-NEXT:   [[V_READFIRSTLANE_B32_:%[0-9]+]]:sreg_32 = V_READFIRSTLANE_B32 [[COPY4]], implicit $exec
-  ; GFX90A_GFX940-NEXT:   $sgpr0 = COPY [[V_READFIRSTLANE_B32_]]
-  ; GFX90A_GFX940-NEXT:   [[V_READFIRSTLANE_B32_1:%[0-9]+]]:sreg_32 = V_READFIRSTLANE_B32 [[COPY5]], implicit $exec
-  ; GFX90A_GFX940-NEXT:   $sgpr1 = COPY [[V_READFIRSTLANE_B32_1]]
-  ; GFX90A_GFX940-NEXT:   SI_RETURN_TO_EPILOG implicit $sgpr0, implicit $sgpr1
-  %ret = call double @llvm.amdgcn.global.atomic.fadd.f64.p1.f64(ptr addrspace(1) %ptr, double %data)
-  ret double %ret
-}
-
-define amdgpu_ps void @global_atomic_fadd_f64_saddr_no_rtn_intrinsic(ptr addrspace(1) inreg %ptr, double %data) {
-  ; GFX90A_GFX940-LABEL: name: global_atomic_fadd_f64_saddr_no_rtn_intrinsic
-  ; GFX90A_GFX940: bb.1 (%ir-block.0):
-  ; GFX90A_GFX940-NEXT:   liveins: $sgpr0, $sgpr1, $vgpr0, $vgpr1
-  ; GFX90A_GFX940-NEXT: {{  $}}
-  ; GFX90A_GFX940-NEXT:   [[COPY:%[0-9]+]]:sreg_32 = COPY $sgpr0
-  ; GFX90A_GFX940-NEXT:   [[COPY1:%[0-9]+]]:sreg_32 = COPY $sgpr1
-  ; GFX90A_GFX940-NEXT:   [[REG_SEQUENCE:%[0-9]+]]:sreg_64 = REG_SEQUENCE [[COPY]], %subreg.sub0, [[COPY1]], %subreg.sub1
-  ; GFX90A_GFX940-NEXT:   [[COPY2:%[0-9]+]]:vgpr_32 = COPY $vgpr0
-  ; GFX90A_GFX940-NEXT:   [[COPY3:%[0-9]+]]:vgpr_32 = COPY $vgpr1
-  ; GFX90A_GFX940-NEXT:   [[REG_SEQUENCE1:%[0-9]+]]:vreg_64_align2 = REG_SEQUENCE [[COPY2]], %subreg.sub0, [[COPY3]], %subreg.sub1
-  ; GFX90A_GFX940-NEXT:   [[V_MOV_B32_e32_:%[0-9]+]]:vgpr_32 = V_MOV_B32_e32 0, implicit $exec
-  ; GFX90A_GFX940-NEXT:   GLOBAL_ATOMIC_ADD_F64_SADDR [[V_MOV_B32_e32_]], [[REG_SEQUENCE1]], [[REG_SEQUENCE]], 0, 0, implicit $exec :: (volatile dereferenceable load store (s64) on %ir.ptr, addrspace 1)
-  ; GFX90A_GFX940-NEXT:   S_ENDPGM 0
-  %ret = call double @llvm.amdgcn.global.atomic.fadd.f64.p1.f64(ptr addrspace(1) %ptr, double %data)
-  ret void
-}
-
-define amdgpu_ps double @global_atomic_fadd_f64_saddr_rtn_intrinsic(ptr addrspace(1) inreg %ptr, double %data) {
-  ; GFX90A_GFX940-LABEL: name: global_atomic_fadd_f64_saddr_rtn_intrinsic
-  ; GFX90A_GFX940: bb.1 (%ir-block.0):
-  ; GFX90A_GFX940-NEXT:   liveins: $sgpr0, $sgpr1, $vgpr0, $vgpr1
-  ; GFX90A_GFX940-NEXT: {{  $}}
-  ; GFX90A_GFX940-NEXT:   [[COPY:%[0-9]+]]:sreg_32 = COPY $sgpr0
-  ; GFX90A_GFX940-NEXT:   [[COPY1:%[0-9]+]]:sreg_32 = COPY $sgpr1
-  ; GFX90A_GFX940-NEXT:   [[REG_SEQUENCE:%[0-9]+]]:sreg_64 = REG_SEQUENCE [[COPY]], %subreg.sub0, [[COPY1]], %subreg.sub1
-  ; GFX90A_GFX940-NEXT:   [[COPY2:%[0-9]+]]:vgpr_32 = COPY $vgpr0
-  ; GFX90A_GFX940-NEXT:   [[COPY3:%[0-9]+]]:vgpr_32 = COPY $vgpr1
-  ; GFX90A_GFX940-NEXT:   [[REG_SEQUENCE1:%[0-9]+]]:vreg_64_align2 = REG_SEQUENCE [[COPY2]], %subreg.sub0, [[COPY3]], %subreg.sub1
-  ; GFX90A_GFX940-NEXT:   [[V_MOV_B32_e32_:%[0-9]+]]:vgpr_32 = V_MOV_B32_e32 0, implicit $exec
-  ; GFX90A_GFX940-NEXT:   [[GLOBAL_ATOMIC_ADD_F64_SADDR_RTN:%[0-9]+]]:vreg_64_align2 = GLOBAL_ATOMIC_ADD_F64_SADDR_RTN [[V_MOV_B32_e32_]], [[REG_SEQUENCE1]], [[REG_SEQUENCE]], 0, 1, implicit $exec :: (volatile dereferenceable load store (s64) on %ir.ptr, addrspace 1)
-  ; GFX90A_GFX940-NEXT:   [[COPY4:%[0-9]+]]:vgpr_32 = COPY [[GLOBAL_ATOMIC_ADD_F64_SADDR_RTN]].sub0
-  ; GFX90A_GFX940-NEXT:   [[COPY5:%[0-9]+]]:vgpr_32 = COPY [[GLOBAL_ATOMIC_ADD_F64_SADDR_RTN]].sub1
-  ; GFX90A_GFX940-NEXT:   [[V_READFIRSTLANE_B32_:%[0-9]+]]:sreg_32 = V_READFIRSTLANE_B32 [[COPY4]], implicit $exec
-  ; GFX90A_GFX940-NEXT:   $sgpr0 = COPY [[V_READFIRSTLANE_B32_]]
-  ; GFX90A_GFX940-NEXT:   [[V_READFIRSTLANE_B32_1:%[0-9]+]]:sreg_32 = V_READFIRSTLANE_B32 [[COPY5]], implicit $exec
-  ; GFX90A_GFX940-NEXT:   $sgpr1 = COPY [[V_READFIRSTLANE_B32_1]]
-  ; GFX90A_GFX940-NEXT:   SI_RETURN_TO_EPILOG implicit $sgpr0, implicit $sgpr1
-  %ret = call double @llvm.amdgcn.global.atomic.fadd.f64.p1.f64(ptr addrspace(1) %ptr, double %data)
-  ret double %ret
-}
-
-define amdgpu_ps void @global_atomic_fadd_f64_no_rtn_flat_intrinsic(ptr addrspace(1) %ptr, double %data) {
-  ; GFX90A_GFX940-LABEL: name: global_atomic_fadd_f64_no_rtn_flat_intrinsic
-  ; GFX90A_GFX940: bb.1 (%ir-block.0):
-  ; GFX90A_GFX940-NEXT:   liveins: $vgpr0, $vgpr1, $vgpr2, $vgpr3
-  ; GFX90A_GFX940-NEXT: {{  $}}
-  ; GFX90A_GFX940-NEXT:   [[COPY:%[0-9]+]]:vgpr_32 = COPY $vgpr0
-  ; GFX90A_GFX940-NEXT:   [[COPY1:%[0-9]+]]:vgpr_32 = COPY $vgpr1
-  ; GFX90A_GFX940-NEXT:   [[REG_SEQUENCE:%[0-9]+]]:vreg_64_align2 = REG_SEQUENCE [[COPY]], %subreg.sub0, [[COPY1]], %subreg.sub1
-  ; GFX90A_GFX940-NEXT:   [[COPY2:%[0-9]+]]:vgpr_32 = COPY $vgpr2
-  ; GFX90A_GFX940-NEXT:   [[COPY3:%[0-9]+]]:vgpr_32 = COPY $vgpr3
-  ; GFX90A_GFX940-NEXT:   [[REG_SEQUENCE1:%[0-9]+]]:vreg_64_align2 = REG_SEQUENCE [[COPY2]], %subreg.sub0, [[COPY3]], %subreg.sub1
-  ; GFX90A_GFX940-NEXT:   GLOBAL_ATOMIC_ADD_F64 [[REG_SEQUENCE]], [[REG_SEQUENCE1]], 0, 0, implicit $exec :: (volatile dereferenceable load store (s64) on %ir.ptr, addrspace 1)
-  ; GFX90A_GFX940-NEXT:   S_ENDPGM 0
-  %ret = call double @llvm.amdgcn.flat.atomic.fadd.f64.p1.f64(ptr addrspace(1) %ptr, double %data)
-  ret void
-}
-
-define amdgpu_ps double @global_atomic_fadd_f64_rtn_flat_intrinsic(ptr addrspace(1) %ptr, double %data) {
-  ; GFX90A_GFX940-LABEL: name: global_atomic_fadd_f64_rtn_flat_intrinsic
-  ; GFX90A_GFX940: bb.1 (%ir-block.0):
-  ; GFX90A_GFX940-NEXT:   liveins: $vgpr0, $vgpr1, $vgpr2, $vgpr3
-  ; GFX90A_GFX940-NEXT: {{  $}}
-  ; GFX90A_GFX940-NEXT:   [[COPY:%[0-9]+]]:vgpr_32 = COPY $vgpr0
-  ; GFX90A_GFX940-NEXT:   [[COPY1:%[0-9]+]]:vgpr_32 = COPY $vgpr1
-  ; GFX90A_GFX940-NEXT:   [[REG_SEQUENCE:%[0-9]+]]:vreg_64_align2 = REG_SEQUENCE [[COPY]], %subreg.sub0, [[COPY1]], %subreg.sub1
-  ; GFX90A_GFX940-NEXT:   [[COPY2:%[0-9]+]]:vgpr_32 = COPY $vgpr2
-  ; GFX90A_GFX940-NEXT:   [[COPY3:%[0-9]+]]:vgpr_32 = COPY $vgpr3
-  ; GFX90A_GFX940-NEXT:   [[REG_SEQUENCE1:%[0-9]+]]:vreg_64_align2 = REG_SEQUENCE [[COPY2]], %subreg.sub0, [[COPY3]], %subreg.sub1
-  ; GFX90A_GFX940-NEXT:   [[GLOBAL_ATOMIC_ADD_F64_RTN:%[0-9]+]]:vreg_64_align2 = GLOBAL_ATOMIC_ADD_F64_RTN [[REG_SEQUENCE]], [[REG_SEQUENCE1]], 0, 1, implicit $exec :: (volatile dereferenceable load store (s64) on %ir.ptr, addrspace 1)
-  ; GFX90A_GFX940-NEXT:   [[COPY4:%[0-9]+]]:vgpr_32 = COPY [[GLOBAL_ATOMIC_ADD_F64_RTN]].sub0
-  ; GFX90A_GFX940-NEXT:   [[COPY5:%[0-9]+]]:vgpr_32 = COPY [[GLOBAL_ATOMIC_ADD_F64_RTN]].sub1
-  ; GFX90A_GFX940-NEXT:   [[V_READFIRSTLANE_B32_:%[0-9]+]]:sreg_32 = V_READFIRSTLANE_B32 [[COPY4]], implicit $exec
-  ; GFX90A_GFX940-NEXT:   $sgpr0 = COPY [[V_READFIRSTLANE_B32_]]
-  ; GFX90A_GFX940-NEXT:   [[V_READFIRSTLANE_B32_1:%[0-9]+]]:sreg_32 = V_READFIRSTLANE_B32 [[COPY5]], implicit $exec
-  ; GFX90A_GFX940-NEXT:   $sgpr1 = COPY [[V_READFIRSTLANE_B32_1]]
-  ; GFX90A_GFX940-NEXT:   SI_RETURN_TO_EPILOG implicit $sgpr0, implicit $sgpr1
-  %ret = call double @llvm.amdgcn.flat.atomic.fadd.f64.p1.f64(ptr addrspace(1) %ptr, double %data)
-  ret double %ret
-}
-
-define amdgpu_ps void @global_atomic_fadd_f64_saddr_no_rtn_flat_intrinsic(ptr addrspace(1) inreg %ptr, double %data) {
-  ; GFX90A_GFX940-LABEL: name: global_atomic_fadd_f64_saddr_no_rtn_flat_intrinsic
-  ; GFX90A_GFX940: bb.1 (%ir-block.0):
-  ; GFX90A_GFX940-NEXT:   liveins: $sgpr0, $sgpr1, $vgpr0, $vgpr1
-  ; GFX90A_GFX940-NEXT: {{  $}}
-  ; GFX90A_GFX940-NEXT:   [[COPY:%[0-9]+]]:sreg_32 = COPY $sgpr0
-  ; GFX90A_GFX940-NEXT:   [[COPY1:%[0-9]+]]:sreg_32 = COPY $sgpr1
-  ; GFX90A_GFX940-NEXT:   [[REG_SEQUENCE:%[0-9]+]]:sreg_64 = REG_SEQUENCE [[COPY]], %subreg.sub0, [[COPY1]], %subreg.sub1
-  ; GFX90A_GFX940-NEXT:   [[COPY2:%[0-9]+]]:vgpr_32 = COPY $vgpr0
-  ; GFX90A_GFX940-NEXT:   [[COPY3:%[0-9]+]]:vgpr_32 = COPY $vgpr1
-  ; GFX90A_GFX940-NEXT:   [[REG_SEQUENCE1:%[0-9]+]]:vreg_64_align2 = REG_SEQUENCE [[COPY2]], %subreg.sub0, [[COPY3]], %subreg.sub1
-  ; GFX90A_GFX940-NEXT:   [[V_MOV_B32_e32_:%[0-9]+]]:vgpr_32 = V_MOV_B32_e32 0, implicit $exec
-  ; GFX90A_GFX940-NEXT:   GLOBAL_ATOMIC_ADD_F64_SADDR [[V_MOV_B32_e32_]], [[REG_SEQUENCE1]], [[REG_SEQUENCE]], 0, 0, implicit $exec :: (volatile dereferenceable load store (s64) on %ir.ptr, addrspace 1)
-  ; GFX90A_GFX940-NEXT:   S_ENDPGM 0
-  %ret = call double @llvm.amdgcn.flat.atomic.fadd.f64.p1.f64(ptr addrspace(1) %ptr, double %data)
-  ret void
-}
-
-define amdgpu_ps double @global_atomic_fadd_f64_saddr_rtn_flat_intrinsic(ptr addrspace(1) inreg %ptr, double %data) {
-  ; GFX90A_GFX940-LABEL: name: global_atomic_fadd_f64_saddr_rtn_flat_intrinsic
-  ; GFX90A_GFX940: bb.1 (%ir-block.0):
-  ; GFX90A_GFX940-NEXT:   liveins: $sgpr0, $sgpr1, $vgpr0, $vgpr1
-  ; GFX90A_GFX940-NEXT: {{  $}}
-  ; GFX90A_GFX940-NEXT:   [[COPY:%[0-9]+]]:sreg_32 = COPY $sgpr0
-  ; GFX90A_GFX940-NEXT:   [[COPY1:%[0-9]+]]:sreg_32 = COPY $sgpr1
-  ; GFX90A_GFX940-NEXT:   [[REG_SEQUENCE:%[0-9]+]]:sreg_64 = REG_SEQUENCE [[COPY]], %subreg.sub0, [[COPY1]], %subreg.sub1
-  ; GFX90A_GFX940-NEXT:   [[COPY2:%[0-9]+]]:vgpr_32 = COPY $vgpr0
-  ; GFX90A_GFX940-NEXT:   [[COPY3:%[0-9]+]]:vgpr_32 = COPY $vgpr1
-  ; GFX90A_GFX940-NEXT:   [[REG_SEQUENCE1:%[0-9]+]]:vreg_64_align2 = REG_SEQUENCE [[COPY2]], %subreg.sub0, [[COPY3]], %subreg.sub1
-  ; GFX90A_GFX940-NEXT:   [[V_MOV_B32_e32_:%[0-9]+]]:vgpr_32 = V_MOV_B32_e32 0, implicit $exec
-  ; GFX90A_GFX940-NEXT:   [[GLOBAL_ATOMIC_ADD_F64_SADDR_RTN:%[0-9]+]]:vreg_64_align2 = GLOBAL_ATOMIC_ADD_F64_SADDR_RTN [[V_MOV_B32_e32_]], [[REG_SEQUENCE1]], [[REG_SEQUENCE]], 0, 1, implicit $exec :: (volatile dereferenceable load store (s64) on %ir.ptr, addrspace 1)
-  ; GFX90A_GFX940-NEXT:   [[COPY4:%[0-9]+]]:vgpr_32 = COPY [[GLOBAL_ATOMIC_ADD_F64_SADDR_RTN]].sub0
-  ; GFX90A_GFX940-NEXT:   [[COPY5:%[0-9]+]]:vgpr_32 = COPY [[GLOBAL_ATOMIC_ADD_F64_SADDR_RTN]].sub1
-  ; GFX90A_GFX940-NEXT:   [[V_READFIRSTLANE_B32_:%[0-9]+]]:sreg_32 = V_READFIRSTLANE_B32 [[COPY4]], implicit $exec
-  ; GFX90A_GFX940-NEXT:   $sgpr0 = COPY [[V_READFIRSTLANE_B32_]]
-  ; GFX90A_GFX940-NEXT:   [[V_READFIRSTLANE_B32_1:%[0-9]+]]:sreg_32 = V_READFIRSTLANE_B32 [[COPY5]], implicit $exec
-  ; GFX90A_GFX940-NEXT:   $sgpr1 = COPY [[V_READFIRSTLANE_B32_1]]
-  ; GFX90A_GFX940-NEXT:   SI_RETURN_TO_EPILOG implicit $sgpr0, implicit $sgpr1
-  %ret = call double @llvm.amdgcn.flat.atomic.fadd.f64.p1.f64(ptr addrspace(1) %ptr, double %data)
-  ret double %ret
-}
-
-=======
->>>>>>> 1d22c955
 define amdgpu_ps void @global_atomic_fadd_f64_no_rtn_atomicrmw(ptr addrspace(1) %ptr, double %data) {
   ; GFX90A-LABEL: name: global_atomic_fadd_f64_no_rtn_atomicrmw
   ; GFX90A: bb.1 (%ir-block.0):
   ; GFX90A-NEXT:   successors: %bb.2(0x80000000)
   ; GFX90A-NEXT:   liveins: $vgpr0, $vgpr1, $vgpr2, $vgpr3
-<<<<<<< HEAD
   ; GFX90A-NEXT: {{  $}}
   ; GFX90A-NEXT:   [[COPY:%[0-9]+]]:vgpr_32 = COPY $vgpr0
   ; GFX90A-NEXT:   [[COPY1:%[0-9]+]]:vgpr_32 = COPY $vgpr1
@@ -198,31 +30,6 @@
   ; GFX90A-NEXT:   SI_LOOP [[SI_IF_BREAK]], %bb.2, implicit-def $exec, implicit-def $scc, implicit $exec
   ; GFX90A-NEXT:   S_BRANCH %bb.3
   ; GFX90A-NEXT: {{  $}}
-=======
-  ; GFX90A-NEXT: {{  $}}
-  ; GFX90A-NEXT:   [[COPY:%[0-9]+]]:vgpr_32 = COPY $vgpr0
-  ; GFX90A-NEXT:   [[COPY1:%[0-9]+]]:vgpr_32 = COPY $vgpr1
-  ; GFX90A-NEXT:   [[REG_SEQUENCE:%[0-9]+]]:vreg_64_align2 = REG_SEQUENCE [[COPY]], %subreg.sub0, [[COPY1]], %subreg.sub1
-  ; GFX90A-NEXT:   [[COPY2:%[0-9]+]]:vgpr_32 = COPY $vgpr2
-  ; GFX90A-NEXT:   [[COPY3:%[0-9]+]]:vgpr_32 = COPY $vgpr3
-  ; GFX90A-NEXT:   [[REG_SEQUENCE1:%[0-9]+]]:vreg_64_align2 = REG_SEQUENCE [[COPY2]], %subreg.sub0, [[COPY3]], %subreg.sub1
-  ; GFX90A-NEXT:   [[GLOBAL_LOAD_DWORDX2_:%[0-9]+]]:vreg_64_align2 = GLOBAL_LOAD_DWORDX2 [[REG_SEQUENCE]], 0, 0, implicit $exec :: (load (s64) from %ir.ptr, addrspace 1)
-  ; GFX90A-NEXT:   [[S_MOV_B64_:%[0-9]+]]:sreg_64 = S_MOV_B64 0
-  ; GFX90A-NEXT: {{  $}}
-  ; GFX90A-NEXT: bb.2.atomicrmw.start:
-  ; GFX90A-NEXT:   successors: %bb.3(0x04000000), %bb.2(0x7c000000)
-  ; GFX90A-NEXT: {{  $}}
-  ; GFX90A-NEXT:   [[PHI:%[0-9]+]]:sreg_64_xexec = PHI %13, %bb.2, [[S_MOV_B64_]], %bb.1
-  ; GFX90A-NEXT:   [[PHI1:%[0-9]+]]:vreg_64_align2 = PHI [[GLOBAL_LOAD_DWORDX2_]], %bb.1, %19, %bb.2
-  ; GFX90A-NEXT:   [[V_ADD_F64_e64_:%[0-9]+]]:vreg_64_align2 = nofpexcept V_ADD_F64_e64 0, [[PHI1]], 0, [[REG_SEQUENCE1]], 0, 0, implicit $mode, implicit $exec
-  ; GFX90A-NEXT:   [[REG_SEQUENCE2:%[0-9]+]]:vreg_128_align2 = REG_SEQUENCE [[V_ADD_F64_e64_]], %subreg.sub0_sub1, [[PHI1]], %subreg.sub2_sub3
-  ; GFX90A-NEXT:   [[GLOBAL_ATOMIC_CMPSWAP_X2_RTN:%[0-9]+]]:vreg_64_align2 = GLOBAL_ATOMIC_CMPSWAP_X2_RTN [[REG_SEQUENCE]], [[REG_SEQUENCE2]], 0, 1, implicit $exec :: (load store syncscope("wavefront") monotonic monotonic (s64) on %ir.ptr, addrspace 1)
-  ; GFX90A-NEXT:   [[V_CMP_EQ_U64_e64_:%[0-9]+]]:sreg_64_xexec = V_CMP_EQ_U64_e64 [[GLOBAL_ATOMIC_CMPSWAP_X2_RTN]], [[PHI1]], implicit $exec
-  ; GFX90A-NEXT:   [[SI_IF_BREAK:%[0-9]+]]:sreg_64_xexec = SI_IF_BREAK [[V_CMP_EQ_U64_e64_]], [[PHI]], implicit-def $scc
-  ; GFX90A-NEXT:   SI_LOOP [[SI_IF_BREAK]], %bb.2, implicit-def $exec, implicit-def $scc, implicit $exec
-  ; GFX90A-NEXT:   S_BRANCH %bb.3
-  ; GFX90A-NEXT: {{  $}}
->>>>>>> 1d22c955
   ; GFX90A-NEXT: bb.3.atomicrmw.end:
   ; GFX90A-NEXT:   [[PHI2:%[0-9]+]]:sreg_64_xexec = PHI [[SI_IF_BREAK]], %bb.2
   ; GFX90A-NEXT:   SI_END_CF [[PHI2]], implicit-def $exec, implicit-def $scc, implicit $exec
@@ -348,10 +155,4 @@
   ret double %ret
 }
 
-<<<<<<< HEAD
-declare double @llvm.amdgcn.global.atomic.fadd.f64.p1.f64(ptr addrspace(1), double)
-declare double @llvm.amdgcn.flat.atomic.fadd.f64.p1.f64(ptr addrspace(1), double)
-
-=======
->>>>>>> 1d22c955
 !0 = !{}