; NOTE: Assertions have been autogenerated by utils/update_llc_test_checks.py
; RUN: llc -mtriple=amdgcn -mcpu=gfx900 -mattr=+xnack -amdgpu-max-memory-clause=0 -verify-machineinstrs < %s | FileCheck -enable-var-scope -check-prefix=GCN %s

; Test the behavior of the post-RA soft clause bundler in the presence
; of debug info. The debug info should not interfere with the
; bundling, which could result in an observable codegen change.

define amdgpu_kernel void @dbg_clause(ptr addrspace(1) %out, ptr addrspace(1) %aptr) !dbg !4 {
; GCN-LABEL: dbg_clause:
; GCN:       ; %bb.0:
<<<<<<< HEAD
; GCN-NEXT:    s_load_dwordx4 s[0:3], s[2:3], 0x24
=======
; GCN-NEXT:    s_load_dwordx4 s[4:7], s[2:3], 0x24
>>>>>>> 9c4aab8c
; GCN-NEXT:    v_lshlrev_b32_e32 v0, 2, v0
; GCN-NEXT:    s_waitcnt lgkmcnt(0)
; GCN-NEXT:    global_load_dword v1, v0, s[6:7]
; GCN-NEXT:    ;DEBUG_VALUE: foo:a <- $vgpr1
; GCN-NEXT:    global_load_dword v2, v0, s[6:7] offset:32
; GCN-NEXT:    ;DEBUG_VALUE: foo:b <- $vgpr2
; GCN-NEXT:    s_waitcnt vmcnt(0)
; GCN-NEXT:    v_add_f32_e32 v1, v1, v2
; GCN-NEXT:    global_store_dword v0, v1, s[4:5]
; GCN-NEXT:    s_endpgm
  %tid = call i32 @llvm.amdgcn.workitem.id.x()
  %out.gep = getelementptr float, ptr addrspace(1) %out, i32 %tid
  %gep0 = getelementptr float, ptr addrspace(1) %aptr, i32 %tid
  %gep1 = getelementptr float, ptr addrspace(1) %gep0, i32 8
  %a = load float, ptr addrspace(1) %gep0, align 4
  call void @llvm.dbg.value(metadata float %a, metadata !8, metadata !DIExpression()), !dbg !9
  %b = load float, ptr addrspace(1) %gep1, align 4
  call void @llvm.dbg.value(metadata float %b, metadata !10, metadata !DIExpression()), !dbg !11
  %fadd = fadd float %a, %b
  store float %fadd, ptr addrspace(1) %out.gep, align 4
  ret void
}

declare i32 @llvm.amdgcn.workitem.id.x() #0
declare void @llvm.dbg.value(metadata, metadata, metadata) #1

attributes #0 = { nounwind readnone speculatable willreturn }
attributes #1 = { nofree nosync nounwind readnone speculatable willreturn }

!llvm.dbg.cu = !{!0}
!llvm.module.flags = !{!2, !3}

!0 = distinct !DICompileUnit(language: DW_LANG_C99, file: !1, isOptimized: true, runtimeVersion: 0, emissionKind: NoDebug)
!1 = !DIFile(filename: "/tmp/foo.cl", directory: "/dev/null")
!2 = !{i32 2, !"Dwarf Version", i32 4}
!3 = !{i32 2, !"Debug Info Version", i32 3}
!4 = distinct !DISubprogram(name: "foo", scope: !1, file: !1, line: 1, type: !5, scopeLine: 2, flags: DIFlagPrototyped, spFlags: DISPFlagDefinition | DISPFlagOptimized, unit: !0)
!5 = !DISubroutineType(types: !6)
!6 = !{null, !7}
!7 = !DIBasicType(name: "float", size: 32, align: 32)
!8 = !DILocalVariable(name: "a", arg: 1, scope: !4, file: !1, line: 1)
!9 = !DILocation(line: 1, column: 42, scope: !4)
!10 = !DILocalVariable(name: "b", arg: 2, scope: !4, file: !1, line: 2)
!11 = !DILocation(line: 2, column: 42, scope: !4)<|MERGE_RESOLUTION|>--- conflicted
+++ resolved
@@ -8,11 +8,7 @@
 define amdgpu_kernel void @dbg_clause(ptr addrspace(1) %out, ptr addrspace(1) %aptr) !dbg !4 {
 ; GCN-LABEL: dbg_clause:
 ; GCN:       ; %bb.0:
-<<<<<<< HEAD
-; GCN-NEXT:    s_load_dwordx4 s[0:3], s[2:3], 0x24
-=======
 ; GCN-NEXT:    s_load_dwordx4 s[4:7], s[2:3], 0x24
->>>>>>> 9c4aab8c
 ; GCN-NEXT:    v_lshlrev_b32_e32 v0, 2, v0
 ; GCN-NEXT:    s_waitcnt lgkmcnt(0)
 ; GCN-NEXT:    global_load_dword v1, v0, s[6:7]
