; NOTE: Assertions have been autogenerated by utils/update_llc_test_checks.py UTC_ARGS: --version 5
; RUN: llc -mtriple=amdgcn-amd-amdhsa < %s | FileCheck -check-prefixes=SI %s
; RUN: llc -mtriple=amdgcn-amd-amdhsa -mcpu=tonga < %s | FileCheck -check-prefixes=VI %s

define amdgpu_kernel void @extract_vector_elt_v1i8(ptr addrspace(1) %out, <1 x i8> %foo) #0 {
; SI-LABEL: extract_vector_elt_v1i8:
; SI:       ; %bb.0:
; SI-NEXT:    s_load_dwordx2 s[0:1], s[6:7], 0x0
; SI-NEXT:    s_load_dword s2, s[6:7], 0x2
; SI-NEXT:    s_waitcnt lgkmcnt(0)
; SI-NEXT:    v_mov_b32_e32 v0, s0
; SI-NEXT:    v_mov_b32_e32 v1, s1
; SI-NEXT:    v_mov_b32_e32 v2, s2
; SI-NEXT:    flat_store_byte v[0:1], v2
; SI-NEXT:    s_endpgm
;
; VI-LABEL: extract_vector_elt_v1i8:
; VI:       ; %bb.0:
; VI-NEXT:    s_load_dwordx2 s[0:1], s[6:7], 0x0
; VI-NEXT:    s_load_dword s2, s[6:7], 0x8
; VI-NEXT:    s_waitcnt lgkmcnt(0)
; VI-NEXT:    v_mov_b32_e32 v0, s0
; VI-NEXT:    v_mov_b32_e32 v1, s1
; VI-NEXT:    v_mov_b32_e32 v2, s2
; VI-NEXT:    flat_store_byte v[0:1], v2
; VI-NEXT:    s_endpgm
  %p0 = extractelement <1 x i8> %foo, i32 0
  store i8 %p0, ptr addrspace(1) %out
  ret void
}

define amdgpu_kernel void @extract_vector_elt_v2i8(ptr addrspace(1) %out, <2 x i8> %foo) #0 {
; SI-LABEL: extract_vector_elt_v2i8:
; SI:       ; %bb.0:
; SI-NEXT:    s_load_dwordx2 s[0:1], s[6:7], 0x0
; SI-NEXT:    s_load_dword s2, s[6:7], 0x2
; SI-NEXT:    s_waitcnt lgkmcnt(0)
; SI-NEXT:    s_lshr_b32 s3, s2, 8
; SI-NEXT:    v_mov_b32_e32 v0, s0
; SI-NEXT:    v_mov_b32_e32 v1, s1
; SI-NEXT:    v_mov_b32_e32 v2, s2
; SI-NEXT:    s_add_u32 s0, s0, 1
; SI-NEXT:    v_mov_b32_e32 v3, s3
; SI-NEXT:    s_addc_u32 s1, s1, 0
; SI-NEXT:    flat_store_byte v[0:1], v3
; SI-NEXT:    s_waitcnt vmcnt(0)
; SI-NEXT:    v_mov_b32_e32 v0, s0
; SI-NEXT:    v_mov_b32_e32 v1, s1
; SI-NEXT:    flat_store_byte v[0:1], v2
; SI-NEXT:    s_waitcnt vmcnt(0)
; SI-NEXT:    s_endpgm
;
; VI-LABEL: extract_vector_elt_v2i8:
; VI:       ; %bb.0:
; VI-NEXT:    s_load_dword s2, s[6:7], 0x8
; VI-NEXT:    s_load_dwordx2 s[0:1], s[6:7], 0x0
; VI-NEXT:    s_waitcnt lgkmcnt(0)
<<<<<<< HEAD
; VI-NEXT:    v_mov_b32_e32 v2, s2
; VI-NEXT:    v_mov_b32_e32 v0, s0
; VI-NEXT:    v_lshrrev_b16_e64 v3, 8, s2
; VI-NEXT:    s_add_u32 s2, s0, 1
; VI-NEXT:    v_mov_b32_e32 v1, s1
; VI-NEXT:    s_addc_u32 s3, s1, 0
; VI-NEXT:    flat_store_byte v[0:1], v3
; VI-NEXT:    s_waitcnt vmcnt(0)
; VI-NEXT:    v_mov_b32_e32 v0, s2
; VI-NEXT:    v_mov_b32_e32 v1, s3
=======
; VI-NEXT:    s_lshr_b32 s3, s2, 8
; VI-NEXT:    v_mov_b32_e32 v0, s0
; VI-NEXT:    v_mov_b32_e32 v1, s1
; VI-NEXT:    s_add_u32 s0, s0, 1
; VI-NEXT:    v_mov_b32_e32 v2, s3
; VI-NEXT:    s_addc_u32 s1, s1, 0
; VI-NEXT:    flat_store_byte v[0:1], v2
; VI-NEXT:    s_waitcnt vmcnt(0)
; VI-NEXT:    v_mov_b32_e32 v0, s0
; VI-NEXT:    v_mov_b32_e32 v1, s1
; VI-NEXT:    v_mov_b32_e32 v2, s2
>>>>>>> 4b409fa5
; VI-NEXT:    flat_store_byte v[0:1], v2
; VI-NEXT:    s_waitcnt vmcnt(0)
; VI-NEXT:    s_endpgm
  %p0 = extractelement <2 x i8> %foo, i32 0
  %p1 = extractelement <2 x i8> %foo, i32 1
  %out1 = getelementptr i8, ptr addrspace(1) %out, i32 1
  store volatile i8 %p1, ptr addrspace(1) %out
  store volatile i8 %p0, ptr addrspace(1) %out1
  ret void
}

define amdgpu_kernel void @extract_vector_elt_v3i8(ptr addrspace(1) %out, <3 x i8> %foo) #0 {
; SI-LABEL: extract_vector_elt_v3i8:
; SI:       ; %bb.0:
; SI-NEXT:    s_load_dwordx2 s[0:1], s[6:7], 0x0
; SI-NEXT:    s_load_dword s2, s[6:7], 0x2
; SI-NEXT:    s_waitcnt lgkmcnt(0)
; SI-NEXT:    s_lshr_b32 s3, s2, 16
; SI-NEXT:    v_mov_b32_e32 v0, s0
; SI-NEXT:    v_mov_b32_e32 v1, s1
; SI-NEXT:    v_mov_b32_e32 v2, s2
; SI-NEXT:    s_add_u32 s0, s0, 1
; SI-NEXT:    v_mov_b32_e32 v3, s3
; SI-NEXT:    s_addc_u32 s1, s1, 0
; SI-NEXT:    flat_store_byte v[0:1], v3
; SI-NEXT:    s_waitcnt vmcnt(0)
; SI-NEXT:    v_mov_b32_e32 v0, s0
; SI-NEXT:    v_mov_b32_e32 v1, s1
; SI-NEXT:    flat_store_byte v[0:1], v2
; SI-NEXT:    s_waitcnt vmcnt(0)
; SI-NEXT:    s_endpgm
;
; VI-LABEL: extract_vector_elt_v3i8:
; VI:       ; %bb.0:
; VI-NEXT:    s_load_dword s2, s[6:7], 0x8
; VI-NEXT:    s_load_dwordx2 s[0:1], s[6:7], 0x0
; VI-NEXT:    s_waitcnt lgkmcnt(0)
; VI-NEXT:    s_lshr_b32 s3, s2, 16
; VI-NEXT:    v_mov_b32_e32 v0, s0
; VI-NEXT:    v_mov_b32_e32 v1, s1
; VI-NEXT:    s_add_u32 s0, s0, 1
; VI-NEXT:    v_mov_b32_e32 v2, s3
; VI-NEXT:    s_addc_u32 s1, s1, 0
; VI-NEXT:    flat_store_byte v[0:1], v2
; VI-NEXT:    s_waitcnt vmcnt(0)
; VI-NEXT:    v_mov_b32_e32 v0, s0
; VI-NEXT:    v_mov_b32_e32 v1, s1
; VI-NEXT:    v_mov_b32_e32 v2, s2
; VI-NEXT:    flat_store_byte v[0:1], v2
; VI-NEXT:    s_waitcnt vmcnt(0)
; VI-NEXT:    s_endpgm
  %p0 = extractelement <3 x i8> %foo, i32 0
  %p1 = extractelement <3 x i8> %foo, i32 2
  %out1 = getelementptr i8, ptr addrspace(1) %out, i32 1
  store volatile i8 %p1, ptr addrspace(1) %out
  store volatile i8 %p0, ptr addrspace(1) %out1
  ret void
}

define amdgpu_kernel void @extract_vector_elt_v4i8(ptr addrspace(1) %out, <4 x i8> %foo) #0 {
; SI-LABEL: extract_vector_elt_v4i8:
; SI:       ; %bb.0:
; SI-NEXT:    s_load_dwordx2 s[0:1], s[6:7], 0x0
; SI-NEXT:    s_load_dword s2, s[6:7], 0x2
; SI-NEXT:    s_waitcnt lgkmcnt(0)
; SI-NEXT:    s_lshr_b32 s3, s2, 16
; SI-NEXT:    v_mov_b32_e32 v0, s0
; SI-NEXT:    v_mov_b32_e32 v1, s1
; SI-NEXT:    v_mov_b32_e32 v2, s2
; SI-NEXT:    s_add_u32 s0, s0, 1
; SI-NEXT:    v_mov_b32_e32 v3, s3
; SI-NEXT:    s_addc_u32 s1, s1, 0
; SI-NEXT:    flat_store_byte v[0:1], v3
; SI-NEXT:    s_waitcnt vmcnt(0)
; SI-NEXT:    v_mov_b32_e32 v0, s0
; SI-NEXT:    v_mov_b32_e32 v1, s1
; SI-NEXT:    flat_store_byte v[0:1], v2
; SI-NEXT:    s_waitcnt vmcnt(0)
; SI-NEXT:    s_endpgm
;
; VI-LABEL: extract_vector_elt_v4i8:
; VI:       ; %bb.0:
; VI-NEXT:    s_load_dword s2, s[6:7], 0x8
; VI-NEXT:    s_load_dwordx2 s[0:1], s[6:7], 0x0
; VI-NEXT:    s_waitcnt lgkmcnt(0)
; VI-NEXT:    s_lshr_b32 s3, s2, 16
; VI-NEXT:    v_mov_b32_e32 v0, s0
; VI-NEXT:    v_mov_b32_e32 v1, s1
; VI-NEXT:    s_add_u32 s0, s0, 1
; VI-NEXT:    v_mov_b32_e32 v2, s3
; VI-NEXT:    s_addc_u32 s1, s1, 0
; VI-NEXT:    flat_store_byte v[0:1], v2
; VI-NEXT:    s_waitcnt vmcnt(0)
; VI-NEXT:    v_mov_b32_e32 v0, s0
; VI-NEXT:    v_mov_b32_e32 v1, s1
; VI-NEXT:    v_mov_b32_e32 v2, s2
; VI-NEXT:    flat_store_byte v[0:1], v2
; VI-NEXT:    s_waitcnt vmcnt(0)
; VI-NEXT:    s_endpgm
  %p0 = extractelement <4 x i8> %foo, i32 0
  %p1 = extractelement <4 x i8> %foo, i32 2
  %out1 = getelementptr i8, ptr addrspace(1) %out, i32 1
  store volatile i8 %p1, ptr addrspace(1) %out
  store volatile i8 %p0, ptr addrspace(1) %out1
  ret void
}

define amdgpu_kernel void @extract_vector_elt_v8i8(<8 x i8> %foo) #0 {
; SI-LABEL: extract_vector_elt_v8i8:
; SI:       ; %bb.0:
; SI-NEXT:    s_load_dword s0, s[6:7], 0x0
; SI-NEXT:    s_waitcnt lgkmcnt(0)
; SI-NEXT:    s_lshr_b32 s1, s0, 16
; SI-NEXT:    v_mov_b32_e32 v0, 0
; SI-NEXT:    v_mov_b32_e32 v1, 0
; SI-NEXT:    v_mov_b32_e32 v2, s0
; SI-NEXT:    v_mov_b32_e32 v3, s1
; SI-NEXT:    flat_store_byte v[0:1], v3
; SI-NEXT:    s_waitcnt vmcnt(0)
; SI-NEXT:    flat_store_byte v[0:1], v2
; SI-NEXT:    s_waitcnt vmcnt(0)
; SI-NEXT:    s_endpgm
;
; VI-LABEL: extract_vector_elt_v8i8:
; VI:       ; %bb.0:
; VI-NEXT:    s_load_dword s0, s[6:7], 0x0
; VI-NEXT:    v_mov_b32_e32 v0, 0
; VI-NEXT:    v_mov_b32_e32 v1, 0
; VI-NEXT:    s_waitcnt lgkmcnt(0)
; VI-NEXT:    s_lshr_b32 s1, s0, 16
; VI-NEXT:    v_mov_b32_e32 v3, s1
; VI-NEXT:    v_mov_b32_e32 v2, s0
; VI-NEXT:    flat_store_byte v[0:1], v3
; VI-NEXT:    s_waitcnt vmcnt(0)
; VI-NEXT:    flat_store_byte v[0:1], v2
; VI-NEXT:    s_waitcnt vmcnt(0)
; VI-NEXT:    s_endpgm
  %p0 = extractelement <8 x i8> %foo, i32 0
  %p1 = extractelement <8 x i8> %foo, i32 2
  store volatile i8 %p1, ptr addrspace(1) null
  store volatile i8 %p0, ptr addrspace(1) null
  ret void
}

define amdgpu_kernel void @extract_vector_elt_v16i8(ptr addrspace(1) %out, <16 x i8> %foo) #0 {
; SI-LABEL: extract_vector_elt_v16i8:
; SI:       ; %bb.0:
; SI-NEXT:    s_load_dwordx2 s[0:1], s[6:7], 0x0
; SI-NEXT:    s_load_dword s2, s[6:7], 0x4
; SI-NEXT:    s_waitcnt lgkmcnt(0)
; SI-NEXT:    s_lshr_b32 s3, s2, 16
; SI-NEXT:    v_mov_b32_e32 v0, s0
; SI-NEXT:    v_mov_b32_e32 v1, s1
; SI-NEXT:    v_mov_b32_e32 v2, s2
; SI-NEXT:    s_add_u32 s0, s0, 1
; SI-NEXT:    v_mov_b32_e32 v3, s3
; SI-NEXT:    s_addc_u32 s1, s1, 0
; SI-NEXT:    flat_store_byte v[0:1], v3
; SI-NEXT:    s_waitcnt vmcnt(0)
; SI-NEXT:    v_mov_b32_e32 v0, s0
; SI-NEXT:    v_mov_b32_e32 v1, s1
; SI-NEXT:    flat_store_byte v[0:1], v2
; SI-NEXT:    s_waitcnt vmcnt(0)
; SI-NEXT:    s_endpgm
;
; VI-LABEL: extract_vector_elt_v16i8:
; VI:       ; %bb.0:
; VI-NEXT:    s_load_dword s2, s[6:7], 0x10
; VI-NEXT:    s_load_dwordx2 s[0:1], s[6:7], 0x0
; VI-NEXT:    s_waitcnt lgkmcnt(0)
; VI-NEXT:    s_lshr_b32 s3, s2, 16
; VI-NEXT:    v_mov_b32_e32 v0, s0
; VI-NEXT:    v_mov_b32_e32 v1, s1
; VI-NEXT:    s_add_u32 s0, s0, 1
; VI-NEXT:    v_mov_b32_e32 v2, s3
; VI-NEXT:    s_addc_u32 s1, s1, 0
; VI-NEXT:    flat_store_byte v[0:1], v2
; VI-NEXT:    s_waitcnt vmcnt(0)
; VI-NEXT:    v_mov_b32_e32 v0, s0
; VI-NEXT:    v_mov_b32_e32 v1, s1
; VI-NEXT:    v_mov_b32_e32 v2, s2
; VI-NEXT:    flat_store_byte v[0:1], v2
; VI-NEXT:    s_waitcnt vmcnt(0)
; VI-NEXT:    s_endpgm
  %p0 = extractelement <16 x i8> %foo, i32 0
  %p1 = extractelement <16 x i8> %foo, i32 2
  %out1 = getelementptr i8, ptr addrspace(1) %out, i32 1
  store volatile i8 %p1, ptr addrspace(1) %out
  store volatile i8 %p0, ptr addrspace(1) %out1
  ret void
}

define amdgpu_kernel void @extract_vector_elt_v32i8(<32 x i8> %foo) #0 {
; SI-LABEL: extract_vector_elt_v32i8:
; SI:       ; %bb.0:
; SI-NEXT:    s_load_dword s0, s[6:7], 0x0
; SI-NEXT:    s_waitcnt lgkmcnt(0)
; SI-NEXT:    s_lshr_b32 s1, s0, 16
; SI-NEXT:    v_mov_b32_e32 v0, 0
; SI-NEXT:    v_mov_b32_e32 v1, 0
; SI-NEXT:    v_mov_b32_e32 v2, s0
; SI-NEXT:    v_mov_b32_e32 v3, s1
; SI-NEXT:    flat_store_byte v[0:1], v3
; SI-NEXT:    s_waitcnt vmcnt(0)
; SI-NEXT:    flat_store_byte v[0:1], v2
; SI-NEXT:    s_waitcnt vmcnt(0)
; SI-NEXT:    s_endpgm
;
; VI-LABEL: extract_vector_elt_v32i8:
; VI:       ; %bb.0:
; VI-NEXT:    s_load_dword s0, s[6:7], 0x0
; VI-NEXT:    v_mov_b32_e32 v0, 0
; VI-NEXT:    v_mov_b32_e32 v1, 0
; VI-NEXT:    s_waitcnt lgkmcnt(0)
; VI-NEXT:    s_lshr_b32 s1, s0, 16
; VI-NEXT:    v_mov_b32_e32 v3, s1
; VI-NEXT:    v_mov_b32_e32 v2, s0
; VI-NEXT:    flat_store_byte v[0:1], v3
; VI-NEXT:    s_waitcnt vmcnt(0)
; VI-NEXT:    flat_store_byte v[0:1], v2
; VI-NEXT:    s_waitcnt vmcnt(0)
; VI-NEXT:    s_endpgm
  %p0 = extractelement <32 x i8> %foo, i32 0
  %p1 = extractelement <32 x i8> %foo, i32 2
  store volatile i8 %p1, ptr addrspace(1) null
  store volatile i8 %p0, ptr addrspace(1) null
  ret void
}

define amdgpu_kernel void @extract_vector_elt_v64i8(ptr addrspace(1) %out, <64 x i8> %foo) #0 {
; SI-LABEL: extract_vector_elt_v64i8:
; SI:       ; %bb.0:
; SI-NEXT:    s_load_dwordx2 s[0:1], s[6:7], 0x0
; SI-NEXT:    s_load_dword s2, s[6:7], 0x10
; SI-NEXT:    s_waitcnt lgkmcnt(0)
; SI-NEXT:    s_lshr_b32 s3, s2, 16
; SI-NEXT:    v_mov_b32_e32 v0, s0
; SI-NEXT:    v_mov_b32_e32 v1, s1
; SI-NEXT:    v_mov_b32_e32 v2, s2
; SI-NEXT:    s_add_u32 s0, s0, 1
; SI-NEXT:    v_mov_b32_e32 v3, s3
; SI-NEXT:    s_addc_u32 s1, s1, 0
; SI-NEXT:    flat_store_byte v[0:1], v3
; SI-NEXT:    s_waitcnt vmcnt(0)
; SI-NEXT:    v_mov_b32_e32 v0, s0
; SI-NEXT:    v_mov_b32_e32 v1, s1
; SI-NEXT:    flat_store_byte v[0:1], v2
; SI-NEXT:    s_waitcnt vmcnt(0)
; SI-NEXT:    s_endpgm
;
; VI-LABEL: extract_vector_elt_v64i8:
; VI:       ; %bb.0:
; VI-NEXT:    s_load_dword s2, s[6:7], 0x40
; VI-NEXT:    s_load_dwordx2 s[0:1], s[6:7], 0x0
; VI-NEXT:    s_waitcnt lgkmcnt(0)
; VI-NEXT:    s_lshr_b32 s3, s2, 16
; VI-NEXT:    v_mov_b32_e32 v0, s0
; VI-NEXT:    v_mov_b32_e32 v1, s1
; VI-NEXT:    s_add_u32 s0, s0, 1
; VI-NEXT:    v_mov_b32_e32 v2, s3
; VI-NEXT:    s_addc_u32 s1, s1, 0
; VI-NEXT:    flat_store_byte v[0:1], v2
; VI-NEXT:    s_waitcnt vmcnt(0)
; VI-NEXT:    v_mov_b32_e32 v0, s0
; VI-NEXT:    v_mov_b32_e32 v1, s1
; VI-NEXT:    v_mov_b32_e32 v2, s2
; VI-NEXT:    flat_store_byte v[0:1], v2
; VI-NEXT:    s_waitcnt vmcnt(0)
; VI-NEXT:    s_endpgm
  %p0 = extractelement <64 x i8> %foo, i32 0
  %p1 = extractelement <64 x i8> %foo, i32 2
  %out1 = getelementptr i8, ptr addrspace(1) %out, i32 1
  store volatile i8 %p1, ptr addrspace(1) %out
  store volatile i8 %p0, ptr addrspace(1) %out1
  ret void
}

; FIXME: SI generates much worse code from that's a pain to match

; FIXME: 16-bit and 32-bit shift not combined after legalize to to
; isTypeDesirableForOp in SimplifyDemandedBits

define amdgpu_kernel void @dynamic_extract_vector_elt_v2i8(ptr addrspace(1) %out, [8 x i32], <2 x i8> %foo, [8 x i32], i32 %idx) #0 {
; SI-LABEL: dynamic_extract_vector_elt_v2i8:
; SI:       ; %bb.0:
; SI-NEXT:    s_load_dword s2, s[6:7], 0xa
; SI-NEXT:    s_load_dword s3, s[6:7], 0x13
; SI-NEXT:    s_load_dwordx2 s[0:1], s[6:7], 0x0
; SI-NEXT:    s_waitcnt lgkmcnt(0)
; SI-NEXT:    s_and_b32 s2, s2, 0xffff
; SI-NEXT:    s_lshl_b32 s3, s3, 3
; SI-NEXT:    s_lshr_b32 s2, s2, s3
; SI-NEXT:    v_mov_b32_e32 v0, s0
; SI-NEXT:    v_mov_b32_e32 v1, s1
; SI-NEXT:    v_mov_b32_e32 v2, s2
; SI-NEXT:    flat_store_byte v[0:1], v2
; SI-NEXT:    s_waitcnt vmcnt(0)
; SI-NEXT:    s_endpgm
;
; VI-LABEL: dynamic_extract_vector_elt_v2i8:
; VI:       ; %bb.0:
; VI-NEXT:    s_load_dword s2, s[6:7], 0x4c
; VI-NEXT:    s_load_dword s3, s[6:7], 0x28
; VI-NEXT:    s_load_dwordx2 s[0:1], s[6:7], 0x0
; VI-NEXT:    s_waitcnt lgkmcnt(0)
; VI-NEXT:    s_lshl_b32 s2, s2, 3
<<<<<<< HEAD
; VI-NEXT:    v_mov_b32_e32 v0, s3
; VI-NEXT:    v_lshrrev_b16_e32 v2, s2, v0
; VI-NEXT:    v_mov_b32_e32 v0, s0
; VI-NEXT:    v_mov_b32_e32 v1, s1
=======
; VI-NEXT:    s_and_b32 s3, s3, 0xffff
; VI-NEXT:    s_lshr_b32 s2, s3, s2
; VI-NEXT:    v_mov_b32_e32 v0, s0
; VI-NEXT:    v_mov_b32_e32 v1, s1
; VI-NEXT:    v_mov_b32_e32 v2, s2
>>>>>>> 4b409fa5
; VI-NEXT:    flat_store_byte v[0:1], v2
; VI-NEXT:    s_waitcnt vmcnt(0)
; VI-NEXT:    s_endpgm
  %elt = extractelement <2 x i8> %foo, i32 %idx
  store volatile i8 %elt, ptr addrspace(1) %out
  ret void
}

define amdgpu_kernel void @dynamic_extract_vector_elt_v3i8(ptr addrspace(1) %out, [8 x i32], <3 x i8> %foo, [8 x i32], i32 %idx) #0 {
; SI-LABEL: dynamic_extract_vector_elt_v3i8:
; SI:       ; %bb.0:
; SI-NEXT:    s_load_dword s2, s[6:7], 0x13
; SI-NEXT:    s_load_dword s3, s[6:7], 0xa
; SI-NEXT:    s_load_dwordx2 s[0:1], s[6:7], 0x0
; SI-NEXT:    s_waitcnt lgkmcnt(0)
; SI-NEXT:    s_lshl_b32 s2, s2, 3
; SI-NEXT:    s_lshr_b32 s2, s3, s2
; SI-NEXT:    v_mov_b32_e32 v0, s0
; SI-NEXT:    v_mov_b32_e32 v1, s1
; SI-NEXT:    v_mov_b32_e32 v2, s2
; SI-NEXT:    flat_store_byte v[0:1], v2
; SI-NEXT:    s_waitcnt vmcnt(0)
; SI-NEXT:    s_endpgm
;
; VI-LABEL: dynamic_extract_vector_elt_v3i8:
; VI:       ; %bb.0:
; VI-NEXT:    s_load_dword s2, s[6:7], 0x4c
; VI-NEXT:    s_load_dword s3, s[6:7], 0x28
; VI-NEXT:    s_load_dwordx2 s[0:1], s[6:7], 0x0
; VI-NEXT:    s_waitcnt lgkmcnt(0)
; VI-NEXT:    s_lshl_b32 s2, s2, 3
; VI-NEXT:    s_lshr_b32 s2, s3, s2
; VI-NEXT:    v_mov_b32_e32 v0, s0
; VI-NEXT:    v_mov_b32_e32 v1, s1
; VI-NEXT:    v_mov_b32_e32 v2, s2
; VI-NEXT:    flat_store_byte v[0:1], v2
; VI-NEXT:    s_waitcnt vmcnt(0)
; VI-NEXT:    s_endpgm
  %p0 = extractelement <3 x i8> %foo, i32 %idx
  %out1 = getelementptr i8, ptr addrspace(1) %out, i32 1
  store volatile i8 %p0, ptr addrspace(1) %out
  ret void
}

define amdgpu_kernel void @dynamic_extract_vector_elt_v4i8(ptr addrspace(1) %out, ptr addrspace(4) %vec.ptr, [8 x i32], i32 %idx) #0 {
; SI-LABEL: dynamic_extract_vector_elt_v4i8:
; SI:       ; %bb.0:
; SI-NEXT:    s_load_dwordx4 s[0:3], s[6:7], 0x0
; SI-NEXT:    s_load_dword s4, s[6:7], 0xc
; SI-NEXT:    s_waitcnt lgkmcnt(0)
; SI-NEXT:    s_load_dword s2, s[2:3], 0x0
; SI-NEXT:    s_lshl_b32 s3, s4, 3
; SI-NEXT:    s_waitcnt lgkmcnt(0)
; SI-NEXT:    s_lshr_b32 s2, s2, s3
; SI-NEXT:    v_mov_b32_e32 v0, s0
; SI-NEXT:    v_mov_b32_e32 v1, s1
; SI-NEXT:    v_mov_b32_e32 v2, s2
; SI-NEXT:    flat_store_byte v[0:1], v2
; SI-NEXT:    s_waitcnt vmcnt(0)
; SI-NEXT:    s_endpgm
;
; VI-LABEL: dynamic_extract_vector_elt_v4i8:
; VI:       ; %bb.0:
; VI-NEXT:    s_load_dwordx4 s[0:3], s[6:7], 0x0
; VI-NEXT:    s_load_dword s4, s[6:7], 0x30
; VI-NEXT:    s_waitcnt lgkmcnt(0)
; VI-NEXT:    s_load_dword s2, s[2:3], 0x0
; VI-NEXT:    v_mov_b32_e32 v0, s0
; VI-NEXT:    s_lshl_b32 s0, s4, 3
; VI-NEXT:    v_mov_b32_e32 v1, s1
; VI-NEXT:    s_waitcnt lgkmcnt(0)
; VI-NEXT:    s_lshr_b32 s0, s2, s0
; VI-NEXT:    v_mov_b32_e32 v2, s0
; VI-NEXT:    flat_store_byte v[0:1], v2
; VI-NEXT:    s_waitcnt vmcnt(0)
; VI-NEXT:    s_endpgm
  %vec = load <4 x i8>, ptr addrspace(4) %vec.ptr
  %p0 = extractelement <4 x i8> %vec, i32 %idx
  %out1 = getelementptr i8, ptr addrspace(1) %out, i32 1
  store volatile i8 %p0, ptr addrspace(1) %out
  ret void
}

define amdgpu_kernel void @dynamic_extract_vector_elt_v8i8(ptr addrspace(1) %out, ptr addrspace(4) %vec.ptr, i32 %idx) #0 {
; SI-LABEL: dynamic_extract_vector_elt_v8i8:
; SI:       ; %bb.0:
; SI-NEXT:    s_load_dwordx4 s[0:3], s[6:7], 0x0
; SI-NEXT:    s_load_dword s4, s[6:7], 0x4
; SI-NEXT:    s_waitcnt lgkmcnt(0)
; SI-NEXT:    s_load_dwordx2 s[2:3], s[2:3], 0x0
; SI-NEXT:    s_lshl_b32 s4, s4, 3
; SI-NEXT:    s_waitcnt lgkmcnt(0)
; SI-NEXT:    s_lshr_b64 s[2:3], s[2:3], s4
; SI-NEXT:    v_mov_b32_e32 v0, s0
; SI-NEXT:    v_mov_b32_e32 v1, s1
; SI-NEXT:    v_mov_b32_e32 v2, s2
; SI-NEXT:    flat_store_byte v[0:1], v2
; SI-NEXT:    s_waitcnt vmcnt(0)
; SI-NEXT:    s_endpgm
;
; VI-LABEL: dynamic_extract_vector_elt_v8i8:
; VI:       ; %bb.0:
; VI-NEXT:    s_load_dwordx4 s[0:3], s[6:7], 0x0
; VI-NEXT:    s_load_dword s4, s[6:7], 0x10
; VI-NEXT:    s_waitcnt lgkmcnt(0)
; VI-NEXT:    s_load_dwordx2 s[2:3], s[2:3], 0x0
; VI-NEXT:    v_mov_b32_e32 v0, s0
; VI-NEXT:    s_lshl_b32 s0, s4, 3
; VI-NEXT:    v_mov_b32_e32 v1, s1
; VI-NEXT:    s_waitcnt lgkmcnt(0)
; VI-NEXT:    s_lshr_b64 s[0:1], s[2:3], s0
; VI-NEXT:    v_mov_b32_e32 v2, s0
; VI-NEXT:    flat_store_byte v[0:1], v2
; VI-NEXT:    s_waitcnt vmcnt(0)
; VI-NEXT:    s_endpgm
  %vec = load <8 x i8>, ptr addrspace(4) %vec.ptr
  %p0 = extractelement <8 x i8> %vec, i32 %idx
  %out1 = getelementptr i8, ptr addrspace(1) %out, i32 1
  store volatile i8 %p0, ptr addrspace(1) %out
  ret void
}

define amdgpu_kernel void @reduce_load_vector_v8i8_extract_0123() #0 {
; SI-LABEL: reduce_load_vector_v8i8_extract_0123:
; SI:       ; %bb.0:
; SI-NEXT:    s_mov_b64 s[0:1], 0
; SI-NEXT:    s_load_dword s0, s[0:1], 0x0
; SI-NEXT:    s_waitcnt lgkmcnt(0)
; SI-NEXT:    s_lshr_b32 s1, s0, 8
; SI-NEXT:    s_lshr_b32 s2, s0, 16
; SI-NEXT:    s_lshr_b32 s3, s0, 24
; SI-NEXT:    v_mov_b32_e32 v0, s0
; SI-NEXT:    flat_store_byte v[0:1], v0
; SI-NEXT:    s_waitcnt vmcnt(0)
; SI-NEXT:    v_mov_b32_e32 v0, s1
; SI-NEXT:    flat_store_byte v[0:1], v0
; SI-NEXT:    s_waitcnt vmcnt(0)
; SI-NEXT:    v_mov_b32_e32 v0, s2
; SI-NEXT:    flat_store_byte v[0:1], v0
; SI-NEXT:    s_waitcnt vmcnt(0)
; SI-NEXT:    v_mov_b32_e32 v0, s3
; SI-NEXT:    flat_store_byte v[0:1], v0
; SI-NEXT:    s_waitcnt vmcnt(0)
; SI-NEXT:    s_endpgm
;
; VI-LABEL: reduce_load_vector_v8i8_extract_0123:
; VI:       ; %bb.0:
; VI-NEXT:    s_mov_b64 s[0:1], 0
; VI-NEXT:    s_load_dword s0, s[0:1], 0x0
; VI-NEXT:    s_waitcnt lgkmcnt(0)
; VI-NEXT:    s_lshr_b32 s1, s0, 8
; VI-NEXT:    v_mov_b32_e32 v0, s0
; VI-NEXT:    s_lshr_b32 s2, s0, 16
; VI-NEXT:    flat_store_byte v[0:1], v0
; VI-NEXT:    s_waitcnt vmcnt(0)
; VI-NEXT:    v_mov_b32_e32 v0, s1
; VI-NEXT:    s_lshr_b32 s3, s0, 24
; VI-NEXT:    flat_store_byte v[0:1], v0
; VI-NEXT:    s_waitcnt vmcnt(0)
; VI-NEXT:    v_mov_b32_e32 v0, s2
; VI-NEXT:    flat_store_byte v[0:1], v0
; VI-NEXT:    s_waitcnt vmcnt(0)
; VI-NEXT:    v_mov_b32_e32 v0, s3
; VI-NEXT:    flat_store_byte v[0:1], v0
; VI-NEXT:    s_waitcnt vmcnt(0)
; VI-NEXT:    s_endpgm
  %load = load <8 x i8>, ptr addrspace(4) null
  %elt0 = extractelement <8 x i8> %load, i32 0
  %elt1 = extractelement <8 x i8> %load, i32 1
  %elt2 = extractelement <8 x i8> %load, i32 2
  %elt3 = extractelement <8 x i8> %load, i32 3
  store volatile i8 %elt0, ptr addrspace(1) undef, align 1
  store volatile i8 %elt1, ptr addrspace(1) undef, align 1
  store volatile i8 %elt2, ptr addrspace(1) undef, align 1
  store volatile i8 %elt3, ptr addrspace(1) undef, align 1
  ret void
}

define amdgpu_kernel void @reduce_load_vector_v8i8_extract_0145() #0 {
; SI-LABEL: reduce_load_vector_v8i8_extract_0145:
; SI:       ; %bb.0:
; SI-NEXT:    s_mov_b64 s[0:1], 0
; SI-NEXT:    s_load_dwordx2 s[0:1], s[0:1], 0x0
; SI-NEXT:    s_waitcnt lgkmcnt(0)
; SI-NEXT:    s_lshr_b32 s2, s0, 8
; SI-NEXT:    s_lshr_b32 s3, s1, 8
; SI-NEXT:    v_mov_b32_e32 v0, s0
; SI-NEXT:    flat_store_byte v[0:1], v0
; SI-NEXT:    s_waitcnt vmcnt(0)
; SI-NEXT:    v_mov_b32_e32 v0, s1
; SI-NEXT:    v_mov_b32_e32 v1, s2
; SI-NEXT:    flat_store_byte v[0:1], v1
; SI-NEXT:    s_waitcnt vmcnt(0)
; SI-NEXT:    flat_store_byte v[0:1], v0
; SI-NEXT:    s_waitcnt vmcnt(0)
; SI-NEXT:    v_mov_b32_e32 v0, s3
; SI-NEXT:    flat_store_byte v[0:1], v0
; SI-NEXT:    s_waitcnt vmcnt(0)
; SI-NEXT:    s_endpgm
;
; VI-LABEL: reduce_load_vector_v8i8_extract_0145:
; VI:       ; %bb.0:
; VI-NEXT:    s_mov_b64 s[0:1], 0
; VI-NEXT:    s_load_dwordx2 s[0:1], s[0:1], 0x0
; VI-NEXT:    s_waitcnt lgkmcnt(0)
; VI-NEXT:    s_lshr_b32 s2, s0, 8
; VI-NEXT:    v_mov_b32_e32 v0, s0
; VI-NEXT:    v_mov_b32_e32 v1, s1
; VI-NEXT:    s_lshr_b32 s3, s1, 8
; VI-NEXT:    flat_store_byte v[0:1], v0
; VI-NEXT:    s_waitcnt vmcnt(0)
; VI-NEXT:    v_mov_b32_e32 v0, s2
; VI-NEXT:    flat_store_byte v[0:1], v0
; VI-NEXT:    s_waitcnt vmcnt(0)
; VI-NEXT:    flat_store_byte v[0:1], v1
; VI-NEXT:    s_waitcnt vmcnt(0)
; VI-NEXT:    v_mov_b32_e32 v0, s3
; VI-NEXT:    flat_store_byte v[0:1], v0
; VI-NEXT:    s_waitcnt vmcnt(0)
; VI-NEXT:    s_endpgm
  %load = load <8 x i8>, ptr addrspace(4) null
  %elt0 = extractelement <8 x i8> %load, i32 0
  %elt1 = extractelement <8 x i8> %load, i32 1
  %elt4 = extractelement <8 x i8> %load, i32 4
  %elt5 = extractelement <8 x i8> %load, i32 5
  store volatile i8 %elt0, ptr addrspace(1) undef, align 1
  store volatile i8 %elt1, ptr addrspace(1) undef, align 1
  store volatile i8 %elt4, ptr addrspace(1) undef, align 1
  store volatile i8 %elt5, ptr addrspace(1) undef, align 1
  ret void
}

define amdgpu_kernel void @reduce_load_vector_v8i8_extract_45() #0 {
; SI-LABEL: reduce_load_vector_v8i8_extract_45:
; SI:       ; %bb.0:
; SI-NEXT:    s_mov_b64 s[0:1], 4
; SI-NEXT:    s_load_dword s0, s[0:1], 0x0
; SI-NEXT:    s_waitcnt lgkmcnt(0)
; SI-NEXT:    s_lshr_b32 s1, s0, 8
; SI-NEXT:    v_mov_b32_e32 v0, s0
; SI-NEXT:    flat_store_byte v[0:1], v0
; SI-NEXT:    s_waitcnt vmcnt(0)
; SI-NEXT:    v_mov_b32_e32 v0, s1
; SI-NEXT:    flat_store_byte v[0:1], v0
; SI-NEXT:    s_waitcnt vmcnt(0)
; SI-NEXT:    s_endpgm
;
; VI-LABEL: reduce_load_vector_v8i8_extract_45:
; VI:       ; %bb.0:
; VI-NEXT:    s_mov_b64 s[0:1], 4
; VI-NEXT:    s_load_dword s0, s[0:1], 0x0
; VI-NEXT:    s_waitcnt lgkmcnt(0)
; VI-NEXT:    s_lshr_b32 s1, s0, 8
; VI-NEXT:    v_mov_b32_e32 v0, s0
; VI-NEXT:    flat_store_byte v[0:1], v0
; VI-NEXT:    s_waitcnt vmcnt(0)
; VI-NEXT:    v_mov_b32_e32 v0, s1
; VI-NEXT:    flat_store_byte v[0:1], v0
; VI-NEXT:    s_waitcnt vmcnt(0)
; VI-NEXT:    s_endpgm
  %load = load <8 x i8>, ptr addrspace(4) null
  %elt4 = extractelement <8 x i8> %load, i32 4
  %elt5 = extractelement <8 x i8> %load, i32 5
  store volatile i8 %elt4, ptr addrspace(1) undef, align 1
  store volatile i8 %elt5, ptr addrspace(1) undef, align 1
  ret void
}

; FIXME: ought to be able to eliminate high half of load
define amdgpu_kernel void @reduce_load_vector_v16i8_extract_0145() #0 {
; SI-LABEL: reduce_load_vector_v16i8_extract_0145:
; SI:       ; %bb.0:
; SI-NEXT:    s_mov_b64 s[0:1], 0
; SI-NEXT:    s_load_dwordx4 s[0:3], s[0:1], 0x0
; SI-NEXT:    s_waitcnt lgkmcnt(0)
; SI-NEXT:    s_lshr_b32 s2, s0, 8
; SI-NEXT:    s_lshr_b32 s3, s1, 8
; SI-NEXT:    v_mov_b32_e32 v0, s0
; SI-NEXT:    flat_store_byte v[0:1], v0
; SI-NEXT:    s_waitcnt vmcnt(0)
; SI-NEXT:    v_mov_b32_e32 v0, s1
; SI-NEXT:    v_mov_b32_e32 v1, s2
; SI-NEXT:    flat_store_byte v[0:1], v1
; SI-NEXT:    s_waitcnt vmcnt(0)
; SI-NEXT:    flat_store_byte v[0:1], v0
; SI-NEXT:    s_waitcnt vmcnt(0)
; SI-NEXT:    v_mov_b32_e32 v0, s3
; SI-NEXT:    flat_store_byte v[0:1], v0
; SI-NEXT:    s_waitcnt vmcnt(0)
; SI-NEXT:    s_endpgm
;
; VI-LABEL: reduce_load_vector_v16i8_extract_0145:
; VI:       ; %bb.0:
; VI-NEXT:    s_mov_b64 s[0:1], 0
; VI-NEXT:    s_load_dwordx4 s[0:3], s[0:1], 0x0
; VI-NEXT:    s_waitcnt lgkmcnt(0)
; VI-NEXT:    s_lshr_b32 s2, s0, 8
; VI-NEXT:    v_mov_b32_e32 v0, s0
; VI-NEXT:    v_mov_b32_e32 v1, s1
; VI-NEXT:    s_lshr_b32 s3, s1, 8
; VI-NEXT:    flat_store_byte v[0:1], v0
; VI-NEXT:    s_waitcnt vmcnt(0)
; VI-NEXT:    v_mov_b32_e32 v0, s2
; VI-NEXT:    flat_store_byte v[0:1], v0
; VI-NEXT:    s_waitcnt vmcnt(0)
; VI-NEXT:    flat_store_byte v[0:1], v1
; VI-NEXT:    s_waitcnt vmcnt(0)
; VI-NEXT:    v_mov_b32_e32 v0, s3
; VI-NEXT:    flat_store_byte v[0:1], v0
; VI-NEXT:    s_waitcnt vmcnt(0)
; VI-NEXT:    s_endpgm
  %load = load <16 x i8>, ptr addrspace(4) null
  %elt0 = extractelement <16 x i8> %load, i32 0
  %elt1 = extractelement <16 x i8> %load, i32 1
  %elt4 = extractelement <16 x i8> %load, i32 4
  %elt5 = extractelement <16 x i8> %load, i32 5
  store volatile i8 %elt0, ptr addrspace(1) undef, align 1
  store volatile i8 %elt1, ptr addrspace(1) undef, align 1
  store volatile i8 %elt4, ptr addrspace(1) undef, align 1
  store volatile i8 %elt5, ptr addrspace(1) undef, align 1
  ret void
}

attributes #0 = { nounwind }<|MERGE_RESOLUTION|>--- conflicted
+++ resolved
@@ -55,18 +55,6 @@
 ; VI-NEXT:    s_load_dword s2, s[6:7], 0x8
 ; VI-NEXT:    s_load_dwordx2 s[0:1], s[6:7], 0x0
 ; VI-NEXT:    s_waitcnt lgkmcnt(0)
-<<<<<<< HEAD
-; VI-NEXT:    v_mov_b32_e32 v2, s2
-; VI-NEXT:    v_mov_b32_e32 v0, s0
-; VI-NEXT:    v_lshrrev_b16_e64 v3, 8, s2
-; VI-NEXT:    s_add_u32 s2, s0, 1
-; VI-NEXT:    v_mov_b32_e32 v1, s1
-; VI-NEXT:    s_addc_u32 s3, s1, 0
-; VI-NEXT:    flat_store_byte v[0:1], v3
-; VI-NEXT:    s_waitcnt vmcnt(0)
-; VI-NEXT:    v_mov_b32_e32 v0, s2
-; VI-NEXT:    v_mov_b32_e32 v1, s3
-=======
 ; VI-NEXT:    s_lshr_b32 s3, s2, 8
 ; VI-NEXT:    v_mov_b32_e32 v0, s0
 ; VI-NEXT:    v_mov_b32_e32 v1, s1
@@ -78,7 +66,6 @@
 ; VI-NEXT:    v_mov_b32_e32 v0, s0
 ; VI-NEXT:    v_mov_b32_e32 v1, s1
 ; VI-NEXT:    v_mov_b32_e32 v2, s2
->>>>>>> 4b409fa5
 ; VI-NEXT:    flat_store_byte v[0:1], v2
 ; VI-NEXT:    s_waitcnt vmcnt(0)
 ; VI-NEXT:    s_endpgm
@@ -385,18 +372,11 @@
 ; VI-NEXT:    s_load_dwordx2 s[0:1], s[6:7], 0x0
 ; VI-NEXT:    s_waitcnt lgkmcnt(0)
 ; VI-NEXT:    s_lshl_b32 s2, s2, 3
-<<<<<<< HEAD
-; VI-NEXT:    v_mov_b32_e32 v0, s3
-; VI-NEXT:    v_lshrrev_b16_e32 v2, s2, v0
-; VI-NEXT:    v_mov_b32_e32 v0, s0
-; VI-NEXT:    v_mov_b32_e32 v1, s1
-=======
 ; VI-NEXT:    s_and_b32 s3, s3, 0xffff
 ; VI-NEXT:    s_lshr_b32 s2, s3, s2
 ; VI-NEXT:    v_mov_b32_e32 v0, s0
 ; VI-NEXT:    v_mov_b32_e32 v1, s1
 ; VI-NEXT:    v_mov_b32_e32 v2, s2
->>>>>>> 4b409fa5
 ; VI-NEXT:    flat_store_byte v[0:1], v2
 ; VI-NEXT:    s_waitcnt vmcnt(0)
 ; VI-NEXT:    s_endpgm
