--- conflicted
+++ resolved
@@ -17,13 +17,8 @@
 ; CHECK-NEXT:    movs r3, #1
 ; CHECK-NEXT:    add.w lr, r3, r12, lsr #2
 ; CHECK-NEXT:    movs r3, #0
-<<<<<<< HEAD
-; CHECK-NEXT:    dlstp.32 lr, r2
-; CHECK-NEXT:  .LBB0_2: @ %vector.body
-=======
 ; CHECK-NEXT:    dls lr, lr
 ; CHECK:  .LBB0_2: @ %vector.body
->>>>>>> b1169bdb
 ; CHECK-NEXT:    @ =>This Inner Loop Header: Depth=1
 ; CHECK-NEXT:    vctp.32 r2
 ; CHECK-NEXT:    vmov q1, q0
@@ -32,18 +27,11 @@
 ; CHECK-NEXT:    vldrwt.u32 q2, [r1], #16
 ; CHECK-NEXT:    adds r3, #4
 ; CHECK-NEXT:    vmul.i32 q0, q2, q0
-<<<<<<< HEAD
-; CHECK-NEXT:    vadd.i32 q1, q0, q1
-; CHECK-NEXT:    letp lr, .LBB0_2
-; CHECK-NEXT:  @ %bb.3: @ %middle.block
-; CHECK-NEXT:    vmov q0, q1
-=======
 ; CHECK-NEXT:    subs r2, #4
 ; CHECK-NEXT:    vadd.i32 q0, q0, q1
 ; CHECK-NEXT:    le lr, .LBB0_2
 ; CHECK-NEXT:  @ %bb.3: @ %middle.block
 ; CHECK-NEXT:    vpsel q0, q0, q1
->>>>>>> b1169bdb
 ; CHECK-NEXT:    vaddv.u32 r0, q0
 ; CHECK-NEXT:    pop {r7, pc}
 entry:
@@ -106,31 +94,19 @@
 ; CHECK-NEXT:    subs r1, #4
 ; CHECK-NEXT:    add.w lr, r3, r1, lsr #2
 ; CHECK-NEXT:    movs r1, #0
-<<<<<<< HEAD
-; CHECK-NEXT:    dlstp.32 lr, r2
-; CHECK-NEXT:  .LBB1_2: @ %vector.body
-=======
 ; CHECK-NEXT:    dls lr, lr
 ; CHECK:  .LBB1_2: @ %vector.body
->>>>>>> b1169bdb
 ; CHECK-NEXT:    @ =>This Inner Loop Header: Depth=1
 ; CHECK-NEXT:    vctp.32 r2
 ; CHECK-NEXT:    vmov q1, q0
 ; CHECK-NEXT:    vpst
 ; CHECK-NEXT:    vldrwt.u32 q0, [r0], #16
 ; CHECK-NEXT:    adds r1, #4
-<<<<<<< HEAD
-; CHECK-NEXT:    vadd.i32 q1, q0, q1
-; CHECK-NEXT:    letp lr, .LBB1_2
-; CHECK-NEXT:  @ %bb.3: @ %middle.block
-; CHECK-NEXT:    vmov q0, q1
-=======
 ; CHECK-NEXT:    subs r2, #4
 ; CHECK-NEXT:    vadd.i32 q0, q0, q1
 ; CHECK-NEXT:    le lr, .LBB1_2
 ; CHECK-NEXT:  @ %bb.3: @ %middle.block
 ; CHECK-NEXT:    vpsel q0, q0, q1
->>>>>>> b1169bdb
 ; CHECK-NEXT:    vaddv.u32 r0, q0
 ; CHECK-NEXT:    pop {r7, pc}
 entry:
@@ -189,31 +165,19 @@
 ; CHECK-NEXT:    subs r1, #4
 ; CHECK-NEXT:    add.w lr, r3, r1, lsr #2
 ; CHECK-NEXT:    movs r1, #0
-<<<<<<< HEAD
-; CHECK-NEXT:    dlstp.32 lr, r2
-; CHECK-NEXT:  .LBB2_2: @ %vector.body
-=======
 ; CHECK-NEXT:    dls lr, lr
 ; CHECK:  .LBB2_2: @ %vector.body
->>>>>>> b1169bdb
 ; CHECK-NEXT:    @ =>This Inner Loop Header: Depth=1
 ; CHECK-NEXT:    vctp.32 r2
 ; CHECK-NEXT:    vmov q1, q0
 ; CHECK-NEXT:    vpst
 ; CHECK-NEXT:    vldrwt.u32 q0, [r0], #16
 ; CHECK-NEXT:    adds r1, #4
-<<<<<<< HEAD
-; CHECK-NEXT:    vadd.i32 q1, q0, q1
-; CHECK-NEXT:    letp lr, .LBB2_2
-; CHECK-NEXT:  @ %bb.3: @ %middle.block
-; CHECK-NEXT:    vmov q0, q1
-=======
 ; CHECK-NEXT:    subs r2, #4
 ; CHECK-NEXT:    vadd.i32 q0, q0, q1
 ; CHECK-NEXT:    le lr, .LBB2_2
 ; CHECK-NEXT:  @ %bb.3: @ %middle.block
 ; CHECK-NEXT:    vpsel q0, q0, q1
->>>>>>> b1169bdb
 ; CHECK-NEXT:    vaddv.u32 r0, q0
 ; CHECK-NEXT:    pop {r7, pc}
 entry:
@@ -266,11 +230,7 @@
 ; CHECK-NEXT:  .LBB3_1: @ %vector.ph
 ; CHECK-NEXT:    mov.w r12, #0
 ; CHECK-NEXT:    dlstp.32 lr, r3
-<<<<<<< HEAD
-; CHECK-NEXT:  .LBB3_2: @ %vector.body
-=======
 ; CHECK:  .LBB3_2: @ %vector.body
->>>>>>> b1169bdb
 ; CHECK-NEXT:    @ =>This Inner Loop Header: Depth=1
 ; CHECK-NEXT:    add.w r12, r12, #4
 ; CHECK-NEXT:    vldrw.u32 q0, [r1], #16
@@ -327,11 +287,7 @@
 ; CHECK-NEXT:  .LBB4_1: @ %vector.ph
 ; CHECK-NEXT:    mov.w r12, #0
 ; CHECK-NEXT:    dlstp.32 lr, r3
-<<<<<<< HEAD
-; CHECK-NEXT:  .LBB4_2: @ %vector.body
-=======
 ; CHECK:  .LBB4_2: @ %vector.body
->>>>>>> b1169bdb
 ; CHECK-NEXT:    @ =>This Inner Loop Header: Depth=1
 ; CHECK-NEXT:    add.w r12, r12, #4
 ; CHECK-NEXT:    vldrw.u32 q0, [r1], #16
@@ -388,11 +344,7 @@
 ; CHECK-NEXT:  .LBB5_1: @ %vector.ph
 ; CHECK-NEXT:    mov.w r12, #0
 ; CHECK-NEXT:    dlstp.8 lr, r3
-<<<<<<< HEAD
-; CHECK-NEXT:  .LBB5_2: @ %vector.body
-=======
 ; CHECK:  .LBB5_2: @ %vector.body
->>>>>>> b1169bdb
 ; CHECK-NEXT:    @ =>This Inner Loop Header: Depth=1
 ; CHECK-NEXT:    add.w r12, r12, #16
 ; CHECK-NEXT:    vldrb.u8 q0, [r1], #16
@@ -452,11 +404,7 @@
 ; CHECK-NEXT:  .LBB6_1: @ %vector.ph
 ; CHECK-NEXT:    mov.w r12, #0
 ; CHECK-NEXT:    dlstp.16 lr, r3
-<<<<<<< HEAD
-; CHECK-NEXT:  .LBB6_2: @ %vector.body
-=======
 ; CHECK:  .LBB6_2: @ %vector.body
->>>>>>> b1169bdb
 ; CHECK-NEXT:    @ =>This Inner Loop Header: Depth=1
 ; CHECK-NEXT:    add.w r12, r12, #8
 ; CHECK-NEXT:    vldrh.u16 q0, [r1], #16
