; RUN: %if spirv-tools %{ llc -O0 -mtriple=spirv-unknown-vulkan-compute %s -o - -filetype=obj | spirv-val %}
; RUN: llc -mtriple=spirv-unknown-vulkan-compute -O0 %s -o - | FileCheck %s --match-full-lines

target datalayout = "e-i64:64-v16:16-v24:32-v32:32-v48:64-v96:128-v192:256-v256:256-v512:512-v1024:1024-G1"
target triple = "spirv-unknown-vulkan-compute"

define internal spir_func void @main() #0 {

; CHECK:                      OpDecorate %[[#builtin:]] BuiltIn SubgroupLocalInvocationId
; CHECK-DAG:  %[[#int_ty:]] = OpTypeInt 32 0
; CHECK-DAG: %[[#pint_ty:]] = OpTypePointer Function %[[#int_ty]]
; CHECK-DAG: %[[#bool_ty:]] = OpTypeBool
; CHECK-DAG:   %[[#int_0:]] = OpConstant %[[#int_ty]] 0
; CHECK-DAG:   %[[#int_1:]] = OpConstant %[[#int_ty]] 1
; CHECK-DAG:   %[[#int_2:]] = OpConstant %[[#int_ty]] 2
; CHECK-DAG:  %[[#int_10:]] = OpConstant %[[#int_ty]] 10

; CHECK:   %[[#entry:]] = OpLabel
; CHECK:     %[[#idx:]] = OpVariable %[[#pint_ty]] Function
; CHECK:                  OpStore %[[#idx]] %[[#int_0]] Aligned 4
; CHECK:                  OpBranch %[[#while_cond:]]
entry:
  %0 = call token @llvm.experimental.convergence.entry()
  %idx = alloca i32, align 4
  store i32 0, ptr %idx, align 4
  br label %while.cond

; CHECK:   %[[#while_cond]] = OpLabel
; CHECK:         %[[#tmp:]] = OpLoad %[[#int_ty]] %[[#idx]] Aligned 4
; CHECK:         %[[#cmp:]] = OpINotEqual %[[#bool_ty]] %[[#tmp]] %[[#int_10]]
; CHECK:                      OpLoopMerge %[[#new_end:]] %[[#if_end2:]] None
; CHECK:                      OpBranchConditional %[[#cmp]] %[[#while_body:]] %[[#new_end]]
while.cond:
  %1 = call token @llvm.experimental.convergence.loop() [ "convergencectrl"(token %0) ]
  %2 = load i32, ptr %idx, align 4
  %cmp = icmp ne i32 %2, 10
  br i1 %cmp, label %while.body, label %while.end

; CHECK:   %[[#new_end]] = OpLabel
; CHECK:    %[[#route:]] = OpPhi %[[#int_ty]] %[[#int_2]] %[[#while_cond]] %[[#int_0]] %[[#while_body]] %[[#int_1]] %[[#if_end:]]
; CHECK:                   OpSwitch %[[#route]] %[[#if_then:]] 1 %[[#if_then2:]] 2 %[[#while_end_loopexit:]]

; CHECK:   %[[#while_end_loopexit]] = OpLabel
; CHECK:                               OpBranch %[[#while_end:]]

; CHECK:   %[[#while_end]] = OpLabel
; CHECK:                     OpReturn

; CHECK:   %[[#if_then2]] = OpLabel
; CHECK:                     OpBranch %[[#while_end]]

; CHECK:   %[[#if_then]] = OpLabel
; CHECK:                    OpBranch %[[#while_end]]

; CHECK:   %[[#while_body]] = OpLabel
; CHECK-NEXT:    %[[#tmp:]] = OpLoad %[[#int_ty]] %[[#builtin]] Aligned 1
; CHECK-NEXT:                 OpStore %[[#idx]] %[[#tmp]] Aligned 4
; CHECK-NEXT:    %[[#tmp:]] = OpLoad %[[#int_ty]] %[[#idx]] Aligned 4
; CHECK-NEXT:   %[[#cmp1:]] = OpIEqual %[[#bool_ty]] %[[#tmp]] %[[#int_0]]
; CHECK:                      OpBranchConditional %[[#cmp1]] %[[#new_end]] %[[#if_end]]
while.body:
  %3 = call i32 @__hlsl_wave_get_lane_index() [ "convergencectrl"(token %1) ]
  store i32 %3, ptr %idx, align 4
  %4 = load i32, ptr %idx, align 4
  %cmp1 = icmp eq i32 %4, 0
  br i1 %cmp1, label %if.then, label %if.end

<<<<<<< HEAD
if.then:
  br label %while.end

; CHECK:       %[[#if_end]] = OpLabel
; CHECK-NEXT:    %[[#tmp:]] = OpLoad %[[#int_ty]] %[[#builtin]] Aligned 1
; CHECK-NEXT:                 OpStore %[[#idx]] %[[#tmp]] Aligned 4
; CHECK-NEXT:    %[[#tmp:]] = OpLoad %[[#int_ty]] %[[#idx]] Aligned 4
; CHECK-NEXT:   %[[#cmp2:]] = OpIEqual %[[#bool_ty]] %[[#tmp]] %[[#int_0]]
; CHECK:                      OpBranchConditional %[[#cmp2]] %[[#new_end]] %[[#if_end2:]]
=======
; CHECK:               %[[#if_end]] = OpLabel
; CHECK-NEXT:            %[[#tmp:]] = OpLoad %[[#int_ty]] %[[#builtin]] Aligned 1
; CHECK-NEXT:                         OpStore %[[#idx]] %[[#tmp]] Aligned 4
; CHECK-NEXT:            %[[#tmp:]] = OpLoad %[[#int_ty]] %[[#idx]] Aligned 4
; CHECK-NEXT:           %[[#cmp2:]] = OpIEqual %[[#bool_ty]] %[[#tmp]] %[[#int_0]]
; CHECK:                              OpBranchConditional %[[#cmp2]] %[[#new_end]] %[[#if_end2]]
>>>>>>> 4b409fa5
if.end:
  %5 = call i32 @__hlsl_wave_get_lane_index() [ "convergencectrl"(token %1) ]
  store i32 %5, ptr %idx, align 4
  %6 = load i32, ptr %idx, align 4
  %cmp2 = icmp eq i32 %6, 0
  br i1 %cmp2, label %if.then2, label %if.end2

<<<<<<< HEAD
if.then2:
  br label %while.end
=======
; TODO: this OpSwitch is useless. Improve the "remove useless branches" step of the structurizer to
;       cleanup those.
; CHECK:   %[[#new_end]] = OpLabel
; CHECK:    %[[#route:]] = OpPhi %[[#int_ty]] %[[#int_0]] %[[#while_cond]] %[[#int_1]] %[[#while_body]] %[[#int_2]] %[[#if_end]]
; CHECK:                   OpSwitch %[[#route]] %[[#while_end:]] 1 %[[#while_end:]] 2 %[[#while_end:]]
>>>>>>> 4b409fa5

; CHECK:   %[[#if_end2]] = OpLabel
; CHECK:                   OpBranch %[[#while_cond]]
if.end2:
  br label %while.cond

<<<<<<< HEAD

while.end:
  ret void

=======
; CHECK: %[[#while_end]] = OpLabel
; CHECK:                   OpReturn
while.end:
  ret void

; Those blocks are removed by the structurizer.
if.then:
  br label %while.end

if.then2:
  br label %while.end
>>>>>>> 4b409fa5
}

declare token @llvm.experimental.convergence.entry() #1
declare token @llvm.experimental.convergence.loop() #1
declare i32 @__hlsl_wave_get_lane_index() convergent

attributes #0 = { convergent noinline norecurse nounwind optnone "no-trapping-math"="true" "stack-protector-buffer-size"="8" }
attributes #1 = { convergent nocallback nofree nosync nounwind willreturn memory(none) }

!llvm.module.flags = !{!0, !1}

!0 = !{i32 1, !"wchar_size", i32 4}
!1 = !{i32 4, !"dx.disable_optimizations", i32 1}<|MERGE_RESOLUTION|>--- conflicted
+++ resolved
@@ -36,28 +36,12 @@
   %cmp = icmp ne i32 %2, 10
   br i1 %cmp, label %while.body, label %while.end
 
-; CHECK:   %[[#new_end]] = OpLabel
-; CHECK:    %[[#route:]] = OpPhi %[[#int_ty]] %[[#int_2]] %[[#while_cond]] %[[#int_0]] %[[#while_body]] %[[#int_1]] %[[#if_end:]]
-; CHECK:                   OpSwitch %[[#route]] %[[#if_then:]] 1 %[[#if_then2:]] 2 %[[#while_end_loopexit:]]
-
-; CHECK:   %[[#while_end_loopexit]] = OpLabel
-; CHECK:                               OpBranch %[[#while_end:]]
-
-; CHECK:   %[[#while_end]] = OpLabel
-; CHECK:                     OpReturn
-
-; CHECK:   %[[#if_then2]] = OpLabel
-; CHECK:                     OpBranch %[[#while_end]]
-
-; CHECK:   %[[#if_then]] = OpLabel
-; CHECK:                    OpBranch %[[#while_end]]
-
 ; CHECK:   %[[#while_body]] = OpLabel
 ; CHECK-NEXT:    %[[#tmp:]] = OpLoad %[[#int_ty]] %[[#builtin]] Aligned 1
 ; CHECK-NEXT:                 OpStore %[[#idx]] %[[#tmp]] Aligned 4
 ; CHECK-NEXT:    %[[#tmp:]] = OpLoad %[[#int_ty]] %[[#idx]] Aligned 4
 ; CHECK-NEXT:   %[[#cmp1:]] = OpIEqual %[[#bool_ty]] %[[#tmp]] %[[#int_0]]
-; CHECK:                      OpBranchConditional %[[#cmp1]] %[[#new_end]] %[[#if_end]]
+; CHECK:                      OpBranchConditional %[[#cmp1]] %[[#new_end]] %[[#if_end:]]
 while.body:
   %3 = call i32 @__hlsl_wave_get_lane_index() [ "convergencectrl"(token %1) ]
   store i32 %3, ptr %idx, align 4
@@ -65,24 +49,12 @@
   %cmp1 = icmp eq i32 %4, 0
   br i1 %cmp1, label %if.then, label %if.end
 
-<<<<<<< HEAD
-if.then:
-  br label %while.end
-
-; CHECK:       %[[#if_end]] = OpLabel
-; CHECK-NEXT:    %[[#tmp:]] = OpLoad %[[#int_ty]] %[[#builtin]] Aligned 1
-; CHECK-NEXT:                 OpStore %[[#idx]] %[[#tmp]] Aligned 4
-; CHECK-NEXT:    %[[#tmp:]] = OpLoad %[[#int_ty]] %[[#idx]] Aligned 4
-; CHECK-NEXT:   %[[#cmp2:]] = OpIEqual %[[#bool_ty]] %[[#tmp]] %[[#int_0]]
-; CHECK:                      OpBranchConditional %[[#cmp2]] %[[#new_end]] %[[#if_end2:]]
-=======
 ; CHECK:               %[[#if_end]] = OpLabel
 ; CHECK-NEXT:            %[[#tmp:]] = OpLoad %[[#int_ty]] %[[#builtin]] Aligned 1
 ; CHECK-NEXT:                         OpStore %[[#idx]] %[[#tmp]] Aligned 4
 ; CHECK-NEXT:            %[[#tmp:]] = OpLoad %[[#int_ty]] %[[#idx]] Aligned 4
 ; CHECK-NEXT:           %[[#cmp2:]] = OpIEqual %[[#bool_ty]] %[[#tmp]] %[[#int_0]]
 ; CHECK:                              OpBranchConditional %[[#cmp2]] %[[#new_end]] %[[#if_end2]]
->>>>>>> 4b409fa5
 if.end:
   %5 = call i32 @__hlsl_wave_get_lane_index() [ "convergencectrl"(token %1) ]
   store i32 %5, ptr %idx, align 4
@@ -90,28 +62,17 @@
   %cmp2 = icmp eq i32 %6, 0
   br i1 %cmp2, label %if.then2, label %if.end2
 
-<<<<<<< HEAD
-if.then2:
-  br label %while.end
-=======
 ; TODO: this OpSwitch is useless. Improve the "remove useless branches" step of the structurizer to
 ;       cleanup those.
 ; CHECK:   %[[#new_end]] = OpLabel
 ; CHECK:    %[[#route:]] = OpPhi %[[#int_ty]] %[[#int_0]] %[[#while_cond]] %[[#int_1]] %[[#while_body]] %[[#int_2]] %[[#if_end]]
 ; CHECK:                   OpSwitch %[[#route]] %[[#while_end:]] 1 %[[#while_end:]] 2 %[[#while_end:]]
->>>>>>> 4b409fa5
 
 ; CHECK:   %[[#if_end2]] = OpLabel
 ; CHECK:                   OpBranch %[[#while_cond]]
 if.end2:
   br label %while.cond
 
-<<<<<<< HEAD
-
-while.end:
-  ret void
-
-=======
 ; CHECK: %[[#while_end]] = OpLabel
 ; CHECK:                   OpReturn
 while.end:
@@ -123,7 +84,6 @@
 
 if.then2:
   br label %while.end
->>>>>>> 4b409fa5
 }
 
 declare token @llvm.experimental.convergence.entry() #1
