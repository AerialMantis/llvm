--- conflicted
+++ resolved
@@ -638,22 +638,14 @@
 define <4 x i8> @zero_strided_unmasked_vpload_4i8_i8(ptr %ptr) {
 ; CHECK-OPT-LABEL: zero_strided_unmasked_vpload_4i8_i8:
 ; CHECK-OPT:       # %bb.0:
-<<<<<<< HEAD
-; CHECK-OPT-NEXT:    vsetivli zero, 4, e8, mf4, ta, ma
-=======
 ; CHECK-OPT-NEXT:    vsetivli zero, 3, e8, mf4, ta, ma
->>>>>>> 9c4aab8c
 ; CHECK-OPT-NEXT:    vlse8.v v8, (a0), zero
 ; CHECK-OPT-NEXT:    ret
 ;
 ; CHECK-NO-OPT-LABEL: zero_strided_unmasked_vpload_4i8_i8:
 ; CHECK-NO-OPT:       # %bb.0:
 ; CHECK-NO-OPT-NEXT:    lbu a0, 0(a0)
-<<<<<<< HEAD
-; CHECK-NO-OPT-NEXT:    vsetivli zero, 4, e8, mf4, ta, ma
-=======
 ; CHECK-NO-OPT-NEXT:    vsetivli zero, 3, e8, mf4, ta, ma
->>>>>>> 9c4aab8c
 ; CHECK-NO-OPT-NEXT:    vmv.v.x v8, a0
 ; CHECK-NO-OPT-NEXT:    ret
   %load = call <4 x i8> @llvm.experimental.vp.strided.load.4i8.p0.i8(ptr %ptr, i8 0, <4 x i1> splat (i1 true), i32 3)
@@ -665,22 +657,14 @@
 define <4 x half> @zero_strided_unmasked_vpload_4f16(ptr %ptr) {
 ; CHECK-OPT-LABEL: zero_strided_unmasked_vpload_4f16:
 ; CHECK-OPT:       # %bb.0:
-<<<<<<< HEAD
-; CHECK-OPT-NEXT:    vsetivli zero, 4, e16, mf2, ta, ma
-=======
 ; CHECK-OPT-NEXT:    vsetivli zero, 3, e16, mf2, ta, ma
->>>>>>> 9c4aab8c
 ; CHECK-OPT-NEXT:    vlse16.v v8, (a0), zero
 ; CHECK-OPT-NEXT:    ret
 ;
 ; CHECK-NO-OPT-LABEL: zero_strided_unmasked_vpload_4f16:
 ; CHECK-NO-OPT:       # %bb.0:
 ; CHECK-NO-OPT-NEXT:    flh fa5, 0(a0)
-<<<<<<< HEAD
-; CHECK-NO-OPT-NEXT:    vsetivli zero, 4, e16, mf2, ta, ma
-=======
 ; CHECK-NO-OPT-NEXT:    vsetivli zero, 3, e16, mf2, ta, ma
->>>>>>> 9c4aab8c
 ; CHECK-NO-OPT-NEXT:    vfmv.v.f v8, fa5
 ; CHECK-NO-OPT-NEXT:    ret
   %load = call <4 x half> @llvm.experimental.vp.strided.load.4f16.p0.i32(ptr %ptr, i32 0, <4 x i1> splat (i1 true), i32 3)
