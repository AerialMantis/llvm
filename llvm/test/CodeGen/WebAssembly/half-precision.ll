; RUN: llc < %s --mtriple=wasm32-unknown-unknown -asm-verbose=false -disable-wasm-fallthrough-return-opt -wasm-disable-explicit-locals -wasm-keep-registers -mattr=+fp16,+simd128 | FileCheck %s
<<<<<<< HEAD
; RUN: llc < %s --mtriple=wasm64-unknown-unknown -asm-verbose=false -disable-wasm-fallthrough-return-opt -wasm-disable-explicit-locals -wasm-keep-registers -mattr=+fp16,+simd128 | FileCheck %s
=======
>>>>>>> 4b409fa5

declare float @llvm.wasm.loadf32.f16(ptr)
declare void @llvm.wasm.storef16.f32(float, ptr)

; CHECK-LABEL: ldf16_32:
; CHECK:      f32.load_f16 $push[[NUM0:[0-9]+]]=, 0($0){{$}}
; CHECK-NEXT: return $pop[[NUM0]]{{$}}
define float @ldf16_32(ptr %p) {
  %v = call float @llvm.wasm.loadf16.f32(ptr %p)
  ret float %v
}

; CHECK-LABEL: stf16_32:
; CHECK:       f32.store_f16 0($1), $0
; CHECK-NEXT:  return
define void @stf16_32(float %v, ptr %p) {
  tail call void @llvm.wasm.storef16.f32(float %v, ptr %p)
  ret void
}

; CHECK-LABEL: splat_v8f16:
; CHECK:       f16x8.splat $push0=, $0
; CHECK-NEXT:  return $pop0
define <8 x half> @splat_v8f16(float %x) {
  %v = call <8 x half> @llvm.wasm.splat.f16x8(float %x)
  ret <8 x half> %v
}

; CHECK-LABEL: const_splat_v8f16:
; CHECK:       v128.const      $push0=, 20800, 0, 0, 0, 0, 0, 0, 20800
; CHECK-NEXT:  return $pop0
define <8 x half> @const_splat_v8f16() {
  ret <8 x half> <half 42., half 0., half 0., half 0., half 0., half 0., half 0., half 42.>
}

; CHECK-LABEL: extract_lane_v8f16:
; CHECK:       f16x8.extract_lane $push0=, $0, 1
; CHECK-NEXT:  return $pop0
define float @extract_lane_v8f16(<8 x half> %v) {
  %r = call float @llvm.wasm.extract.lane.f16x8(<8 x half> %v, i32 1)
  ret float %r
}

; CHECK-LABEL: replace_lane_v8f16:
; CHECK:       f16x8.replace_lane $push0=, $0, 1, $1
; CHECK-NEXT:  return $pop0
define <8 x half> @replace_lane_v8f16(<8 x half> %v, float %f) {
  %r = call <8 x half> @llvm.wasm.replace.lane.f16x8(<8 x half> %v, i32 1, float %f)
  ret <8 x half> %r
}

; CHECK-LABEL: add_v8f16:
; CHECK:       f16x8.add $push0=, $0, $1
; CHECK-NEXT:  return $pop0
define <8 x half> @add_v8f16(<8 x half> %a, <8 x half> %b) {
  %r = fadd <8 x half> %a, %b
  ret <8 x half> %r
}

; CHECK-LABEL: sub_v8f16:
; CHECK:       f16x8.sub $push0=, $0, $1
; CHECK-NEXT:  return $pop0
define <8 x half> @sub_v8f16(<8 x half> %a, <8 x half> %b) {
  %r = fsub <8 x half> %a, %b
  ret <8 x half> %r
}

; CHECK-LABEL: mul_v8f16:
; CHECK:       f16x8.mul $push0=, $0, $1
; CHECK-NEXT:  return $pop0
define <8 x half> @mul_v8f16(<8 x half> %a, <8 x half> %b) {
  %r = fmul <8 x half> %a, %b
  ret <8 x half> %r
}

; CHECK-LABEL: div_v8f16:
; CHECK:       f16x8.div $push0=, $0, $1
; CHECK-NEXT:  return $pop0
define <8 x half> @div_v8f16(<8 x half> %a, <8 x half> %b) {
  %r = fdiv <8 x half> %a, %b
  ret <8 x half> %r
}

; CHECK-LABEL: min_intrinsic_v8f16:
; CHECK:       f16x8.min $push0=, $0, $1
; CHECK-NEXT:  return $pop0
declare <8 x half> @llvm.minimum.v8f16(<8 x half>, <8 x half>)
define <8 x half> @min_intrinsic_v8f16(<8 x half> %x, <8 x half> %y) {
  %a = call <8 x half> @llvm.minimum.v8f16(<8 x half> %x, <8 x half> %y)
  ret <8 x half> %a
}

; CHECK-LABEL: max_intrinsic_v8f16:
; CHECK:       f16x8.max $push0=, $0, $1
; CHECK-NEXT:  return $pop0
declare <8 x half> @llvm.maximum.v8f16(<8 x half>, <8 x half>)
define <8 x half> @max_intrinsic_v8f16(<8 x half> %x, <8 x half> %y) {
  %a = call <8 x half> @llvm.maximum.v8f16(<8 x half> %x, <8 x half> %y)
  ret <8 x half> %a
}

; CHECK-LABEL: pmin_intrinsic_v8f16:
; CHECK:       f16x8.pmin $push0=, $0, $1
; CHECK-NEXT:  return $pop0
declare <8 x half> @llvm.wasm.pmin.v8f16(<8 x half>, <8 x half>)
define <8 x half> @pmin_intrinsic_v8f16(<8 x half> %a, <8 x half> %b) {
  %v = call <8 x half> @llvm.wasm.pmin.v8f16(<8 x half> %a, <8 x half> %b)
  ret <8 x half> %v
}

; CHECK-LABEL: pmax_intrinsic_v8f16:
; CHECK:       f16x8.pmax $push0=, $0, $1
; CHECK-NEXT:  return $pop0
declare <8 x half> @llvm.wasm.pmax.v8f16(<8 x half>, <8 x half>)
define <8 x half> @pmax_intrinsic_v8f16(<8 x half> %a, <8 x half> %b) {
  %v = call <8 x half> @llvm.wasm.pmax.v8f16(<8 x half> %a, <8 x half> %b)
  ret <8 x half> %v
}

; CHECK-LABEL: compare_oeq_v8f16:
; CHECK-NEXT: .functype compare_oeq_v8f16 (v128, v128) -> (v128){{$}}
; CHECK-NEXT: f16x8.eq $push[[R:[0-9]+]]=, $0, $1{{$}}
; CHECK-NEXT: return $pop[[R]]{{$}}
define <8 x i1> @compare_oeq_v8f16 (<8 x half> %x, <8 x half> %y) {
  %res = fcmp oeq <8 x half> %x, %y
  ret <8 x i1> %res
}

; CHECK-LABEL: compare_une_v8f16:
; CHECK-NEXT: .functype compare_une_v8f16 (v128, v128) -> (v128){{$}}
; CHECK-NEXT: f16x8.ne $push[[R:[0-9]+]]=, $0, $1{{$}}
; CHECK-NEXT: return $pop[[R]]{{$}}
define <8 x i1> @compare_une_v8f16 (<8 x half> %x, <8 x half> %y) {
  %res = fcmp une <8 x half> %x, %y
  ret <8 x i1> %res
}

; CHECK-LABEL: compare_olt_v8f16:
; CHECK-NEXT: .functype compare_olt_v8f16 (v128, v128) -> (v128){{$}}
; CHECK-NEXT: f16x8.lt $push[[R:[0-9]+]]=, $0, $1{{$}}
; CHECK-NEXT: return $pop[[R]]{{$}}
define <8 x i1> @compare_olt_v8f16 (<8 x half> %x, <8 x half> %y) {
  %res = fcmp olt <8 x half> %x, %y
  ret <8 x i1> %res
}

; CHECK-LABEL: compare_ogt_v8f16:
; CHECK-NEXT: .functype compare_ogt_v8f16 (v128, v128) -> (v128){{$}}
; CHECK-NEXT: f16x8.gt $push[[R:[0-9]+]]=, $0, $1{{$}}
; CHECK-NEXT: return $pop[[R]]{{$}}
define <8 x i1> @compare_ogt_v8f16 (<8 x half> %x, <8 x half> %y) {
  %res = fcmp ogt <8 x half> %x, %y
  ret <8 x i1> %res
}

; CHECK-LABEL: compare_ole_v8f16:
; CHECK-NEXT: .functype compare_ole_v8f16 (v128, v128) -> (v128){{$}}
; CHECK-NEXT: f16x8.le $push[[R:[0-9]+]]=, $0, $1{{$}}
; CHECK-NEXT: return $pop[[R]]{{$}}
define <8 x i1> @compare_ole_v8f16 (<8 x half> %x, <8 x half> %y) {
  %res = fcmp ole <8 x half> %x, %y
  ret <8 x i1> %res
}

; CHECK-LABEL: compare_oge_v8f16:
; CHECK-NEXT: .functype compare_oge_v8f16 (v128, v128) -> (v128){{$}}
; CHECK-NEXT: f16x8.ge $push[[R:[0-9]+]]=, $0, $1{{$}}
; CHECK-NEXT: return $pop[[R]]{{$}}
define <8 x i1> @compare_oge_v8f16 (<8 x half> %x, <8 x half> %y) {
  %res = fcmp oge <8 x half> %x, %y
  ret <8 x i1> %res
}

; CHECK-LABEL: abs_v8f16:
; CHECK-NEXT:  .functype abs_v8f16 (v128) -> (v128)
; CHECK-NEXT:  f16x8.abs $push0=, $0
; CHECK-NEXT:  return $pop0
declare <8 x half> @llvm.fabs.v8f16(<8 x half>) nounwind readnone
define <8 x half> @abs_v8f16(<8 x half> %x) {
  %a = call <8 x half> @llvm.fabs.v8f16(<8 x half> %x)
  ret <8 x half> %a
}

; CHECK-LABEL: neg_v8f16:
; CHECK-NEXT:  .functype neg_v8f16 (v128) -> (v128)
; CHECK-NEXT:  f16x8.neg $push0=, $0
; CHECK-NEXT:  return $pop0
define <8 x half> @neg_v8f16(<8 x half> %x) {
  %a = fsub nsz <8 x half> <half 0., half 0., half 0., half 0., half 0., half 0., half 0., half 0.>, %x
  ret <8 x half> %a
}

; CHECK-LABEL: sqrt_v8f16:
; CHECK-NEXT:  .functype sqrt_v8f16 (v128) -> (v128)
; CHECK-NEXT:  f16x8.sqrt $push0=, $0
; CHECK-NEXT:  return $pop0
declare <8 x half> @llvm.sqrt.v8f16(<8 x half> %x)
define <8 x half> @sqrt_v8f16(<8 x half> %x) {
  %a = call <8 x half> @llvm.sqrt.v8f16(<8 x half> %x)
  ret <8 x half> %a
}

; CHECK-LABEL: ceil_v8f16:
; CHECK-NEXT:  .functype ceil_v8f16 (v128) -> (v128){{$}}
; CHECK-NEXT:  f16x8.ceil $push[[R:[0-9]+]]=, $0{{$}}
; CHECK-NEXT:  return $pop[[R]]{{$}}
declare <8 x half> @llvm.ceil.v8f16(<8 x half>)
define <8 x half> @ceil_v8f16(<8 x half> %a) {
  %v = call <8 x half> @llvm.ceil.v8f16(<8 x half> %a)
  ret <8 x half> %v
}

; CHECK-LABEL: floor_v8f16:
; CHECK-NEXT:  .functype floor_v8f16 (v128) -> (v128){{$}}
; CHECK-NEXT:  f16x8.floor $push[[R:[0-9]+]]=, $0{{$}}
; CHECK-NEXT:  return $pop[[R]]{{$}}
declare <8 x half> @llvm.floor.v8f16(<8 x half>)
define <8 x half> @floor_v8f16(<8 x half> %a) {
  %v = call <8 x half> @llvm.floor.v8f16(<8 x half> %a)
  ret <8 x half> %v
}

; CHECK-LABEL: trunc_v8f16:
; CHECK-NEXT:  .functype trunc_v8f16 (v128) -> (v128){{$}}
; CHECK-NEXT:  f16x8.trunc $push[[R:[0-9]+]]=, $0{{$}}
; CHECK-NEXT:  return $pop[[R]]{{$}}
declare <8 x half> @llvm.trunc.v8f16(<8 x half>)
define <8 x half> @trunc_v8f16(<8 x half> %a) {
  %v = call <8 x half> @llvm.trunc.v8f16(<8 x half> %a)
  ret <8 x half> %v
}

; CHECK-LABEL: nearest_v8f16:
; CHECK-NEXT:  .functype nearest_v8f16 (v128) -> (v128){{$}}
; CHECK-NEXT:  f16x8.nearest $push[[R:[0-9]+]]=, $0{{$}}
; CHECK-NEXT:  return $pop[[R]]{{$}}
declare <8 x half> @llvm.nearbyint.v8f16(<8 x half>)
define <8 x half> @nearest_v8f16(<8 x half> %a) {
  %v = call <8 x half> @llvm.nearbyint.v8f16(<8 x half> %a)
  ret <8 x half> %v
}

; CHECK-LABEL: nearest_v8f16_via_rint:
; CHECK-NEXT:  .functype nearest_v8f16_via_rint (v128) -> (v128){{$}}
; CHECK-NEXT:  f16x8.nearest $push[[R:[0-9]+]]=, $0{{$}}
; CHECK-NEXT:  return $pop[[R]]{{$}}
declare <8 x half> @llvm.rint.v8f16(<8 x half>)
define <8 x half> @nearest_v8f16_via_rint(<8 x half> %a) {
  %v = call <8 x half> @llvm.rint.v8f16(<8 x half> %a)
  ret <8 x half> %v
}

; CHECK-LABEL: nearest_v8f16_via_roundeven:
; CHECK-NEXT:  .functype nearest_v8f16_via_roundeven (v128) -> (v128){{$}}
; CHECK-NEXT:  f16x8.nearest $push[[R:[0-9]+]]=, $0{{$}}
; CHECK-NEXT:  return $pop[[R]]{{$}}
declare <8 x half> @llvm.roundeven.v8f16(<8 x half>)
define <8 x half> @nearest_v8f16_via_roundeven(<8 x half> %a) {
  %v = call <8 x half> @llvm.roundeven.v8f16(<8 x half> %a)
  ret <8 x half> %v
}

define <8 x half> @convert_s_v8f16(<8 x i16> %x) {
; CHECK-LABEL: convert_s_v8f16:
; CHECK:         .functype convert_s_v8f16 (v128) -> (v128)
; CHECK-NEXT:    f16x8.convert_i16x8_s $push0=, $0
; CHECK-NEXT:    return $pop[[R]]{{$}}
  %a = sitofp <8 x i16> %x to <8 x half>
  ret <8 x half> %a
}

define <8 x half> @convert_u_v8f16(<8 x i16> %x) {
; CHECK-LABEL: convert_u_v8f16:
; CHECK:         .functype convert_u_v8f16 (v128) -> (v128)
; CHECK-NEXT:    f16x8.convert_i16x8_u $push0=, $0
; CHECK-NEXT:    return $pop[[R]]{{$}}
  %a = uitofp <8 x i16> %x to <8 x half>
  ret <8 x half> %a
}

define <8 x i16> @trunc_sat_s_v8i16(<8 x half> %x) {
; CHECK-LABEL: trunc_sat_s_v8i16:
; CHECK:         .functype trunc_sat_s_v8i16 (v128) -> (v128)
; CHECK-NEXT:    i16x8.trunc_sat_f16x8_s $push0=, $0
; CHECK-NEXT:    return $pop[[R]]{{$}}
  %a = fptosi <8 x half> %x to <8 x i16>
  ret <8 x i16> %a
}

define <8 x i16> @trunc_sat_u_v8i16(<8 x half> %x) {
; CHECK-LABEL: trunc_sat_u_v8i16:
; CHECK:         .functype trunc_sat_u_v8i16 (v128) -> (v128)
; CHECK-NEXT:    i16x8.trunc_sat_f16x8_u $push0=, $0
; CHECK-NEXT:    return $pop[[R]]{{$}}
  %a = fptoui <8 x half> %x to <8 x i16>
  ret <8 x i16> %a
}

define <8 x i16> @trunc_sat_s_v8i16_sat(<8 x half> %x) {
; CHECK-LABEL: trunc_sat_s_v8i16_sat:
; CHECK:         .functype trunc_sat_s_v8i16_sat (v128) -> (v128)
; CHECK-NEXT:    i16x8.trunc_sat_f16x8_s $push0=, $0
; CHECK-NEXT:    return $pop[[R]]{{$}}
  %a = call <8 x i16> @llvm.fptosi.sat.v8i16.v8f16(<8 x half> %x)
  ret <8 x i16> %a
}

define <8 x i16> @trunc_sat_u_v8i16_sat(<8 x half> %x) {
; CHECK-LABEL: trunc_sat_u_v8i16_sat:
; CHECK:         .functype trunc_sat_u_v8i16_sat (v128) -> (v128)
; CHECK-NEXT:    i16x8.trunc_sat_f16x8_u $push0=, $0
; CHECK-NEXT:    return $pop[[R]]{{$}}
  %a = call <8 x i16> @llvm.fptoui.sat.v8i16.v8f16(<8 x half> %x)
  ret <8 x i16> %a
<<<<<<< HEAD
=======
}

; ==============================================================================
; Load and Store
; ==============================================================================
define <8 x half> @load_v8f16(ptr %p) {
; CHECK-LABEL: load_v8f16:
; CHECK:         .functype load_v8f16 (i32) -> (v128)
; CHECK-NEXT:    v128.load $push0=, 0($0)
; CHECK-NEXT:    return $pop0
  %v = load <8 x half>, ptr %p
  ret <8 x half> %v
}

define void @store_v8f16(<8 x half> %v, ptr %p) {
; CHECK-LABEL: store_v8f16:
; CHECK:         .functype store_v8f16 (v128, i32) -> ()
; CHECK-NEXT:    v128.store 0($1), $0
; CHECK-NEXT:    return
  store <8 x half> %v , ptr %p
  ret void
>>>>>>> 4b409fa5
}<|MERGE_RESOLUTION|>--- conflicted
+++ resolved
@@ -1,8 +1,4 @@
 ; RUN: llc < %s --mtriple=wasm32-unknown-unknown -asm-verbose=false -disable-wasm-fallthrough-return-opt -wasm-disable-explicit-locals -wasm-keep-registers -mattr=+fp16,+simd128 | FileCheck %s
-<<<<<<< HEAD
-; RUN: llc < %s --mtriple=wasm64-unknown-unknown -asm-verbose=false -disable-wasm-fallthrough-return-opt -wasm-disable-explicit-locals -wasm-keep-registers -mattr=+fp16,+simd128 | FileCheck %s
-=======
->>>>>>> 4b409fa5
 
 declare float @llvm.wasm.loadf32.f16(ptr)
 declare void @llvm.wasm.storef16.f32(float, ptr)
@@ -317,8 +313,6 @@
 ; CHECK-NEXT:    return $pop[[R]]{{$}}
   %a = call <8 x i16> @llvm.fptoui.sat.v8i16.v8f16(<8 x half> %x)
   ret <8 x i16> %a
-<<<<<<< HEAD
-=======
 }
 
 ; ==============================================================================
@@ -340,5 +334,4 @@
 ; CHECK-NEXT:    return
   store <8 x half> %v , ptr %p
   ret void
->>>>>>> 4b409fa5
 }