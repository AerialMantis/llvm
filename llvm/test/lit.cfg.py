# -*- Python -*-

# Configuration file for the 'lit' test runner.

import os
import sys
import re
import platform
import subprocess

import lit.util
import lit.formats
from lit.llvm import llvm_config
from lit.llvm.subst import FindTool
from lit.llvm.subst import ToolSubst

# name: The name of this test suite.
config.name = "LLVM"

# testFormat: The test format to use to interpret tests.
config.test_format = lit.formats.ShTest(not llvm_config.use_lit_shell)

# suffixes: A list of file extensions to treat as test files. This is overriden
# by individual lit.local.cfg files in the test subdirectories.
config.suffixes = [".ll", ".c", ".test", ".txt", ".s", ".mir", ".yaml"]

# excludes: A list of directories to exclude from the testsuite. The 'Inputs'
# subdirectories contain auxiliary inputs for various tests in their parent
# directories.
config.excludes = ["Inputs", "CMakeLists.txt", "README.txt", "LICENSE.txt"]

# test_source_root: The root path where tests are located.
config.test_source_root = os.path.dirname(__file__)

# test_exec_root: The root path where tests should be run.
config.test_exec_root = os.path.join(config.llvm_obj_root, "test")

# Tweak the PATH to include the tools dir.
llvm_config.with_environment("PATH", config.llvm_tools_dir, append_path=True)

# Propagate some variables from the host environment.
llvm_config.with_system_environment(["HOME", "INCLUDE", "LIB", "TMP", "TEMP"])


# Set up OCAMLPATH to include newly built OCaml libraries.
top_ocaml_lib = os.path.join(config.llvm_lib_dir, "ocaml")
llvm_ocaml_lib = os.path.join(top_ocaml_lib, "llvm")

llvm_config.with_system_environment("OCAMLPATH")
llvm_config.with_environment("OCAMLPATH", top_ocaml_lib, append_path=True)
llvm_config.with_environment("OCAMLPATH", llvm_ocaml_lib, append_path=True)

llvm_config.with_system_environment("CAML_LD_LIBRARY_PATH")
llvm_config.with_environment("CAML_LD_LIBRARY_PATH", llvm_ocaml_lib, append_path=True)

# Set up OCAMLRUNPARAM to enable backtraces in OCaml tests.
llvm_config.with_environment("OCAMLRUNPARAM", "b")

# Provide the path to asan runtime lib 'libclang_rt.asan_osx_dynamic.dylib' if
# available. This is darwin specific since it's currently only needed on darwin.


def get_asan_rtlib():
    if (
        not "Address" in config.llvm_use_sanitizer
        or not "Darwin" in config.host_os
        or not "x86" in config.host_triple
    ):
        return ""
    try:
        import glob
    except:
        print("glob module not found, skipping get_asan_rtlib() lookup")
        return ""
    # The libclang_rt.asan_osx_dynamic.dylib path is obtained using the relative
    # path from the host cc.
    host_lib_dir = os.path.join(os.path.dirname(config.host_cc), "../lib")
    asan_dylib_dir_pattern = (
        host_lib_dir + "/clang/*/lib/darwin/libclang_rt.asan_osx_dynamic.dylib"
    )
    found_dylibs = glob.glob(asan_dylib_dir_pattern)
    if len(found_dylibs) != 1:
        return ""
    return found_dylibs[0]


llvm_config.use_default_substitutions()

# Add site-specific substitutions.
config.substitutions.append(("%llvmshlibdir", config.llvm_shlib_dir))
config.substitutions.append(("%shlibext", config.llvm_shlib_ext))
config.substitutions.append(("%pluginext", config.llvm_plugin_ext))
config.substitutions.append(("%exeext", config.llvm_exe_ext))


lli_args = []
# The target triple used by default by lli is the process target triple (some
# triple appropriate for generating code for the current process) but because
# we don't support COFF in MCJIT well enough for the tests, force ELF format on
# Windows.  FIXME: the process target triple should be used here, but this is
# difficult to obtain on Windows.
if re.search(r"cygwin|windows-gnu|windows-msvc", config.host_triple):
    lli_args = ["-mtriple=" + config.host_triple + "-elf"]

llc_args = []

# Similarly, have a macro to use llc with DWARF even when the host is Windows
if re.search(r"windows-msvc", config.target_triple):
    llc_args = [" -mtriple=" + config.target_triple.replace("-msvc", "-gnu")]

# Provide the path to asan runtime lib if available. On darwin, this lib needs
# to be loaded via DYLD_INSERT_LIBRARIES before libLTO.dylib in case the files
# to be linked contain instrumented sanitizer code.
ld64_cmd = config.ld64_executable
asan_rtlib = get_asan_rtlib()
if asan_rtlib:
    ld64_cmd = "DYLD_INSERT_LIBRARIES={} {}".format(asan_rtlib, ld64_cmd)
if config.osx_sysroot:
    ld64_cmd = "{} -syslibroot {}".format(ld64_cmd, config.osx_sysroot)

ocamlc_command = "%s ocamlc -cclib -L%s %s" % (
    config.ocamlfind_executable,
    config.llvm_lib_dir,
    config.ocaml_flags,
)
ocamlopt_command = "true"
if config.have_ocamlopt:
    ocamlopt_command = "%s ocamlopt -cclib -L%s -cclib -Wl,-rpath,%s %s" % (
        config.ocamlfind_executable,
        config.llvm_lib_dir,
        config.llvm_lib_dir,
        config.ocaml_flags,
    )

opt_viewer_cmd = "%s %s/tools/opt-viewer/opt-viewer.py" % (
    sys.executable,
    config.llvm_src_root,
)

llvm_original_di_preservation_cmd = os.path.join(
    config.llvm_src_root, "utils", "llvm-original-di-preservation.py"
)
config.substitutions.append(
    (
        "%llvm-original-di-preservation",
        "'%s' %s" % (config.python_executable, llvm_original_di_preservation_cmd),
    )
)

llvm_locstats_tool = os.path.join(config.llvm_tools_dir, "llvm-locstats")
config.substitutions.append(
    ("%llvm-locstats", "'%s' %s" % (config.python_executable, llvm_locstats_tool))
)
config.llvm_locstats_used = os.path.exists(llvm_locstats_tool)

tools = [
    ToolSubst("%llvm", FindTool("llvm"), unresolved="ignore"),
    ToolSubst("%lli", FindTool("lli"), post=".", extra_args=lli_args),
    ToolSubst("%llc_dwarf", FindTool("llc"), extra_args=llc_args),
    ToolSubst("%gold", config.gold_executable, unresolved="ignore"),
    ToolSubst("%ld64", ld64_cmd, unresolved="ignore"),
    ToolSubst("%ocamlc", ocamlc_command, unresolved="ignore"),
    ToolSubst("%ocamlopt", ocamlopt_command, unresolved="ignore"),
    ToolSubst("%opt-viewer", opt_viewer_cmd),
    ToolSubst("%llvm-objcopy", FindTool("llvm-objcopy")),
    ToolSubst("%llvm-strip", FindTool("llvm-strip")),
    ToolSubst("%llvm-install-name-tool", FindTool("llvm-install-name-tool")),
    ToolSubst("%llvm-bitcode-strip", FindTool("llvm-bitcode-strip")),
    ToolSubst("%split-file", FindTool("split-file")),
]

# FIXME: Why do we have both `lli` and `%lli` that do slightly different things?
<<<<<<< HEAD
tools.extend([
    'dsymutil', 'lli', 'lli-child-target', 'llvm-ar', 'llvm-as',
    'llvm-addr2line', 'llvm-bcanalyzer', 'llvm-bitcode-strip', 'llvm-config',
    'llvm-cov', 'llvm-cxxdump', 'llvm-cvtres', 'llvm-debuginfod-find',
    'llvm-debuginfo-analyzer',
    'llvm-diff', 'llvm-dis', 'llvm-dwarfdump', 'llvm-dwarfutil', 'llvm-dlltool',
    'llvm-exegesis', 'llvm-extract', 'llvm-isel-fuzzer', 'llvm-ifs',
    'llvm-install-name-tool', 'llvm-jitlink', 'llvm-opt-fuzzer', 'llvm-lib',
    'llvm-link', 'llvm-lto', 'llvm-lto2', 'llvm-mc', 'llvm-mca',
    'llvm-modextract', 'llvm-nm', 'llvm-objcopy', 'llvm-objdump', 'llvm-otool',
    'llvm-pdbutil', 'llvm-profdata', 'llvm-profgen', 'llvm-ranlib', 'llvm-rc', 'llvm-readelf',
    'llvm-readobj', 'llvm-remark-size-diff', 'llvm-rtdyld', 'llvm-sim',
    'llvm-size', 'llvm-spirv', 'llvm-split', 'llvm-stress', 'llvm-strings', 'llvm-strip',
    'llvm-tblgen', 'llvm-tapi-diff', 'llvm-undname', 'llvm-windres',
    'llvm-c-test', 'llvm-cxxfilt', 'llvm-xray', 'yaml2obj', 'obj2yaml',
    'yaml-bench', 'verify-uselistorder', 'bugpoint', 'llc', 'llvm-symbolizer',
    'opt', 'sancov', 'sanstats', 'llvm-remarkutil', 'spirv-to-ir-wrapper'])
=======
tools.extend(
    [
        "dsymutil",
        "lli",
        "lli-child-target",
        "llvm-ar",
        "llvm-as",
        "llvm-addr2line",
        "llvm-bcanalyzer",
        "llvm-bitcode-strip",
        "llvm-config",
        "llvm-cov",
        "llvm-cxxdump",
        "llvm-cvtres",
        "llvm-debuginfod-find",
        "llvm-debuginfo-analyzer",
        "llvm-diff",
        "llvm-dis",
        "llvm-dwarfdump",
        "llvm-dwarfutil",
        "llvm-dlltool",
        "llvm-exegesis",
        "llvm-extract",
        "llvm-isel-fuzzer",
        "llvm-ifs",
        "llvm-install-name-tool",
        "llvm-jitlink",
        "llvm-opt-fuzzer",
        "llvm-lib",
        "llvm-link",
        "llvm-lto",
        "llvm-lto2",
        "llvm-mc",
        "llvm-mca",
        "llvm-modextract",
        "llvm-nm",
        "llvm-objcopy",
        "llvm-objdump",
        "llvm-otool",
        "llvm-pdbutil",
        "llvm-profdata",
        "llvm-profgen",
        "llvm-ranlib",
        "llvm-rc",
        "llvm-readelf",
        "llvm-readobj",
        "llvm-remark-size-diff",
        "llvm-rtdyld",
        "llvm-sim",
        "llvm-size",
        "llvm-split",
        "llvm-stress",
        "llvm-strings",
        "llvm-strip",
        "llvm-tblgen",
        "llvm-tapi-diff",
        "llvm-undname",
        "llvm-windres",
        "llvm-c-test",
        "llvm-cxxfilt",
        "llvm-xray",
        "yaml2obj",
        "obj2yaml",
        "yaml-bench",
        "verify-uselistorder",
        "bugpoint",
        "llc",
        "llvm-symbolizer",
        "opt",
        "sancov",
        "sanstats",
        "llvm-remarkutil",
    ]
)
>>>>>>> b71edfaa

# The following tools are optional
tools.extend(
    [
        ToolSubst("llvm-mt", unresolved="ignore"),
        ToolSubst("llvm-debuginfod", unresolved="ignore"),
        ToolSubst("Kaleidoscope-Ch3", unresolved="ignore"),
        ToolSubst("Kaleidoscope-Ch4", unresolved="ignore"),
        ToolSubst("Kaleidoscope-Ch5", unresolved="ignore"),
        ToolSubst("Kaleidoscope-Ch6", unresolved="ignore"),
        ToolSubst("Kaleidoscope-Ch7", unresolved="ignore"),
        ToolSubst("Kaleidoscope-Ch8", unresolved="ignore"),
        ToolSubst("LLJITWithThinLTOSummaries", unresolved="ignore"),
        ToolSubst("LLJITWithRemoteDebugging", unresolved="ignore"),
        ToolSubst("OrcV2CBindingsBasicUsage", unresolved="ignore"),
        ToolSubst("OrcV2CBindingsAddObjectFile", unresolved="ignore"),
        ToolSubst("OrcV2CBindingsRemovableCode", unresolved="ignore"),
        ToolSubst("OrcV2CBindingsLazy", unresolved="ignore"),
        ToolSubst("OrcV2CBindingsVeryLazy", unresolved="ignore"),
        ToolSubst("dxil-dis", unresolved="ignore"),
    ]
)

# Find (major, minor) version of ptxas
def ptxas_version(ptxas):
    ptxas_cmd = subprocess.Popen([ptxas, "--version"], stdout=subprocess.PIPE)
    ptxas_out = ptxas_cmd.stdout.read().decode("ascii")
    ptxas_cmd.wait()
    match = re.search("release (\d+)\.(\d+)", ptxas_out)
    if match:
        return (int(match.group(1)), int(match.group(2)))
    print("couldn't determine ptxas version")
    return None


# Enable %ptxas and %ptxas-verify tools.
# %ptxas-verify defaults to sm_60 architecture. It can be overriden
# by specifying required one, for instance: %ptxas-verify -arch=sm_80.
def enable_ptxas(ptxas_executable):
    version = ptxas_version(ptxas_executable)
    if version:
        # ptxas is supposed to be backward compatible with previous
        # versions, so add a feature for every known version prior to
        # the current one.
        ptxas_known_versions = [
            (9, 0),
            (9, 1),
            (9, 2),
            (10, 0),
            (10, 1),
            (10, 2),
            (11, 0),
            (11, 1),
            (11, 2),
            (11, 3),
            (11, 4),
            (11, 5),
            (11, 6),
            (11, 7),
            (11, 8),
            (12, 0),
        ]

        def version_int(ver):
            return ver[0] * 100 + ver[1]

        # ignore ptxas if its version is below the minimum supported
        # version
        min_version = ptxas_known_versions[0]
        if version_int(version) < version_int(min_version):
            print(
                "Warning: ptxas version {}.{} is not supported".format(
                    version[0], version[1]
                )
            )
            return

        for known_version in ptxas_known_versions:
            if version_int(known_version) <= version_int(version):
                major, minor = known_version
                config.available_features.add("ptxas-{}.{}".format(major, minor))

    config.available_features.add("ptxas")
    tools.extend(
        [
            ToolSubst("%ptxas", ptxas_executable),
            ToolSubst("%ptxas-verify", "{} -arch=sm_60 -c -".format(ptxas_executable)),
        ]
    )


ptxas_executable = (
    os.environ.get("LLVM_PTXAS_EXECUTABLE", None) or config.ptxas_executable
)
if ptxas_executable:
    enable_ptxas(ptxas_executable)

llvm_config.add_tool_substitutions(tools, config.llvm_tools_dir)

# Targets

config.targets = frozenset(config.targets_to_build.split())

for arch in config.targets_to_build.split():
    config.available_features.add(arch.lower() + "-registered-target")

# Features
known_arches = ["x86_64", "mips64", "ppc64", "aarch64"]
if config.host_ldflags.find("-m32") < 0 and any(
    config.llvm_host_triple.startswith(x) for x in known_arches
):
    config.available_features.add("llvm-64-bits")

config.available_features.add("host-byteorder-" + sys.byteorder + "-endian")

if sys.platform in ["win32"]:
    # ExecutionEngine, no weak symbols in COFF.
    config.available_features.add("uses_COFF")
else:
    # Others/can-execute.txt
    config.available_features.add("can-execute")

# Loadable module
if config.has_plugins:
    config.available_features.add("plugins")

if config.build_examples:
    config.available_features.add("examples")

if config.linked_bye_extension:
    config.substitutions.append(("%llvmcheckext", "CHECK-EXT"))
    config.substitutions.append(("%loadbye", ""))
    config.substitutions.append(("%loadnewpmbye", ""))
else:
    config.substitutions.append(("%llvmcheckext", "CHECK-NOEXT"))
    config.substitutions.append(
        (
            "%loadbye",
            "-load={}/Bye{}".format(config.llvm_shlib_dir, config.llvm_shlib_ext),
        )
    )
    config.substitutions.append(
        (
            "%loadnewpmbye",
            "-load-pass-plugin={}/Bye{}".format(
                config.llvm_shlib_dir, config.llvm_shlib_ext
            ),
        )
    )

if config.linked_exampleirtransforms_extension:
    config.substitutions.append(("%loadexampleirtransforms", ""))
else:
    config.substitutions.append(
        (
            "%loadexampleirtransforms",
            "-load-pass-plugin={}/ExampleIRTransforms{}".format(
                config.llvm_shlib_dir, config.llvm_shlib_ext
            ),
        )
    )

# Static libraries are not built if BUILD_SHARED_LIBS is ON.
if not config.build_shared_libs and not config.link_llvm_dylib:
    config.available_features.add("static-libs")

if config.link_llvm_dylib:
    config.available_features.add("llvm-dylib")
    config.substitutions.append(
        (
            "%llvmdylib",
            "{}/libLLVM-{}{}".format(
                config.llvm_shlib_dir, config.llvm_dylib_version, config.llvm_shlib_ext
            ),
        )
    )

if config.have_tf_aot:
    config.available_features.add("have_tf_aot")

if config.have_tflite:
    config.available_features.add("have_tflite")

if config.llvm_inliner_model_autogenerated:
    config.available_features.add("llvm_inliner_model_autogenerated")

if config.llvm_raevict_model_autogenerated:
    config.available_features.add("llvm_raevict_model_autogenerated")


def have_cxx_shared_library():
    readobj_exe = lit.util.which("llvm-readobj", config.llvm_tools_dir)
    if not readobj_exe:
        print("llvm-readobj not found")
        return False

    try:
        readobj_cmd = subprocess.Popen(
            [readobj_exe, "--needed-libs", readobj_exe], stdout=subprocess.PIPE
        )
    except OSError:
        print("could not exec llvm-readobj")
        return False

    readobj_out = readobj_cmd.stdout.read().decode("ascii")
    readobj_cmd.wait()

    regex = re.compile(r"(libc\+\+|libstdc\+\+|msvcp).*\.(so|dylib|dll)")
    needed_libs = False
    for line in readobj_out.splitlines():
        if "NeededLibraries [" in line:
            needed_libs = True
        if "]" in line:
            needed_libs = False
        if needed_libs and regex.search(line.lower()):
            return True
    return False


if have_cxx_shared_library():
    config.available_features.add("cxx-shared-library")

if config.libcxx_used:
    config.available_features.add("libcxx-used")

# LLVM can be configured with an empty default triple
# Some tests are "generic" and require a valid default triple
if config.target_triple:
    config.available_features.add("default_triple")
    # Direct object generation
    if not config.target_triple.startswith(("nvptx", "xcore")):
        config.available_features.add("object-emission")

# Allow checking for specific details in the host triple
if config.host_triple:
    config.available_features.add('host=%s' % config.host_triple)

if config.have_llvm_driver:
    config.available_features.add("llvm-driver")

import subprocess


def have_ld_plugin_support():
    if not os.path.exists(
        os.path.join(config.llvm_shlib_dir, "LLVMgold" + config.llvm_shlib_ext)
    ):
        return False

    ld_cmd = subprocess.Popen(
        [config.gold_executable, "--help"], stdout=subprocess.PIPE, env={"LANG": "C"}
    )
    ld_out = ld_cmd.stdout.read().decode()
    ld_cmd.wait()

    if not "-plugin" in ld_out:
        return False

    # check that the used emulations are supported.
    emu_line = [l for l in ld_out.split("\n") if "supported emulations" in l]
    if len(emu_line) != 1:
        return False
    emu_line = emu_line[0]
    fields = emu_line.split(":")
    if len(fields) != 3:
        return False
    emulations = fields[2].split()
    if "elf_x86_64" not in emulations:
        return False
    if "elf32ppc" in emulations:
        config.available_features.add("ld_emu_elf32ppc")

    ld_version = subprocess.Popen(
        [config.gold_executable, "--version"], stdout=subprocess.PIPE, env={"LANG": "C"}
    )
    if not "GNU gold" in ld_version.stdout.read().decode():
        return False
    ld_version.wait()

    return True


if have_ld_plugin_support():
    config.available_features.add("ld_plugin")


def have_ld64_plugin_support():
    if not os.path.exists(
        os.path.join(config.llvm_shlib_dir, "libLTO" + config.llvm_shlib_ext)
    ):
        return False

    if config.ld64_executable == "":
        return False

    ld_cmd = subprocess.Popen([config.ld64_executable, "-v"], stderr=subprocess.PIPE)
    ld_out = ld_cmd.stderr.read().decode()
    ld_cmd.wait()

    if "ld64" not in ld_out or "LTO" not in ld_out:
        return False

    return True


if have_ld64_plugin_support():
    config.available_features.add("ld64_plugin")

# Ask llvm-config about asserts
llvm_config.feature_config(
    [
        ("--assertion-mode", {"ON": "asserts"}),
        ("--build-mode", {"[Dd][Ee][Bb][Uu][Gg]": "debug"}),
    ]
)

if "darwin" == sys.platform:
    cmd = ["sysctl", "hw.optional.fma"]
    sysctl_cmd = subprocess.Popen(cmd, stdout=subprocess.PIPE)

    # Non zero return, probably a permission issue
    if sysctl_cmd.wait():
        print(
            'Warning: sysctl exists but calling "{}" failed, defaulting to no fma3.'.format(
                " ".join(cmd)
            )
        )
    else:
        result = sysctl_cmd.stdout.read().decode("ascii")
        if "hw.optional.fma: 1" in result:
            config.available_features.add("fma3")

# .debug_frame is not emitted for targeting Windows x64, aarch64/arm64, AIX, or Apple Silicon Mac.
if not re.match(
    r"^(x86_64|aarch64|arm64|powerpc|powerpc64).*-(windows-gnu|windows-msvc|aix)",
    config.target_triple,
) and not re.match(r"^arm64(e)?-apple-(macos|darwin)", config.target_triple):
    config.available_features.add("debug_frame")

if config.have_libxar:
    config.available_features.add("xar")

if config.enable_threads:
    config.available_features.add("thread_support")

if config.have_libxml2:
    config.available_features.add("libxml2")

if config.have_curl:
    config.available_features.add("curl")

if config.have_httplib:
    config.available_features.add("httplib")

if config.have_opt_viewer_modules:
    config.available_features.add("have_opt_viewer_modules")

if config.expensive_checks:
    config.available_features.add("expensive_checks")

if "MemoryWithOrigins" in config.llvm_use_sanitizer:
    config.available_features.add("use_msan_with_origins")


def exclude_unsupported_files_for_aix(dirname):
    for filename in os.listdir(dirname):
        source_path = os.path.join(dirname, filename)
        if os.path.isdir(source_path):
            continue
        f = open(source_path, "r")
        try:
            data = f.read()
            # 64-bit object files are not supported on AIX, so exclude the tests.
            if (
                "-emit-obj" in data or "-filetype=obj" in data
            ) and "64" in config.target_triple:
                config.excludes += [filename]
        finally:
            f.close()


if "aix" in config.target_triple:
    for directory in (
        "/CodeGen/X86",
        "/DebugInfo",
        "/DebugInfo/X86",
        "/DebugInfo/Generic",
        "/LTO/X86",
        "/Linker",
    ):
        exclude_unsupported_files_for_aix(config.test_source_root + directory)

# Some tools support an environment variable "OBJECT_MODE" on AIX OS, which
# controls the kind of objects they will support. If there is no "OBJECT_MODE"
# environment variable specified, the default behaviour is to support 32-bit
# objects only. In order to not affect most test cases, which expect to support
# 32-bit and 64-bit objects by default, set the environment variable
# "OBJECT_MODE" to 'any' by default on AIX OS.
if "system-aix" in config.available_features:
    config.environment["OBJECT_MODE"] = "any"<|MERGE_RESOLUTION|>--- conflicted
+++ resolved
@@ -170,25 +170,6 @@
 ]
 
 # FIXME: Why do we have both `lli` and `%lli` that do slightly different things?
-<<<<<<< HEAD
-tools.extend([
-    'dsymutil', 'lli', 'lli-child-target', 'llvm-ar', 'llvm-as',
-    'llvm-addr2line', 'llvm-bcanalyzer', 'llvm-bitcode-strip', 'llvm-config',
-    'llvm-cov', 'llvm-cxxdump', 'llvm-cvtres', 'llvm-debuginfod-find',
-    'llvm-debuginfo-analyzer',
-    'llvm-diff', 'llvm-dis', 'llvm-dwarfdump', 'llvm-dwarfutil', 'llvm-dlltool',
-    'llvm-exegesis', 'llvm-extract', 'llvm-isel-fuzzer', 'llvm-ifs',
-    'llvm-install-name-tool', 'llvm-jitlink', 'llvm-opt-fuzzer', 'llvm-lib',
-    'llvm-link', 'llvm-lto', 'llvm-lto2', 'llvm-mc', 'llvm-mca',
-    'llvm-modextract', 'llvm-nm', 'llvm-objcopy', 'llvm-objdump', 'llvm-otool',
-    'llvm-pdbutil', 'llvm-profdata', 'llvm-profgen', 'llvm-ranlib', 'llvm-rc', 'llvm-readelf',
-    'llvm-readobj', 'llvm-remark-size-diff', 'llvm-rtdyld', 'llvm-sim',
-    'llvm-size', 'llvm-spirv', 'llvm-split', 'llvm-stress', 'llvm-strings', 'llvm-strip',
-    'llvm-tblgen', 'llvm-tapi-diff', 'llvm-undname', 'llvm-windres',
-    'llvm-c-test', 'llvm-cxxfilt', 'llvm-xray', 'yaml2obj', 'obj2yaml',
-    'yaml-bench', 'verify-uselistorder', 'bugpoint', 'llc', 'llvm-symbolizer',
-    'opt', 'sancov', 'sanstats', 'llvm-remarkutil', 'spirv-to-ir-wrapper'])
-=======
 tools.extend(
     [
         "dsymutil",
@@ -239,6 +220,7 @@
         "llvm-rtdyld",
         "llvm-sim",
         "llvm-size",
+        "llvm-spirv",
         "llvm-split",
         "llvm-stress",
         "llvm-strings",
@@ -261,9 +243,9 @@
         "sancov",
         "sanstats",
         "llvm-remarkutil",
+        "spirv-to-ir-wrapper",
     ]
 )
->>>>>>> b71edfaa
 
 # The following tools are optional
 tools.extend(
