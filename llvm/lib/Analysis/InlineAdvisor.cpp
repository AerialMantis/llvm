//===- InlineAdvisor.cpp - analysis pass implementation -------------------===//
//
// Part of the LLVM Project, under the Apache License v2.0 with LLVM Exceptions.
// See https://llvm.org/LICENSE.txt for license information.
// SPDX-License-Identifier: Apache-2.0 WITH LLVM-exception
//
//===----------------------------------------------------------------------===//
//
// This file implements InlineAdvisorAnalysis and DefaultInlineAdvisor, and
// related types.
//
//===----------------------------------------------------------------------===//

#include "llvm/Analysis/InlineAdvisor.h"
#include "llvm/ADT/Statistic.h"
#include "llvm/Analysis/AssumptionCache.h"
#include "llvm/Analysis/InlineCost.h"
#include "llvm/Analysis/OptimizationRemarkEmitter.h"
#include "llvm/Analysis/ProfileSummaryInfo.h"
#include "llvm/Analysis/ReplayInlineAdvisor.h"
#include "llvm/Analysis/TargetLibraryInfo.h"
#include "llvm/Analysis/TargetTransformInfo.h"
#include "llvm/Analysis/Utils/ImportedFunctionsInliningStatistics.h"
#include "llvm/IR/DebugInfoMetadata.h"
#include "llvm/IR/PassManager.h"
#include "llvm/Support/CommandLine.h"
#include "llvm/Support/raw_ostream.h"

using namespace llvm;
#define DEBUG_TYPE "inline"
#ifdef LLVM_HAVE_TF_AOT_INLINERSIZEMODEL
#define LLVM_HAVE_TF_AOT
#endif

// This weirdly named statistic tracks the number of times that, when attempting
// to inline a function A into B, we analyze the callers of B in order to see
// if those would be more profitable and blocked inline steps.
STATISTIC(NumCallerCallersAnalyzed, "Number of caller-callers analyzed");

/// Flag to add inline messages as callsite attributes 'inline-remark'.
static cl::opt<bool>
    InlineRemarkAttribute("inline-remark-attribute", cl::init(false),
                          cl::Hidden,
                          cl::desc("Enable adding inline-remark attribute to"
                                   " callsites processed by inliner but decided"
                                   " to be not inlined"));

static cl::opt<bool> EnableInlineDeferral("inline-deferral", cl::init(false),
                                          cl::Hidden,
                                          cl::desc("Enable deferred inlining"));

// An integer used to limit the cost of inline deferral.  The default negative
// number tells shouldBeDeferred to only take the secondary cost into account.
static cl::opt<int>
    InlineDeferralScale("inline-deferral-scale",
                        cl::desc("Scale to limit the cost of inline deferral"),
                        cl::init(2), cl::Hidden);

static cl::opt<bool> AnnotateInlinePhase(
    "annotate-inline-phase", cl::Hidden, cl::init(false),
    cl::desc("If true, annotate inline advisor remarks "
             "with LTO and pass information."));

extern cl::opt<InlinerFunctionImportStatsOpts> InlinerFunctionImportStats;

namespace {
using namespace llvm::ore;
class MandatoryInlineAdvice : public InlineAdvice {
public:
  MandatoryInlineAdvice(InlineAdvisor *Advisor, CallBase &CB,
                        OptimizationRemarkEmitter &ORE,
                        bool IsInliningMandatory)
      : InlineAdvice(Advisor, CB, ORE, IsInliningMandatory) {}

private:
  void recordInliningWithCalleeDeletedImpl() override { recordInliningImpl(); }

  void recordInliningImpl() override {
    if (IsInliningRecommended)
      emitInlinedInto(ORE, DLoc, Block, *Callee, *Caller, IsInliningRecommended,
                      [&](OptimizationRemark &Remark) {
                        Remark << ": always inline attribute";
                      });
  }

  void recordUnsuccessfulInliningImpl(const InlineResult &Result) override {
    if (IsInliningRecommended)
      ORE.emit([&]() {
        return OptimizationRemarkMissed(Advisor->getAnnotatedInlinePassName(),
                                        "NotInlined", DLoc, Block)
               << "'" << NV("Callee", Callee) << "' is not AlwaysInline into '"
               << NV("Caller", Caller)
               << "': " << NV("Reason", Result.getFailureReason());
      });
  }

  void recordUnattemptedInliningImpl() override {
    assert(!IsInliningRecommended && "Expected to attempt inlining");
  }
};
} // namespace

void DefaultInlineAdvice::recordUnsuccessfulInliningImpl(
    const InlineResult &Result) {
  using namespace ore;
  llvm::setInlineRemark(*OriginalCB, std::string(Result.getFailureReason()) +
                                         "; " + inlineCostStr(*OIC));
  ORE.emit([&]() {
    return OptimizationRemarkMissed(Advisor->getAnnotatedInlinePassName(),
                                    "NotInlined", DLoc, Block)
           << "'" << NV("Callee", Callee) << "' is not inlined into '"
           << NV("Caller", Caller)
           << "': " << NV("Reason", Result.getFailureReason());
  });
}

void DefaultInlineAdvice::recordInliningWithCalleeDeletedImpl() {
  if (EmitRemarks)
    emitInlinedIntoBasedOnCost(ORE, DLoc, Block, *Callee, *Caller, *OIC,
                               /* ForProfileContext= */ false,
                               Advisor->getAnnotatedInlinePassName());
}

void DefaultInlineAdvice::recordInliningImpl() {
  if (EmitRemarks)
    emitInlinedIntoBasedOnCost(ORE, DLoc, Block, *Callee, *Caller, *OIC,
                               /* ForProfileContext= */ false,
                               Advisor->getAnnotatedInlinePassName());
}

llvm::Optional<llvm::InlineCost> static getDefaultInlineAdvice(
    CallBase &CB, FunctionAnalysisManager &FAM, const InlineParams &Params) {
  Function &Caller = *CB.getCaller();
  ProfileSummaryInfo *PSI =
      FAM.getResult<ModuleAnalysisManagerFunctionProxy>(Caller)
          .getCachedResult<ProfileSummaryAnalysis>(
              *CB.getParent()->getParent()->getParent());

  auto &ORE = FAM.getResult<OptimizationRemarkEmitterAnalysis>(Caller);
  auto GetAssumptionCache = [&](Function &F) -> AssumptionCache & {
    return FAM.getResult<AssumptionAnalysis>(F);
  };
  auto GetBFI = [&](Function &F) -> BlockFrequencyInfo & {
    return FAM.getResult<BlockFrequencyAnalysis>(F);
  };
  auto GetTLI = [&](Function &F) -> const TargetLibraryInfo & {
    return FAM.getResult<TargetLibraryAnalysis>(F);
  };

  auto GetInlineCost = [&](CallBase &CB) {
    Function &Callee = *CB.getCalledFunction();
    auto &CalleeTTI = FAM.getResult<TargetIRAnalysis>(Callee);
    bool RemarksEnabled =
        Callee.getContext().getDiagHandlerPtr()->isMissedOptRemarkEnabled(
            DEBUG_TYPE);
    return getInlineCost(CB, Params, CalleeTTI, GetAssumptionCache, GetTLI,
                         GetBFI, PSI, RemarksEnabled ? &ORE : nullptr);
  };
  return llvm::shouldInline(
      CB, GetInlineCost, ORE,
      Params.EnableDeferral.value_or(EnableInlineDeferral));
}

std::unique_ptr<InlineAdvice>
DefaultInlineAdvisor::getAdviceImpl(CallBase &CB) {
  auto OIC = getDefaultInlineAdvice(CB, FAM, Params);
  return std::make_unique<DefaultInlineAdvice>(
      this, CB, OIC,
      FAM.getResult<OptimizationRemarkEmitterAnalysis>(*CB.getCaller()));
}

InlineAdvice::InlineAdvice(InlineAdvisor *Advisor, CallBase &CB,
                           OptimizationRemarkEmitter &ORE,
                           bool IsInliningRecommended)
    : Advisor(Advisor), Caller(CB.getCaller()), Callee(CB.getCalledFunction()),
      DLoc(CB.getDebugLoc()), Block(CB.getParent()), ORE(ORE),
      IsInliningRecommended(IsInliningRecommended) {}

void InlineAdvice::recordInlineStatsIfNeeded() {
  if (Advisor->ImportedFunctionsStats)
    Advisor->ImportedFunctionsStats->recordInline(*Caller, *Callee);
}

void InlineAdvice::recordInlining() {
  markRecorded();
  recordInlineStatsIfNeeded();
  recordInliningImpl();
}

void InlineAdvice::recordInliningWithCalleeDeleted() {
  markRecorded();
  recordInlineStatsIfNeeded();
  recordInliningWithCalleeDeletedImpl();
}

AnalysisKey InlineAdvisorAnalysis::Key;

bool InlineAdvisorAnalysis::Result::tryCreate(
    InlineParams Params, InliningAdvisorMode Mode,
    const ReplayInlinerSettings &ReplaySettings, InlineContext IC) {
  auto &FAM = MAM.getResult<FunctionAnalysisManagerModuleProxy>(M).getManager();
  switch (Mode) {
  case InliningAdvisorMode::Default:
    LLVM_DEBUG(dbgs() << "Using default inliner heuristic.\n");
    Advisor.reset(new DefaultInlineAdvisor(M, FAM, Params, IC));
    // Restrict replay to default advisor, ML advisors are stateful so
    // replay will need augmentations to interleave with them correctly.
    if (!ReplaySettings.ReplayFile.empty()) {
      Advisor = llvm::getReplayInlineAdvisor(M, FAM, M.getContext(),
                                             std::move(Advisor), ReplaySettings,
                                             /* EmitRemarks =*/true, IC);
    }
    break;
  case InliningAdvisorMode::Development:
#ifdef LLVM_HAVE_TF_API
    LLVM_DEBUG(dbgs() << "Using development-mode inliner policy.\n");
    Advisor =
        llvm::getDevelopmentModeAdvisor(M, MAM, [&FAM, Params](CallBase &CB) {
          auto OIC = getDefaultInlineAdvice(CB, FAM, Params);
          return OIC.hasValue();
        });
#endif
    break;
  case InliningAdvisorMode::Release:
#ifdef LLVM_HAVE_TF_AOT
    LLVM_DEBUG(dbgs() << "Using release-mode inliner policy.\n");
    Advisor = llvm::getReleaseModeAdvisor(M, MAM);
#endif
    break;
  }

  return !!Advisor;
}

/// Return true if inlining of CB can block the caller from being
/// inlined which is proved to be more beneficial. \p IC is the
/// estimated inline cost associated with callsite \p CB.
/// \p TotalSecondaryCost will be set to the estimated cost of inlining the
/// caller if \p CB is suppressed for inlining.
static bool
shouldBeDeferred(Function *Caller, InlineCost IC, int &TotalSecondaryCost,
                 function_ref<InlineCost(CallBase &CB)> GetInlineCost) {
  // For now we only handle local or inline functions.
  if (!Caller->hasLocalLinkage() && !Caller->hasLinkOnceODRLinkage())
    return false;
  // If the cost of inlining CB is non-positive, it is not going to prevent the
  // caller from being inlined into its callers and hence we don't need to
  // defer.
  if (IC.getCost() <= 0)
    return false;
  // Try to detect the case where the current inlining candidate caller (call
  // it B) is a static or linkonce-ODR function and is an inlining candidate
  // elsewhere, and the current candidate callee (call it C) is large enough
  // that inlining it into B would make B too big to inline later. In these
  // circumstances it may be best not to inline C into B, but to inline B into
  // its callers.
  //
  // This only applies to static and linkonce-ODR functions because those are
  // expected to be available for inlining in the translation units where they
  // are used. Thus we will always have the opportunity to make local inlining
  // decisions. Importantly the linkonce-ODR linkage covers inline functions
  // and templates in C++.
  //
  // FIXME: All of this logic should be sunk into getInlineCost. It relies on
  // the internal implementation of the inline cost metrics rather than
  // treating them as truly abstract units etc.
  TotalSecondaryCost = 0;
  // The candidate cost to be imposed upon the current function.
  int CandidateCost = IC.getCost() - 1;
  // If the caller has local linkage and can be inlined to all its callers, we
  // can apply a huge negative bonus to TotalSecondaryCost.
  bool ApplyLastCallBonus = Caller->hasLocalLinkage() && !Caller->hasOneUse();
  // This bool tracks what happens if we DO inline C into B.
  bool InliningPreventsSomeOuterInline = false;
  unsigned NumCallerUsers = 0;
  for (User *U : Caller->users()) {
    CallBase *CS2 = dyn_cast<CallBase>(U);

    // If this isn't a call to Caller (it could be some other sort
    // of reference) skip it.  Such references will prevent the caller
    // from being removed.
    if (!CS2 || CS2->getCalledFunction() != Caller) {
      ApplyLastCallBonus = false;
      continue;
    }

    InlineCost IC2 = GetInlineCost(*CS2);
    ++NumCallerCallersAnalyzed;
    if (!IC2) {
      ApplyLastCallBonus = false;
      continue;
    }
    if (IC2.isAlways())
      continue;

    // See if inlining of the original callsite would erase the cost delta of
    // this callsite. We subtract off the penalty for the call instruction,
    // which we would be deleting.
    if (IC2.getCostDelta() <= CandidateCost) {
      InliningPreventsSomeOuterInline = true;
      TotalSecondaryCost += IC2.getCost();
      NumCallerUsers++;
    }
  }

  if (!InliningPreventsSomeOuterInline)
    return false;

  // If all outer calls to Caller would get inlined, the cost for the last
  // one is set very low by getInlineCost, in anticipation that Caller will
  // be removed entirely.  We did not account for this above unless there
  // is only one caller of Caller.
  if (ApplyLastCallBonus)
    TotalSecondaryCost -= InlineConstants::LastCallToStaticBonus;

  // If InlineDeferralScale is negative, then ignore the cost of primary
  // inlining -- IC.getCost() multiplied by the number of callers to Caller.
  if (InlineDeferralScale < 0)
    return TotalSecondaryCost < IC.getCost();

  int TotalCost = TotalSecondaryCost + IC.getCost() * NumCallerUsers;
  int Allowance = IC.getCost() * InlineDeferralScale;
  return TotalCost < Allowance;
}

namespace llvm {
static raw_ostream &operator<<(raw_ostream &R, const ore::NV &Arg) {
  return R << Arg.Val;
}

template <class RemarkT>
RemarkT &operator<<(RemarkT &&R, const InlineCost &IC) {
  using namespace ore;
  if (IC.isAlways()) {
    R << "(cost=always)";
  } else if (IC.isNever()) {
    R << "(cost=never)";
  } else {
    R << "(cost=" << ore::NV("Cost", IC.getCost())
      << ", threshold=" << ore::NV("Threshold", IC.getThreshold()) << ")";
  }
  if (const char *Reason = IC.getReason())
    R << ": " << ore::NV("Reason", Reason);
  return R;
}
} // namespace llvm

std::string llvm::inlineCostStr(const InlineCost &IC) {
  std::string Buffer;
  raw_string_ostream Remark(Buffer);
  Remark << IC;
  return Remark.str();
}

void llvm::setInlineRemark(CallBase &CB, StringRef Message) {
  if (!InlineRemarkAttribute)
    return;

  Attribute Attr = Attribute::get(CB.getContext(), "inline-remark", Message);
  CB.addFnAttr(Attr);
}

/// Return the cost only if the inliner should attempt to inline at the given
/// CallSite. If we return the cost, we will emit an optimisation remark later
/// using that cost, so we won't do so from this function. Return None if
/// inlining should not be attempted.
Optional<InlineCost>
llvm::shouldInline(CallBase &CB,
                   function_ref<InlineCost(CallBase &CB)> GetInlineCost,
                   OptimizationRemarkEmitter &ORE, bool EnableDeferral) {
  using namespace ore;

  InlineCost IC = GetInlineCost(CB);
  Instruction *Call = &CB;
  Function *Callee = CB.getCalledFunction();
  Function *Caller = CB.getCaller();

  if (IC.isAlways()) {
    LLVM_DEBUG(dbgs() << "    Inlining " << inlineCostStr(IC)
                      << ", Call: " << CB << "\n");
    return IC;
  }

  if (!IC) {
    LLVM_DEBUG(dbgs() << "    NOT Inlining " << inlineCostStr(IC)
                      << ", Call: " << CB << "\n");
    if (IC.isNever()) {
      ORE.emit([&]() {
        return OptimizationRemarkMissed(DEBUG_TYPE, "NeverInline", Call)
               << "'" << NV("Callee", Callee) << "' not inlined into '"
               << NV("Caller", Caller)
               << "' because it should never be inlined " << IC;
      });
    } else {
      ORE.emit([&]() {
        return OptimizationRemarkMissed(DEBUG_TYPE, "TooCostly", Call)
               << "'" << NV("Callee", Callee) << "' not inlined into '"
               << NV("Caller", Caller) << "' because too costly to inline "
               << IC;
      });
    }
    setInlineRemark(CB, inlineCostStr(IC));
    return None;
  }

  int TotalSecondaryCost = 0;
  if (EnableDeferral &&
      shouldBeDeferred(Caller, IC, TotalSecondaryCost, GetInlineCost)) {
    LLVM_DEBUG(dbgs() << "    NOT Inlining: " << CB
                      << " Cost = " << IC.getCost()
                      << ", outer Cost = " << TotalSecondaryCost << '\n');
    ORE.emit([&]() {
      return OptimizationRemarkMissed(DEBUG_TYPE, "IncreaseCostInOtherContexts",
                                      Call)
             << "Not inlining. Cost of inlining '" << NV("Callee", Callee)
             << "' increases the cost of inlining '" << NV("Caller", Caller)
             << "' in other contexts";
    });
    setInlineRemark(CB, "deferred");
    return None;
  }

  LLVM_DEBUG(dbgs() << "    Inlining " << inlineCostStr(IC) << ", Call: " << CB
                    << '\n');
  return IC;
}

std::string llvm::formatCallSiteLocation(DebugLoc DLoc,
                                         const CallSiteFormat &Format) {
  std::string Buffer;
  raw_string_ostream CallSiteLoc(Buffer);
  bool First = true;
  for (DILocation *DIL = DLoc.get(); DIL; DIL = DIL->getInlinedAt()) {
    if (!First)
      CallSiteLoc << " @ ";
    // Note that negative line offset is actually possible, but we use
    // unsigned int to match line offset representation in remarks so
    // it's directly consumable by relay advisor.
    uint32_t Offset =
        DIL->getLine() - DIL->getScope()->getSubprogram()->getLine();
    uint32_t Discriminator = DIL->getBaseDiscriminator();
    StringRef Name = DIL->getScope()->getSubprogram()->getLinkageName();
    if (Name.empty())
      Name = DIL->getScope()->getSubprogram()->getName();
    CallSiteLoc << Name.str() << ":" << llvm::utostr(Offset);
    if (Format.outputColumn())
      CallSiteLoc << ":" << llvm::utostr(DIL->getColumn());
    if (Format.outputDiscriminator() && Discriminator)
      CallSiteLoc << "." << llvm::utostr(Discriminator);
    First = false;
  }

  return CallSiteLoc.str();
}

void llvm::addLocationToRemarks(OptimizationRemark &Remark, DebugLoc DLoc) {
  if (!DLoc) {
    return;
  }

  bool First = true;
  Remark << " at callsite ";
  for (DILocation *DIL = DLoc.get(); DIL; DIL = DIL->getInlinedAt()) {
    if (!First)
      Remark << " @ ";
    unsigned int Offset = DIL->getLine();
    Offset -= DIL->getScope()->getSubprogram()->getLine();
    unsigned int Discriminator = DIL->getBaseDiscriminator();
    StringRef Name = DIL->getScope()->getSubprogram()->getLinkageName();
    if (Name.empty())
      Name = DIL->getScope()->getSubprogram()->getName();
    Remark << Name << ":" << ore::NV("Line", Offset) << ":"
           << ore::NV("Column", DIL->getColumn());
    if (Discriminator)
      Remark << "." << ore::NV("Disc", Discriminator);
    First = false;
  }

  Remark << ";";
}

void llvm::emitInlinedInto(
    OptimizationRemarkEmitter &ORE, DebugLoc DLoc, const BasicBlock *Block,
    const Function &Callee, const Function &Caller, bool AlwaysInline,
    function_ref<void(OptimizationRemark &)> ExtraContext,
    const char *PassName) {
  ORE.emit([&]() {
    StringRef RemarkName = AlwaysInline ? "AlwaysInline" : "Inlined";
    OptimizationRemark Remark(PassName ? PassName : DEBUG_TYPE, RemarkName,
                              DLoc, Block);
    Remark << "'" << ore::NV("Callee", &Callee) << "' inlined into '"
           << ore::NV("Caller", &Caller) << "'";
    if (ExtraContext)
      ExtraContext(Remark);
    addLocationToRemarks(Remark, DLoc);
    return Remark;
  });
}

void llvm::emitInlinedIntoBasedOnCost(
    OptimizationRemarkEmitter &ORE, DebugLoc DLoc, const BasicBlock *Block,
    const Function &Callee, const Function &Caller, const InlineCost &IC,
    bool ForProfileContext, const char *PassName) {
  llvm::emitInlinedInto(
      ORE, DLoc, Block, Callee, Caller, IC.isAlways(),
      [&](OptimizationRemark &Remark) {
        if (ForProfileContext)
          Remark << " to match profiling context";
        Remark << " with " << IC;
      },
      PassName);
}

InlineAdvisor::InlineAdvisor(Module &M, FunctionAnalysisManager &FAM,
                             Optional<InlineContext> IC)
    : M(M), FAM(FAM), IC(IC),
<<<<<<< HEAD
      AnnotatedInlinePassName(IC ? llvm::AnnotateInlinePassName(*IC)
=======
      AnnotatedInlinePassName((IC && AnnotateInlinePhase) ? llvm::AnnotateInlinePassName(*IC)
>>>>>>> 3de04b6d
                                 : DEBUG_TYPE) {
  if (InlinerFunctionImportStats != InlinerFunctionImportStatsOpts::No) {
    ImportedFunctionsStats =
        std::make_unique<ImportedFunctionsInliningStatistics>();
    ImportedFunctionsStats->setModuleInfo(M);
  }
}

InlineAdvisor::~InlineAdvisor() {
  if (ImportedFunctionsStats) {
    assert(InlinerFunctionImportStats != InlinerFunctionImportStatsOpts::No);
    ImportedFunctionsStats->dump(InlinerFunctionImportStats ==
                                 InlinerFunctionImportStatsOpts::Verbose);
  }
}

std::unique_ptr<InlineAdvice> InlineAdvisor::getMandatoryAdvice(CallBase &CB,
                                                                bool Advice) {
  return std::make_unique<MandatoryInlineAdvice>(this, CB, getCallerORE(CB),
                                                 Advice);
}

static inline const char *getLTOPhase(ThinOrFullLTOPhase LTOPhase) {
  switch (LTOPhase) {
  case (ThinOrFullLTOPhase::None):
    return "main";
  case (ThinOrFullLTOPhase::ThinLTOPreLink):
  case (ThinOrFullLTOPhase::FullLTOPreLink):
    return "prelink";
  case (ThinOrFullLTOPhase::ThinLTOPostLink):
  case (ThinOrFullLTOPhase::FullLTOPostLink):
    return "postlink";
  }
  llvm_unreachable("unreachable");
}

static inline const char *getInlineAdvisorContext(InlinePass IP) {
  switch (IP) {
  case (InlinePass::AlwaysInliner):
    return "always-inline";
  case (InlinePass::CGSCCInliner):
    return "cgscc-inline";
  case (InlinePass::EarlyInliner):
    return "early-inline";
  case (InlinePass::MLInliner):
    return "ml-inline";
  case (InlinePass::ModuleInliner):
    return "module-inline";
  case (InlinePass::ReplayCGSCCInliner):
    return "replay-cgscc-inline";
  case (InlinePass::ReplaySampleProfileInliner):
    return "replay-sample-profile-inline";
  case (InlinePass::SampleProfileInliner):
    return "sample-profile-inline";
  }

  llvm_unreachable("unreachable");
}

std::string llvm::AnnotateInlinePassName(InlineContext IC) {
  return std::string(getLTOPhase(IC.LTOPhase)) + "-" +
         std::string(getInlineAdvisorContext(IC.Pass));
}

InlineAdvisor::MandatoryInliningKind
InlineAdvisor::getMandatoryKind(CallBase &CB, FunctionAnalysisManager &FAM,
                                OptimizationRemarkEmitter &ORE) {
  auto &Callee = *CB.getCalledFunction();

  auto GetTLI = [&](Function &F) -> const TargetLibraryInfo & {
    return FAM.getResult<TargetLibraryAnalysis>(F);
  };

  auto &TIR = FAM.getResult<TargetIRAnalysis>(Callee);

  auto TrivialDecision =
      llvm::getAttributeBasedInliningDecision(CB, &Callee, TIR, GetTLI);

  if (TrivialDecision) {
    if (TrivialDecision->isSuccess())
      return MandatoryInliningKind::Always;
    else
      return MandatoryInliningKind::Never;
  }
  return MandatoryInliningKind::NotMandatory;
}

std::unique_ptr<InlineAdvice> InlineAdvisor::getAdvice(CallBase &CB,
                                                       bool MandatoryOnly) {
  if (!MandatoryOnly)
    return getAdviceImpl(CB);
  bool Advice = CB.getCaller() != CB.getCalledFunction() &&
                MandatoryInliningKind::Always ==
                    getMandatoryKind(CB, FAM, getCallerORE(CB));
  return getMandatoryAdvice(CB, Advice);
}

OptimizationRemarkEmitter &InlineAdvisor::getCallerORE(CallBase &CB) {
  return FAM.getResult<OptimizationRemarkEmitterAnalysis>(*CB.getCaller());
}

PreservedAnalyses
InlineAdvisorAnalysisPrinterPass::run(Module &M, ModuleAnalysisManager &MAM) {
  const auto *IA = MAM.getCachedResult<InlineAdvisorAnalysis>(M);
  if (!IA)
    OS << "No Inline Advisor\n";
  else
    IA->getAdvisor()->print(OS);
  return PreservedAnalyses::all();
}

PreservedAnalyses InlineAdvisorAnalysisPrinterPass::run(
    LazyCallGraph::SCC &InitialC, CGSCCAnalysisManager &AM, LazyCallGraph &CG,
    CGSCCUpdateResult &UR) {
  const auto &MAMProxy =
      AM.getResult<ModuleAnalysisManagerCGSCCProxy>(InitialC, CG);

  if (InitialC.size() == 0) {
    OS << "SCC is empty!\n";
    return PreservedAnalyses::all();
  }
  Module &M = *InitialC.begin()->getFunction().getParent();
  const auto *IA = MAMProxy.getCachedResult<InlineAdvisorAnalysis>(M);
  if (!IA)
    OS << "No Inline Advisor\n";
  else
    IA->getAdvisor()->print(OS);
  return PreservedAnalyses::all();
}<|MERGE_RESOLUTION|>--- conflicted
+++ resolved
@@ -514,11 +514,7 @@
 InlineAdvisor::InlineAdvisor(Module &M, FunctionAnalysisManager &FAM,
                              Optional<InlineContext> IC)
     : M(M), FAM(FAM), IC(IC),
-<<<<<<< HEAD
-      AnnotatedInlinePassName(IC ? llvm::AnnotateInlinePassName(*IC)
-=======
       AnnotatedInlinePassName((IC && AnnotateInlinePhase) ? llvm::AnnotateInlinePassName(*IC)
->>>>>>> 3de04b6d
                                  : DEBUG_TYPE) {
   if (InlinerFunctionImportStats != InlinerFunctionImportStatsOpts::No) {
     ImportedFunctionsStats =
