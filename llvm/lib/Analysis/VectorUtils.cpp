--- conflicted
+++ resolved
@@ -263,13 +263,8 @@
   assert(V->getType()->isVectorTy() && "Not looking at a vector?");
   VectorType *VTy = cast<VectorType>(V->getType());
   // For fixed-length vector, return undef for out of range access.
-<<<<<<< HEAD
-  if (!VTy->isScalable()) {
-    unsigned Width = VTy->getNumElements();
-=======
   if (auto *FVTy = dyn_cast<FixedVectorType>(VTy)) {
     unsigned Width = FVTy->getNumElements();
->>>>>>> a34309b7
     if (EltNo >= Width)
       return UndefValue::get(FVTy->getElementType());
   }
