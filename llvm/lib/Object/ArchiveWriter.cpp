//===- ArchiveWriter.cpp - ar File Format implementation --------*- C++ -*-===//
//
// Part of the LLVM Project, under the Apache License v2.0 with LLVM Exceptions.
// See https://llvm.org/LICENSE.txt for license information.
// SPDX-License-Identifier: Apache-2.0 WITH LLVM-exception
//
//===----------------------------------------------------------------------===//
//
// This file defines the writeArchive function.
//
//===----------------------------------------------------------------------===//

#include "llvm/Object/ArchiveWriter.h"
#include "llvm/ADT/ArrayRef.h"
#include "llvm/ADT/StringMap.h"
#include "llvm/ADT/StringRef.h"
#include "llvm/BinaryFormat/Magic.h"
#include "llvm/IR/LLVMContext.h"
#include "llvm/Object/Archive.h"
#include "llvm/Object/COFF.h"
#include "llvm/Object/COFFImportFile.h"
#include "llvm/Object/Error.h"
#include "llvm/Object/IRObjectFile.h"
#include "llvm/Object/MachO.h"
#include "llvm/Object/ObjectFile.h"
#include "llvm/Object/SymbolicFile.h"
#include "llvm/Object/XCOFFObjectFile.h"
#include "llvm/Support/Alignment.h"
#include "llvm/Support/EndianStream.h"
#include "llvm/Support/Errc.h"
#include "llvm/Support/ErrorHandling.h"
#include "llvm/Support/Format.h"
#include "llvm/Support/MathExtras.h"
#include "llvm/Support/Path.h"
#include "llvm/Support/SmallVectorMemoryBuffer.h"
#include "llvm/Support/raw_ostream.h"

#include <cerrno>
#include <map>

#if !defined(_MSC_VER) && !defined(__MINGW32__)
#include <unistd.h>
#else
#include <io.h>
#endif

using namespace llvm;
using namespace llvm::object;

struct SymMap {
  bool UseECMap = false;
  std::map<std::string, uint16_t> Map;
  std::map<std::string, uint16_t> ECMap;
};

NewArchiveMember::NewArchiveMember(MemoryBufferRef BufRef)
    : Buf(MemoryBuffer::getMemBuffer(BufRef, false)),
      MemberName(BufRef.getBufferIdentifier()) {}

object::Archive::Kind NewArchiveMember::detectKindFromObject() const {
  auto MemBufferRef = this->Buf->getMemBufferRef();
  Expected<std::unique_ptr<object::ObjectFile>> OptionalObject =
      object::ObjectFile::createObjectFile(MemBufferRef);

  if (OptionalObject) {
    if (isa<object::MachOObjectFile>(**OptionalObject))
      return object::Archive::K_DARWIN;
    if (isa<object::XCOFFObjectFile>(**OptionalObject))
      return object::Archive::K_AIXBIG;
    if (isa<object::COFFObjectFile>(**OptionalObject) ||
        isa<object::COFFImportFile>(**OptionalObject))
      return object::Archive::K_COFF;
    return object::Archive::K_GNU;
  }

  // Squelch the error in case we had a non-object file.
  consumeError(OptionalObject.takeError());

  // If we're adding a bitcode file to the archive, detect the Archive kind
  // based on the target triple.
  LLVMContext Context;
  if (identify_magic(MemBufferRef.getBuffer()) == file_magic::bitcode) {
    if (auto ObjOrErr = object::SymbolicFile::createSymbolicFile(
            MemBufferRef, file_magic::bitcode, &Context)) {
      auto &IRObject = cast<object::IRObjectFile>(**ObjOrErr);
      auto TargetTriple = Triple(IRObject.getTargetTriple());
      return object::Archive::getDefaultKindForTriple(TargetTriple);
    } else {
      // Squelch the error in case this was not a SymbolicFile.
      consumeError(ObjOrErr.takeError());
    }
  }

  return object::Archive::getDefaultKind();
}

Expected<NewArchiveMember>
NewArchiveMember::getOldMember(const object::Archive::Child &OldMember,
                               bool Deterministic) {
  Expected<llvm::MemoryBufferRef> BufOrErr = OldMember.getMemoryBufferRef();
  if (!BufOrErr)
    return BufOrErr.takeError();

  NewArchiveMember M;
  M.Buf = MemoryBuffer::getMemBuffer(*BufOrErr, false);
  M.MemberName = M.Buf->getBufferIdentifier();
  if (!Deterministic) {
    auto ModTimeOrErr = OldMember.getLastModified();
    if (!ModTimeOrErr)
      return ModTimeOrErr.takeError();
    M.ModTime = ModTimeOrErr.get();
    Expected<unsigned> UIDOrErr = OldMember.getUID();
    if (!UIDOrErr)
      return UIDOrErr.takeError();
    M.UID = UIDOrErr.get();
    Expected<unsigned> GIDOrErr = OldMember.getGID();
    if (!GIDOrErr)
      return GIDOrErr.takeError();
    M.GID = GIDOrErr.get();
    Expected<sys::fs::perms> AccessModeOrErr = OldMember.getAccessMode();
    if (!AccessModeOrErr)
      return AccessModeOrErr.takeError();
    M.Perms = AccessModeOrErr.get();
  }
  return std::move(M);
}

Expected<NewArchiveMember> NewArchiveMember::getFile(StringRef FileName,
                                                     bool Deterministic) {
  sys::fs::file_status Status;
  auto FDOrErr = sys::fs::openNativeFileForRead(FileName);
  if (!FDOrErr)
    return FDOrErr.takeError();
  sys::fs::file_t FD = *FDOrErr;
  assert(FD != sys::fs::kInvalidFile);

  if (auto EC = sys::fs::status(FD, Status))
    return errorCodeToError(EC);

  // Opening a directory doesn't make sense. Let it fail.
  // Linux cannot open directories with open(2), although
  // cygwin and *bsd can.
  if (Status.type() == sys::fs::file_type::directory_file)
    return errorCodeToError(make_error_code(errc::is_a_directory));

  ErrorOr<std::unique_ptr<MemoryBuffer>> MemberBufferOrErr =
      MemoryBuffer::getOpenFile(FD, FileName, Status.getSize(), false);
  if (!MemberBufferOrErr)
    return errorCodeToError(MemberBufferOrErr.getError());

  if (auto EC = sys::fs::closeFile(FD))
    return errorCodeToError(EC);

  NewArchiveMember M;
  M.Buf = std::move(*MemberBufferOrErr);
  M.MemberName = M.Buf->getBufferIdentifier();
  if (!Deterministic) {
    M.ModTime = std::chrono::time_point_cast<std::chrono::seconds>(
        Status.getLastModificationTime());
    M.UID = Status.getUser();
    M.GID = Status.getGroup();
    M.Perms = Status.permissions();
  }
  return std::move(M);
}

template <typename T>
static void printWithSpacePadding(raw_ostream &OS, T Data, unsigned Size) {
  uint64_t OldPos = OS.tell();
  OS << Data;
  unsigned SizeSoFar = OS.tell() - OldPos;
  assert(SizeSoFar <= Size && "Data doesn't fit in Size");
  OS.indent(Size - SizeSoFar);
}

static bool isDarwin(object::Archive::Kind Kind) {
  return Kind == object::Archive::K_DARWIN ||
         Kind == object::Archive::K_DARWIN64;
}

static bool isAIXBigArchive(object::Archive::Kind Kind) {
  return Kind == object::Archive::K_AIXBIG;
}

static bool isCOFFArchive(object::Archive::Kind Kind) {
  return Kind == object::Archive::K_COFF;
}

static bool isBSDLike(object::Archive::Kind Kind) {
  switch (Kind) {
  case object::Archive::K_GNU:
  case object::Archive::K_GNU64:
  case object::Archive::K_AIXBIG:
  case object::Archive::K_COFF:
    return false;
  case object::Archive::K_BSD:
  case object::Archive::K_DARWIN:
  case object::Archive::K_DARWIN64:
    return true;
  }
  llvm_unreachable("not supported for writting");
}

template <class T>
static void print(raw_ostream &Out, object::Archive::Kind Kind, T Val) {
  support::endian::write(Out, Val,
                         isBSDLike(Kind) ? llvm::endianness::little
                                         : llvm::endianness::big);
}

template <class T> static void printLE(raw_ostream &Out, T Val) {
  support::endian::write(Out, Val, llvm::endianness::little);
}

static void printRestOfMemberHeader(
    raw_ostream &Out, const sys::TimePoint<std::chrono::seconds> &ModTime,
    unsigned UID, unsigned GID, unsigned Perms, uint64_t Size) {
  printWithSpacePadding(Out, sys::toTimeT(ModTime), 12);

  // The format has only 6 chars for uid and gid. Truncate if the provided
  // values don't fit.
  printWithSpacePadding(Out, UID % 1000000, 6);
  printWithSpacePadding(Out, GID % 1000000, 6);

  printWithSpacePadding(Out, format("%o", Perms), 8);
  printWithSpacePadding(Out, Size, 10);
  Out << "`\n";
}

static void
printGNUSmallMemberHeader(raw_ostream &Out, StringRef Name,
                          const sys::TimePoint<std::chrono::seconds> &ModTime,
                          unsigned UID, unsigned GID, unsigned Perms,
                          uint64_t Size) {
  printWithSpacePadding(Out, Twine(Name) + "/", 16);
  printRestOfMemberHeader(Out, ModTime, UID, GID, Perms, Size);
}

static void
printBSDMemberHeader(raw_ostream &Out, uint64_t Pos, StringRef Name,
                     const sys::TimePoint<std::chrono::seconds> &ModTime,
                     unsigned UID, unsigned GID, unsigned Perms, uint64_t Size) {
  uint64_t PosAfterHeader = Pos + 60 + Name.size();
  // Pad so that even 64 bit object files are aligned.
  unsigned Pad = offsetToAlignment(PosAfterHeader, Align(8));
  unsigned NameWithPadding = Name.size() + Pad;
  printWithSpacePadding(Out, Twine("#1/") + Twine(NameWithPadding), 16);
  printRestOfMemberHeader(Out, ModTime, UID, GID, Perms,
                          NameWithPadding + Size);
  Out << Name;
  while (Pad--)
    Out.write(uint8_t(0));
}

static void
printBigArchiveMemberHeader(raw_ostream &Out, StringRef Name,
                            const sys::TimePoint<std::chrono::seconds> &ModTime,
                            unsigned UID, unsigned GID, unsigned Perms,
                            uint64_t Size, uint64_t PrevOffset,
                            uint64_t NextOffset) {
  unsigned NameLen = Name.size();

  printWithSpacePadding(Out, Size, 20);           // File member size
  printWithSpacePadding(Out, NextOffset, 20);     // Next member header offset
  printWithSpacePadding(Out, PrevOffset, 20); // Previous member header offset
  printWithSpacePadding(Out, sys::toTimeT(ModTime), 12); // File member date
  // The big archive format has 12 chars for uid and gid.
  printWithSpacePadding(Out, UID % 1000000000000, 12);   // UID
  printWithSpacePadding(Out, GID % 1000000000000, 12);   // GID
  printWithSpacePadding(Out, format("%o", Perms), 12);   // Permission
  printWithSpacePadding(Out, NameLen, 4);                // Name length
  if (NameLen) {
    printWithSpacePadding(Out, Name, NameLen); // Name
    if (NameLen % 2)
      Out.write(uint8_t(0)); // Null byte padding
  }
  Out << "`\n"; // Terminator
}

static bool useStringTable(bool Thin, StringRef Name) {
  return Thin || Name.size() >= 16 || Name.contains('/');
}

static bool is64BitKind(object::Archive::Kind Kind) {
  switch (Kind) {
  case object::Archive::K_GNU:
  case object::Archive::K_BSD:
  case object::Archive::K_DARWIN:
  case object::Archive::K_COFF:
    return false;
  case object::Archive::K_AIXBIG:
  case object::Archive::K_DARWIN64:
  case object::Archive::K_GNU64:
    return true;
  }
  llvm_unreachable("not supported for writting");
}

static void
printMemberHeader(raw_ostream &Out, uint64_t Pos, raw_ostream &StringTable,
                  StringMap<uint64_t> &MemberNames, object::Archive::Kind Kind,
                  bool Thin, const NewArchiveMember &M,
                  sys::TimePoint<std::chrono::seconds> ModTime, uint64_t Size) {
  if (isBSDLike(Kind))
    return printBSDMemberHeader(Out, Pos, M.MemberName, ModTime, M.UID, M.GID,
                                M.Perms, Size);
  if (!useStringTable(Thin, M.MemberName))
    return printGNUSmallMemberHeader(Out, M.MemberName, ModTime, M.UID, M.GID,
                                     M.Perms, Size);
  Out << '/';
  uint64_t NamePos;
  if (Thin) {
    NamePos = StringTable.tell();
    StringTable << M.MemberName << "/\n";
  } else {
    auto Insertion = MemberNames.insert({M.MemberName, uint64_t(0)});
    if (Insertion.second) {
      Insertion.first->second = StringTable.tell();
      StringTable << M.MemberName;
      if (isCOFFArchive(Kind))
        StringTable << '\0';
      else
        StringTable << "/\n";
    }
    NamePos = Insertion.first->second;
  }
  printWithSpacePadding(Out, NamePos, 15);
  printRestOfMemberHeader(Out, ModTime, M.UID, M.GID, M.Perms, Size);
}

namespace {
struct MemberData {
  std::vector<unsigned> Symbols;
  std::string Header;
  StringRef Data;
  StringRef Padding;
  uint64_t PreHeadPadSize = 0;
  std::unique_ptr<SymbolicFile> SymFile = nullptr;
};
} // namespace

static MemberData computeStringTable(StringRef Names) {
  unsigned Size = Names.size();
  unsigned Pad = offsetToAlignment(Size, Align(2));
  std::string Header;
  raw_string_ostream Out(Header);
  printWithSpacePadding(Out, "//", 48);
  printWithSpacePadding(Out, Size + Pad, 10);
  Out << "`\n";
  Out.flush();
  return {{}, std::move(Header), Names, Pad ? "\n" : ""};
}

static sys::TimePoint<std::chrono::seconds> now(bool Deterministic) {
  using namespace std::chrono;

  if (!Deterministic)
    return time_point_cast<seconds>(system_clock::now());
  return sys::TimePoint<seconds>();
}

static bool isArchiveSymbol(const object::BasicSymbolRef &S) {
  Expected<uint32_t> SymFlagsOrErr = S.getFlags();
  if (!SymFlagsOrErr)
    // TODO: Actually report errors helpfully.
    report_fatal_error(SymFlagsOrErr.takeError());
  if (*SymFlagsOrErr & object::SymbolRef::SF_FormatSpecific)
    return false;
  if (!(*SymFlagsOrErr & object::SymbolRef::SF_Global))
    return false;
  if (*SymFlagsOrErr & object::SymbolRef::SF_Undefined)
    return false;
  return true;
}

static void printNBits(raw_ostream &Out, object::Archive::Kind Kind,
                       uint64_t Val) {
  if (is64BitKind(Kind))
    print<uint64_t>(Out, Kind, Val);
  else
    print<uint32_t>(Out, Kind, Val);
}

static uint64_t computeSymbolTableSize(object::Archive::Kind Kind,
                                       uint64_t NumSyms, uint64_t OffsetSize,
                                       uint64_t StringTableSize,
                                       uint32_t *Padding = nullptr) {
  assert((OffsetSize == 4 || OffsetSize == 8) && "Unsupported OffsetSize");
  uint64_t Size = OffsetSize; // Number of entries
  if (isBSDLike(Kind))
    Size += NumSyms * OffsetSize * 2; // Table
  else
    Size += NumSyms * OffsetSize; // Table
  if (isBSDLike(Kind))
    Size += OffsetSize; // byte count
  Size += StringTableSize;
  // ld64 expects the members to be 8-byte aligned for 64-bit content and at
  // least 4-byte aligned for 32-bit content.  Opt for the larger encoding
  // uniformly.
  // We do this for all bsd formats because it simplifies aligning members.
  // For the big archive format, the symbol table is the last member, so there
  // is no need to align.
  uint32_t Pad = isAIXBigArchive(Kind)
                     ? 0
                     : offsetToAlignment(Size, Align(isBSDLike(Kind) ? 8 : 2));

  Size += Pad;
  if (Padding)
    *Padding = Pad;
  return Size;
}

static uint64_t computeSymbolMapSize(uint64_t NumObj, SymMap &SymMap,
                                     uint32_t *Padding = nullptr) {
  uint64_t Size = sizeof(uint32_t) * 2; // Number of symbols and objects entries
  Size += NumObj * sizeof(uint32_t);    // Offset table

  for (auto S : SymMap.Map)
    Size += sizeof(uint16_t) + S.first.length() + 1;

  uint32_t Pad = offsetToAlignment(Size, Align(2));
  Size += Pad;
  if (Padding)
    *Padding = Pad;
  return Size;
}

static uint64_t computeECSymbolsSize(SymMap &SymMap,
                                     uint32_t *Padding = nullptr) {
  uint64_t Size = sizeof(uint32_t); // Number of symbols

  for (auto S : SymMap.ECMap)
    Size += sizeof(uint16_t) + S.first.length() + 1;

  uint32_t Pad = offsetToAlignment(Size, Align(2));
  Size += Pad;
  if (Padding)
    *Padding = Pad;
  return Size;
}

static void writeSymbolTableHeader(raw_ostream &Out, object::Archive::Kind Kind,
                                   bool Deterministic, uint64_t Size,
                                   uint64_t PrevMemberOffset = 0,
                                   uint64_t NextMemberOffset = 0) {
  if (isBSDLike(Kind)) {
    const char *Name = is64BitKind(Kind) ? "__.SYMDEF_64" : "__.SYMDEF";
    printBSDMemberHeader(Out, Out.tell(), Name, now(Deterministic), 0, 0, 0,
                         Size);
  } else if (isAIXBigArchive(Kind)) {
    printBigArchiveMemberHeader(Out, "", now(Deterministic), 0, 0, 0, Size,
                                PrevMemberOffset, NextMemberOffset);
  } else {
    const char *Name = is64BitKind(Kind) ? "/SYM64" : "";
    printGNUSmallMemberHeader(Out, Name, now(Deterministic), 0, 0, 0, Size);
  }
}

static uint64_t computeHeadersSize(object::Archive::Kind Kind,
                                   uint64_t NumMembers,
                                   uint64_t StringMemberSize, uint64_t NumSyms,
                                   uint64_t SymNamesSize, SymMap *SymMap) {
  uint32_t OffsetSize = is64BitKind(Kind) ? 8 : 4;
  uint64_t SymtabSize =
      computeSymbolTableSize(Kind, NumSyms, OffsetSize, SymNamesSize);
  auto computeSymbolTableHeaderSize = [=] {
    SmallString<0> TmpBuf;
    raw_svector_ostream Tmp(TmpBuf);
    writeSymbolTableHeader(Tmp, Kind, true, SymtabSize);
    return TmpBuf.size();
  };
  uint32_t HeaderSize = computeSymbolTableHeaderSize();
  uint64_t Size = strlen("!<arch>\n") + HeaderSize + SymtabSize;

  if (SymMap) {
    Size += HeaderSize + computeSymbolMapSize(NumMembers, *SymMap);
    if (SymMap->ECMap.size())
      Size += HeaderSize + computeECSymbolsSize(*SymMap);
  }

  return Size + StringMemberSize;
}

static Expected<std::unique_ptr<SymbolicFile>>
getSymbolicFile(MemoryBufferRef Buf, LLVMContext &Context,
                object::Archive::Kind Kind, function_ref<void(Error)> Warn) {
  const file_magic Type = identify_magic(Buf.getBuffer());
  // Don't attempt to read non-symbolic file types.
  if (!object::SymbolicFile::isSymbolicFile(Type, &Context))
    return nullptr;
  if (Type == file_magic::bitcode) {
    auto ObjOrErr = object::SymbolicFile::createSymbolicFile(
        Buf, file_magic::bitcode, &Context);
    // An error reading a bitcode file most likely indicates that the file
    // was created by a compiler from the future. Normally we don't try to
    // implement forwards compatibility for bitcode files, but when creating an
    // archive we can implement best-effort forwards compatibility by treating
    // the file as a blob and not creating symbol index entries for it. lld and
    // mold ignore the archive symbol index, so provided that you use one of
    // these linkers, LTO will work as long as lld or the gold plugin is newer
    // than the compiler. We only ignore errors if the archive format is one
    // that is supported by a linker that is known to ignore the index,
    // otherwise there's no chance of this working so we may as well error out.
    // We print a warning on read failure so that users of linkers that rely on
    // the symbol index can diagnose the issue.
    //
    // This is the same behavior as GNU ar when the linker plugin returns an
    // error when reading the input file. If the bitcode file is actually
    // malformed, it will be diagnosed at link time.
    if (!ObjOrErr) {
      switch (Kind) {
      case object::Archive::K_BSD:
      case object::Archive::K_GNU:
      case object::Archive::K_GNU64:
        Warn(ObjOrErr.takeError());
        return nullptr;
      case object::Archive::K_AIXBIG:
      case object::Archive::K_COFF:
      case object::Archive::K_DARWIN:
      case object::Archive::K_DARWIN64:
        return ObjOrErr.takeError();
      }
    }
    return std::move(*ObjOrErr);
  } else {
    auto ObjOrErr = object::SymbolicFile::createSymbolicFile(Buf);
    if (!ObjOrErr)
      return ObjOrErr.takeError();
    return std::move(*ObjOrErr);
  }
}

static bool is64BitSymbolicFile(const SymbolicFile *SymObj) {
  return SymObj != nullptr ? SymObj->is64Bit() : false;
}

// Log2 of PAGESIZE(4096) on an AIX system.
static const uint32_t Log2OfAIXPageSize = 12;

// In the AIX big archive format, since the data content follows the member file
// name, if the name ends on an odd byte, an extra byte will be added for
// padding. This ensures that the data within the member file starts at an even
// byte.
static const uint32_t MinBigArchiveMemDataAlign = 2;

template <typename AuxiliaryHeader>
uint16_t getAuxMaxAlignment(uint16_t AuxHeaderSize, AuxiliaryHeader *AuxHeader,
                            uint16_t Log2OfMaxAlign) {
  // If the member doesn't have an auxiliary header, it isn't a loadable object
  // and so it just needs aligning at the minimum value.
  if (AuxHeader == nullptr)
    return MinBigArchiveMemDataAlign;

  // If the auxiliary header does not have both MaxAlignOfData and
  // MaxAlignOfText field, it is not a loadable shared object file, so align at
  // the minimum value. The 'ModuleType' member is located right after
  // 'MaxAlignOfData' in the AuxiliaryHeader.
  if (AuxHeaderSize < offsetof(AuxiliaryHeader, ModuleType))
    return MinBigArchiveMemDataAlign;

  // If the XCOFF object file does not have a loader section, it is not
  // loadable, so align at the minimum value.
  if (AuxHeader->SecNumOfLoader == 0)
    return MinBigArchiveMemDataAlign;

  // The content of the loadable member file needs to be aligned at MAX(maximum
  // alignment of .text, maximum alignment of .data) if there are both fields.
  // If the desired alignment is > PAGESIZE, 32-bit members are aligned on a
  // word boundary, while 64-bit members are aligned on a PAGESIZE(2^12=4096)
  // boundary.
  uint16_t Log2OfAlign =
      std::max(AuxHeader->MaxAlignOfText, AuxHeader->MaxAlignOfData);
  return 1 << (Log2OfAlign > Log2OfAIXPageSize ? Log2OfMaxAlign : Log2OfAlign);
}

// AIX big archives may contain shared object members. The AIX OS requires these
// members to be aligned if they are 64-bit and recommends it for 32-bit
// members. This ensures that when these members are loaded they are aligned in
// memory.
static uint32_t getMemberAlignment(SymbolicFile *SymObj) {
  XCOFFObjectFile *XCOFFObj = dyn_cast_or_null<XCOFFObjectFile>(SymObj);
  if (!XCOFFObj)
    return MinBigArchiveMemDataAlign;

  // If the desired alignment is > PAGESIZE, 32-bit members are aligned on a
  // word boundary, while 64-bit members are aligned on a PAGESIZE boundary.
  return XCOFFObj->is64Bit()
             ? getAuxMaxAlignment(XCOFFObj->fileHeader64()->AuxHeaderSize,
                                  XCOFFObj->auxiliaryHeader64(),
                                  Log2OfAIXPageSize)
             : getAuxMaxAlignment(XCOFFObj->fileHeader32()->AuxHeaderSize,
                                  XCOFFObj->auxiliaryHeader32(), 2);
}

static void writeSymbolTable(raw_ostream &Out, object::Archive::Kind Kind,
                             bool Deterministic, ArrayRef<MemberData> Members,
                             StringRef StringTable, uint64_t MembersOffset,
                             unsigned NumSyms, uint64_t PrevMemberOffset = 0,
                             uint64_t NextMemberOffset = 0,
                             bool Is64Bit = false) {
  // We don't write a symbol table on an archive with no members -- except on
  // Darwin, where the linker will abort unless the archive has a symbol table.
  if (StringTable.empty() && !isDarwin(Kind) && !isCOFFArchive(Kind))
    return;

  uint64_t OffsetSize = is64BitKind(Kind) ? 8 : 4;
  uint32_t Pad;
  uint64_t Size = computeSymbolTableSize(Kind, NumSyms, OffsetSize,
                                         StringTable.size(), &Pad);
  writeSymbolTableHeader(Out, Kind, Deterministic, Size, PrevMemberOffset,
                         NextMemberOffset);

  if (isBSDLike(Kind))
    printNBits(Out, Kind, NumSyms * 2 * OffsetSize);
  else
    printNBits(Out, Kind, NumSyms);

  uint64_t Pos = MembersOffset;
  for (const MemberData &M : Members) {
    if (isAIXBigArchive(Kind)) {
      Pos += M.PreHeadPadSize;
      if (is64BitSymbolicFile(M.SymFile.get()) != Is64Bit) {
        Pos += M.Header.size() + M.Data.size() + M.Padding.size();
        continue;
      }
    }

    for (unsigned StringOffset : M.Symbols) {
      if (isBSDLike(Kind))
        printNBits(Out, Kind, StringOffset);
      printNBits(Out, Kind, Pos); // member offset
    }
    Pos += M.Header.size() + M.Data.size() + M.Padding.size();
  }

  if (isBSDLike(Kind))
    // byte count of the string table
    printNBits(Out, Kind, StringTable.size());
  Out << StringTable;

  while (Pad--)
    Out.write(uint8_t(0));
}

static void writeSymbolMap(raw_ostream &Out, object::Archive::Kind Kind,
                           bool Deterministic, ArrayRef<MemberData> Members,
                           SymMap &SymMap, uint64_t MembersOffset) {
  uint32_t Pad;
  uint64_t Size = computeSymbolMapSize(Members.size(), SymMap, &Pad);
  writeSymbolTableHeader(Out, Kind, Deterministic, Size, 0);

  uint32_t Pos = MembersOffset;

  printLE<uint32_t>(Out, Members.size());
  for (const MemberData &M : Members) {
    printLE(Out, Pos); // member offset
    Pos += M.Header.size() + M.Data.size() + M.Padding.size();
  }

  printLE<uint32_t>(Out, SymMap.Map.size());

  for (auto S : SymMap.Map)
    printLE(Out, S.second);
  for (auto S : SymMap.Map)
    Out << S.first << '\0';

  while (Pad--)
    Out.write(uint8_t(0));
}

static void writeECSymbols(raw_ostream &Out, object::Archive::Kind Kind,
                           bool Deterministic, ArrayRef<MemberData> Members,
                           SymMap &SymMap) {
  uint32_t Pad;
  uint64_t Size = computeECSymbolsSize(SymMap, &Pad);
  printGNUSmallMemberHeader(Out, "/<ECSYMBOLS>", now(Deterministic), 0, 0, 0,
                            Size);

  printLE<uint32_t>(Out, SymMap.ECMap.size());

  for (auto S : SymMap.ECMap)
    printLE(Out, S.second);
  for (auto S : SymMap.ECMap)
    Out << S.first << '\0';
  while (Pad--)
    Out.write(uint8_t(0));
}

static bool isECObject(object::SymbolicFile &Obj) {
  if (Obj.isCOFF())
    return cast<llvm::object::COFFObjectFile>(&Obj)->getMachine() !=
           COFF::IMAGE_FILE_MACHINE_ARM64;

  if (Obj.isCOFFImportFile())
    return cast<llvm::object::COFFImportFile>(&Obj)->getMachine() !=
           COFF::IMAGE_FILE_MACHINE_ARM64;

  if (Obj.isIR()) {
    Expected<std::string> TripleStr =
        getBitcodeTargetTriple(Obj.getMemoryBufferRef());
    if (!TripleStr)
      return false;
    Triple T(*TripleStr);
    return T.isWindowsArm64EC() || T.getArch() == Triple::x86_64;
  }

  return false;
}

static bool isAnyArm64COFF(object::SymbolicFile &Obj) {
  if (Obj.isCOFF())
    return COFF::isAnyArm64(cast<COFFObjectFile>(&Obj)->getMachine());

  if (Obj.isCOFFImportFile())
    return COFF::isAnyArm64(cast<COFFImportFile>(&Obj)->getMachine());

  if (Obj.isIR()) {
    Expected<std::string> TripleStr =
        getBitcodeTargetTriple(Obj.getMemoryBufferRef());
    if (!TripleStr)
      return false;
    Triple T(*TripleStr);
    return T.isOSWindows() && T.getArch() == Triple::aarch64;
  }

  return false;
}

bool isImportDescriptor(StringRef Name) {
  return Name.starts_with(ImportDescriptorPrefix) ||
         Name == StringRef{NullImportDescriptorSymbolName} ||
         (Name.starts_with(NullThunkDataPrefix) &&
          Name.ends_with(NullThunkDataSuffix));
}

static Expected<std::vector<unsigned>> getSymbols(SymbolicFile *Obj,
                                                  uint16_t Index,
                                                  raw_ostream &SymNames,
                                                  SymMap *SymMap) {
  std::vector<unsigned> Ret;

  if (Obj == nullptr)
    return Ret;

  std::map<std::string, uint16_t> *Map = nullptr;
  if (SymMap)
    Map = SymMap->UseECMap && isECObject(*Obj) ? &SymMap->ECMap : &SymMap->Map;

  for (const object::BasicSymbolRef &S : Obj->symbols()) {
    if (!isArchiveSymbol(S))
      continue;
    if (Map) {
      std::string Name;
      raw_string_ostream NameStream(Name);
      if (Error E = S.printName(NameStream))
        return std::move(E);
      if (Map->find(Name) != Map->end())
        continue; // ignore duplicated symbol
      (*Map)[Name] = Index;
      if (Map == &SymMap->Map) {
        Ret.push_back(SymNames.tell());
        SymNames << Name << '\0';
        // If EC is enabled, then the import descriptors are NOT put into EC
        // objects so we need to copy them to the EC map manually.
        if (SymMap->UseECMap && isImportDescriptor(Name))
          SymMap->ECMap[Name] = Index;
      }
    } else {
      Ret.push_back(SymNames.tell());
      if (Error E = S.printName(SymNames))
        return std::move(E);
      SymNames << '\0';
    }
  }
  return Ret;
}

static Expected<std::vector<MemberData>>
computeMemberData(raw_ostream &StringTable, raw_ostream &SymNames,
                  object::Archive::Kind Kind, bool Thin, bool Deterministic,
                  SymtabWritingMode NeedSymbols, SymMap *SymMap,
                  LLVMContext &Context, ArrayRef<NewArchiveMember> NewMembers,
                  std::optional<bool> IsEC, function_ref<void(Error)> Warn) {
  static char PaddingData[8] = {'\n', '\n', '\n', '\n', '\n', '\n', '\n', '\n'};
  uint64_t MemHeadPadSize = 0;
  uint64_t Pos =
      isAIXBigArchive(Kind) ? sizeof(object::BigArchive::FixLenHdr) : 0;

  std::vector<MemberData> Ret;
  bool HasObject = false;

  // Deduplicate long member names in the string table and reuse earlier name
  // offsets. This especially saves space for COFF Import libraries where all
  // members have the same name.
  StringMap<uint64_t> MemberNames;

  // UniqueTimestamps is a special case to improve debugging on Darwin:
  //
  // The Darwin linker does not link debug info into the final
  // binary. Instead, it emits entries of type N_OSO in the output
  // binary's symbol table, containing references to the linked-in
  // object files. Using that reference, the debugger can read the
  // debug data directly from the object files. Alternatively, an
  // invocation of 'dsymutil' will link the debug data from the object
  // files into a dSYM bundle, which can be loaded by the debugger,
  // instead of the object files.
  //
  // For an object file, the N_OSO entries contain the absolute path
  // path to the file, and the file's timestamp. For an object
  // included in an archive, the path is formatted like
  // "/absolute/path/to/archive.a(member.o)", and the timestamp is the
  // archive member's timestamp, rather than the archive's timestamp.
  //
  // However, this doesn't always uniquely identify an object within
  // an archive -- an archive file can have multiple entries with the
  // same filename. (This will happen commonly if the original object
  // files started in different directories.) The only way they get
  // distinguished, then, is via the timestamp. But this process is
  // unable to find the correct object file in the archive when there
  // are two files of the same name and timestamp.
  //
  // Additionally, timestamp==0 is treated specially, and causes the
  // timestamp to be ignored as a match criteria.
  //
  // That will "usually" work out okay when creating an archive not in
  // deterministic timestamp mode, because the objects will probably
  // have been created at different timestamps.
  //
  // To ameliorate this problem, in deterministic archive mode (which
  // is the default), on Darwin we will emit a unique non-zero
  // timestamp for each entry with a duplicated name. This is still
  // deterministic: the only thing affecting that timestamp is the
  // order of the files in the resultant archive.
  //
  // See also the functions that handle the lookup:
  // in lldb: ObjectContainerBSDArchive::Archive::FindObject()
  // in llvm/tools/dsymutil: BinaryHolder::GetArchiveMemberBuffers().
  bool UniqueTimestamps = Deterministic && isDarwin(Kind);
  std::map<StringRef, unsigned> FilenameCount;
  if (UniqueTimestamps) {
    for (const NewArchiveMember &M : NewMembers)
      FilenameCount[M.MemberName]++;
    for (auto &Entry : FilenameCount)
      Entry.second = Entry.second > 1 ? 1 : 0;
  }

  std::vector<std::unique_ptr<SymbolicFile>> SymFiles;

  if (NeedSymbols != SymtabWritingMode::NoSymtab || isAIXBigArchive(Kind)) {
    for (const NewArchiveMember &M : NewMembers) {
      Expected<std::unique_ptr<SymbolicFile>> SymFileOrErr = getSymbolicFile(
          M.Buf->getMemBufferRef(), Context, Kind, [&](Error Err) {
            Warn(createFileError(M.MemberName, std::move(Err)));
          });
      if (!SymFileOrErr)
        return createFileError(M.MemberName, SymFileOrErr.takeError());
      SymFiles.push_back(std::move(*SymFileOrErr));
    }
  }

  if (SymMap) {
    if (IsEC) {
      SymMap->UseECMap = *IsEC;
    } else {
      // When IsEC is not specified by the caller, use it when we have both
      // any ARM64 object (ARM64 or ARM64EC) and any EC object (ARM64EC or
      // AMD64). This may be a single ARM64EC object, but may also be separate
      // ARM64 and AMD64 objects.
      bool HaveArm64 = false, HaveEC = false;
      for (std::unique_ptr<SymbolicFile> &SymFile : SymFiles) {
        if (!SymFile)
          continue;
        if (!HaveArm64)
          HaveArm64 = isAnyArm64COFF(*SymFile);
        if (!HaveEC)
          HaveEC = isECObject(*SymFile);
        if (HaveArm64 && HaveEC) {
          SymMap->UseECMap = true;
          break;
        }
      }
    }
  }

  // The big archive format needs to know the offset of the previous member
  // header.
  uint64_t PrevOffset = 0;
  uint64_t NextMemHeadPadSize = 0;

  for (uint32_t Index = 0; Index < NewMembers.size(); ++Index) {
    const NewArchiveMember *M = &NewMembers[Index];
    std::string Header;
    raw_string_ostream Out(Header);

    MemoryBufferRef Buf = M->Buf->getMemBufferRef();
    StringRef Data = Thin ? "" : Buf.getBuffer();

    // ld64 expects the members to be 8-byte aligned for 64-bit content and at
    // least 4-byte aligned for 32-bit content.  Opt for the larger encoding
    // uniformly.  This matches the behaviour with cctools and ensures that ld64
    // is happy with archives that we generate.
    unsigned MemberPadding =
        isDarwin(Kind) ? offsetToAlignment(Data.size(), Align(8)) : 0;
    unsigned TailPadding =
        offsetToAlignment(Data.size() + MemberPadding, Align(2));
    StringRef Padding = StringRef(PaddingData, MemberPadding + TailPadding);

    sys::TimePoint<std::chrono::seconds> ModTime;
    if (UniqueTimestamps)
      // Increment timestamp for each file of a given name.
      ModTime = sys::toTimePoint(FilenameCount[M->MemberName]++);
    else
      ModTime = M->ModTime;

    uint64_t Size = Buf.getBufferSize() + MemberPadding;
    if (Size > object::Archive::MaxMemberSize) {
      std::string StringMsg =
          "File " + M->MemberName.str() + " exceeds size limit";
      return make_error<object::GenericBinaryError>(
          std::move(StringMsg), object::object_error::parse_failed);
    }

    std::unique_ptr<SymbolicFile> CurSymFile;
    if (!SymFiles.empty())
      CurSymFile = std::move(SymFiles[Index]);

    // In the big archive file format, we need to calculate and include the next
    // member offset and previous member offset in the file member header.
    if (isAIXBigArchive(Kind)) {
      uint64_t OffsetToMemData = Pos + sizeof(object::BigArMemHdrType) +
                                 alignTo(M->MemberName.size(), 2);

      if (M == NewMembers.begin())
        NextMemHeadPadSize =
            alignToPowerOf2(OffsetToMemData,
                            getMemberAlignment(CurSymFile.get())) -
            OffsetToMemData;

      MemHeadPadSize = NextMemHeadPadSize;
      Pos += MemHeadPadSize;
      uint64_t NextOffset = Pos + sizeof(object::BigArMemHdrType) +
                            alignTo(M->MemberName.size(), 2) + alignTo(Size, 2);

      // If there is another member file after this, we need to calculate the
      // padding before the header.
      if (Index + 1 != SymFiles.size()) {
        uint64_t OffsetToNextMemData =
            NextOffset + sizeof(object::BigArMemHdrType) +
            alignTo(NewMembers[Index + 1].MemberName.size(), 2);
        NextMemHeadPadSize =
            alignToPowerOf2(OffsetToNextMemData,
                            getMemberAlignment(SymFiles[Index + 1].get())) -
            OffsetToNextMemData;
        NextOffset += NextMemHeadPadSize;
      }
      printBigArchiveMemberHeader(Out, M->MemberName, ModTime, M->UID, M->GID,
                                  M->Perms, Size, PrevOffset, NextOffset);
      PrevOffset = Pos;
    } else {
      printMemberHeader(Out, Pos, StringTable, MemberNames, Kind, Thin, *M,
                        ModTime, Size);
    }
    Out.flush();

    std::vector<unsigned> Symbols;
    if (NeedSymbols != SymtabWritingMode::NoSymtab) {
      Expected<std::vector<unsigned>> SymbolsOrErr =
          getSymbols(CurSymFile.get(), Index + 1, SymNames, SymMap);
      if (!SymbolsOrErr)
        return createFileError(M->MemberName, SymbolsOrErr.takeError());
      Symbols = std::move(*SymbolsOrErr);
      if (CurSymFile)
        HasObject = true;
    }

    Pos += Header.size() + Data.size() + Padding.size();
    Ret.push_back({std::move(Symbols), std::move(Header), Data, Padding,
                   MemHeadPadSize, std::move(CurSymFile)});
  }
  // If there are no symbols, emit an empty symbol table, to satisfy Solaris
  // tools, older versions of which expect a symbol table in a non-empty
  // archive, regardless of whether there are any symbols in it.
  if (HasObject && SymNames.tell() == 0 && !isCOFFArchive(Kind))
    SymNames << '\0' << '\0' << '\0';
  return std::move(Ret);
}

namespace llvm {

static ErrorOr<SmallString<128>> canonicalizePath(StringRef P) {
  SmallString<128> Ret = P;
  std::error_code Err = sys::fs::make_absolute(Ret);
  if (Err)
    return Err;
  sys::path::remove_dots(Ret, /*removedotdot*/ true);
  return Ret;
}

// Compute the relative path from From to To.
Expected<std::string> computeArchiveRelativePath(StringRef From, StringRef To) {
  ErrorOr<SmallString<128>> PathToOrErr = canonicalizePath(To);
  ErrorOr<SmallString<128>> DirFromOrErr = canonicalizePath(From);
  if (!PathToOrErr || !DirFromOrErr)
    return errorCodeToError(errnoAsErrorCode());

  const SmallString<128> &PathTo = *PathToOrErr;
  const SmallString<128> &DirFrom = sys::path::parent_path(*DirFromOrErr);

  // Can't construct a relative path between different roots
  if (sys::path::root_name(PathTo) != sys::path::root_name(DirFrom))
    return sys::path::convert_to_slash(PathTo);

  // Skip common prefixes
  auto FromTo =
      std::mismatch(sys::path::begin(DirFrom), sys::path::end(DirFrom),
                    sys::path::begin(PathTo));
  auto FromI = FromTo.first;
  auto ToI = FromTo.second;

  // Construct relative path
  SmallString<128> Relative;
  for (auto FromE = sys::path::end(DirFrom); FromI != FromE; ++FromI)
    sys::path::append(Relative, sys::path::Style::posix, "..");

  for (auto ToE = sys::path::end(PathTo); ToI != ToE; ++ToI)
    sys::path::append(Relative, sys::path::Style::posix, *ToI);

  return std::string(Relative);
}

Error writeArchiveToStream(raw_ostream &Out,
                           ArrayRef<NewArchiveMember> NewMembers,
                           SymtabWritingMode WriteSymtab,
                           object::Archive::Kind Kind, bool Deterministic,
<<<<<<< HEAD
                           bool Thin, std::optional<bool> IsEC) {
=======
                           bool Thin, std::optional<bool> IsEC,
                           function_ref<void(Error)> Warn) {
>>>>>>> 9c4aab8c
  assert((!Thin || !isBSDLike(Kind)) && "Only the gnu format has a thin mode");

  SmallString<0> SymNamesBuf;
  raw_svector_ostream SymNames(SymNamesBuf);
  SmallString<0> StringTableBuf;
  raw_svector_ostream StringTable(StringTableBuf);
  SymMap SymMap;
  bool ShouldWriteSymtab = WriteSymtab != SymtabWritingMode::NoSymtab;

  // COFF symbol map uses 16-bit indexes, so we can't use it if there are too
  // many members. COFF format also requires symbol table presence, so use
  // GNU format when NoSymtab is requested.
  if (isCOFFArchive(Kind) && (NewMembers.size() > 0xfffe || !ShouldWriteSymtab))
    Kind = object::Archive::K_GNU;

  // In the scenario when LLVMContext is populated SymbolicFile will contain a
  // reference to it, thus SymbolicFile should be destroyed first.
  LLVMContext Context;

  Expected<std::vector<MemberData>> DataOrErr = computeMemberData(
      StringTable, SymNames, Kind, Thin, Deterministic, WriteSymtab,
      isCOFFArchive(Kind) ? &SymMap : nullptr, Context, NewMembers, IsEC, Warn);
  if (Error E = DataOrErr.takeError())
    return E;
  std::vector<MemberData> &Data = *DataOrErr;

  uint64_t StringTableSize = 0;
  MemberData StringTableMember;
  if (!StringTableBuf.empty() && !isAIXBigArchive(Kind)) {
    StringTableMember = computeStringTable(StringTableBuf);
    StringTableSize = StringTableMember.Header.size() +
                      StringTableMember.Data.size() +
                      StringTableMember.Padding.size();
  }

  // We would like to detect if we need to switch to a 64-bit symbol table.
  uint64_t LastMemberEndOffset = 0;
  uint64_t LastMemberHeaderOffset = 0;
  uint64_t NumSyms = 0;
  uint64_t NumSyms32 = 0; // Store symbol number of 32-bit member files.

  for (const auto &M : Data) {
    // Record the start of the member's offset
    LastMemberEndOffset += M.PreHeadPadSize;
    LastMemberHeaderOffset = LastMemberEndOffset;
    // Account for the size of each part associated with the member.
    LastMemberEndOffset += M.Header.size() + M.Data.size() + M.Padding.size();
    NumSyms += M.Symbols.size();

    // AIX big archive files may contain two global symbol tables. The
    // first global symbol table locates 32-bit file members that define global
    // symbols; the second global symbol table does the same for 64-bit file
    // members. As a big archive can have both 32-bit and 64-bit file members,
    // we need to know the number of symbols in each symbol table individually.
    if (isAIXBigArchive(Kind) && ShouldWriteSymtab) {
        if (!is64BitSymbolicFile(M.SymFile.get()))
          NumSyms32 += M.Symbols.size();
      }
  }

  std::optional<uint64_t> HeadersSize;

  // The symbol table is put at the end of the big archive file. The symbol
  // table is at the start of the archive file for other archive formats.
  if (ShouldWriteSymtab && !is64BitKind(Kind)) {
    // We assume 32-bit offsets to see if 32-bit symbols are possible or not.
    HeadersSize = computeHeadersSize(Kind, Data.size(), StringTableSize,
                                     NumSyms, SymNamesBuf.size(),
                                     isCOFFArchive(Kind) ? &SymMap : nullptr);

    // The SYM64 format is used when an archive's member offsets are larger than
    // 32-bits can hold. The need for this shift in format is detected by
    // writeArchive. To test this we need to generate a file with a member that
    // has an offset larger than 32-bits but this demands a very slow test. To
    // speed the test up we use this environment variable to pretend like the
    // cutoff happens before 32-bits and instead happens at some much smaller
    // value.
    uint64_t Sym64Threshold = 1ULL << 32;
    const char *Sym64Env = std::getenv("SYM64_THRESHOLD");
    if (Sym64Env)
      StringRef(Sym64Env).getAsInteger(10, Sym64Threshold);

    // If LastMemberHeaderOffset isn't going to fit in a 32-bit varible we need
    // to switch to 64-bit. Note that the file can be larger than 4GB as long as
    // the last member starts before the 4GB offset.
    if (*HeadersSize + LastMemberHeaderOffset >= Sym64Threshold) {
      if (Kind == object::Archive::K_DARWIN)
        Kind = object::Archive::K_DARWIN64;
      else
        Kind = object::Archive::K_GNU64;
      HeadersSize.reset();
    }
  }

  if (Thin)
    Out << "!<thin>\n";
  else if (isAIXBigArchive(Kind))
    Out << "<bigaf>\n";
  else
    Out << "!<arch>\n";

  if (!isAIXBigArchive(Kind)) {
    if (ShouldWriteSymtab) {
      if (!HeadersSize)
        HeadersSize = computeHeadersSize(
            Kind, Data.size(), StringTableSize, NumSyms, SymNamesBuf.size(),
            isCOFFArchive(Kind) ? &SymMap : nullptr);
      writeSymbolTable(Out, Kind, Deterministic, Data, SymNamesBuf,
                       *HeadersSize, NumSyms);

      if (isCOFFArchive(Kind))
        writeSymbolMap(Out, Kind, Deterministic, Data, SymMap, *HeadersSize);
    }

    if (StringTableSize)
      Out << StringTableMember.Header << StringTableMember.Data
          << StringTableMember.Padding;

    if (ShouldWriteSymtab && SymMap.ECMap.size())
      writeECSymbols(Out, Kind, Deterministic, Data, SymMap);

    for (const MemberData &M : Data)
      Out << M.Header << M.Data << M.Padding;
  } else {
    HeadersSize = sizeof(object::BigArchive::FixLenHdr);
    LastMemberEndOffset += *HeadersSize;
    LastMemberHeaderOffset += *HeadersSize;

    // For the big archive (AIX) format, compute a table of member names and
    // offsets, used in the member table.
    uint64_t MemberTableNameStrTblSize = 0;
    std::vector<size_t> MemberOffsets;
    std::vector<StringRef> MemberNames;
    // Loop across object to find offset and names.
    uint64_t MemberEndOffset = sizeof(object::BigArchive::FixLenHdr);
    for (size_t I = 0, Size = NewMembers.size(); I != Size; ++I) {
      const NewArchiveMember &Member = NewMembers[I];
      MemberTableNameStrTblSize += Member.MemberName.size() + 1;
      MemberEndOffset += Data[I].PreHeadPadSize;
      MemberOffsets.push_back(MemberEndOffset);
      MemberNames.push_back(Member.MemberName);
      // File member name ended with "`\n". The length is included in
      // BigArMemHdrType.
      MemberEndOffset += sizeof(object::BigArMemHdrType) +
                         alignTo(Data[I].Data.size(), 2) +
                         alignTo(Member.MemberName.size(), 2);
    }

    // AIX member table size.
    uint64_t MemberTableSize = 20 + // Number of members field
                               20 * MemberOffsets.size() +
                               MemberTableNameStrTblSize;

    SmallString<0> SymNamesBuf32;
    SmallString<0> SymNamesBuf64;
    raw_svector_ostream SymNames32(SymNamesBuf32);
    raw_svector_ostream SymNames64(SymNamesBuf64);

    if (ShouldWriteSymtab && NumSyms)
      // Generate the symbol names for the members.
      for (const auto &M : Data) {
        Expected<std::vector<unsigned>> SymbolsOrErr = getSymbols(
            M.SymFile.get(), 0,
            is64BitSymbolicFile(M.SymFile.get()) ? SymNames64 : SymNames32,
            nullptr);
        if (!SymbolsOrErr)
          return SymbolsOrErr.takeError();
      }

    uint64_t MemberTableEndOffset =
        LastMemberEndOffset +
        alignTo(sizeof(object::BigArMemHdrType) + MemberTableSize, 2);

    // In AIX OS, The 'GlobSymOffset' field in the fixed-length header contains
    // the offset to the 32-bit global symbol table, and the 'GlobSym64Offset'
    // contains the offset to the 64-bit global symbol table.
    uint64_t GlobalSymbolOffset =
        (ShouldWriteSymtab &&
         (WriteSymtab != SymtabWritingMode::BigArchive64) && NumSyms32 > 0)
            ? MemberTableEndOffset
            : 0;

    uint64_t GlobalSymbolOffset64 = 0;
    uint64_t NumSyms64 = NumSyms - NumSyms32;
    if (ShouldWriteSymtab && (WriteSymtab != SymtabWritingMode::BigArchive32) &&
        NumSyms64 > 0) {
      if (GlobalSymbolOffset == 0)
        GlobalSymbolOffset64 = MemberTableEndOffset;
      else
        // If there is a global symbol table for 32-bit members,
        // the 64-bit global symbol table is after the 32-bit one.
        GlobalSymbolOffset64 =
            GlobalSymbolOffset + sizeof(object::BigArMemHdrType) +
            (NumSyms32 + 1) * 8 + alignTo(SymNamesBuf32.size(), 2);
    }

    // Fixed Sized Header.
    printWithSpacePadding(Out, NewMembers.size() ? LastMemberEndOffset : 0,
                          20); // Offset to member table
    // If there are no file members in the archive, there will be no global
    // symbol table.
    printWithSpacePadding(Out, GlobalSymbolOffset, 20);
    printWithSpacePadding(Out, GlobalSymbolOffset64, 20);
    printWithSpacePadding(Out,
                          NewMembers.size()
                              ? sizeof(object::BigArchive::FixLenHdr) +
                                    Data[0].PreHeadPadSize
                              : 0,
                          20); // Offset to first archive member
    printWithSpacePadding(Out, NewMembers.size() ? LastMemberHeaderOffset : 0,
                          20); // Offset to last archive member
    printWithSpacePadding(
        Out, 0,
        20); // Offset to first member of free list - Not supported yet

    for (const MemberData &M : Data) {
      Out << std::string(M.PreHeadPadSize, '\0');
      Out << M.Header << M.Data;
      if (M.Data.size() % 2)
        Out << '\0';
    }

    if (NewMembers.size()) {
      // Member table.
      printBigArchiveMemberHeader(Out, "", sys::toTimePoint(0), 0, 0, 0,
                                  MemberTableSize, LastMemberHeaderOffset,
                                  GlobalSymbolOffset ? GlobalSymbolOffset
                                                     : GlobalSymbolOffset64);
      printWithSpacePadding(Out, MemberOffsets.size(), 20); // Number of members
      for (uint64_t MemberOffset : MemberOffsets)
        printWithSpacePadding(Out, MemberOffset,
                              20); // Offset to member file header.
      for (StringRef MemberName : MemberNames)
        Out << MemberName << '\0'; // Member file name, null byte padding.

      if (MemberTableNameStrTblSize % 2)
        Out << '\0'; // Name table must be tail padded to an even number of
                     // bytes.

      if (ShouldWriteSymtab) {
        // Write global symbol table for 32-bit file members.
        if (GlobalSymbolOffset) {
          writeSymbolTable(Out, Kind, Deterministic, Data, SymNamesBuf32,
                           *HeadersSize, NumSyms32, LastMemberEndOffset,
                           GlobalSymbolOffset64);
          // Add padding between the symbol tables, if needed.
          if (GlobalSymbolOffset64 && (SymNamesBuf32.size() % 2))
            Out << '\0';
        }

        // Write global symbol table for 64-bit file members.
        if (GlobalSymbolOffset64)
          writeSymbolTable(Out, Kind, Deterministic, Data, SymNamesBuf64,
                           *HeadersSize, NumSyms64,
                           GlobalSymbolOffset ? GlobalSymbolOffset
                                              : LastMemberEndOffset,
                           0, true);
      }
    }
  }
  Out.flush();
  return Error::success();
}

void warnToStderr(Error Err) {
  llvm::logAllUnhandledErrors(std::move(Err), llvm::errs(), "warning: ");
}

Error writeArchive(StringRef ArcName, ArrayRef<NewArchiveMember> NewMembers,
                   SymtabWritingMode WriteSymtab, object::Archive::Kind Kind,
                   bool Deterministic, bool Thin,
                   std::unique_ptr<MemoryBuffer> OldArchiveBuf,
                   std::optional<bool> IsEC, function_ref<void(Error)> Warn) {
  Expected<sys::fs::TempFile> Temp =
      sys::fs::TempFile::create(ArcName + ".temp-archive-%%%%%%%.a");
  if (!Temp)
    return Temp.takeError();
  raw_fd_ostream Out(Temp->FD, false);

  if (Error E = writeArchiveToStream(Out, NewMembers, WriteSymtab, Kind,
                                     Deterministic, Thin, IsEC, Warn)) {
    if (Error DiscardError = Temp->discard())
      return joinErrors(std::move(E), std::move(DiscardError));
    return E;
  }

  // At this point, we no longer need whatever backing memory
  // was used to generate the NewMembers. On Windows, this buffer
  // could be a mapped view of the file we want to replace (if
  // we're updating an existing archive, say). In that case, the
  // rename would still succeed, but it would leave behind a
  // temporary file (actually the original file renamed) because
  // a file cannot be deleted while there's a handle open on it,
  // only renamed. So by freeing this buffer, this ensures that
  // the last open handle on the destination file, if any, is
  // closed before we attempt to rename.
  OldArchiveBuf.reset();

  return Temp->keep(ArcName);
}

Expected<std::unique_ptr<MemoryBuffer>>
writeArchiveToBuffer(ArrayRef<NewArchiveMember> NewMembers,
                     SymtabWritingMode WriteSymtab, object::Archive::Kind Kind,
                     bool Deterministic, bool Thin,
                     function_ref<void(Error)> Warn) {
  SmallVector<char, 0> ArchiveBufferVector;
  raw_svector_ostream ArchiveStream(ArchiveBufferVector);

  if (Error E =
          writeArchiveToStream(ArchiveStream, NewMembers, WriteSymtab, Kind,
                               Deterministic, Thin, std::nullopt, Warn))
    return std::move(E);

  return std::make_unique<SmallVectorMemoryBuffer>(
      std::move(ArchiveBufferVector), /*RequiresNullTerminator=*/false);
}

} // namespace llvm<|MERGE_RESOLUTION|>--- conflicted
+++ resolved
@@ -1032,12 +1032,8 @@
                            ArrayRef<NewArchiveMember> NewMembers,
                            SymtabWritingMode WriteSymtab,
                            object::Archive::Kind Kind, bool Deterministic,
-<<<<<<< HEAD
-                           bool Thin, std::optional<bool> IsEC) {
-=======
                            bool Thin, std::optional<bool> IsEC,
                            function_ref<void(Error)> Warn) {
->>>>>>> 9c4aab8c
   assert((!Thin || !isBSDLike(Kind)) && "Only the gnu format has a thin mode");
 
   SmallString<0> SymNamesBuf;
