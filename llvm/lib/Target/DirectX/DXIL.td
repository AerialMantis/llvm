--- conflicted
+++ resolved
@@ -325,11 +325,6 @@
 def Abs :  DXILOp<6, unary> {
   let Doc = "Returns the absolute value of the input.";
   let LLVMIntrinsic = int_fabs;
-<<<<<<< HEAD
-  let arguments = [overloadTy];
-  let result = overloadTy;
-  let overloads = [Overloads<DXIL1_0, [halfTy, floatTy, doubleTy]>];
-=======
   let arguments = [OverloadTy];
   let result = OverloadTy;
   let overloads = [Overloads<DXIL1_0, [HalfTy, FloatTy, DoubleTy]>];
@@ -343,7 +338,6 @@
   let arguments = [OverloadTy];
   let result = OverloadTy;
   let overloads = [Overloads<DXIL1_0, [HalfTy, FloatTy, DoubleTy]>];
->>>>>>> 1d22c955
   let stages = [Stages<DXIL1_0, [all_stages]>];
   let attributes = [Attributes<DXIL1_0, [ReadNone]>];
 }
@@ -361,15 +355,9 @@
 def Cos :  DXILOp<12, unary> {
   let Doc = "Returns cosine(theta) for theta in radians.";
   let LLVMIntrinsic = int_cos;
-<<<<<<< HEAD
-  let arguments = [overloadTy];
-  let result = overloadTy;
-  let overloads = [Overloads<DXIL1_0, [halfTy, floatTy]>];
-=======
-  let arguments = [OverloadTy];
-  let result = OverloadTy;
-  let overloads = [Overloads<DXIL1_0, [HalfTy, FloatTy]>];
->>>>>>> 1d22c955
+  let arguments = [OverloadTy];
+  let result = OverloadTy;
+  let overloads = [Overloads<DXIL1_0, [HalfTy, FloatTy]>];
   let stages = [Stages<DXIL1_0, [all_stages]>];
   let attributes = [Attributes<DXIL1_0, [ReadNone]>];
 }
@@ -377,15 +365,9 @@
 def Sin :  DXILOp<13, unary> {
   let Doc = "Returns sine(theta) for theta in radians.";
   let LLVMIntrinsic = int_sin;
-<<<<<<< HEAD
-  let arguments = [overloadTy];
-  let result = overloadTy;
-  let overloads = [Overloads<DXIL1_0, [halfTy, floatTy]>];
-=======
-  let arguments = [OverloadTy];
-  let result = OverloadTy;
-  let overloads = [Overloads<DXIL1_0, [HalfTy, FloatTy]>];
->>>>>>> 1d22c955
+  let arguments = [OverloadTy];
+  let result = OverloadTy;
+  let overloads = [Overloads<DXIL1_0, [HalfTy, FloatTy]>];
   let stages = [Stages<DXIL1_0, [all_stages]>];
   let attributes = [Attributes<DXIL1_0, [ReadNone]>];
 }
@@ -393,15 +375,9 @@
 def Tan :  DXILOp<14, unary> {
   let Doc = "Returns tangent(theta) for theta in radians.";
   let LLVMIntrinsic = int_tan;
-<<<<<<< HEAD
-  let arguments = [overloadTy];
-  let result = overloadTy;
-  let overloads = [Overloads<DXIL1_0, [halfTy, floatTy]>];
-=======
-  let arguments = [OverloadTy];
-  let result = OverloadTy;
-  let overloads = [Overloads<DXIL1_0, [HalfTy, FloatTy]>];
->>>>>>> 1d22c955
+  let arguments = [OverloadTy];
+  let result = OverloadTy;
+  let overloads = [Overloads<DXIL1_0, [HalfTy, FloatTy]>];
   let stages = [Stages<DXIL1_0, [all_stages]>];
   let attributes = [Attributes<DXIL1_0, [ReadNone]>];
 }
@@ -409,15 +385,9 @@
 def ACos :  DXILOp<15, unary> {
   let Doc = "Returns the arccosine of the specified value.";
   let LLVMIntrinsic = int_acos;
-<<<<<<< HEAD
-  let arguments = [overloadTy];
-  let result = overloadTy;
-  let overloads = [Overloads<DXIL1_0, [halfTy, floatTy]>];
-=======
-  let arguments = [OverloadTy];
-  let result = OverloadTy;
-  let overloads = [Overloads<DXIL1_0, [HalfTy, FloatTy]>];
->>>>>>> 1d22c955
+  let arguments = [OverloadTy];
+  let result = OverloadTy;
+  let overloads = [Overloads<DXIL1_0, [HalfTy, FloatTy]>];
   let stages = [Stages<DXIL1_0, [all_stages]>];
   let attributes = [Attributes<DXIL1_0, [ReadNone]>];
 }
@@ -425,15 +395,9 @@
 def ASin :  DXILOp<16, unary> {
   let Doc = "Returns the arcsine of the specified value.";
   let LLVMIntrinsic = int_asin;
-<<<<<<< HEAD
-  let arguments = [overloadTy];
-  let result = overloadTy;
-  let overloads = [Overloads<DXIL1_0, [halfTy, floatTy]>];
-=======
-  let arguments = [OverloadTy];
-  let result = OverloadTy;
-  let overloads = [Overloads<DXIL1_0, [HalfTy, FloatTy]>];
->>>>>>> 1d22c955
+  let arguments = [OverloadTy];
+  let result = OverloadTy;
+  let overloads = [Overloads<DXIL1_0, [HalfTy, FloatTy]>];
   let stages = [Stages<DXIL1_0, [all_stages]>];
   let attributes = [Attributes<DXIL1_0, [ReadNone]>];
 }
@@ -441,15 +405,9 @@
 def ATan :  DXILOp<17, unary> {
   let Doc = "Returns the arctangent of the specified value.";
   let LLVMIntrinsic = int_atan;
-<<<<<<< HEAD
-  let arguments = [overloadTy];
-  let result = overloadTy;
-  let overloads = [Overloads<DXIL1_0, [halfTy, floatTy]>];
-=======
-  let arguments = [OverloadTy];
-  let result = OverloadTy;
-  let overloads = [Overloads<DXIL1_0, [HalfTy, FloatTy]>];
->>>>>>> 1d22c955
+  let arguments = [OverloadTy];
+  let result = OverloadTy;
+  let overloads = [Overloads<DXIL1_0, [HalfTy, FloatTy]>];
   let stages = [Stages<DXIL1_0, [all_stages]>];
   let attributes = [Attributes<DXIL1_0, [ReadNone]>];
 }
@@ -457,15 +415,9 @@
 def HCos :  DXILOp<18, unary> {
   let Doc = "Returns the hyperbolic cosine of the specified value.";
   let LLVMIntrinsic = int_cosh;
-<<<<<<< HEAD
-  let arguments = [overloadTy];
-  let result = overloadTy;
-  let overloads = [Overloads<DXIL1_0, [halfTy, floatTy]>];
-=======
-  let arguments = [OverloadTy];
-  let result = OverloadTy;
-  let overloads = [Overloads<DXIL1_0, [HalfTy, FloatTy]>];
->>>>>>> 1d22c955
+  let arguments = [OverloadTy];
+  let result = OverloadTy;
+  let overloads = [Overloads<DXIL1_0, [HalfTy, FloatTy]>];
   let stages = [Stages<DXIL1_0, [all_stages]>];
   let attributes = [Attributes<DXIL1_0, [ReadNone]>];
 }
@@ -473,15 +425,9 @@
 def HSin :  DXILOp<19, unary> {
   let Doc = "Returns the hyperbolic sine of the specified value.";
   let LLVMIntrinsic = int_sinh;
-<<<<<<< HEAD
-  let arguments = [overloadTy];
-  let result = overloadTy;
-  let overloads = [Overloads<DXIL1_0, [halfTy, floatTy]>];
-=======
-  let arguments = [OverloadTy];
-  let result = OverloadTy;
-  let overloads = [Overloads<DXIL1_0, [HalfTy, FloatTy]>];
->>>>>>> 1d22c955
+  let arguments = [OverloadTy];
+  let result = OverloadTy;
+  let overloads = [Overloads<DXIL1_0, [HalfTy, FloatTy]>];
   let stages = [Stages<DXIL1_0, [all_stages]>];
   let attributes = [Attributes<DXIL1_0, [ReadNone]>];
 }
@@ -489,15 +435,9 @@
 def HTan :  DXILOp<20, unary> {
   let Doc = "Returns the hyperbolic tan of the specified value.";
   let LLVMIntrinsic = int_tanh;
-<<<<<<< HEAD
-  let arguments = [overloadTy];
-  let result = overloadTy;
-  let overloads = [Overloads<DXIL1_0, [halfTy, floatTy]>];
-=======
-  let arguments = [OverloadTy];
-  let result = OverloadTy;
-  let overloads = [Overloads<DXIL1_0, [HalfTy, FloatTy]>];
->>>>>>> 1d22c955
+  let arguments = [OverloadTy];
+  let result = OverloadTy;
+  let overloads = [Overloads<DXIL1_0, [HalfTy, FloatTy]>];
   let stages = [Stages<DXIL1_0, [all_stages]>];
   let attributes = [Attributes<DXIL1_0, [ReadNone]>];
 }
@@ -506,15 +446,9 @@
   let Doc = "Returns the base 2 exponential, or 2**x, of the specified value. "
             "exp2(x) = 2**x.";
   let LLVMIntrinsic = int_exp2;
-<<<<<<< HEAD
-  let arguments = [overloadTy];
-  let result = overloadTy;
-  let overloads = [Overloads<DXIL1_0, [halfTy, floatTy]>];
-=======
-  let arguments = [OverloadTy];
-  let result = OverloadTy;
-  let overloads = [Overloads<DXIL1_0, [HalfTy, FloatTy]>];
->>>>>>> 1d22c955
+  let arguments = [OverloadTy];
+  let result = OverloadTy;
+  let overloads = [Overloads<DXIL1_0, [HalfTy, FloatTy]>];
   let stages = [Stages<DXIL1_0, [all_stages]>];
   let attributes = [Attributes<DXIL1_0, [ReadNone]>];
 }
@@ -523,15 +457,9 @@
   let Doc = "Returns a fraction from 0 to 1 that represents the decimal part "
             "of the input.";
   let LLVMIntrinsic = int_dx_frac;
-<<<<<<< HEAD
-  let arguments = [overloadTy];
-  let result = overloadTy;
-  let overloads = [Overloads<DXIL1_0, [halfTy, floatTy]>];
-=======
-  let arguments = [OverloadTy];
-  let result = OverloadTy;
-  let overloads = [Overloads<DXIL1_0, [HalfTy, FloatTy]>];
->>>>>>> 1d22c955
+  let arguments = [OverloadTy];
+  let result = OverloadTy;
+  let overloads = [Overloads<DXIL1_0, [HalfTy, FloatTy]>];
   let stages = [Stages<DXIL1_0, [all_stages]>];
   let attributes = [Attributes<DXIL1_0, [ReadNone]>];
 }
@@ -539,15 +467,9 @@
 def Log2 :  DXILOp<23, unary> {
   let Doc = "Returns the base-2 logarithm of the specified value.";
   let LLVMIntrinsic = int_log2;
-<<<<<<< HEAD
-  let arguments = [overloadTy];
-  let result = overloadTy;
-  let overloads = [Overloads<DXIL1_0, [halfTy, floatTy]>];
-=======
-  let arguments = [OverloadTy];
-  let result = OverloadTy;
-  let overloads = [Overloads<DXIL1_0, [HalfTy, FloatTy]>];
->>>>>>> 1d22c955
+  let arguments = [OverloadTy];
+  let result = OverloadTy;
+  let overloads = [Overloads<DXIL1_0, [HalfTy, FloatTy]>];
   let stages = [Stages<DXIL1_0, [all_stages]>];
   let attributes = [Attributes<DXIL1_0, [ReadNone]>];
 }
@@ -556,15 +478,9 @@
   let Doc = "Returns the square root of the specified floating-point value, "
             "per component.";
   let LLVMIntrinsic = int_sqrt;
-<<<<<<< HEAD
-  let arguments = [overloadTy];
-  let result = overloadTy;
-  let overloads = [Overloads<DXIL1_0, [halfTy, floatTy]>];
-=======
-  let arguments = [OverloadTy];
-  let result = OverloadTy;
-  let overloads = [Overloads<DXIL1_0, [HalfTy, FloatTy]>];
->>>>>>> 1d22c955
+  let arguments = [OverloadTy];
+  let result = OverloadTy;
+  let overloads = [Overloads<DXIL1_0, [HalfTy, FloatTy]>];
   let stages = [Stages<DXIL1_0, [all_stages]>];
   let attributes = [Attributes<DXIL1_0, [ReadNone]>];
 }
@@ -573,15 +489,9 @@
   let Doc = "Returns the reciprocal of the square root of the specified value. "
             "rsqrt(x) = 1 / sqrt(x).";
   let LLVMIntrinsic = int_dx_rsqrt;
-<<<<<<< HEAD
-  let arguments = [overloadTy];
-  let result = overloadTy;
-  let overloads = [Overloads<DXIL1_0, [halfTy, floatTy]>];
-=======
-  let arguments = [OverloadTy];
-  let result = OverloadTy;
-  let overloads = [Overloads<DXIL1_0, [HalfTy, FloatTy]>];
->>>>>>> 1d22c955
+  let arguments = [OverloadTy];
+  let result = OverloadTy;
+  let overloads = [Overloads<DXIL1_0, [HalfTy, FloatTy]>];
   let stages = [Stages<DXIL1_0, [all_stages]>];
   let attributes = [Attributes<DXIL1_0, [ReadNone]>];
 }
@@ -590,15 +500,9 @@
   let Doc = "Returns the input rounded to the nearest integer within a "
             "floating-point type.";
   let LLVMIntrinsic = int_roundeven;
-<<<<<<< HEAD
-  let arguments = [overloadTy];
-  let result = overloadTy;
-  let overloads = [Overloads<DXIL1_0, [halfTy, floatTy]>];
-=======
-  let arguments = [OverloadTy];
-  let result = OverloadTy;
-  let overloads = [Overloads<DXIL1_0, [HalfTy, FloatTy]>];
->>>>>>> 1d22c955
+  let arguments = [OverloadTy];
+  let result = OverloadTy;
+  let overloads = [Overloads<DXIL1_0, [HalfTy, FloatTy]>];
   let stages = [Stages<DXIL1_0, [all_stages]>];
   let attributes = [Attributes<DXIL1_0, [ReadNone]>];
 }
@@ -607,15 +511,9 @@
   let Doc =
       "Returns the largest integer that is less than or equal to the input.";
   let LLVMIntrinsic = int_floor;
-<<<<<<< HEAD
-  let arguments = [overloadTy];
-  let result = overloadTy;
-  let overloads = [Overloads<DXIL1_0, [halfTy, floatTy]>];
-=======
-  let arguments = [OverloadTy];
-  let result = OverloadTy;
-  let overloads = [Overloads<DXIL1_0, [HalfTy, FloatTy]>];
->>>>>>> 1d22c955
+  let arguments = [OverloadTy];
+  let result = OverloadTy;
+  let overloads = [Overloads<DXIL1_0, [HalfTy, FloatTy]>];
   let stages = [Stages<DXIL1_0, [all_stages]>];
   let attributes = [Attributes<DXIL1_0, [ReadNone]>];
 }
@@ -624,15 +522,9 @@
   let Doc = "Returns the smallest integer that is greater than or equal to the "
             "input.";
   let LLVMIntrinsic = int_ceil;
-<<<<<<< HEAD
-  let arguments = [overloadTy];
-  let result = overloadTy;
-  let overloads = [Overloads<DXIL1_0, [halfTy, floatTy]>];
-=======
-  let arguments = [OverloadTy];
-  let result = OverloadTy;
-  let overloads = [Overloads<DXIL1_0, [HalfTy, FloatTy]>];
->>>>>>> 1d22c955
+  let arguments = [OverloadTy];
+  let result = OverloadTy;
+  let overloads = [Overloads<DXIL1_0, [HalfTy, FloatTy]>];
   let stages = [Stages<DXIL1_0, [all_stages]>];
   let attributes = [Attributes<DXIL1_0, [ReadNone]>];
 }
@@ -640,15 +532,9 @@
 def Trunc :  DXILOp<29, unary> {
   let Doc = "Returns the specified value truncated to the integer component.";
   let LLVMIntrinsic = int_trunc;
-<<<<<<< HEAD
-  let arguments = [overloadTy];
-  let result = overloadTy;
-  let overloads = [Overloads<DXIL1_0, [halfTy, floatTy]>];
-=======
-  let arguments = [OverloadTy];
-  let result = OverloadTy;
-  let overloads = [Overloads<DXIL1_0, [HalfTy, FloatTy]>];
->>>>>>> 1d22c955
+  let arguments = [OverloadTy];
+  let result = OverloadTy;
+  let overloads = [Overloads<DXIL1_0, [HalfTy, FloatTy]>];
   let stages = [Stages<DXIL1_0, [all_stages]>];
   let attributes = [Attributes<DXIL1_0, [ReadNone]>];
 }
@@ -656,13 +542,8 @@
 def Rbits :  DXILOp<30, unary> {
   let Doc = "Returns the specified value with its bits reversed.";
   let LLVMIntrinsic = int_bitreverse;
-<<<<<<< HEAD
-  let arguments = [overloadTy];
-  let result = overloadTy;
-=======
-  let arguments = [OverloadTy];
-  let result = OverloadTy;
->>>>>>> 1d22c955
+  let arguments = [OverloadTy];
+  let result = OverloadTy;
   let overloads =
       [Overloads<DXIL1_0, [Int16Ty, Int32Ty, Int64Ty]>];
   let stages = [Stages<DXIL1_0, [all_stages]>];
@@ -672,13 +553,8 @@
 def FMax :  DXILOp<35, binary> {
   let Doc = "Float maximum. FMax(a,b) = a > b ? a : b";
   let LLVMIntrinsic = int_maxnum;
-<<<<<<< HEAD
-  let arguments = [overloadTy, overloadTy];
-  let result = overloadTy;
-=======
   let arguments = [OverloadTy, OverloadTy];
   let result = OverloadTy;
->>>>>>> 1d22c955
   let overloads =
       [Overloads<DXIL1_0, [HalfTy, FloatTy, DoubleTy]>];
   let stages = [Stages<DXIL1_0, [all_stages]>];
@@ -688,13 +564,8 @@
 def FMin :  DXILOp<36, binary> {
   let Doc = "Float minimum. FMin(a,b) = a < b ? a : b";
   let LLVMIntrinsic = int_minnum;
-<<<<<<< HEAD
-  let arguments = [overloadTy, overloadTy];
-  let result = overloadTy;
-=======
   let arguments = [OverloadTy, OverloadTy];
   let result = OverloadTy;
->>>>>>> 1d22c955
   let overloads =
       [Overloads<DXIL1_0, [HalfTy, FloatTy, DoubleTy]>];
   let stages = [Stages<DXIL1_0, [all_stages]>];
@@ -704,13 +575,8 @@
 def SMax :  DXILOp<37, binary> {
   let Doc = "Signed integer maximum. SMax(a,b) = a > b ? a : b";
   let LLVMIntrinsic = int_smax;
-<<<<<<< HEAD
-  let arguments = [overloadTy, overloadTy];
-  let result = overloadTy;
-=======
   let arguments = [OverloadTy, OverloadTy];
   let result = OverloadTy;
->>>>>>> 1d22c955
   let overloads =
       [Overloads<DXIL1_0, [Int16Ty, Int32Ty, Int64Ty]>];
   let stages = [Stages<DXIL1_0, [all_stages]>];
@@ -720,13 +586,8 @@
 def SMin :  DXILOp<38, binary> {
   let Doc = "Signed integer minimum. SMin(a,b) = a < b ? a : b";
   let LLVMIntrinsic = int_smin;
-<<<<<<< HEAD
-  let arguments = [overloadTy, overloadTy];
-  let result = overloadTy;
-=======
   let arguments = [OverloadTy, OverloadTy];
   let result = OverloadTy;
->>>>>>> 1d22c955
   let overloads =
       [Overloads<DXIL1_0, [Int16Ty, Int32Ty, Int64Ty]>];
   let stages = [Stages<DXIL1_0, [all_stages]>];
@@ -736,13 +597,8 @@
 def UMax :  DXILOp<39, binary> {
   let Doc = "Unsigned integer maximum. UMax(a,b) = a > b ? a : b";
   let LLVMIntrinsic = int_umax;
-<<<<<<< HEAD
-  let arguments = [overloadTy, overloadTy];
-  let result = overloadTy;
-=======
   let arguments = [OverloadTy, OverloadTy];
   let result = OverloadTy;
->>>>>>> 1d22c955
   let overloads =
       [Overloads<DXIL1_0, [Int16Ty, Int32Ty, Int64Ty]>];
   let stages = [Stages<DXIL1_0, [all_stages]>];
@@ -752,13 +608,8 @@
 def UMin :  DXILOp<40, binary> {
   let Doc = "Unsigned integer minimum. UMin(a,b) = a < b ? a : b";
   let LLVMIntrinsic = int_umin;
-<<<<<<< HEAD
-  let arguments = [overloadTy, overloadTy];
-  let result = overloadTy;
-=======
   let arguments = [OverloadTy, OverloadTy];
   let result = OverloadTy;
->>>>>>> 1d22c955
   let overloads =
       [Overloads<DXIL1_0, [Int16Ty, Int32Ty, Int64Ty]>];
   let stages = [Stages<DXIL1_0, [all_stages]>];
@@ -769,13 +620,8 @@
   let Doc = "Floating point arithmetic multiply/add operation. fmad(m,a,b) = m "
             "* a + b.";
   let LLVMIntrinsic = int_fmuladd;
-<<<<<<< HEAD
-  let arguments = [overloadTy, overloadTy, overloadTy];
-  let result = overloadTy;
-=======
   let arguments = [OverloadTy, OverloadTy, OverloadTy];
   let result = OverloadTy;
->>>>>>> 1d22c955
   let overloads =
       [Overloads<DXIL1_0, [HalfTy, FloatTy, DoubleTy]>];
   let stages = [Stages<DXIL1_0, [all_stages]>];
@@ -786,13 +632,8 @@
   let Doc = "Signed integer arithmetic multiply/add operation. imad(m,a,b) = m "
             "* a + b.";
   let LLVMIntrinsic = int_dx_imad;
-<<<<<<< HEAD
-  let arguments = [overloadTy, overloadTy, overloadTy];
-  let result = overloadTy;
-=======
   let arguments = [OverloadTy, OverloadTy, OverloadTy];
   let result = OverloadTy;
->>>>>>> 1d22c955
   let overloads =
       [Overloads<DXIL1_0, [Int16Ty, Int32Ty, Int64Ty]>];
   let stages = [Stages<DXIL1_0, [all_stages]>];
@@ -803,13 +644,8 @@
   let Doc = "Unsigned integer arithmetic multiply/add operation. umad(m,a, = m "
             "* a + b.";
   let LLVMIntrinsic = int_dx_umad;
-<<<<<<< HEAD
-  let arguments = [overloadTy, overloadTy, overloadTy];
-  let result = overloadTy;
-=======
   let arguments = [OverloadTy, OverloadTy, OverloadTy];
   let result = OverloadTy;
->>>>>>> 1d22c955
   let overloads =
       [Overloads<DXIL1_0, [Int16Ty, Int32Ty, Int64Ty]>];
   let stages = [Stages<DXIL1_0, [all_stages]>];
