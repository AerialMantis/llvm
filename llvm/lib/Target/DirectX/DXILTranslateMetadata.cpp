--- conflicted
+++ resolved
@@ -67,13 +67,8 @@
   return new DXILTranslateMetadata();
 }
 
-<<<<<<< HEAD
-INITIALIZE_PASS_BEGIN(DXILTranslateMetadata, "dxil-metadata-emit",
-                      "DXIL Metadata Emit", false, false)
-=======
 INITIALIZE_PASS_BEGIN(DXILTranslateMetadata, "dxil-translate-metadata",
                       "DXIL Translate Metadata", false, false)
->>>>>>> 98391913
 INITIALIZE_PASS_DEPENDENCY(DXILResourceMDWrapper)
 INITIALIZE_PASS_DEPENDENCY(ShaderFlagsAnalysisWrapper)
 INITIALIZE_PASS_END(DXILTranslateMetadata, "dxil-translate-metadata",
