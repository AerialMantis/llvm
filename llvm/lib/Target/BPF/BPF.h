//===-- BPF.h - Top-level interface for BPF representation ------*- C++ -*-===//
//
// Part of the LLVM Project, under the Apache License v2.0 with LLVM Exceptions.
// See https://llvm.org/LICENSE.txt for license information.
// SPDX-License-Identifier: Apache-2.0 WITH LLVM-exception
//
//===----------------------------------------------------------------------===//

#ifndef LLVM_LIB_TARGET_BPF_BPF_H
#define LLVM_LIB_TARGET_BPF_BPF_H

#include "MCTargetDesc/BPFMCTargetDesc.h"
#include "llvm/IR/Instructions.h"
#include "llvm/IR/PassManager.h"
#include "llvm/Pass.h"
#include "llvm/Target/TargetMachine.h"

namespace llvm {
class BPFRegisterBankInfo;
class BPFSubtarget;
class BPFTargetMachine;
class InstructionSelector;
class PassRegistry;

ModulePass *createBPFCheckAndAdjustIR();

FunctionPass *createBPFISelDag(BPFTargetMachine &TM);
FunctionPass *createBPFMISimplifyPatchablePass();
FunctionPass *createBPFMIPeepholePass();
FunctionPass *createBPFMIPreEmitPeepholePass();

InstructionSelector *createBPFInstructionSelector(const BPFTargetMachine &,
                                                  const BPFSubtarget &,
                                                  const BPFRegisterBankInfo &);

void initializeBPFCheckAndAdjustIRPass(PassRegistry&);
void initializeBPFDAGToDAGISelLegacyPass(PassRegistry &);
void initializeBPFMIPeepholePass(PassRegistry &);
<<<<<<< HEAD
=======
void initializeBPFMIPreEmitCheckingPass(PassRegistry &);
>>>>>>> 1d22c955
void initializeBPFMIPreEmitPeepholePass(PassRegistry &);
void initializeBPFMISimplifyPatchablePass(PassRegistry &);

class BPFAbstractMemberAccessPass
    : public PassInfoMixin<BPFAbstractMemberAccessPass> {
  BPFTargetMachine *TM;

public:
  BPFAbstractMemberAccessPass(BPFTargetMachine *TM) : TM(TM) {}
  PreservedAnalyses run(Function &F, FunctionAnalysisManager &AM);

  static bool isRequired() { return true; }
};

class BPFPreserveDITypePass : public PassInfoMixin<BPFPreserveDITypePass> {
public:
  PreservedAnalyses run(Function &F, FunctionAnalysisManager &AM);

  static bool isRequired() { return true; }
};

class BPFIRPeepholePass : public PassInfoMixin<BPFIRPeepholePass> {
public:
  PreservedAnalyses run(Function &F, FunctionAnalysisManager &AM);

  static bool isRequired() { return true; }
};

class BPFASpaceCastSimplifyPass
    : public PassInfoMixin<BPFASpaceCastSimplifyPass> {
public:
  PreservedAnalyses run(Function &F, FunctionAnalysisManager &AM);

  static bool isRequired() { return true; }
};

class BPFAdjustOptPass : public PassInfoMixin<BPFAdjustOptPass> {
public:
  PreservedAnalyses run(Module &M, ModuleAnalysisManager &AM);
};

class BPFPreserveStaticOffsetPass
    : public PassInfoMixin<BPFPreserveStaticOffsetPass> {
  bool AllowPartial;

public:
  BPFPreserveStaticOffsetPass(bool AllowPartial) : AllowPartial(AllowPartial) {}
  PreservedAnalyses run(Function &F, FunctionAnalysisManager &AM);

  static bool isRequired() { return true; }

  static std::pair<GetElementPtrInst *, LoadInst *>
  reconstructLoad(CallInst *Call);

  static std::pair<GetElementPtrInst *, StoreInst *>
  reconstructStore(CallInst *Call);
};

} // namespace llvm

#endif<|MERGE_RESOLUTION|>--- conflicted
+++ resolved
@@ -28,6 +28,7 @@
 FunctionPass *createBPFMISimplifyPatchablePass();
 FunctionPass *createBPFMIPeepholePass();
 FunctionPass *createBPFMIPreEmitPeepholePass();
+FunctionPass *createBPFMIPreEmitCheckingPass();
 
 InstructionSelector *createBPFInstructionSelector(const BPFTargetMachine &,
                                                   const BPFSubtarget &,
@@ -36,10 +37,7 @@
 void initializeBPFCheckAndAdjustIRPass(PassRegistry&);
 void initializeBPFDAGToDAGISelLegacyPass(PassRegistry &);
 void initializeBPFMIPeepholePass(PassRegistry &);
-<<<<<<< HEAD
-=======
 void initializeBPFMIPreEmitCheckingPass(PassRegistry &);
->>>>>>> 1d22c955
 void initializeBPFMIPreEmitPeepholePass(PassRegistry &);
 void initializeBPFMISimplifyPatchablePass(PassRegistry &);
 
