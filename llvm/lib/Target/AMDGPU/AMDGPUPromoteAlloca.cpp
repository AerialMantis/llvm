--- conflicted
+++ resolved
@@ -482,15 +482,10 @@
 
       unsigned IndexVal = cast<ConstantInt>(Index)->getZExtValue();
       Value *CurVec = GetOrLoadCurrentVectorValue();
-<<<<<<< HEAD
-      for (unsigned K = 0; K < NumWrittenElts && ((IndexVal + K) < NumVecElts);
-           ++K) {
-=======
       for (unsigned K = 0, NumElts = std::min(NumWrittenElts, NumVecElts);
            K < NumElts; ++K) {
         Value *CurIdx =
             Builder.CreateAdd(Index, ConstantInt::get(Index->getType(), K));
->>>>>>> 28b50547
         CurVec = Builder.CreateInsertElement(
             CurVec, Builder.CreateExtractElement(Val, K), IndexVal + K);
       }
