--- conflicted
+++ resolved
@@ -4521,9 +4521,6 @@
   switch (MI.getOpcode()) {
   default:
     llvm_unreachable("Unexpected opcode");
-<<<<<<< HEAD
-  case AArch64::LDRBBroX:
-=======
   case AArch64::LDRBroX:
   case AArch64::LDRBBroX:
   case AArch64::LDRSBXroX:
@@ -4538,7 +4535,6 @@
   case AArch64::LDRDroX:
   case AArch64::LDRXroX:
   case AArch64::LDRQroX:
->>>>>>> 1d22c955
     return MI.getOperand(4);
   }
 }
