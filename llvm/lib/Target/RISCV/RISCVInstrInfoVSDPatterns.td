//===- RISCVInstrInfoVSDPatterns.td - RVV SDNode patterns --*- tablegen -*-===//
//
// Part of the LLVM Project, under the Apache License v2.0 with LLVM Exceptions.
// See https://llvm.org/LICENSE.txt for license information.
// SPDX-License-Identifier: Apache-2.0 WITH LLVM-exception
//
//===----------------------------------------------------------------------===//
///
/// This file contains the required infrastructure and SDNode patterns to
/// support code generation for the standard 'V' (Vector) extension, version
/// version 1.0.
///
/// This file is included from and depends upon RISCVInstrInfoVPseudos.td
///
/// Note: the patterns for RVV intrinsics are found in
/// RISCVInstrInfoVPseudos.td.
///
//===----------------------------------------------------------------------===//

//===----------------------------------------------------------------------===//
// Helpers to define the SDNode patterns.
//===----------------------------------------------------------------------===//

def rvv_vnot : PatFrag<(ops node:$in),
                       (xor node:$in, (riscv_vmset_vl (XLenVT srcvalue)))>;

multiclass VPatUSLoadStoreSDNode<ValueType type,
                                 int log2sew,
                                 LMULInfo vlmul,
                                 OutPatFrag avl,
                                 VReg reg_class,
                                 int sew = !shl(1, log2sew)> {
  defvar load_instr = !cast<Instruction>("PseudoVLE"#sew#"_V_"#vlmul.MX);
  defvar store_instr = !cast<Instruction>("PseudoVSE"#sew#"_V_"#vlmul.MX);
  // Load
  def : Pat<(type (load GPR:$rs1)),
            (load_instr (type (IMPLICIT_DEF)), GPR:$rs1, avl,
                        log2sew, TA_MA)>;
  // Store
  def : Pat<(store type:$rs2, GPR:$rs1),
            (store_instr reg_class:$rs2, GPR:$rs1, avl, log2sew)>;
}

multiclass VPatUSLoadStoreMaskSDNode<MTypeInfo m> {
  defvar load_instr = !cast<Instruction>("PseudoVLM_V_"#m.BX);
  defvar store_instr = !cast<Instruction>("PseudoVSM_V_"#m.BX);
  // Load
  def : Pat<(m.Mask (load GPR:$rs1)),
            (load_instr (m.Mask (IMPLICIT_DEF)), GPR:$rs1, m.AVL,
                         m.Log2SEW, TA_MA)>;
  // Store
  def : Pat<(store m.Mask:$rs2, GPR:$rs1),
            (store_instr VR:$rs2, GPR:$rs1, m.AVL, m.Log2SEW)>;
}

class VPatBinarySDNode_VV<SDPatternOperator vop,
                          string instruction_name,
                          ValueType result_type,
                          ValueType op_type,
                          int log2sew,
                          LMULInfo vlmul,
                          OutPatFrag avl,
                          VReg op_reg_class,
                          bit isSEWAware = 0> :
    Pat<(result_type (vop
                     (op_type op_reg_class:$rs1),
                     (op_type op_reg_class:$rs2))),
        (!cast<Instruction>(
                     !if(isSEWAware,
                         instruction_name#"_VV_"# vlmul.MX#"_E"#!shl(1, log2sew),
                         instruction_name#"_VV_"# vlmul.MX))
                     (result_type (IMPLICIT_DEF)),
                     op_reg_class:$rs1,
                     op_reg_class:$rs2,
                     avl, log2sew, TA_MA)>;

class VPatBinarySDNode_VV_RM<SDPatternOperator vop,
                             string instruction_name,
                             ValueType result_type,
                             ValueType op_type,
                             int log2sew,
                             LMULInfo vlmul,
                             OutPatFrag avl,
                             VReg op_reg_class,
                             bit isSEWAware = 0> :
    Pat<(result_type (vop
                     (op_type op_reg_class:$rs1),
                     (op_type op_reg_class:$rs2))),
        (!cast<Instruction>(
                     !if(isSEWAware,
                         instruction_name#"_VV_"# vlmul.MX#"_E"#!shl(1, log2sew),
                         instruction_name#"_VV_"# vlmul.MX))
                     (result_type (IMPLICIT_DEF)),
                     op_reg_class:$rs1,
                     op_reg_class:$rs2,
                     // Value to indicate no rounding mode change in
                     // RISCVInsertReadWriteCSR
                     FRM_DYN,
                     avl, log2sew, TA_MA)>;

class VPatBinarySDNode_XI<SDPatternOperator vop,
                          string instruction_name,
                          string suffix,
                          ValueType result_type,
                          ValueType vop_type,
                          int log2sew,
                          LMULInfo vlmul,
                          OutPatFrag avl,
                          VReg vop_reg_class,
                          ComplexPattern SplatPatKind,
                          DAGOperand xop_kind,
                          bit isSEWAware = 0> :
    Pat<(result_type (vop
                     (vop_type vop_reg_class:$rs1),
                     (vop_type (SplatPatKind (XLenVT xop_kind:$rs2))))),
        (!cast<Instruction>(
                     !if(isSEWAware,
                         instruction_name#_#suffix#_# vlmul.MX#"_E"#!shl(1, log2sew),
                         instruction_name#_#suffix#_# vlmul.MX))
                     (result_type (IMPLICIT_DEF)),
                     vop_reg_class:$rs1,
                     xop_kind:$rs2,
                     avl, log2sew, TA_MA)>;

multiclass VPatBinarySDNode_VV_VX<SDPatternOperator vop, string instruction_name,
                                  list<VTypeInfo> vtilist = AllIntegerVectors,
                                  bit isSEWAware = 0> {
  foreach vti = vtilist in {
    let Predicates = GetVTypePredicates<vti>.Predicates in {
      def : VPatBinarySDNode_VV<vop, instruction_name,
                                vti.Vector, vti.Vector, vti.Log2SEW,
                                vti.LMul, vti.AVL, vti.RegClass, isSEWAware>;
      def : VPatBinarySDNode_XI<vop, instruction_name, "VX",
                                vti.Vector, vti.Vector, vti.Log2SEW,
                                vti.LMul, vti.AVL, vti.RegClass,
                                SplatPat, GPR, isSEWAware>;
    }
  }
}

multiclass VPatBinarySDNode_VV_VX_VI<SDPatternOperator vop, string instruction_name,
                                     Operand ImmType = simm5>
    : VPatBinarySDNode_VV_VX<vop, instruction_name> {
  foreach vti = AllIntegerVectors in {
    let Predicates = GetVTypePredicates<vti>.Predicates in
    def : VPatBinarySDNode_XI<vop, instruction_name, "VI",
                              vti.Vector, vti.Vector, vti.Log2SEW,
                              vti.LMul, vti.AVL, vti.RegClass,
                              !cast<ComplexPattern>(SplatPat#_#ImmType),
                              ImmType>;
  }
}

class VPatBinarySDNode_VF<SDPatternOperator vop,
                          string instruction_name,
                          ValueType result_type,
                          ValueType vop_type,
                          ValueType xop_type,
                          int log2sew,
                          LMULInfo vlmul,
                          OutPatFrag avl,
                          VReg vop_reg_class,
                          DAGOperand xop_kind,
                          bit isSEWAware = 0> :
    Pat<(result_type (vop (vop_type vop_reg_class:$rs1),
                          (vop_type (SplatFPOp xop_kind:$rs2)))),
        (!cast<Instruction>(
                     !if(isSEWAware,
                         instruction_name#"_"#vlmul.MX#"_E"#!shl(1, log2sew),
                         instruction_name#"_"#vlmul.MX))
                     (result_type (IMPLICIT_DEF)),
                     vop_reg_class:$rs1,
                     (xop_type xop_kind:$rs2),
                     avl, log2sew, TA_MA)>;

class VPatBinarySDNode_VF_RM<SDPatternOperator vop,
                             string instruction_name,
                             ValueType result_type,
                             ValueType vop_type,
                             ValueType xop_type,
                             int log2sew,
                             LMULInfo vlmul,
                             OutPatFrag avl,
                             VReg vop_reg_class,
                             DAGOperand xop_kind,
                             bit isSEWAware = 0> :
    Pat<(result_type (vop (vop_type vop_reg_class:$rs1),
                          (vop_type (SplatFPOp xop_kind:$rs2)))),
        (!cast<Instruction>(
                     !if(isSEWAware,
                         instruction_name#"_"#vlmul.MX#"_E"#!shl(1, log2sew),
                         instruction_name#"_"#vlmul.MX))
                     (result_type (IMPLICIT_DEF)),
                     vop_reg_class:$rs1,
                     (xop_type xop_kind:$rs2),
                     // Value to indicate no rounding mode change in
                     // RISCVInsertReadWriteCSR
                     FRM_DYN,
                     avl, log2sew, TA_MA)>;

multiclass VPatBinaryFPSDNode_VV_VF<SDPatternOperator vop, string instruction_name,
                                    bit isSEWAware = 0> {
  foreach vti = AllFloatVectors in {
    let Predicates = GetVTypePredicates<vti>.Predicates in {
      def : VPatBinarySDNode_VV<vop, instruction_name,
                                vti.Vector, vti.Vector, vti.Log2SEW,
                                vti.LMul, vti.AVL, vti.RegClass, isSEWAware>;
      def : VPatBinarySDNode_VF<vop, instruction_name#"_V"#vti.ScalarSuffix,
                                vti.Vector, vti.Vector, vti.Scalar,
                                vti.Log2SEW, vti.LMul, vti.AVL, vti.RegClass,
                                vti.ScalarRegClass, isSEWAware>;
    }
  }
}

multiclass VPatBinaryFPSDNode_VV_VF_RM<SDPatternOperator vop, string instruction_name,
                                       bit isSEWAware = 0> {
  foreach vti = AllFloatVectors in {
    let Predicates = GetVTypePredicates<vti>.Predicates in {
      def : VPatBinarySDNode_VV_RM<vop, instruction_name,
                                   vti.Vector, vti.Vector, vti.Log2SEW,
                                   vti.LMul, vti.AVL, vti.RegClass, isSEWAware>;
      def : VPatBinarySDNode_VF_RM<vop, instruction_name#"_V"#vti.ScalarSuffix,
                                   vti.Vector, vti.Vector, vti.Scalar,
                                   vti.Log2SEW, vti.LMul, vti.AVL, vti.RegClass,
                                   vti.ScalarRegClass, isSEWAware>;
    }
  }
}

multiclass VPatBinaryFPSDNode_R_VF<SDPatternOperator vop, string instruction_name,
                                   bit isSEWAware = 0> {
  foreach fvti = AllFloatVectors in
    let Predicates = GetVTypePredicates<fvti>.Predicates in
    def : Pat<(fvti.Vector (vop (fvti.Vector (SplatFPOp fvti.Scalar:$rs2)),
                                (fvti.Vector fvti.RegClass:$rs1))),
              (!cast<Instruction>(
                           !if(isSEWAware,
                             instruction_name#"_V"#fvti.ScalarSuffix#"_"#fvti.LMul.MX#"_E"#fvti.SEW,
                             instruction_name#"_V"#fvti.ScalarSuffix#"_"#fvti.LMul.MX))
                           (fvti.Vector (IMPLICIT_DEF)),
                           fvti.RegClass:$rs1,
                           (fvti.Scalar fvti.ScalarRegClass:$rs2),
                           fvti.AVL, fvti.Log2SEW, TA_MA)>;
}

multiclass VPatBinaryFPSDNode_R_VF_RM<SDPatternOperator vop, string instruction_name,
                                   bit isSEWAware = 0> {
  foreach fvti = AllFloatVectors in
    let Predicates = GetVTypePredicates<fvti>.Predicates in
    def : Pat<(fvti.Vector (vop (fvti.Vector (SplatFPOp fvti.Scalar:$rs2)),
                                (fvti.Vector fvti.RegClass:$rs1))),
              (!cast<Instruction>(
                           !if(isSEWAware,
                             instruction_name#"_V"#fvti.ScalarSuffix#"_"#fvti.LMul.MX#"_E"#fvti.SEW,
                             instruction_name#"_V"#fvti.ScalarSuffix#"_"#fvti.LMul.MX))
                           (fvti.Vector (IMPLICIT_DEF)),
                           fvti.RegClass:$rs1,
                           (fvti.Scalar fvti.ScalarRegClass:$rs2),
                           // Value to indicate no rounding mode change in
                           // RISCVInsertReadWriteCSR
                           FRM_DYN,
                           fvti.AVL, fvti.Log2SEW, TA_MA)>;
}

multiclass VPatIntegerSetCCSDNode_VV<string instruction_name,
                                     CondCode cc> {
  foreach vti = AllIntegerVectors in {
    defvar instruction = !cast<Instruction>(instruction_name#"_VV_"#vti.LMul.MX);
    let Predicates = GetVTypePredicates<vti>.Predicates in
    def : Pat<(vti.Mask (setcc (vti.Vector vti.RegClass:$rs1),
                               (vti.Vector vti.RegClass:$rs2), cc)),
              (instruction vti.RegClass:$rs1, vti.RegClass:$rs2, vti.AVL,
              vti.Log2SEW)>;
  }
}

multiclass VPatIntegerSetCCSDNode_VV_Swappable<string instruction_name,
                                               CondCode cc, CondCode invcc>
    : VPatIntegerSetCCSDNode_VV<instruction_name, cc> {
  foreach vti = AllIntegerVectors in {
    defvar instruction = !cast<Instruction>(instruction_name#"_VV_"#vti.LMul.MX);
    let Predicates = GetVTypePredicates<vti>.Predicates in
    def : Pat<(vti.Mask (setcc (vti.Vector vti.RegClass:$rs2),
                               (vti.Vector vti.RegClass:$rs1), invcc)),
              (instruction vti.RegClass:$rs1, vti.RegClass:$rs2, vti.AVL,
              vti.Log2SEW)>;
  }
}

multiclass VPatIntegerSetCCSDNode_XI_Swappable<string instruction_name,
                                               CondCode cc, CondCode invcc,
                                               string kind,
                                               ComplexPattern SplatPatKind,
                                               DAGOperand xop_kind> {
  foreach vti = AllIntegerVectors in {
    defvar instruction = !cast<Instruction>(instruction_name#_#kind#_#vti.LMul.MX);
    let Predicates = GetVTypePredicates<vti>.Predicates in {
      def : Pat<(vti.Mask (setcc (vti.Vector vti.RegClass:$rs1),
                                 (vti.Vector (SplatPatKind (XLenVT xop_kind:$rs2))), cc)),
                (instruction vti.RegClass:$rs1, xop_kind:$rs2, vti.AVL, vti.Log2SEW)>;
      def : Pat<(vti.Mask (setcc (vti.Vector (SplatPatKind (XLenVT xop_kind:$rs2))),
                                 (vti.Vector vti.RegClass:$rs1), invcc)),
                (instruction vti.RegClass:$rs1, xop_kind:$rs2, vti.AVL, vti.Log2SEW)>;
    }
  }
}

multiclass VPatIntegerSetCCSDNode_VX_Swappable<string instruction_name,
                                               CondCode cc, CondCode invcc>
    : VPatIntegerSetCCSDNode_XI_Swappable<instruction_name, cc, invcc, "VX",
                                          SplatPat, GPR>;

multiclass VPatIntegerSetCCSDNode_VI_Swappable<string instruction_name,
                                               CondCode cc, CondCode invcc>
    : VPatIntegerSetCCSDNode_XI_Swappable<instruction_name, cc, invcc, "VI",
                                          SplatPat_simm5, simm5>;

multiclass VPatIntegerSetCCSDNode_VIPlus1_Swappable<string instruction_name,
                                                    CondCode cc, CondCode invcc,
                                                    ComplexPattern splatpat_kind> {
  foreach vti = AllIntegerVectors in {
    defvar instruction = !cast<Instruction>(instruction_name#"_VI_"#vti.LMul.MX);
    let Predicates = GetVTypePredicates<vti>.Predicates in {
      def : Pat<(vti.Mask (setcc (vti.Vector vti.RegClass:$rs1),
                                 (vti.Vector (splatpat_kind simm5:$rs2)),
                                 cc)),
                (instruction vti.RegClass:$rs1, (DecImm simm5:$rs2),
                             vti.AVL, vti.Log2SEW)>;
      def : Pat<(vti.Mask (setcc (vti.Vector (splatpat_kind simm5:$rs2)),
                                 (vti.Vector vti.RegClass:$rs1),
                                 invcc)),
                (instruction vti.RegClass:$rs1, (DecImm simm5:$rs2),
                             vti.AVL, vti.Log2SEW)>;
    }
  }
}

multiclass VPatFPSetCCSDNode_VV_VF_FV<CondCode cc,
                                      string inst_name,
                                      string swapped_op_inst_name> {
  foreach fvti = AllFloatVectors in {
    let Predicates = GetVTypePredicates<fvti>.Predicates in {
      def : Pat<(fvti.Mask (setcc (fvti.Vector fvti.RegClass:$rs1),
                                  (fvti.Vector fvti.RegClass:$rs2),
                                  cc)),
                (!cast<Instruction>(inst_name#"_VV_"#fvti.LMul.MX)
                    fvti.RegClass:$rs1, fvti.RegClass:$rs2, fvti.AVL, fvti.Log2SEW)>;
      def : Pat<(fvti.Mask (setcc (fvti.Vector fvti.RegClass:$rs1),
                                  (SplatFPOp fvti.ScalarRegClass:$rs2),
                                  cc)),
                (!cast<Instruction>(inst_name#"_V"#fvti.ScalarSuffix#"_"#fvti.LMul.MX)
                    fvti.RegClass:$rs1, fvti.ScalarRegClass:$rs2,
                    fvti.AVL, fvti.Log2SEW)>;
      def : Pat<(fvti.Mask (setcc (SplatFPOp fvti.ScalarRegClass:$rs2),
                                  (fvti.Vector fvti.RegClass:$rs1),
                                  cc)),
                (!cast<Instruction>(swapped_op_inst_name#"_V"#fvti.ScalarSuffix#"_"#fvti.LMul.MX)
                    fvti.RegClass:$rs1, fvti.ScalarRegClass:$rs2,
                    fvti.AVL, fvti.Log2SEW)>;
    }
  }
}

multiclass VPatExtendSDNode_V<list<SDNode> ops, string inst_name, string suffix,
                              list <VTypeInfoToFraction> fraction_list> {
  foreach vtiTofti = fraction_list in {
    defvar vti = vtiTofti.Vti;
    defvar fti = vtiTofti.Fti;
    foreach op = ops in
    let Predicates = !listconcat(GetVTypePredicates<vti>.Predicates,
                                 GetVTypePredicates<fti>.Predicates) in
      def : Pat<(vti.Vector (op (fti.Vector fti.RegClass:$rs2))),
                (!cast<Instruction>(inst_name#"_"#suffix#"_"#vti.LMul.MX)
                    (vti.Vector (IMPLICIT_DEF)),
                    fti.RegClass:$rs2, fti.AVL, vti.Log2SEW, TA_MA)>;
  }
}

multiclass VPatConvertI2FPSDNode_V_RM<SDPatternOperator vop,
                                      string instruction_name> {
  foreach fvti = AllFloatVectors in {
    defvar ivti = GetIntVTypeInfo<fvti>.Vti;
    let Predicates = !listconcat(GetVTypePredicates<fvti>.Predicates,
                                 GetVTypePredicates<ivti>.Predicates) in
    def : Pat<(fvti.Vector (vop (ivti.Vector ivti.RegClass:$rs1))),
              (!cast<Instruction>(instruction_name#"_"#fvti.LMul.MX#"_E"#fvti.SEW)
                  (fvti.Vector (IMPLICIT_DEF)),
                  ivti.RegClass:$rs1,
                  // Value to indicate no rounding mode change in
                  // RISCVInsertReadWriteCSR
                  FRM_DYN,
                  fvti.AVL, fvti.Log2SEW, TA_MA)>;
  }
}

multiclass VPatConvertFP2ISDNode_V<SDPatternOperator vop,
                                   string instruction_name> {
  foreach fvti = AllFloatVectors in {
    defvar ivti = GetIntVTypeInfo<fvti>.Vti;
    let Predicates = !listconcat(GetVTypePredicates<fvti>.Predicates,
                                 GetVTypePredicates<ivti>.Predicates) in
    def : Pat<(ivti.Vector (vop (fvti.Vector fvti.RegClass:$rs1))),
              (!cast<Instruction>(instruction_name#"_"#ivti.LMul.MX)
                  (ivti.Vector (IMPLICIT_DEF)),
                  fvti.RegClass:$rs1, ivti.AVL, ivti.Log2SEW, TA_MA)>;
  }
}

multiclass VPatWConvertI2FPSDNode_V<SDPatternOperator vop,
                                       string instruction_name> {
  foreach vtiToWti = AllWidenableIntToFloatVectors in {
    defvar ivti = vtiToWti.Vti;
    defvar fwti = vtiToWti.Wti;
    let Predicates = !listconcat(GetVTypePredicates<ivti>.Predicates,
                                 GetVTypePredicates<fwti>.Predicates) in
    def : Pat<(fwti.Vector (vop (ivti.Vector ivti.RegClass:$rs1))),
              (!cast<Instruction>(instruction_name#"_"#ivti.LMul.MX#"_E"#ivti.SEW)
                  (fwti.Vector (IMPLICIT_DEF)),
                  ivti.RegClass:$rs1,
                  ivti.AVL, ivti.Log2SEW, TA_MA)>;
  }
}

multiclass VPatWConvertFP2ISDNode_V<SDPatternOperator vop,
                                    string instruction_name> {
  foreach fvtiToFWti = AllWidenableFloatVectors in {
    defvar fvti = fvtiToFWti.Vti;
    defvar iwti = GetIntVTypeInfo<fvtiToFWti.Wti>.Vti;
    let Predicates = !listconcat(GetVTypePredicates<fvti>.Predicates,
                                 GetVTypePredicates<iwti>.Predicates) in
    def : Pat<(iwti.Vector (vop (fvti.Vector fvti.RegClass:$rs1))),
              (!cast<Instruction>(instruction_name#"_"#fvti.LMul.MX)
                  (iwti.Vector (IMPLICIT_DEF)),
                  fvti.RegClass:$rs1, fvti.AVL, fvti.Log2SEW, TA_MA)>;
  }
}

multiclass VPatNConvertI2FPSDNode_W_RM<SDPatternOperator vop,
                                       string instruction_name> {
  foreach fvtiToFWti = AllWidenableFloatVectors in {
    defvar fvti = fvtiToFWti.Vti;
    defvar iwti = GetIntVTypeInfo<fvtiToFWti.Wti>.Vti;
    let Predicates = !listconcat(GetVTypePredicates<fvti>.Predicates,
                                 GetVTypePredicates<iwti>.Predicates) in
    def : Pat<(fvti.Vector (vop (iwti.Vector iwti.RegClass:$rs1))),
              (!cast<Instruction>(instruction_name#"_"#fvti.LMul.MX#"_E"#fvti.SEW)
                  (fvti.Vector (IMPLICIT_DEF)),
                  iwti.RegClass:$rs1,
                  // Value to indicate no rounding mode change in
                  // RISCVInsertReadWriteCSR
                  FRM_DYN,
                  fvti.AVL, fvti.Log2SEW, TA_MA)>;
  }
}

multiclass VPatNConvertFP2ISDNode_W<SDPatternOperator vop,
                                    string instruction_name> {
  foreach vtiToWti = AllWidenableIntToFloatVectors in {
    defvar vti = vtiToWti.Vti;
    defvar fwti = vtiToWti.Wti;
    let Predicates = !listconcat(GetVTypePredicates<vti>.Predicates,
                                 GetVTypePredicates<fwti>.Predicates) in
    def : Pat<(vti.Vector (vop (fwti.Vector fwti.RegClass:$rs1))),
              (!cast<Instruction>(instruction_name#"_"#vti.LMul.MX)
                  (vti.Vector (IMPLICIT_DEF)),
                  fwti.RegClass:$rs1, vti.AVL, vti.Log2SEW, TA_MA)>;
  }
}

multiclass VPatWidenBinarySDNode_VV_VX<SDNode op, PatFrags extop1, PatFrags extop2,
                                       string instruction_name> {
  foreach vtiToWti = AllWidenableIntVectors in {
    defvar vti = vtiToWti.Vti;
    defvar wti = vtiToWti.Wti;
    let Predicates = !listconcat(GetVTypePredicates<vti>.Predicates,
                                 GetVTypePredicates<wti>.Predicates) in {
      def : Pat<(op (wti.Vector (extop1 (vti.Vector vti.RegClass:$rs2))),
                    (wti.Vector (extop2 (vti.Vector vti.RegClass:$rs1)))),
                (!cast<Instruction>(instruction_name#"_VV_"#vti.LMul.MX)
                   (wti.Vector (IMPLICIT_DEF)), vti.RegClass:$rs2,
                   vti.RegClass:$rs1, vti.AVL, vti.Log2SEW, TA_MA)>;
      def : Pat<(op (wti.Vector (extop1 (vti.Vector vti.RegClass:$rs2))),
                    (wti.Vector (extop2 (vti.Vector (SplatPat (XLenVT GPR:$rs1)))))),
                (!cast<Instruction>(instruction_name#"_VX_"#vti.LMul.MX)
                   (wti.Vector (IMPLICIT_DEF)), vti.RegClass:$rs2,
                   GPR:$rs1, vti.AVL, vti.Log2SEW, TA_MA)>;
    }
  }
}

multiclass VPatWidenBinarySDNode_WV_WX<SDNode op, PatFrags extop,
                                       string instruction_name> {
  foreach vtiToWti = AllWidenableIntVectors in {
    defvar vti = vtiToWti.Vti;
    defvar wti = vtiToWti.Wti;
    let Predicates = !listconcat(GetVTypePredicates<vti>.Predicates,
                                 GetVTypePredicates<wti>.Predicates) in {
      def : Pat<(op (wti.Vector wti.RegClass:$rs2),
                    (wti.Vector (extop (vti.Vector vti.RegClass:$rs1)))),
                (!cast<Instruction>(instruction_name#"_WV_"#vti.LMul.MX#"_TIED")
                   wti.RegClass:$rs2, vti.RegClass:$rs1, vti.AVL, vti.Log2SEW,
                   TAIL_AGNOSTIC)>;
      def : Pat<(op (wti.Vector wti.RegClass:$rs2),
                    (wti.Vector (extop (vti.Vector (SplatPat (XLenVT GPR:$rs1)))))),
                (!cast<Instruction>(instruction_name#"_WX_"#vti.LMul.MX)
                   (wti.Vector (IMPLICIT_DEF)), wti.RegClass:$rs2, GPR:$rs1,
                   vti.AVL, vti.Log2SEW, TA_MA)>;
    }
  }
}

multiclass VPatWidenBinarySDNode_VV_VX_WV_WX<SDNode op, PatFrags extop,
                                             string instruction_name>
    : VPatWidenBinarySDNode_VV_VX<op, extop, extop, instruction_name>,
      VPatWidenBinarySDNode_WV_WX<op, extop, instruction_name>;

multiclass VPatWidenMulAddSDNode_VV<PatFrags extop1, PatFrags extop2, string instruction_name> {
  foreach vtiToWti = AllWidenableIntVectors in {
    defvar vti = vtiToWti.Vti;
    defvar wti = vtiToWti.Wti;
    let Predicates = !listconcat(GetVTypePredicates<vti>.Predicates,
                                 GetVTypePredicates<wti>.Predicates) in
    def : Pat<
      (add (wti.Vector wti.RegClass:$rd),
        (mul_oneuse (wti.Vector (extop1 (vti.Vector vti.RegClass:$rs1))),
                    (wti.Vector (extop2 (vti.Vector vti.RegClass:$rs2))))),
      (!cast<Instruction>(instruction_name#"_VV_"#vti.LMul.MX)
        wti.RegClass:$rd, vti.RegClass:$rs1, vti.RegClass:$rs2,
        vti.AVL, vti.Log2SEW, TAIL_AGNOSTIC
      )>;
  }
}
multiclass VPatWidenMulAddSDNode_VX<PatFrags extop1, PatFrags extop2, string instruction_name> {
  foreach vtiToWti = AllWidenableIntVectors in {
    defvar vti = vtiToWti.Vti;
    defvar wti = vtiToWti.Wti;
    let Predicates = !listconcat(GetVTypePredicates<vti>.Predicates,
                                 GetVTypePredicates<wti>.Predicates) in
    def : Pat<
      (add (wti.Vector wti.RegClass:$rd),
        (mul_oneuse (wti.Vector (extop1 (vti.Vector (SplatPat (XLenVT GPR:$rs1))))),
                    (wti.Vector (extop2 (vti.Vector vti.RegClass:$rs2))))),
      (!cast<Instruction>(instruction_name#"_VX_"#vti.LMul.MX)
        wti.RegClass:$rd, GPR:$rs1, vti.RegClass:$rs2,
        vti.AVL, vti.Log2SEW, TAIL_AGNOSTIC
      )>;
  }
}

multiclass VPatWidenBinaryFPSDNode_VV_VF<SDNode op, string instruction_name> {
  foreach vtiToWti = AllWidenableFloatVectors in {
    defvar vti = vtiToWti.Vti;
    defvar wti = vtiToWti.Wti;
    let Predicates = !listconcat(GetVTypePredicates<vti>.Predicates,
                                 GetVTypePredicates<wti>.Predicates) in {
      def : Pat<(op (wti.Vector (riscv_fpextend_vl_oneuse
                                     (vti.Vector vti.RegClass:$rs2),
                                     (vti.Mask true_mask), (XLenVT srcvalue))),
                    (wti.Vector (riscv_fpextend_vl_oneuse
                                     (vti.Vector vti.RegClass:$rs1),
                                     (vti.Mask true_mask), (XLenVT srcvalue)))),
                (!cast<Instruction>(instruction_name#"_VV_"#vti.LMul.MX)
                  (wti.Vector (IMPLICIT_DEF)), vti.RegClass:$rs2,
                  vti.RegClass:$rs1, vti.AVL, vti.Log2SEW, TA_MA)>;
      def : Pat<(op (wti.Vector (riscv_fpextend_vl_oneuse
                                     (vti.Vector vti.RegClass:$rs2),
                                     (vti.Mask true_mask), (XLenVT srcvalue))),
                    (wti.Vector (riscv_fpextend_vl_oneuse
                                     (vti.Vector (SplatFPOp vti.ScalarRegClass:$rs1)),
                                     (vti.Mask true_mask), (XLenVT srcvalue)))),
                (!cast<Instruction>(instruction_name#"_V"#vti.ScalarSuffix#"_"#vti.LMul.MX)
                   (wti.Vector (IMPLICIT_DEF)), vti.RegClass:$rs2,
                   vti.ScalarRegClass:$rs1, vti.AVL, vti.Log2SEW, TA_MA)>;
      def : Pat<(op (wti.Vector (riscv_fpextend_vl_oneuse
                                     (vti.Vector vti.RegClass:$rs2),
                                     (vti.Mask true_mask), (XLenVT srcvalue))),
                    (wti.Vector (SplatFPOp (fpext_oneuse vti.ScalarRegClass:$rs1)))),
                (!cast<Instruction>(instruction_name#"_V"#vti.ScalarSuffix#"_"#vti.LMul.MX)
                   (wti.Vector (IMPLICIT_DEF)), vti.RegClass:$rs2,
                   vti.ScalarRegClass:$rs1, vti.AVL, vti.Log2SEW, TA_MA)>;
    }
  }
}

multiclass VPatWidenBinaryFPSDNode_VV_VF_RM<SDNode op, string instruction_name> {
  foreach vtiToWti = AllWidenableFloatVectors in {
    defvar vti = vtiToWti.Vti;
    defvar wti = vtiToWti.Wti;
    let Predicates = !listconcat(GetVTypePredicates<vti>.Predicates,
                                 GetVTypePredicates<wti>.Predicates) in {
      def : Pat<(op (wti.Vector (riscv_fpextend_vl_oneuse
                                     (vti.Vector vti.RegClass:$rs2),
                                     (vti.Mask true_mask), (XLenVT srcvalue))),
                    (wti.Vector (riscv_fpextend_vl_oneuse
                                     (vti.Vector vti.RegClass:$rs1),
                                     (vti.Mask true_mask), (XLenVT srcvalue)))),
                (!cast<Instruction>(instruction_name#"_VV_"#vti.LMul.MX#"_E"#vti.SEW)
                  (wti.Vector (IMPLICIT_DEF)), vti.RegClass:$rs2,
                  vti.RegClass:$rs1,
                   // Value to indicate no rounding mode change in
                   // RISCVInsertReadWriteCSR
                   FRM_DYN,
                  vti.AVL, vti.Log2SEW, TA_MA)>;
      def : Pat<(op (wti.Vector (riscv_fpextend_vl_oneuse
                                     (vti.Vector vti.RegClass:$rs2),
                                     (vti.Mask true_mask), (XLenVT srcvalue))),
                    (wti.Vector (riscv_fpextend_vl_oneuse
                                     (vti.Vector (SplatFPOp (vti.Scalar vti.ScalarRegClass:$rs1))),
                                     (vti.Mask true_mask), (XLenVT srcvalue)))),
                (!cast<Instruction>(instruction_name#"_V"#vti.ScalarSuffix#"_"#vti.LMul.MX#"_E"#vti.SEW)
                   (wti.Vector (IMPLICIT_DEF)), vti.RegClass:$rs2,
                   vti.ScalarRegClass:$rs1,
                   // Value to indicate no rounding mode change in
                   // RISCVInsertReadWriteCSR
                   FRM_DYN,
                   vti.AVL, vti.Log2SEW, TA_MA)>;
      def : Pat<(op (wti.Vector (riscv_fpextend_vl_oneuse
                                     (vti.Vector vti.RegClass:$rs2),
                                     (vti.Mask true_mask), (XLenVT srcvalue))),
                    (wti.Vector (SplatFPOp (fpext_oneuse (vti.Scalar vti.ScalarRegClass:$rs1))))),
                (!cast<Instruction>(instruction_name#"_V"#vti.ScalarSuffix#"_"#vti.LMul.MX#"_E"#vti.SEW)
                   (wti.Vector (IMPLICIT_DEF)), vti.RegClass:$rs2,
                   vti.ScalarRegClass:$rs1,
                   // Value to indicate no rounding mode change in
                   // RISCVInsertReadWriteCSR
                   FRM_DYN,
                   vti.AVL, vti.Log2SEW, TA_MA)>;
    }
  }
}

multiclass VPatWidenBinaryFPSDNode_WV_WF_RM<SDNode op, string instruction_name> {
  foreach vtiToWti = AllWidenableFloatVectors in {
    defvar vti = vtiToWti.Vti;
    defvar wti = vtiToWti.Wti;
    let Predicates = !listconcat(GetVTypePredicates<vti>.Predicates,
                                 GetVTypePredicates<wti>.Predicates) in {
      def : Pat<(op (wti.Vector wti.RegClass:$rs2),
                    (wti.Vector (riscv_fpextend_vl_oneuse
                                     (vti.Vector vti.RegClass:$rs1),
                                     (vti.Mask true_mask), (XLenVT srcvalue)))),
                (!cast<Instruction>(instruction_name#"_WV_"#vti.LMul.MX#"_E"#vti.SEW#"_TIED")
                   wti.RegClass:$rs2, vti.RegClass:$rs1,
                   // Value to indicate no rounding mode change in
                   // RISCVInsertReadWriteCSR
                   FRM_DYN,
                   vti.AVL, vti.Log2SEW,
                   TAIL_AGNOSTIC)>;
      def : Pat<(op (wti.Vector wti.RegClass:$rs2),
                    (wti.Vector (riscv_fpextend_vl_oneuse
                                     (vti.Vector (SplatFPOp vti.ScalarRegClass:$rs1)),
                                     (vti.Mask true_mask), (XLenVT srcvalue)))),
                (!cast<Instruction>(instruction_name#"_W"#vti.ScalarSuffix#"_"#vti.LMul.MX#"_E"#vti.SEW)
                   (wti.Vector (IMPLICIT_DEF)), wti.RegClass:$rs2,
                   vti.ScalarRegClass:$rs1,
                   // Value to indicate no rounding mode change in
                   // RISCVInsertReadWriteCSR
                   FRM_DYN,
                   vti.AVL, vti.Log2SEW, TA_MA)>;
      def : Pat<(op (wti.Vector wti.RegClass:$rs2),
                    (wti.Vector (SplatFPOp (fpext_oneuse (vti.Scalar vti.ScalarRegClass:$rs1))))),
                (!cast<Instruction>(instruction_name#"_W"#vti.ScalarSuffix#"_"#vti.LMul.MX#"_E"#vti.SEW)
                   (wti.Vector (IMPLICIT_DEF)), wti.RegClass:$rs2,
                   vti.ScalarRegClass:$rs1,
                   // Value to indicate no rounding mode change in
                   // RISCVInsertReadWriteCSR
                   FRM_DYN,
                   vti.AVL, vti.Log2SEW, TA_MA)>;
    }
  }
}

multiclass VPatWidenBinaryFPSDNode_VV_VF_WV_WF_RM<SDNode op,
                                                  string instruction_name>
    : VPatWidenBinaryFPSDNode_VV_VF_RM<op, instruction_name>,
      VPatWidenBinaryFPSDNode_WV_WF_RM<op, instruction_name>;

multiclass VPatWidenFPMulAccSDNode_VV_VF_RM<string instruction_name,
<<<<<<< HEAD
                                            list <VTypeInfoToWide> vtiToWtis,
                                            PatFrags extop> {
=======
                                            list <VTypeInfoToWide> vtiToWtis> {
>>>>>>> 4b409fa5
  foreach vtiToWti = vtiToWtis in {
    defvar vti = vtiToWti.Vti;
    defvar wti = vtiToWti.Wti;
    defvar suffix = vti.LMul.MX # "_E" # vti.SEW;
    let Predicates = !listconcat(GetVTypePredicates<vti>.Predicates,
                                 GetVTypePredicates<wti>.Predicates,
                                 !if(!eq(vti.Scalar, bf16),
                                     [HasStdExtZvfbfwma],
                                     [])) in {
      def : Pat<(fma (wti.Vector (riscv_fpextend_vl_oneuse
                                      (vti.Vector vti.RegClass:$rs1),
                                      (vti.Mask true_mask), (XLenVT srcvalue))),
                     (wti.Vector (riscv_fpextend_vl_oneuse
                                      (vti.Vector vti.RegClass:$rs2),
                                      (vti.Mask true_mask), (XLenVT srcvalue))),
                     (wti.Vector wti.RegClass:$rd)),
                (!cast<Instruction>(instruction_name#"_VV_"#suffix)
                   wti.RegClass:$rd, vti.RegClass:$rs1, vti.RegClass:$rs2,
                   // Value to indicate no rounding mode change in
                   // RISCVInsertReadWriteCSR
                   FRM_DYN,
                   vti.AVL, vti.Log2SEW, TAIL_AGNOSTIC)>;
      def : Pat<(fma (wti.Vector (SplatFPOp
                                      (extop (vti.Scalar vti.ScalarRegClass:$rs1)))),
                     (wti.Vector (riscv_fpextend_vl_oneuse
                                      (vti.Vector vti.RegClass:$rs2),
                                      (vti.Mask true_mask), (XLenVT srcvalue))),
                     (wti.Vector wti.RegClass:$rd)),
                (!cast<Instruction>(instruction_name#"_V"#vti.ScalarSuffix#"_"#suffix)
                   wti.RegClass:$rd, vti.ScalarRegClass:$rs1, vti.RegClass:$rs2,
                   // Value to indicate no rounding mode change in
                   // RISCVInsertReadWriteCSR
                   FRM_DYN,
                   vti.AVL, vti.Log2SEW, TAIL_AGNOSTIC)>;
    }
  }
}

multiclass VPatWidenFPNegMulAccSDNode_VV_VF_RM<string instruction_name> {
  foreach vtiToWti = AllWidenableFloatVectors in {
    defvar vti = vtiToWti.Vti;
    defvar wti = vtiToWti.Wti;
    defvar suffix = vti.LMul.MX # "_E" # vti.SEW;
    let Predicates = !listconcat(GetVTypePredicates<vti>.Predicates,
                                 GetVTypePredicates<wti>.Predicates) in {
      def : Pat<(fma (fneg (wti.Vector (riscv_fpextend_vl_oneuse
                                            (vti.Vector vti.RegClass:$rs1),
                                            (vti.Mask true_mask), (XLenVT srcvalue)))),
                     (riscv_fpextend_vl_oneuse (vti.Vector vti.RegClass:$rs2),
                                               (vti.Mask true_mask), (XLenVT srcvalue)),
                     (fneg wti.RegClass:$rd)),
                (!cast<Instruction>(instruction_name#"_VV_"#suffix)
                   wti.RegClass:$rd, vti.RegClass:$rs1, vti.RegClass:$rs2,
                   // Value to indicate no rounding mode change in
                   // RISCVInsertReadWriteCSR
                   FRM_DYN,
                   vti.AVL, vti.Log2SEW, TAIL_AGNOSTIC)>;
      def : Pat<(fma (SplatFPOp (fpext_oneuse (vti.Scalar vti.ScalarRegClass:$rs1))),
                     (fneg (wti.Vector (riscv_fpextend_vl_oneuse
                                            (vti.Vector vti.RegClass:$rs2),
                                            (vti.Mask true_mask), (XLenVT srcvalue)))),
                     (fneg wti.RegClass:$rd)),
                (!cast<Instruction>(instruction_name#"_V"#vti.ScalarSuffix#"_"#suffix)
                   wti.RegClass:$rd, vti.ScalarRegClass:$rs1, vti.RegClass:$rs2,
                   // Value to indicate no rounding mode change in
                   // RISCVInsertReadWriteCSR
                   FRM_DYN,
                   vti.AVL, vti.Log2SEW, TAIL_AGNOSTIC)>;
      def : Pat<(fma (fneg (wti.Vector (SplatFPOp (fpext_oneuse (vti.Scalar vti.ScalarRegClass:$rs1))))),
                     (riscv_fpextend_vl_oneuse (vti.Vector vti.RegClass:$rs2),
                                               (vti.Mask true_mask), (XLenVT srcvalue)),
                     (fneg wti.RegClass:$rd)),
                (!cast<Instruction>(instruction_name#"_V"#vti.ScalarSuffix#"_"#suffix)
                   wti.RegClass:$rd, vti.ScalarRegClass:$rs1, vti.RegClass:$rs2,
                   // Value to indicate no rounding mode change in
                   // RISCVInsertReadWriteCSR
                   FRM_DYN,
                   vti.AVL, vti.Log2SEW, TAIL_AGNOSTIC)>;
    }
  }
}

multiclass VPatWidenFPMulSacSDNode_VV_VF_RM<string instruction_name> {
  foreach vtiToWti = AllWidenableFloatVectors in {
    defvar vti = vtiToWti.Vti;
    defvar wti = vtiToWti.Wti;
    defvar suffix = vti.LMul.MX # "_E" # vti.SEW;
    let Predicates = !listconcat(GetVTypePredicates<vti>.Predicates,
                                 GetVTypePredicates<wti>.Predicates) in {
      def : Pat<(fma (wti.Vector (riscv_fpextend_vl_oneuse
                                      (vti.Vector vti.RegClass:$rs1),
                                      (vti.Mask true_mask), (XLenVT srcvalue))),
                     (riscv_fpextend_vl_oneuse (vti.Vector vti.RegClass:$rs2),
                                               (vti.Mask true_mask), (XLenVT srcvalue)),
                     (fneg wti.RegClass:$rd)),
                (!cast<Instruction>(instruction_name#"_VV_"#suffix)
                   wti.RegClass:$rd, vti.RegClass:$rs1, vti.RegClass:$rs2,
                   // Value to indicate no rounding mode change in
                   // RISCVInsertReadWriteCSR
                   FRM_DYN,
                   vti.AVL, vti.Log2SEW, TAIL_AGNOSTIC)>;
      def : Pat<(fma (wti.Vector (SplatFPOp (fpext_oneuse (vti.Scalar vti.ScalarRegClass:$rs1)))),
                     (riscv_fpextend_vl_oneuse (vti.Vector vti.RegClass:$rs2),
                                               (vti.Mask true_mask), (XLenVT srcvalue)),
                     (fneg wti.RegClass:$rd)),
                (!cast<Instruction>(instruction_name#"_V"#vti.ScalarSuffix#"_"#suffix)
                   wti.RegClass:$rd, vti.ScalarRegClass:$rs1, vti.RegClass:$rs2,
                   // Value to indicate no rounding mode change in
                   // RISCVInsertReadWriteCSR
                   FRM_DYN,
                   vti.AVL, vti.Log2SEW, TAIL_AGNOSTIC)>;
    }
  }
}

multiclass VPatWidenFPNegMulSacSDNode_VV_VF_RM<string instruction_name> {
  foreach vtiToWti = AllWidenableFloatVectors in {
    defvar vti = vtiToWti.Vti;
    defvar wti = vtiToWti.Wti;
    defvar suffix = vti.LMul.MX # "_E" # vti.SEW;
    let Predicates = !listconcat(GetVTypePredicates<vti>.Predicates,
                                 GetVTypePredicates<wti>.Predicates) in {
      def : Pat<(fma (fneg (wti.Vector (riscv_fpextend_vl_oneuse
                                            (vti.Vector vti.RegClass:$rs1),
                                            (vti.Mask true_mask), (XLenVT srcvalue)))),
                     (riscv_fpextend_vl_oneuse (vti.Vector vti.RegClass:$rs2),
                                               (vti.Mask true_mask), (XLenVT srcvalue)),
                     wti.RegClass:$rd),
                (!cast<Instruction>(instruction_name#"_VV_"#suffix)
                   wti.RegClass:$rd, vti.RegClass:$rs1, vti.RegClass:$rs2,
                   // Value to indicate no rounding mode change in
                   // RISCVInsertReadWriteCSR
                   FRM_DYN,
                   vti.AVL, vti.Log2SEW, TAIL_AGNOSTIC)>;
      def : Pat<(fma (wti.Vector (SplatFPOp (fpext_oneuse (vti.Scalar vti.ScalarRegClass:$rs1)))),
                     (fneg (wti.Vector (riscv_fpextend_vl_oneuse
                                            (vti.Vector vti.RegClass:$rs2),
                                            (vti.Mask true_mask), (XLenVT srcvalue)))),
                     wti.RegClass:$rd),
                (!cast<Instruction>(instruction_name#"_V"#vti.ScalarSuffix#"_"#suffix)
                   wti.RegClass:$rd, vti.ScalarRegClass:$rs1, vti.RegClass:$rs2,
                   // Value to indicate no rounding mode change in
                   // RISCVInsertReadWriteCSR
                   FRM_DYN,
                   vti.AVL, vti.Log2SEW, TAIL_AGNOSTIC)>;
      def : Pat<(fma (fneg (wti.Vector (SplatFPOp (fpext_oneuse (vti.Scalar vti.ScalarRegClass:$rs1))))),
                     (riscv_fpextend_vl_oneuse (vti.Vector vti.RegClass:$rs2),
                                               (vti.Mask true_mask), (XLenVT srcvalue)),
                     wti.RegClass:$rd),
                (!cast<Instruction>(instruction_name#"_V"#vti.ScalarSuffix#"_"#suffix)
                   wti.RegClass:$rd, vti.ScalarRegClass:$rs1, vti.RegClass:$rs2,
                   // Value to indicate no rounding mode change in
                   // RISCVInsertReadWriteCSR
                   FRM_DYN,
                   vti.AVL, vti.Log2SEW, TAIL_AGNOSTIC)>;
    }
  }
}

multiclass VPatMultiplyAddSDNode_VV_VX<SDNode op, string instruction_name> {
  foreach vti = AllIntegerVectors in {
    defvar suffix = vti.LMul.MX;
    let Predicates = GetVTypePredicates<vti>.Predicates in {
      // NOTE: We choose VMADD because it has the most commuting freedom. So it
      // works best with how TwoAddressInstructionPass tries commuting.
      def : Pat<(vti.Vector (op vti.RegClass:$rs2,
                                (mul_oneuse vti.RegClass:$rs1, vti.RegClass:$rd))),
                (!cast<Instruction>(instruction_name#"_VV_"# suffix)
                   vti.RegClass:$rd, vti.RegClass:$rs1, vti.RegClass:$rs2,
                   vti.AVL, vti.Log2SEW, TAIL_AGNOSTIC)>;
      // The choice of VMADD here is arbitrary, vmadd.vx and vmacc.vx are equally
      // commutable.
      def : Pat<(vti.Vector (op vti.RegClass:$rs2,
                                (mul_oneuse (SplatPat XLenVT:$rs1), vti.RegClass:$rd))),
                (!cast<Instruction>(instruction_name#"_VX_" # suffix)
                   vti.RegClass:$rd, vti.ScalarRegClass:$rs1, vti.RegClass:$rs2,
                   vti.AVL, vti.Log2SEW, TAIL_AGNOSTIC)>;
    }
  }
}

multiclass VPatAVGADD_VV_VX_RM<SDNode vop, int vxrm, string suffix = ""> {
  foreach vti = AllIntegerVectors in {
    let Predicates = GetVTypePredicates<vti>.Predicates in {
      def : Pat<(vop (vti.Vector vti.RegClass:$rs1),
                     (vti.Vector vti.RegClass:$rs2)),
                (!cast<Instruction>("PseudoVAADD"#suffix#"_VV_"#vti.LMul.MX)
                  (vti.Vector (IMPLICIT_DEF)), vti.RegClass:$rs1, vti.RegClass:$rs2,
                  vxrm, vti.AVL, vti.Log2SEW, TA_MA)>;
      def : Pat<(vop (vti.Vector vti.RegClass:$rs1),
                     (vti.Vector (SplatPat (XLenVT GPR:$rs2)))),
                (!cast<Instruction>("PseudoVAADD"#suffix#"_VX_"#vti.LMul.MX)
                  (vti.Vector (IMPLICIT_DEF)), vti.RegClass:$rs1, GPR:$rs2,
                  vxrm, vti.AVL, vti.Log2SEW, TA_MA)>;
    }
  }
}

//===----------------------------------------------------------------------===//
// Patterns.
//===----------------------------------------------------------------------===//

// 7.4. Vector Unit-Stride Instructions
foreach vti = AllVectors in
  let Predicates = !if(!eq(vti.Scalar, f16), [HasVInstructionsF16Minimal],
                       GetVTypePredicates<vti>.Predicates) in 
  defm : VPatUSLoadStoreSDNode<vti.Vector, vti.Log2SEW, vti.LMul,
                               vti.AVL, vti.RegClass>;
foreach mti = AllMasks in
  let Predicates = [HasVInstructions] in
  defm : VPatUSLoadStoreMaskSDNode<mti>;

// 11. Vector Integer Arithmetic Instructions

// 11.1. Vector Single-Width Integer Add and Subtract
defm : VPatBinarySDNode_VV_VX_VI<add, "PseudoVADD">;
defm : VPatBinarySDNode_VV_VX<sub, "PseudoVSUB">;
// Handle VRSUB specially since it's the only integer binary op with reversed
// pattern operands
foreach vti = AllIntegerVectors in {
  // FIXME: The AddedComplexity here is covering up a missing matcher for
  // widening vwsub.vx which can recognize a extended folded into the
  // scalar of the splat.
  let AddedComplexity = 20 in
  let Predicates = GetVTypePredicates<vti>.Predicates in {
    def : Pat<(sub (vti.Vector (SplatPat (XLenVT GPR:$rs2))),
                   (vti.Vector vti.RegClass:$rs1)),
              (!cast<Instruction>("PseudoVRSUB_VX_"# vti.LMul.MX)
                   (vti.Vector (IMPLICIT_DEF)), vti.RegClass:$rs1, GPR:$rs2,
                   vti.AVL, vti.Log2SEW, TA_MA)>;
    def : Pat<(sub (vti.Vector (SplatPat_simm5 simm5:$rs2)),
                   (vti.Vector vti.RegClass:$rs1)),
              (!cast<Instruction>("PseudoVRSUB_VI_"# vti.LMul.MX)
                   (vti.Vector (IMPLICIT_DEF)), vti.RegClass:$rs1,
                   simm5:$rs2, vti.AVL, vti.Log2SEW, TA_MA)>;
  }
}

// 11.2. Vector Widening Integer Add and Subtract
defm : VPatWidenBinarySDNode_VV_VX_WV_WX<add, sext_oneuse, "PseudoVWADD">;
defm : VPatWidenBinarySDNode_VV_VX_WV_WX<add, zext_oneuse, "PseudoVWADDU">;
defm : VPatWidenBinarySDNode_VV_VX_WV_WX<add, anyext_oneuse, "PseudoVWADDU">;

defm : VPatWidenBinarySDNode_VV_VX_WV_WX<sub, sext_oneuse, "PseudoVWSUB">;
defm : VPatWidenBinarySDNode_VV_VX_WV_WX<sub, zext_oneuse, "PseudoVWSUBU">;
defm : VPatWidenBinarySDNode_VV_VX_WV_WX<sub, anyext_oneuse, "PseudoVWSUBU">;

// shl (ext v, splat 1) is a special case of widening add.
foreach vtiToWti = AllWidenableIntVectors in {
  defvar vti = vtiToWti.Vti;
  defvar wti = vtiToWti.Wti;
  let Predicates = !listconcat(GetVTypePredicates<vti>.Predicates,
                               GetVTypePredicates<wti>.Predicates) in {
    def : Pat<(shl (wti.Vector (sext_oneuse (vti.Vector vti.RegClass:$rs1))),
                   (wti.Vector (riscv_vmv_v_x_vl (wti.Vector undef), 1, (XLenVT srcvalue)))),
              (!cast<Instruction>("PseudoVWADD_VV_"#vti.LMul.MX)
                  (wti.Vector (IMPLICIT_DEF)), vti.RegClass:$rs1, vti.RegClass:$rs1,
                  vti.AVL, vti.Log2SEW, TA_MA)>;
    def : Pat<(shl (wti.Vector (zext_oneuse (vti.Vector vti.RegClass:$rs1))),
                   (wti.Vector (riscv_vmv_v_x_vl (wti.Vector undef), 1, (XLenVT srcvalue)))),
              (!cast<Instruction>("PseudoVWADDU_VV_"#vti.LMul.MX)
                  (wti.Vector (IMPLICIT_DEF)), vti.RegClass:$rs1, vti.RegClass:$rs1,
                  vti.AVL, vti.Log2SEW, TA_MA)>;
    def : Pat<(shl (wti.Vector (anyext_oneuse (vti.Vector vti.RegClass:$rs1))),
                   (wti.Vector (riscv_vmv_v_x_vl (wti.Vector undef), 1, (XLenVT srcvalue)))),
              (!cast<Instruction>("PseudoVWADDU_VV_"#vti.LMul.MX)
                  (wti.Vector (IMPLICIT_DEF)), vti.RegClass:$rs1, vti.RegClass:$rs1,
                  vti.AVL, vti.Log2SEW, TA_MA)>;
    def : Pat<(shl (wti.Vector (riscv_sext_vl_oneuse (vti.Vector vti.RegClass:$rs1), (vti.Mask V0), VLOpFrag)),
                   (wti.Vector (riscv_vmv_v_x_vl (wti.Vector undef), 1, (XLenVT srcvalue)))),
              (!cast<Instruction>("PseudoVWADD_VV_"#vti.LMul.MX#"_MASK")
                  (wti.Vector (IMPLICIT_DEF)), vti.RegClass:$rs1, vti.RegClass:$rs1,
                  (vti.Mask V0), GPR:$vl, vti.Log2SEW, TAIL_AGNOSTIC)>;
    def : Pat<(shl (wti.Vector (riscv_zext_vl_oneuse (vti.Vector vti.RegClass:$rs1), (vti.Mask V0), VLOpFrag)),
                   (wti.Vector (riscv_vmv_v_x_vl (wti.Vector undef), 1, (XLenVT srcvalue)))),
              (!cast<Instruction>("PseudoVWADDU_VV_"#vti.LMul.MX#"_MASK")
                  (wti.Vector (IMPLICIT_DEF)), vti.RegClass:$rs1, vti.RegClass:$rs1,
                  (vti.Mask V0), GPR:$vl, vti.Log2SEW, TAIL_AGNOSTIC)>;
  }
}

// 11.3. Vector Integer Extension
defm : VPatExtendSDNode_V<[zext, anyext], "PseudoVZEXT", "VF2",
                          AllFractionableVF2IntVectors>;
defm : VPatExtendSDNode_V<[sext],         "PseudoVSEXT", "VF2",
                          AllFractionableVF2IntVectors>;
defm : VPatExtendSDNode_V<[zext, anyext], "PseudoVZEXT", "VF4",
                          AllFractionableVF4IntVectors>;
defm : VPatExtendSDNode_V<[sext],         "PseudoVSEXT", "VF4",
                          AllFractionableVF4IntVectors>;
defm : VPatExtendSDNode_V<[zext, anyext], "PseudoVZEXT", "VF8",
                          AllFractionableVF8IntVectors>;
defm : VPatExtendSDNode_V<[sext],         "PseudoVSEXT", "VF8",
                          AllFractionableVF8IntVectors>;

// 11.5. Vector Bitwise Logical Instructions
defm : VPatBinarySDNode_VV_VX_VI<and, "PseudoVAND">;
defm : VPatBinarySDNode_VV_VX_VI<or, "PseudoVOR">;
defm : VPatBinarySDNode_VV_VX_VI<xor, "PseudoVXOR">;

// 11.6. Vector Single-Width Bit Shift Instructions
defm : VPatBinarySDNode_VV_VX_VI<shl, "PseudoVSLL", uimm5>;
defm : VPatBinarySDNode_VV_VX_VI<srl, "PseudoVSRL", uimm5>;
defm : VPatBinarySDNode_VV_VX_VI<sra, "PseudoVSRA", uimm5>;

foreach vti = AllIntegerVectors in {
  // Emit shift by 1 as an add since it might be faster.
  let Predicates = GetVTypePredicates<vti>.Predicates in
  def : Pat<(shl (vti.Vector vti.RegClass:$rs1),
                 (vti.Vector (riscv_vmv_v_x_vl (vti.Vector undef), 1, (XLenVT srcvalue)))),
            (!cast<Instruction>("PseudoVADD_VV_"# vti.LMul.MX)
                 (vti.Vector (IMPLICIT_DEF)), vti.RegClass:$rs1,
                 vti.RegClass:$rs1, vti.AVL, vti.Log2SEW, TA_MA)>;

}

// 11.8. Vector Integer Comparison Instructions
defm : VPatIntegerSetCCSDNode_VV<"PseudoVMSEQ", SETEQ>;
defm : VPatIntegerSetCCSDNode_VV<"PseudoVMSNE", SETNE>;

defm : VPatIntegerSetCCSDNode_VV_Swappable<"PseudoVMSLT",  SETLT, SETGT>;
defm : VPatIntegerSetCCSDNode_VV_Swappable<"PseudoVMSLTU", SETULT, SETUGT>;
defm : VPatIntegerSetCCSDNode_VV_Swappable<"PseudoVMSLE",  SETLE,  SETGE>;
defm : VPatIntegerSetCCSDNode_VV_Swappable<"PseudoVMSLEU", SETULE, SETUGE>;

defm : VPatIntegerSetCCSDNode_VX_Swappable<"PseudoVMSEQ",  SETEQ,  SETEQ>;
defm : VPatIntegerSetCCSDNode_VX_Swappable<"PseudoVMSNE",  SETNE,  SETNE>;
defm : VPatIntegerSetCCSDNode_VX_Swappable<"PseudoVMSLT",  SETLT,  SETGT>;
defm : VPatIntegerSetCCSDNode_VX_Swappable<"PseudoVMSLTU", SETULT, SETUGT>;
defm : VPatIntegerSetCCSDNode_VX_Swappable<"PseudoVMSLE",  SETLE,  SETGE>;
defm : VPatIntegerSetCCSDNode_VX_Swappable<"PseudoVMSLEU", SETULE, SETUGE>;
defm : VPatIntegerSetCCSDNode_VX_Swappable<"PseudoVMSGT",  SETGT,  SETLT>;
defm : VPatIntegerSetCCSDNode_VX_Swappable<"PseudoVMSGTU", SETUGT, SETULT>;
// There is no VMSGE(U)_VX instruction

defm : VPatIntegerSetCCSDNode_VI_Swappable<"PseudoVMSEQ",  SETEQ, SETEQ>;
defm : VPatIntegerSetCCSDNode_VI_Swappable<"PseudoVMSNE",  SETNE, SETNE>;
defm : VPatIntegerSetCCSDNode_VI_Swappable<"PseudoVMSLE",  SETLE, SETGE>;
defm : VPatIntegerSetCCSDNode_VI_Swappable<"PseudoVMSLEU", SETULE, SETUGE>;
defm : VPatIntegerSetCCSDNode_VI_Swappable<"PseudoVMSGT",  SETGT, SETLT>;
defm : VPatIntegerSetCCSDNode_VI_Swappable<"PseudoVMSGTU", SETUGT, SETULT>;

defm : VPatIntegerSetCCSDNode_VIPlus1_Swappable<"PseudoVMSLE", SETLT, SETGT,
                                                SplatPat_simm5_plus1>;
defm : VPatIntegerSetCCSDNode_VIPlus1_Swappable<"PseudoVMSLEU", SETULT, SETUGT,
                                                SplatPat_simm5_plus1_nonzero>;
defm : VPatIntegerSetCCSDNode_VIPlus1_Swappable<"PseudoVMSGT", SETGE, SETLE,
                                                SplatPat_simm5_plus1>;
defm : VPatIntegerSetCCSDNode_VIPlus1_Swappable<"PseudoVMSGTU", SETUGE, SETULE,
                                                SplatPat_simm5_plus1_nonzero>;

// 11.9. Vector Integer Min/Max Instructions
defm : VPatBinarySDNode_VV_VX<umin, "PseudoVMINU">;
defm : VPatBinarySDNode_VV_VX<smin, "PseudoVMIN">;
defm : VPatBinarySDNode_VV_VX<umax, "PseudoVMAXU">;
defm : VPatBinarySDNode_VV_VX<smax, "PseudoVMAX">;

// 11.10. Vector Single-Width Integer Multiply Instructions
defm : VPatBinarySDNode_VV_VX<mul, "PseudoVMUL">;

defm : VPatBinarySDNode_VV_VX<mulhs, "PseudoVMULH", IntegerVectorsExceptI64>;
defm : VPatBinarySDNode_VV_VX<mulhu, "PseudoVMULHU", IntegerVectorsExceptI64>;

let Predicates = [HasVInstructionsFullMultiply] in {
  defm : VPatBinarySDNode_VV_VX<mulhs, "PseudoVMULH", I64IntegerVectors>;
  defm : VPatBinarySDNode_VV_VX<mulhu, "PseudoVMULHU", I64IntegerVectors>;
}

// 11.11. Vector Integer Divide Instructions
defm : VPatBinarySDNode_VV_VX<udiv, "PseudoVDIVU", isSEWAware=1>;
defm : VPatBinarySDNode_VV_VX<sdiv, "PseudoVDIV", isSEWAware=1>;
defm : VPatBinarySDNode_VV_VX<urem, "PseudoVREMU", isSEWAware=1>;
defm : VPatBinarySDNode_VV_VX<srem, "PseudoVREM", isSEWAware=1>;

foreach vtiTowti = AllWidenableIntVectors in {
  defvar vti = vtiTowti.Vti;
  defvar wti = vtiTowti.Wti;
  let Predicates = !listconcat(GetVTypePredicates<vti>.Predicates,
                               GetVTypePredicates<wti>.Predicates) in {
  def : Pat<
    (vti.Vector
      (riscv_trunc_vector_vl
        (srem (wti.Vector (sext_oneuse (vti.Vector vti.RegClass:$rs1))),
              (wti.Vector (sext_oneuse (vti.Vector vti.RegClass:$rs2)))),
        (vti.Mask true_mask), (XLenVT srcvalue))),
      (!cast<Instruction>("PseudoVREM_VV_"#vti.LMul.MX#"_E"#!shl(1, vti.Log2SEW))
        (vti.Vector (IMPLICIT_DEF)),
        vti.RegClass:$rs1, vti.RegClass:$rs2, vti.AVL, vti.Log2SEW, TA_MA)>;
  }
}

// 11.12. Vector Widening Integer Multiply Instructions
defm : VPatWidenBinarySDNode_VV_VX<mul, sext_oneuse, sext_oneuse,
                                   "PseudoVWMUL">;
defm : VPatWidenBinarySDNode_VV_VX<mul, zext_oneuse, zext_oneuse,
                                   "PseudoVWMULU">;
defm : VPatWidenBinarySDNode_VV_VX<mul, anyext_oneuse, anyext_oneuse,
                                   "PseudoVWMULU">;
defm : VPatWidenBinarySDNode_VV_VX<mul, zext_oneuse, anyext_oneuse,
                                   "PseudoVWMULU">;
defm : VPatWidenBinarySDNode_VV_VX<mul, sext_oneuse, zext_oneuse,
                                   "PseudoVWMULSU">;
defm : VPatWidenBinarySDNode_VV_VX<mul, sext_oneuse, anyext_oneuse,
                                   "PseudoVWMULSU">;

// 11.13 Vector Single-Width Integer Multiply-Add Instructions.
defm : VPatMultiplyAddSDNode_VV_VX<add, "PseudoVMADD">;
defm : VPatMultiplyAddSDNode_VV_VX<sub, "PseudoVNMSUB">;

// 11.14 Vector Widening Integer Multiply-Add Instructions
defm : VPatWidenMulAddSDNode_VV<sext_oneuse, sext_oneuse, "PseudoVWMACC">;
defm : VPatWidenMulAddSDNode_VX<sext_oneuse, sext_oneuse, "PseudoVWMACC">;
defm : VPatWidenMulAddSDNode_VV<zext_oneuse, zext_oneuse, "PseudoVWMACCU">;
defm : VPatWidenMulAddSDNode_VX<zext_oneuse, zext_oneuse, "PseudoVWMACCU">;
defm : VPatWidenMulAddSDNode_VV<sext_oneuse, zext_oneuse, "PseudoVWMACCSU">;
defm : VPatWidenMulAddSDNode_VX<sext_oneuse, zext_oneuse, "PseudoVWMACCSU">;
defm : VPatWidenMulAddSDNode_VX<zext_oneuse, sext_oneuse, "PseudoVWMACCUS">;

// 11.15. Vector Integer Merge Instructions
foreach vti = AllIntegerVectors in {
  let Predicates = GetVTypePredicates<vti>.Predicates in {
    def : Pat<(vti.Vector (vselect (vti.Mask V0), vti.RegClass:$rs1,
                                                        vti.RegClass:$rs2)),
              (!cast<Instruction>("PseudoVMERGE_VVM_"#vti.LMul.MX)
                   (vti.Vector (IMPLICIT_DEF)),
                   vti.RegClass:$rs2, vti.RegClass:$rs1, (vti.Mask V0),
                   vti.AVL, vti.Log2SEW)>;

    def : Pat<(vti.Vector (vselect (vti.Mask V0), (SplatPat XLenVT:$rs1),
                                                        vti.RegClass:$rs2)),
              (!cast<Instruction>("PseudoVMERGE_VXM_"#vti.LMul.MX)
                   (vti.Vector (IMPLICIT_DEF)),
                   vti.RegClass:$rs2, GPR:$rs1, (vti.Mask V0), vti.AVL, vti.Log2SEW)>;

    def : Pat<(vti.Vector (vselect (vti.Mask V0), (SplatPat_simm5 simm5:$rs1),
                                                        vti.RegClass:$rs2)),
              (!cast<Instruction>("PseudoVMERGE_VIM_"#vti.LMul.MX)
                   (vti.Vector (IMPLICIT_DEF)),
                   vti.RegClass:$rs2, simm5:$rs1, (vti.Mask V0), vti.AVL, vti.Log2SEW)>;
  }
}

// 12. Vector Fixed-Point Arithmetic Instructions

// 12.1. Vector Single-Width Saturating Add and Subtract
defm : VPatBinarySDNode_VV_VX_VI<saddsat, "PseudoVSADD">;
defm : VPatBinarySDNode_VV_VX_VI<uaddsat, "PseudoVSADDU">;
defm : VPatBinarySDNode_VV_VX<ssubsat, "PseudoVSSUB">;
defm : VPatBinarySDNode_VV_VX<usubsat, "PseudoVSSUBU">;

// 12.2. Vector Single-Width Averaging Add and Subtract
defm : VPatAVGADD_VV_VX_RM<avgfloors, 0b10>;
defm : VPatAVGADD_VV_VX_RM<avgflooru, 0b10, suffix = "U">;
defm : VPatAVGADD_VV_VX_RM<avgceils, 0b00>;
defm : VPatAVGADD_VV_VX_RM<avgceilu, 0b00, suffix = "U">;

// 15. Vector Mask Instructions

// 15.1. Vector Mask-Register Logical Instructions
foreach mti = AllMasks in {
  let Predicates = [HasVInstructions] in {
    def : Pat<(mti.Mask (and VR:$rs1, VR:$rs2)),
              (!cast<Instruction>("PseudoVMAND_MM_"#mti.LMul.MX)
                   VR:$rs1, VR:$rs2, mti.AVL, mti.Log2SEW)>;
    def : Pat<(mti.Mask (or VR:$rs1, VR:$rs2)),
              (!cast<Instruction>("PseudoVMOR_MM_"#mti.LMul.MX)
                   VR:$rs1, VR:$rs2, mti.AVL, mti.Log2SEW)>;
    def : Pat<(mti.Mask (xor VR:$rs1, VR:$rs2)),
              (!cast<Instruction>("PseudoVMXOR_MM_"#mti.LMul.MX)
                   VR:$rs1, VR:$rs2, mti.AVL, mti.Log2SEW)>;

    def : Pat<(mti.Mask (rvv_vnot (and VR:$rs1, VR:$rs2))),
              (!cast<Instruction>("PseudoVMNAND_MM_"#mti.LMul.MX)
                   VR:$rs1, VR:$rs2, mti.AVL, mti.Log2SEW)>;
    def : Pat<(mti.Mask (rvv_vnot (or VR:$rs1, VR:$rs2))),
              (!cast<Instruction>("PseudoVMNOR_MM_"#mti.LMul.MX)
                   VR:$rs1, VR:$rs2, mti.AVL, mti.Log2SEW)>;
    def : Pat<(mti.Mask (rvv_vnot (xor VR:$rs1, VR:$rs2))),
              (!cast<Instruction>("PseudoVMXNOR_MM_"#mti.LMul.MX)
                   VR:$rs1, VR:$rs2, mti.AVL, mti.Log2SEW)>;

    def : Pat<(mti.Mask (and VR:$rs1, (rvv_vnot VR:$rs2))),
              (!cast<Instruction>("PseudoVMANDN_MM_"#mti.LMul.MX)
                   VR:$rs1, VR:$rs2, mti.AVL, mti.Log2SEW)>;
    def : Pat<(mti.Mask (or VR:$rs1, (rvv_vnot VR:$rs2))),
              (!cast<Instruction>("PseudoVMORN_MM_"#mti.LMul.MX)
                   VR:$rs1, VR:$rs2, mti.AVL, mti.Log2SEW)>;

    // Handle rvv_vnot the same as the vmnot.m pseudoinstruction.
    def : Pat<(mti.Mask (rvv_vnot VR:$rs)),
              (!cast<Instruction>("PseudoVMNAND_MM_"#mti.LMul.MX)
                   VR:$rs, VR:$rs, mti.AVL, mti.Log2SEW)>;
  }
}

// 13. Vector Floating-Point Instructions

// 13.2. Vector Single-Width Floating-Point Add/Subtract Instructions
defm : VPatBinaryFPSDNode_VV_VF_RM<any_fadd, "PseudoVFADD", isSEWAware=1>;
defm : VPatBinaryFPSDNode_VV_VF_RM<any_fsub, "PseudoVFSUB", isSEWAware=1>;
defm : VPatBinaryFPSDNode_R_VF_RM<any_fsub, "PseudoVFRSUB", isSEWAware=1>;

// 13.3. Vector Widening Floating-Point Add/Subtract Instructions
defm : VPatWidenBinaryFPSDNode_VV_VF_WV_WF_RM<fadd, "PseudoVFWADD">;
defm : VPatWidenBinaryFPSDNode_VV_VF_WV_WF_RM<fsub, "PseudoVFWSUB">;

// 13.4. Vector Single-Width Floating-Point Multiply/Divide Instructions
defm : VPatBinaryFPSDNode_VV_VF_RM<any_fmul, "PseudoVFMUL", isSEWAware=1>;
defm : VPatBinaryFPSDNode_VV_VF_RM<any_fdiv, "PseudoVFDIV", isSEWAware=1>;
defm : VPatBinaryFPSDNode_R_VF_RM<any_fdiv, "PseudoVFRDIV", isSEWAware=1>;

// 13.5. Vector Widening Floating-Point Multiply Instructions
defm : VPatWidenBinaryFPSDNode_VV_VF_RM<fmul, "PseudoVFWMUL">;

// 13.6 Vector Single-Width Floating-Point Fused Multiply-Add Instructions.
foreach fvti = AllFloatVectors in {
  // NOTE: We choose VFMADD because it has the most commuting freedom. So it
  // works best with how TwoAddressInstructionPass tries commuting.
  defvar suffix = fvti.LMul.MX # "_E" # fvti.SEW;
  let Predicates = GetVTypePredicates<fvti>.Predicates in {
    def : Pat<(fvti.Vector (any_fma fvti.RegClass:$rs1, fvti.RegClass:$rd,
                                    fvti.RegClass:$rs2)),
              (!cast<Instruction>("PseudoVFMADD_VV_"# suffix)
                   fvti.RegClass:$rd, fvti.RegClass:$rs1, fvti.RegClass:$rs2,
                   // Value to indicate no rounding mode change in
                   // RISCVInsertReadWriteCSR
                   FRM_DYN,
                   fvti.AVL, fvti.Log2SEW, TAIL_AGNOSTIC)>;
    def : Pat<(fvti.Vector (any_fma fvti.RegClass:$rs1, fvti.RegClass:$rd,
                                    (fneg fvti.RegClass:$rs2))),
              (!cast<Instruction>("PseudoVFMSUB_VV_"# suffix)
                   fvti.RegClass:$rd, fvti.RegClass:$rs1, fvti.RegClass:$rs2,
                   // Value to indicate no rounding mode change in
                   // RISCVInsertReadWriteCSR
                   FRM_DYN,
                   fvti.AVL, fvti.Log2SEW, TAIL_AGNOSTIC)>;
    def : Pat<(fvti.Vector (any_fma (fneg fvti.RegClass:$rs1), fvti.RegClass:$rd,
                                    (fneg fvti.RegClass:$rs2))),
              (!cast<Instruction>("PseudoVFNMADD_VV_"# suffix)
                   fvti.RegClass:$rd, fvti.RegClass:$rs1, fvti.RegClass:$rs2,
                   // Value to indicate no rounding mode change in
                   // RISCVInsertReadWriteCSR
                   FRM_DYN,
                   fvti.AVL, fvti.Log2SEW, TAIL_AGNOSTIC)>;
    def : Pat<(fvti.Vector (any_fma (fneg fvti.RegClass:$rs1), fvti.RegClass:$rd,
                                    fvti.RegClass:$rs2)),
              (!cast<Instruction>("PseudoVFNMSUB_VV_"# suffix)
                   fvti.RegClass:$rd, fvti.RegClass:$rs1, fvti.RegClass:$rs2,
                   // Value to indicate no rounding mode change in
                   // RISCVInsertReadWriteCSR
                   FRM_DYN,
                   fvti.AVL, fvti.Log2SEW, TAIL_AGNOSTIC)>;

    // The choice of VFMADD here is arbitrary, vfmadd.vf and vfmacc.vf are equally
    // commutable.
    def : Pat<(fvti.Vector (any_fma (SplatFPOp fvti.ScalarRegClass:$rs1),
                                    fvti.RegClass:$rd, fvti.RegClass:$rs2)),
              (!cast<Instruction>("PseudoVFMADD_V" # fvti.ScalarSuffix # "_" # suffix)
                   fvti.RegClass:$rd, fvti.ScalarRegClass:$rs1, fvti.RegClass:$rs2,
                   // Value to indicate no rounding mode change in
                   // RISCVInsertReadWriteCSR
                   FRM_DYN,
                   fvti.AVL, fvti.Log2SEW, TAIL_AGNOSTIC)>;
    def : Pat<(fvti.Vector (any_fma (SplatFPOp fvti.ScalarRegClass:$rs1),
                                    fvti.RegClass:$rd, (fneg fvti.RegClass:$rs2))),
              (!cast<Instruction>("PseudoVFMSUB_V" # fvti.ScalarSuffix # "_" # suffix)
                   fvti.RegClass:$rd, fvti.ScalarRegClass:$rs1, fvti.RegClass:$rs2,
                   // Value to indicate no rounding mode change in
                   // RISCVInsertReadWriteCSR
                   FRM_DYN,
                   fvti.AVL, fvti.Log2SEW, TAIL_AGNOSTIC)>;

    def : Pat<(fvti.Vector (any_fma (SplatFPOp fvti.ScalarRegClass:$rs1),
                                    (fneg fvti.RegClass:$rd), (fneg fvti.RegClass:$rs2))),
              (!cast<Instruction>("PseudoVFNMADD_V" # fvti.ScalarSuffix # "_" # suffix)
                   fvti.RegClass:$rd, fvti.ScalarRegClass:$rs1, fvti.RegClass:$rs2,
                   // Value to indicate no rounding mode change in
                   // RISCVInsertReadWriteCSR
                   FRM_DYN,
                   fvti.AVL, fvti.Log2SEW, TAIL_AGNOSTIC)>;
    def : Pat<(fvti.Vector (any_fma (SplatFPOp fvti.ScalarRegClass:$rs1),
                                    (fneg fvti.RegClass:$rd), fvti.RegClass:$rs2)),
              (!cast<Instruction>("PseudoVFNMSUB_V" # fvti.ScalarSuffix # "_" # suffix)
                   fvti.RegClass:$rd, fvti.ScalarRegClass:$rs1, fvti.RegClass:$rs2,
                   // Value to indicate no rounding mode change in
                   // RISCVInsertReadWriteCSR
                   FRM_DYN,
                   fvti.AVL, fvti.Log2SEW, TAIL_AGNOSTIC)>;

    // The splat might be negated.
    def : Pat<(fvti.Vector (any_fma (fneg (SplatFPOp fvti.ScalarRegClass:$rs1)),
                                    fvti.RegClass:$rd, (fneg fvti.RegClass:$rs2))),
              (!cast<Instruction>("PseudoVFNMADD_V" # fvti.ScalarSuffix # "_" # suffix)
                   fvti.RegClass:$rd, fvti.ScalarRegClass:$rs1, fvti.RegClass:$rs2,
                   // Value to indicate no rounding mode change in
                   // RISCVInsertReadWriteCSR
                   FRM_DYN,
                   fvti.AVL, fvti.Log2SEW, TAIL_AGNOSTIC)>;
    def : Pat<(fvti.Vector (any_fma (fneg (SplatFPOp fvti.ScalarRegClass:$rs1)),
                                    fvti.RegClass:$rd, fvti.RegClass:$rs2)),
              (!cast<Instruction>("PseudoVFNMSUB_V" # fvti.ScalarSuffix # "_" # suffix)
                   fvti.RegClass:$rd, fvti.ScalarRegClass:$rs1, fvti.RegClass:$rs2,
                   // Value to indicate no rounding mode change in
                   // RISCVInsertReadWriteCSR
                   FRM_DYN,
                   fvti.AVL, fvti.Log2SEW, TAIL_AGNOSTIC)>;
  }
}

// 13.7. Vector Widening Floating-Point Fused Multiply-Add Instructions
defm : VPatWidenFPMulAccSDNode_VV_VF_RM<"PseudoVFWMACC",
<<<<<<< HEAD
                                        AllWidenableFloatVectors,
                                        fpext_oneuse>;
defm : VPatWidenFPMulAccSDNode_VV_VF_RM<"PseudoVFWMACCBF16",
                                        AllWidenableBFloatToFloatVectors,
                                        riscv_fpextend_bf16_oneuse>;
=======
                                        AllWidenableFloatVectors>;
defm : VPatWidenFPMulAccSDNode_VV_VF_RM<"PseudoVFWMACCBF16",
                                        AllWidenableBFloatToFloatVectors>;
>>>>>>> 4b409fa5
defm : VPatWidenFPNegMulAccSDNode_VV_VF_RM<"PseudoVFWNMACC">;
defm : VPatWidenFPMulSacSDNode_VV_VF_RM<"PseudoVFWMSAC">;
defm : VPatWidenFPNegMulSacSDNode_VV_VF_RM<"PseudoVFWNMSAC">;

foreach vti = AllFloatVectors in {
  let Predicates = GetVTypePredicates<vti>.Predicates in {
    // 13.8. Vector Floating-Point Square-Root Instruction
    def : Pat<(any_fsqrt (vti.Vector vti.RegClass:$rs2)),
              (!cast<Instruction>("PseudoVFSQRT_V_"# vti.LMul.MX#"_E"#vti.SEW)
                   (vti.Vector (IMPLICIT_DEF)),
                   vti.RegClass:$rs2,
                   // Value to indicate no rounding mode change in
                   // RISCVInsertReadWriteCSR
                   FRM_DYN,
                   vti.AVL, vti.Log2SEW, TA_MA)>;

    // 13.12. Vector Floating-Point Sign-Injection Instructions
    def : Pat<(fabs (vti.Vector vti.RegClass:$rs)),
              (!cast<Instruction>("PseudoVFSGNJX_VV_"# vti.LMul.MX#"_E"#vti.SEW)
                   (vti.Vector (IMPLICIT_DEF)),
                   vti.RegClass:$rs, vti.RegClass:$rs, vti.AVL, vti.Log2SEW, TA_MA)>;
    // Handle fneg with VFSGNJN using the same input for both operands.
    def : Pat<(fneg (vti.Vector vti.RegClass:$rs)),
              (!cast<Instruction>("PseudoVFSGNJN_VV_"# vti.LMul.MX#"_E"#vti.SEW)
                   (vti.Vector (IMPLICIT_DEF)),
                   vti.RegClass:$rs, vti.RegClass:$rs, vti.AVL, vti.Log2SEW, TA_MA)>;

    def : Pat<(vti.Vector (fcopysign (vti.Vector vti.RegClass:$rs1),
                                     (vti.Vector vti.RegClass:$rs2))),
              (!cast<Instruction>("PseudoVFSGNJ_VV_"# vti.LMul.MX#"_E"#vti.SEW)
                   (vti.Vector (IMPLICIT_DEF)),
                   vti.RegClass:$rs1, vti.RegClass:$rs2, vti.AVL, vti.Log2SEW, TA_MA)>;
    def : Pat<(vti.Vector (fcopysign (vti.Vector vti.RegClass:$rs1),
                                     (vti.Vector (SplatFPOp vti.ScalarRegClass:$rs2)))),
              (!cast<Instruction>("PseudoVFSGNJ_V"#vti.ScalarSuffix#"_"#vti.LMul.MX#"_E"#vti.SEW)
                   (vti.Vector (IMPLICIT_DEF)),
                   vti.RegClass:$rs1, vti.ScalarRegClass:$rs2, vti.AVL, vti.Log2SEW, TA_MA)>;

    def : Pat<(vti.Vector (fcopysign (vti.Vector vti.RegClass:$rs1),
                                     (vti.Vector (fneg vti.RegClass:$rs2)))),
              (!cast<Instruction>("PseudoVFSGNJN_VV_"# vti.LMul.MX#"_E"#vti.SEW)
                   (vti.Vector (IMPLICIT_DEF)),
                   vti.RegClass:$rs1, vti.RegClass:$rs2, vti.AVL, vti.Log2SEW, TA_MA)>;
    def : Pat<(vti.Vector (fcopysign (vti.Vector vti.RegClass:$rs1),
                                     (vti.Vector (fneg (SplatFPOp vti.ScalarRegClass:$rs2))))),
              (!cast<Instruction>("PseudoVFSGNJN_V"#vti.ScalarSuffix#"_"#vti.LMul.MX#"_E"#vti.SEW)
                   (vti.Vector (IMPLICIT_DEF)),
                   vti.RegClass:$rs1, vti.ScalarRegClass:$rs2, vti.AVL, vti.Log2SEW, TA_MA)>;
  }
}

// 13.11. Vector Floating-Point MIN/MAX Instructions
defm : VPatBinaryFPSDNode_VV_VF<fminnum, "PseudoVFMIN", isSEWAware=1>;
defm : VPatBinaryFPSDNode_VV_VF<fmaxnum, "PseudoVFMAX", isSEWAware=1>;

// 13.13. Vector Floating-Point Compare Instructions
defm : VPatFPSetCCSDNode_VV_VF_FV<SETEQ,  "PseudoVMFEQ", "PseudoVMFEQ">;
defm : VPatFPSetCCSDNode_VV_VF_FV<SETOEQ, "PseudoVMFEQ", "PseudoVMFEQ">;

defm : VPatFPSetCCSDNode_VV_VF_FV<SETNE,  "PseudoVMFNE", "PseudoVMFNE">;
defm : VPatFPSetCCSDNode_VV_VF_FV<SETUNE, "PseudoVMFNE", "PseudoVMFNE">;

defm : VPatFPSetCCSDNode_VV_VF_FV<SETLT,  "PseudoVMFLT", "PseudoVMFGT">;
defm : VPatFPSetCCSDNode_VV_VF_FV<SETOLT, "PseudoVMFLT", "PseudoVMFGT">;

defm : VPatFPSetCCSDNode_VV_VF_FV<SETLE,  "PseudoVMFLE", "PseudoVMFGE">;
defm : VPatFPSetCCSDNode_VV_VF_FV<SETOLE, "PseudoVMFLE", "PseudoVMFGE">;

// Floating-point vselects:
// 11.15. Vector Integer Merge Instructions
// 13.15. Vector Floating-Point Merge Instruction
foreach fvti = !listconcat(AllFloatVectors, AllBFloatVectors) in {
  defvar ivti = GetIntVTypeInfo<fvti>.Vti;
  let Predicates = GetVTypePredicates<ivti>.Predicates in {
    def : Pat<(fvti.Vector (vselect (fvti.Mask V0), fvti.RegClass:$rs1,
                                                          fvti.RegClass:$rs2)),
              (!cast<Instruction>("PseudoVMERGE_VVM_"#fvti.LMul.MX)
                   (fvti.Vector (IMPLICIT_DEF)),
                   fvti.RegClass:$rs2, fvti.RegClass:$rs1, (fvti.Mask V0),
                   fvti.AVL, fvti.Log2SEW)>;

    def : Pat<(fvti.Vector (vselect (fvti.Mask V0),
                                    (SplatFPOp (SelectScalarFPAsInt (XLenVT GPR:$imm))),
                                    fvti.RegClass:$rs2)),
              (!cast<Instruction>("PseudoVMERGE_VXM_"#fvti.LMul.MX)
                   (fvti.Vector (IMPLICIT_DEF)),
                   fvti.RegClass:$rs2, GPR:$imm, (fvti.Mask V0), fvti.AVL, fvti.Log2SEW)>;

    def : Pat<(fvti.Vector (vselect (fvti.Mask V0),
                                    (SplatFPOp (fvti.Scalar fpimm0)),
                                    fvti.RegClass:$rs2)),
              (!cast<Instruction>("PseudoVMERGE_VIM_"#fvti.LMul.MX)
                   (fvti.Vector (IMPLICIT_DEF)),
                   fvti.RegClass:$rs2, 0, (fvti.Mask V0), fvti.AVL, fvti.Log2SEW)>;
  }
}

foreach fvti = AllFloatVectors in {
  let Predicates = GetVTypePredicates<fvti>.Predicates in
    def : Pat<(fvti.Vector (vselect (fvti.Mask V0),
                                    (SplatFPOp fvti.ScalarRegClass:$rs1),
                                    fvti.RegClass:$rs2)),
              (!cast<Instruction>("PseudoVFMERGE_V"#fvti.ScalarSuffix#"M_"#fvti.LMul.MX)
                   (fvti.Vector (IMPLICIT_DEF)),
                   fvti.RegClass:$rs2,
                   (fvti.Scalar fvti.ScalarRegClass:$rs1),
                   (fvti.Mask V0), fvti.AVL, fvti.Log2SEW)>;
}

// 13.17. Vector Single-Width Floating-Point/Integer Type-Convert Instructions
defm : VPatConvertFP2ISDNode_V<any_fp_to_sint, "PseudoVFCVT_RTZ_X_F_V">;
defm : VPatConvertFP2ISDNode_V<any_fp_to_uint, "PseudoVFCVT_RTZ_XU_F_V">;
defm : VPatConvertI2FPSDNode_V_RM<any_sint_to_fp, "PseudoVFCVT_F_X_V">;
defm : VPatConvertI2FPSDNode_V_RM<any_uint_to_fp, "PseudoVFCVT_F_XU_V">;

// 13.18. Widening Floating-Point/Integer Type-Convert Instructions
defm : VPatWConvertFP2ISDNode_V<any_fp_to_sint, "PseudoVFWCVT_RTZ_X_F_V">;
defm : VPatWConvertFP2ISDNode_V<any_fp_to_uint, "PseudoVFWCVT_RTZ_XU_F_V">;
defm : VPatWConvertI2FPSDNode_V<any_sint_to_fp, "PseudoVFWCVT_F_X_V">;
defm : VPatWConvertI2FPSDNode_V<any_uint_to_fp, "PseudoVFWCVT_F_XU_V">;

// 13.19. Narrowing Floating-Point/Integer Type-Convert Instructions
defm : VPatNConvertFP2ISDNode_W<any_fp_to_sint, "PseudoVFNCVT_RTZ_X_F_W">;
defm : VPatNConvertFP2ISDNode_W<any_fp_to_uint, "PseudoVFNCVT_RTZ_XU_F_W">;
defm : VPatNConvertI2FPSDNode_W_RM<any_sint_to_fp, "PseudoVFNCVT_F_X_W">;
defm : VPatNConvertI2FPSDNode_W_RM<any_uint_to_fp, "PseudoVFNCVT_F_XU_W">;
foreach fvtiToFWti = AllWidenableFloatVectors in {
  defvar fvti = fvtiToFWti.Vti;
  defvar fwti = fvtiToFWti.Wti;
  let Predicates = !if(!eq(fvti.Scalar, f16), [HasVInstructionsF16Minimal],
                       !listconcat(GetVTypePredicates<fvti>.Predicates,
                                   GetVTypePredicates<fwti>.Predicates)) in
  def : Pat<(fvti.Vector (fpround (fwti.Vector fwti.RegClass:$rs1))),
            (!cast<Instruction>("PseudoVFNCVT_F_F_W_"#fvti.LMul.MX#"_E"#fvti.SEW)
                (fvti.Vector (IMPLICIT_DEF)),
                fwti.RegClass:$rs1,
                // Value to indicate no rounding mode change in
                // RISCVInsertReadWriteCSR
                FRM_DYN,
                fvti.AVL, fvti.Log2SEW, TA_MA)>;
}

foreach fvtiToFWti = AllWidenableBFloatToFloatVectors in {
  defvar fvti = fvtiToFWti.Vti;
  defvar fwti = fvtiToFWti.Wti;
  let Predicates = [HasVInstructionsBF16Minimal] in
  def : Pat<(fvti.Vector (fpround (fwti.Vector fwti.RegClass:$rs1))),
            (!cast<Instruction>("PseudoVFNCVTBF16_F_F_W_"#fvti.LMul.MX#"_E"#fvti.SEW)
                (fvti.Vector (IMPLICIT_DEF)),
                fwti.RegClass:$rs1,
                // Value to indicate no rounding mode change in
                // RISCVInsertReadWriteCSR
                FRM_DYN,
                fvti.AVL, fvti.Log2SEW, TA_MA)>;
}

//===----------------------------------------------------------------------===//
// Vector Element Extracts
//===----------------------------------------------------------------------===//
foreach vti = NoGroupFloatVectors in {
  defvar vfmv_f_s_inst = !cast<Instruction>(!strconcat("PseudoVFMV_",
                                                       vti.ScalarSuffix,
                                                       "_S"));
  // Only pattern-match extract-element operations where the index is 0. Any
  // other index will have been custom-lowered to slide the vector correctly
  // into place.
  let Predicates = GetVTypePredicates<vti>.Predicates in
  def : Pat<(vti.Scalar (extractelt (vti.Vector vti.RegClass:$rs2), 0)),
            (vfmv_f_s_inst vti.RegClass:$rs2, vti.Log2SEW)>;
}<|MERGE_RESOLUTION|>--- conflicted
+++ resolved
@@ -677,12 +677,7 @@
       VPatWidenBinaryFPSDNode_WV_WF_RM<op, instruction_name>;
 
 multiclass VPatWidenFPMulAccSDNode_VV_VF_RM<string instruction_name,
-<<<<<<< HEAD
-                                            list <VTypeInfoToWide> vtiToWtis,
-                                            PatFrags extop> {
-=======
                                             list <VTypeInfoToWide> vtiToWtis> {
->>>>>>> 4b409fa5
   foreach vtiToWti = vtiToWtis in {
     defvar vti = vtiToWti.Vti;
     defvar wti = vtiToWti.Wti;
@@ -706,7 +701,7 @@
                    FRM_DYN,
                    vti.AVL, vti.Log2SEW, TAIL_AGNOSTIC)>;
       def : Pat<(fma (wti.Vector (SplatFPOp
-                                      (extop (vti.Scalar vti.ScalarRegClass:$rs1)))),
+                                      (fpext_oneuse (vti.Scalar vti.ScalarRegClass:$rs1)))),
                      (wti.Vector (riscv_fpextend_vl_oneuse
                                       (vti.Vector vti.RegClass:$rs2),
                                       (vti.Mask true_mask), (XLenVT srcvalue))),
@@ -1294,17 +1289,9 @@
 
 // 13.7. Vector Widening Floating-Point Fused Multiply-Add Instructions
 defm : VPatWidenFPMulAccSDNode_VV_VF_RM<"PseudoVFWMACC",
-<<<<<<< HEAD
-                                        AllWidenableFloatVectors,
-                                        fpext_oneuse>;
-defm : VPatWidenFPMulAccSDNode_VV_VF_RM<"PseudoVFWMACCBF16",
-                                        AllWidenableBFloatToFloatVectors,
-                                        riscv_fpextend_bf16_oneuse>;
-=======
                                         AllWidenableFloatVectors>;
 defm : VPatWidenFPMulAccSDNode_VV_VF_RM<"PseudoVFWMACCBF16",
                                         AllWidenableBFloatToFloatVectors>;
->>>>>>> 4b409fa5
 defm : VPatWidenFPNegMulAccSDNode_VV_VF_RM<"PseudoVFWNMACC">;
 defm : VPatWidenFPMulSacSDNode_VV_VF_RM<"PseudoVFWMSAC">;
 defm : VPatWidenFPNegMulSacSDNode_VV_VF_RM<"PseudoVFWNMSAC">;
