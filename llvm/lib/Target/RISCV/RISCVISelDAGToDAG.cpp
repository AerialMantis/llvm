--- conflicted
+++ resolved
@@ -3735,28 +3735,6 @@
 // i.e. whether or not it's passthru operand was implicit-def.
 bool RISCVDAGToDAGISel::performCombineVMergeAndVOps(SDNode *N) {
   SDValue Passthru, False, True, VL, Mask, Glue;
-<<<<<<< HEAD
-  // A vmv.v.v is equivalent to a vmerge with an all-ones mask.
-  if (IsVMv(N)) {
-    Passthru = N->getOperand(0);
-    False = N->getOperand(0);
-    True = N->getOperand(1);
-    VL = N->getOperand(2);
-    // A vmv.v.v won't have a Mask or Glue, instead we'll construct an all-ones
-    // mask later below.
-  } else {
-    assert(IsVMerge(N));
-    Passthru = N->getOperand(0);
-    False = N->getOperand(1);
-    True = N->getOperand(2);
-    Mask = N->getOperand(3);
-    VL = N->getOperand(4);
-    // We always have a glue node for the mask at v0.
-    Glue = N->getOperand(N->getNumOperands() - 1);
-  }
-  assert(!Mask || cast<RegisterSDNode>(Mask)->getReg() == RISCV::V0);
-  assert(!Glue || Glue.getValueType() == MVT::Glue);
-=======
   assert(IsVMerge(N));
   Passthru = N->getOperand(0);
   False = N->getOperand(1);
@@ -3767,7 +3745,6 @@
   Glue = N->getOperand(N->getNumOperands() - 1);
   assert(cast<RegisterSDNode>(Mask)->getReg() == RISCV::V0);
   assert(Glue.getValueType() == MVT::Glue);
->>>>>>> 98391913
 
   // If the EEW of True is different from vmerge's SEW, then we can't fold.
   if (True.getSimpleValueType() != N->getSimpleValueType(0))
