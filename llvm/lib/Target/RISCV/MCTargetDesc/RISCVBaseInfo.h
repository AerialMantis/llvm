--- conflicted
+++ resolved
@@ -124,16 +124,11 @@
   TargetOverlapConstraintTypeShift = UsesVXRMShift + 1,
   TargetOverlapConstraintTypeMask = 3ULL << TargetOverlapConstraintTypeShift,
 
-<<<<<<< HEAD
-  ActiveElementsAffectResultShift = TargetOverlapConstraintTypeShift + 2,
-  ActiveElementsAffectResultMask = 1ULL << ActiveElementsAffectResultShift,
-=======
   ElementsDependOnVLShift = TargetOverlapConstraintTypeShift + 2,
   ElementsDependOnVLMask = 1ULL << ElementsDependOnVLShift,
 
   ElementsDependOnMaskShift = ElementsDependOnVLShift + 1,
   ElementsDependOnMaskMask = 1ULL << ElementsDependOnMaskShift,
->>>>>>> 1d22c955
 };
 
 // Helper functions to read TSFlags.
@@ -182,12 +177,6 @@
 /// \returns true if this instruction uses vxrm
 static inline bool usesVXRM(uint64_t TSFlags) { return TSFlags & UsesVXRMMask; }
 
-<<<<<<< HEAD
-/// \returns true if the result isn't element-wise,
-/// e.g. vredsum.vs/vcompress.vm/viota.m
-static inline bool activeElementsAffectResult(uint64_t TSFlags) {
-  return TSFlags & ActiveElementsAffectResultMask;
-=======
 /// \returns true if the elements in the body are affected by VL,
 /// e.g. vslide1down.vx/vredsum.vs/viota.m
 static inline bool elementsDependOnVL(uint64_t TSFlags) {
@@ -198,7 +187,6 @@
 /// e.g. vredsum.vs/viota.m
 static inline bool elementsDependOnMask(uint64_t TSFlags) {
   return TSFlags & ElementsDependOnMaskMask;
->>>>>>> 1d22c955
 }
 
 static inline unsigned getVLOpNum(const MCInstrDesc &Desc) {
