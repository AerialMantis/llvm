//=- LoongArchInstrInfo.cpp - LoongArch Instruction Information -*- C++ -*-===//
//
// Part of the LLVM Project, under the Apache License v2.0 with LLVM Exceptions.
// See https://llvm.org/LICENSE.txt for license information.
// SPDX-License-Identifier: Apache-2.0 WITH LLVM-exception
//
//===----------------------------------------------------------------------===//
//
// This file contains the LoongArch implementation of the TargetInstrInfo class.
//
//===----------------------------------------------------------------------===//

#include "LoongArchInstrInfo.h"
#include "LoongArch.h"
#include "LoongArchMachineFunctionInfo.h"

using namespace llvm;

#define GET_INSTRINFO_CTOR_DTOR
#include "LoongArchGenInstrInfo.inc"

LoongArchInstrInfo::LoongArchInstrInfo(LoongArchSubtarget &STI)
    : LoongArchGenInstrInfo(LoongArch::ADJCALLSTACKDOWN,
                            LoongArch::ADJCALLSTACKUP) {}

void LoongArchInstrInfo::copyPhysReg(MachineBasicBlock &MBB,
                                     MachineBasicBlock::iterator MBBI,
                                     const DebugLoc &DL, MCRegister DstReg,
                                     MCRegister SrcReg, bool KillSrc) const {
  if (LoongArch::GPRRegClass.contains(DstReg, SrcReg)) {
    BuildMI(MBB, MBBI, DL, get(LoongArch::OR), DstReg)
        .addReg(SrcReg, getKillRegState(KillSrc))
        .addReg(LoongArch::R0);
    return;
  }

  // FPR->FPR copies.
  unsigned Opc;
  if (LoongArch::FPR32RegClass.contains(DstReg, SrcReg)) {
    Opc = LoongArch::FMOV_S;
  } else if (LoongArch::FPR64RegClass.contains(DstReg, SrcReg)) {
    Opc = LoongArch::FMOV_D;
  } else {
    // TODO: support other copies.
    llvm_unreachable("Impossible reg-to-reg copy");
  }

  BuildMI(MBB, MBBI, DL, get(Opc), DstReg)
      .addReg(SrcReg, getKillRegState(KillSrc));
<<<<<<< HEAD
=======
}

void LoongArchInstrInfo::storeRegToStackSlot(
    MachineBasicBlock &MBB, MachineBasicBlock::iterator I, Register SrcReg,
    bool IsKill, int FI, const TargetRegisterClass *RC,
    const TargetRegisterInfo *TRI) const {
  DebugLoc DL;
  if (I != MBB.end())
    DL = I->getDebugLoc();
  MachineFunction *MF = MBB.getParent();
  MachineFrameInfo &MFI = MF->getFrameInfo();

  unsigned Opcode;
  if (LoongArch::GPRRegClass.hasSubClassEq(RC))
    Opcode = TRI->getRegSizeInBits(LoongArch::GPRRegClass) == 32
                 ? LoongArch::ST_W
                 : LoongArch::ST_D;
  else if (LoongArch::FPR32RegClass.hasSubClassEq(RC))
    Opcode = LoongArch::FST_S;
  else if (LoongArch::FPR64RegClass.hasSubClassEq(RC))
    Opcode = LoongArch::FST_D;
  else
    llvm_unreachable("Can't store this register to stack slot");

  MachineMemOperand *MMO = MF->getMachineMemOperand(
      MachinePointerInfo::getFixedStack(*MF, FI), MachineMemOperand::MOStore,
      MFI.getObjectSize(FI), MFI.getObjectAlign(FI));

  BuildMI(MBB, I, DL, get(Opcode))
      .addReg(SrcReg, getKillRegState(IsKill))
      .addFrameIndex(FI)
      .addImm(0)
      .addMemOperand(MMO);
}

void LoongArchInstrInfo::loadRegFromStackSlot(
    MachineBasicBlock &MBB, MachineBasicBlock::iterator I, Register DstReg,
    int FI, const TargetRegisterClass *RC,
    const TargetRegisterInfo *TRI) const {
  DebugLoc DL;
  if (I != MBB.end())
    DL = I->getDebugLoc();
  MachineFunction *MF = MBB.getParent();
  MachineFrameInfo &MFI = MF->getFrameInfo();

  unsigned Opcode;
  if (LoongArch::GPRRegClass.hasSubClassEq(RC))
    Opcode = TRI->getRegSizeInBits(LoongArch::GPRRegClass) == 32
                 ? LoongArch::LD_W
                 : LoongArch::LD_D;
  else if (LoongArch::FPR32RegClass.hasSubClassEq(RC))
    Opcode = LoongArch::FLD_S;
  else if (LoongArch::FPR64RegClass.hasSubClassEq(RC))
    Opcode = LoongArch::FLD_D;
  else
    llvm_unreachable("Can't load this register from stack slot");

  MachineMemOperand *MMO = MF->getMachineMemOperand(
      MachinePointerInfo::getFixedStack(*MF, FI), MachineMemOperand::MOLoad,
      MFI.getObjectSize(FI), MFI.getObjectAlign(FI));

  BuildMI(MBB, I, DL, get(Opcode), DstReg)
      .addFrameIndex(FI)
      .addImm(0)
      .addMemOperand(MMO);
>>>>>>> 3de04b6d
}<|MERGE_RESOLUTION|>--- conflicted
+++ resolved
@@ -47,8 +47,6 @@
 
   BuildMI(MBB, MBBI, DL, get(Opc), DstReg)
       .addReg(SrcReg, getKillRegState(KillSrc));
-<<<<<<< HEAD
-=======
 }
 
 void LoongArchInstrInfo::storeRegToStackSlot(
@@ -114,5 +112,4 @@
       .addFrameIndex(FI)
       .addImm(0)
       .addMemOperand(MMO);
->>>>>>> 3de04b6d
 }