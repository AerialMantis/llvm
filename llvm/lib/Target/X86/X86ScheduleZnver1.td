//=- X86ScheduleZnver1.td - X86 Znver1 Scheduling -------------*- tablegen -*-=//
//
// Part of the LLVM Project, under the Apache License v2.0 with LLVM Exceptions.
// See https://llvm.org/LICENSE.txt for license information.
// SPDX-License-Identifier: Apache-2.0 WITH LLVM-exception
//
//===----------------------------------------------------------------------===//
//
// This file defines the machine model for Znver1 to support instruction
// scheduling and other instruction cost heuristics.
//
//===----------------------------------------------------------------------===//

def Znver1Model : SchedMachineModel {
  // Zen can decode 4 instructions per cycle.
  let IssueWidth = 4;
  // Based on the reorder buffer we define MicroOpBufferSize
  let MicroOpBufferSize = 192;
  let LoadLatency = 4;
  let MispredictPenalty = 17;
  let HighLatency = 25;
  let PostRAScheduler = 1;

  // FIXME: This variable is required for incomplete model.
  // We haven't catered all instructions.
  // So, we reset the value of this variable so as to
  // say that the model is incomplete.
  let CompleteModel = 0;
}

let SchedModel = Znver1Model in {

// Zen can issue micro-ops to 10 different units in one cycle.
// These are
//  * Four integer ALU units (ZALU0, ZALU1, ZALU2, ZALU3)
//  * Two AGU units (ZAGU0, ZAGU1)
//  * Four FPU units (ZFPU0, ZFPU1, ZFPU2, ZFPU3)
// AGUs feed load store queues @two loads and 1 store per cycle.

// Four ALU units are defined below
def ZnALU0 : ProcResource<1>;
def ZnALU1 : ProcResource<1>;
def ZnALU2 : ProcResource<1>;
def ZnALU3 : ProcResource<1>;

// Two AGU units are defined below
def ZnAGU0 : ProcResource<1>;
def ZnAGU1 : ProcResource<1>;

// Four FPU units are defined below
def ZnFPU0 : ProcResource<1>;
def ZnFPU1 : ProcResource<1>;
def ZnFPU2 : ProcResource<1>;
def ZnFPU3 : ProcResource<1>;

// FPU grouping
def ZnFPU013  : ProcResGroup<[ZnFPU0, ZnFPU1, ZnFPU3]>;
def ZnFPU01   : ProcResGroup<[ZnFPU0, ZnFPU1]>;
def ZnFPU12   : ProcResGroup<[ZnFPU1, ZnFPU2]>;
def ZnFPU13   : ProcResGroup<[ZnFPU1, ZnFPU3]>;
def ZnFPU23   : ProcResGroup<[ZnFPU2, ZnFPU3]>;
def ZnFPU02   : ProcResGroup<[ZnFPU0, ZnFPU2]>;
def ZnFPU03   : ProcResGroup<[ZnFPU0, ZnFPU3]>;

// Below are the grouping of the units.
// Micro-ops to be issued to multiple units are tackled this way.

// ALU grouping
// ZnALU03 - 0,3 grouping
def ZnALU03: ProcResGroup<[ZnALU0, ZnALU3]>;

// 56 Entry (14x4 entries) Int Scheduler
def ZnALU : ProcResGroup<[ZnALU0, ZnALU1, ZnALU2, ZnALU3]> {
  let BufferSize=56;
}

// 28 Entry (14x2) AGU group. AGUs can't be used for all ALU operations
// but are relevant for some instructions
def ZnAGU : ProcResGroup<[ZnAGU0, ZnAGU1]> {
  let BufferSize=28;
}

// Integer Multiplication issued on ALU1.
def ZnMultiplier : ProcResource<1>;

// Integer division issued on ALU2.
def ZnDivider : ProcResource<1>;

// 4 Cycles integer load-to use Latency is captured
def : ReadAdvance<ReadAfterLd, 4>;

// 8 Cycles vector load-to use Latency is captured
def : ReadAdvance<ReadAfterVecLd, 8>;
def : ReadAdvance<ReadAfterVecXLd, 8>;
def : ReadAdvance<ReadAfterVecYLd, 8>;

def : ReadAdvance<ReadInt2Fpu, 0>;

// The Integer PRF for Zen is 168 entries, and it holds the architectural and
// speculative version of the 64-bit integer registers.
// Reference: "Software Optimization Guide for AMD Family 17h Processors"
def ZnIntegerPRF : RegisterFile<168, [GR64, CCR]>;

// 36 Entry (9x4 entries) floating-point Scheduler
def ZnFPU     : ProcResGroup<[ZnFPU0, ZnFPU1, ZnFPU2, ZnFPU3]> {
let BufferSize=36;
}

// The Zen FP Retire Queue renames SIMD and FP uOps onto a pool of 160 128-bit
// registers. Operations on 256-bit data types are cracked into two COPs.
// Reference: "Software Optimization Guide for AMD Family 17h Processors"
def ZnFpuPRF: RegisterFile<160, [VR64, VR128, VR256], [1, 1, 2]>;

// The unit can track up to 192 macro ops in-flight.
// The retire unit handles in-order commit of up to 8 macro ops per cycle.
// Reference: "Software Optimization Guide for AMD Family 17h Processors"
// To be noted, the retire unit is shared between integer and FP ops.
// In SMT mode it is 96 entry per thread. But, we do not use the conservative
// value here because there is currently no way to fully mode the SMT mode,
// so there is no point in trying.
def ZnRCU : RetireControlUnit<192, 8>;

// FIXME: there are 72 read buffers and 44 write buffers.

// (a folded load is an instruction that loads and does some operation)
// Ex: ADDPD xmm,[mem]-> This instruction has two micro-ops
// Instructions with folded loads are usually micro-fused, so they only appear
// as two micro-ops.
//      a. load and
//      b. addpd
// This multiclass is for folded loads for integer units.
multiclass ZnWriteResPair<X86FoldableSchedWrite SchedRW,
                          list<ProcResourceKind> ExePorts,
                          int Lat, list<int> Res = [], int UOps = 1,
                          int LoadLat = 4, int LoadUOps = 1> {
  // Register variant takes 1-cycle on Execution Port.
  def : WriteRes<SchedRW, ExePorts> {
    let Latency = Lat;
    let ReleaseAtCycles = Res;
    let NumMicroOps = UOps;
  }

  // Memory variant also uses a cycle on ZnAGU
  // adds LoadLat cycles to the latency (default = 4).
  def : WriteRes<SchedRW.Folded, !listconcat([ZnAGU], ExePorts)> {
    let Latency = !add(Lat, LoadLat);
    let ReleaseAtCycles = !if(!empty(Res), [], !listconcat([1], Res));
    let NumMicroOps = !add(UOps, LoadUOps);
  }
}

// This multiclass is for folded loads for floating point units.
multiclass ZnWriteResFpuPair<X86FoldableSchedWrite SchedRW,
                          list<ProcResourceKind> ExePorts,
                          int Lat, list<int> Res = [], int UOps = 1,
                          int LoadLat = 7, int LoadUOps = 0> {
  // Register variant takes 1-cycle on Execution Port.
  def : WriteRes<SchedRW, ExePorts> {
    let Latency = Lat;
    let ReleaseAtCycles = Res;
    let NumMicroOps = UOps;
  }

  // Memory variant also uses a cycle on ZnAGU
  // adds LoadLat cycles to the latency (default = 7).
  def : WriteRes<SchedRW.Folded, !listconcat([ZnAGU], ExePorts)> {
    let Latency = !add(Lat, LoadLat);
    let ReleaseAtCycles = !if(!empty(Res), [], !listconcat([1], Res));
    let NumMicroOps = !add(UOps, LoadUOps);
  }
}

// WriteRMW is set for instructions with Memory write
// operation in codegen
def : WriteRes<WriteRMW, [ZnAGU]>;

def : WriteRes<WriteStore,   [ZnAGU]>;
def : WriteRes<WriteStoreNT, [ZnAGU]>;
def : WriteRes<WriteMove,    [ZnALU]>;
def : WriteRes<WriteLoad,    [ZnAGU]> { let Latency = 4; }

// Model the effect of clobbering the read-write mask operand of the GATHER operation.
// Does not cost anything by itself, only has latency, matching that of the WriteLoad,
def : WriteRes<WriteVecMaskedGatherWriteback, []> { let Latency = 8; let NumMicroOps = 0; }

def : WriteRes<WriteZero,  []>;
def : WriteRes<WriteLEA, [ZnALU]>;
defm : ZnWriteResPair<WriteALU,   [ZnALU], 1>;
defm : ZnWriteResPair<WriteADC,   [ZnALU], 1>;

defm : ZnWriteResPair<WriteIMul8,     [ZnALU1, ZnMultiplier], 4>;

defm : X86WriteRes<WriteBSWAP32, [ZnALU], 1, [4], 1>;
defm : X86WriteRes<WriteBSWAP64, [ZnALU], 1, [4], 1>;
defm : X86WriteRes<WriteCMPXCHG, [ZnALU], 1, [1], 1>;
defm : X86WriteRes<WriteCMPXCHGRMW,[ZnALU,ZnAGU], 8, [1,1], 5>;
defm : X86WriteRes<WriteXCHG, [ZnALU], 1, [2], 2>;

defm : ZnWriteResPair<WriteShift,    [ZnALU], 1>;
defm : ZnWriteResPair<WriteShiftCL,  [ZnALU], 1>;
defm : ZnWriteResPair<WriteRotate,   [ZnALU], 1>;
defm : ZnWriteResPair<WriteRotateCL, [ZnALU], 1>;

defm : X86WriteRes<WriteSHDrri, [ZnALU], 1, [1], 1>;
defm : X86WriteResUnsupported<WriteSHDrrcl>;
defm : X86WriteResUnsupported<WriteSHDmri>;
defm : X86WriteResUnsupported<WriteSHDmrcl>;

defm : ZnWriteResPair<WriteJump,  [ZnALU], 1>;
defm : ZnWriteResFpuPair<WriteCRC32, [ZnFPU0], 3>;

defm : ZnWriteResPair<WriteCMOV,   [ZnALU], 1>;
def  : WriteRes<WriteSETCC,  [ZnALU]>;
def  : WriteRes<WriteSETCCStore,  [ZnALU, ZnAGU]>;
defm : X86WriteRes<WriteLAHFSAHF, [ZnALU], 2, [1], 2>;

defm : X86WriteRes<WriteBitTest,         [ZnALU], 1, [1], 1>;
defm : X86WriteRes<WriteBitTestImmLd,    [ZnALU,ZnAGU], 5, [1,1], 2>;
defm : X86WriteRes<WriteBitTestRegLd,    [ZnALU,ZnAGU], 5, [1,1], 2>;
defm : X86WriteRes<WriteBitTestSet,      [ZnALU], 2, [1], 2>;

// Bit counts.
defm : ZnWriteResPair<WriteBSF, [ZnALU], 3, [12], 6, 4, 2>;
defm : ZnWriteResPair<WriteBSR, [ZnALU], 4, [16], 6, 4, 2>;
defm : ZnWriteResPair<WriteLZCNT,          [ZnALU], 2>;
defm : ZnWriteResPair<WriteTZCNT,          [ZnALU], 2, [2], 2, 4, 0>;
defm : ZnWriteResPair<WritePOPCNT,         [ZnALU], 1>;

// Treat misc copies as a move.
def : InstRW<[WriteMove], (instrs COPY)>;

// BMI1 BEXTR, BMI2 BZHI
defm : ZnWriteResPair<WriteBEXTR, [ZnALU], 1, [1], 1, 4, 1>;
defm : ZnWriteResPair<WriteBLS,   [ZnALU], 2, [2], 2, 4, 1>;
defm : ZnWriteResPair<WriteBZHI,  [ZnALU], 1>;

// IDIV
defm : ZnWriteResPair<WriteDiv8,   [ZnALU2, ZnDivider], 15, [1,15], 1>;
defm : ZnWriteResPair<WriteDiv16,  [ZnALU2, ZnDivider], 17, [1,17], 2>;
defm : ZnWriteResPair<WriteDiv32,  [ZnALU2, ZnDivider], 25, [1,25], 2>;
defm : ZnWriteResPair<WriteDiv64,  [ZnALU2, ZnDivider], 41, [1,41], 2>;
defm : ZnWriteResPair<WriteIDiv8,  [ZnALU2, ZnDivider], 15, [1,15], 1>;
defm : ZnWriteResPair<WriteIDiv16, [ZnALU2, ZnDivider], 17, [1,17], 2>;
defm : ZnWriteResPair<WriteIDiv32, [ZnALU2, ZnDivider], 25, [1,25], 2>;
defm : ZnWriteResPair<WriteIDiv64, [ZnALU2, ZnDivider], 41, [1,41], 2>;

// IMULH
def ZnWriteIMulH : WriteRes<WriteIMulH, [ZnMultiplier]>{
  let Latency = 3;
  let NumMicroOps = 0;
}
def  : WriteRes<WriteIMulHLd, [ZnMultiplier]> {
  let Latency = !add(ZnWriteIMulH.Latency, Znver1Model.LoadLatency);
  let NumMicroOps = ZnWriteIMulH.NumMicroOps;
}

// Floating point operations
defm : X86WriteRes<WriteFLoad,         [ZnAGU], 8, [1], 1>;
defm : X86WriteRes<WriteFLoadX,        [ZnAGU], 8, [1], 1>;
defm : X86WriteRes<WriteFLoadY,        [ZnAGU], 8, [1], 1>;
defm : X86WriteRes<WriteFMaskedLoad,   [ZnAGU,ZnFPU01], 8, [1,1], 1>;
defm : X86WriteRes<WriteFMaskedLoadY,  [ZnAGU,ZnFPU01], 8, [1,2], 2>;

defm : X86WriteRes<WriteFStore,        [ZnAGU], 1, [1], 1>;
defm : X86WriteRes<WriteFStoreX,       [ZnAGU], 1, [1], 1>;
defm : X86WriteRes<WriteFStoreY,       [ZnAGU], 1, [1], 1>;
defm : X86WriteRes<WriteFStoreNT,      [ZnAGU,ZnFPU2], 8, [1,1], 1>;
defm : X86WriteRes<WriteFStoreNTX,     [ZnAGU], 1, [1], 1>;
defm : X86WriteRes<WriteFStoreNTY,     [ZnAGU], 1, [1], 1>;
defm : X86WriteRes<WriteFMaskedStore32,  [ZnAGU,ZnFPU01], 4, [1,1], 1>;
defm : X86WriteRes<WriteFMaskedStore32Y, [ZnAGU,ZnFPU01], 5, [1,2], 2>;
defm : X86WriteRes<WriteFMaskedStore64,  [ZnAGU,ZnFPU01], 4, [1,1], 1>;
defm : X86WriteRes<WriteFMaskedStore64Y, [ZnAGU,ZnFPU01], 5, [1,2], 2>;

defm : X86WriteRes<WriteFMove,         [ZnFPU], 1, [1], 1>;
defm : X86WriteRes<WriteFMoveX,        [ZnFPU], 1, [1], 1>;
defm : X86WriteRes<WriteFMoveY,        [ZnFPU], 1, [1], 1>;
defm : X86WriteResUnsupported<WriteFMoveZ>;

defm : ZnWriteResFpuPair<WriteFAdd,      [ZnFPU23], 3>;
defm : ZnWriteResFpuPair<WriteFAddX,     [ZnFPU23], 3>;
defm : ZnWriteResFpuPair<WriteFAddY,     [ZnFPU23], 3, [2], 2>;
defm : X86WriteResPairUnsupported<WriteFAddZ>;
defm : ZnWriteResFpuPair<WriteFAdd64,    [ZnFPU23], 3>;
defm : ZnWriteResFpuPair<WriteFAdd64X,   [ZnFPU23], 3>;
defm : ZnWriteResFpuPair<WriteFAdd64Y,   [ZnFPU23], 3, [2], 2>;
defm : X86WriteResPairUnsupported<WriteFAdd64Z>;
defm : ZnWriteResFpuPair<WriteFCmp,      [ZnFPU01], 1>;
defm : ZnWriteResFpuPair<WriteFCmpX,     [ZnFPU01], 1>;
defm : ZnWriteResFpuPair<WriteFCmpY,     [ZnFPU01], 1, [2], 2>;
defm : X86WriteResPairUnsupported<WriteFCmpZ>;
defm : ZnWriteResFpuPair<WriteFCmp64,    [ZnFPU01], 1>;
defm : ZnWriteResFpuPair<WriteFCmp64X,   [ZnFPU01], 1>;
defm : ZnWriteResFpuPair<WriteFCmp64Y,   [ZnFPU01], 1, [2], 2>;
defm : X86WriteResPairUnsupported<WriteFCmp64Z>;
defm : ZnWriteResFpuPair<WriteFCom,      [ZnFPU01,ZnFPU2], 3, [1,1], 2>;
defm : ZnWriteResFpuPair<WriteFComX,     [ZnFPU01,ZnFPU2], 3, [1,1], 2>;
defm : ZnWriteResFpuPair<WriteFBlend,    [ZnFPU01], 1>;
defm : ZnWriteResFpuPair<WriteFBlendY,   [ZnFPU01], 1>;
defm : X86WriteResPairUnsupported<WriteFBlendZ>;
defm : ZnWriteResFpuPair<WriteFVarBlend, [ZnFPU01], 1>;
defm : ZnWriteResFpuPair<WriteFVarBlendY,[ZnFPU01], 1, [2], 2>;
defm : X86WriteResPairUnsupported<WriteFVarBlendZ>;
defm : ZnWriteResFpuPair<WriteCvtSS2I,   [ZnFPU3],  5>;
defm : ZnWriteResFpuPair<WriteCvtPS2I,   [ZnFPU3],  5>;
defm : ZnWriteResFpuPair<WriteCvtPS2IY,  [ZnFPU3],  5>;
defm : X86WriteResPairUnsupported<WriteCvtPS2IZ>;
defm : ZnWriteResFpuPair<WriteCvtSD2I,   [ZnFPU3],  5>;
defm : ZnWriteResFpuPair<WriteCvtPD2I,   [ZnFPU3],  5>;
defm : ZnWriteResFpuPair<WriteCvtPD2IY,  [ZnFPU3],  5>;
defm : X86WriteResPairUnsupported<WriteCvtPD2IZ>;
defm : ZnWriteResFpuPair<WriteCvtI2SS,   [ZnFPU3],  5>;
defm : ZnWriteResFpuPair<WriteCvtI2PS,   [ZnFPU3],  5>;
defm : ZnWriteResFpuPair<WriteCvtI2PSY,  [ZnFPU3],  5>;
defm : X86WriteResPairUnsupported<WriteCvtI2PSZ>;
defm : ZnWriteResFpuPair<WriteCvtI2SD,   [ZnFPU3],  5>;
defm : ZnWriteResFpuPair<WriteCvtI2PD,   [ZnFPU3],  5>;
defm : ZnWriteResFpuPair<WriteCvtI2PDY,  [ZnFPU3],  5>;
defm : X86WriteResPairUnsupported<WriteCvtI2PDZ>;
defm : ZnWriteResFpuPair<WriteFDiv,      [ZnFPU3], 10, [3]>;
defm : ZnWriteResFpuPair<WriteFDivX,     [ZnFPU3], 10, [3]>;
defm : ZnWriteResFpuPair<WriteFDivY,     [ZnFPU3], 10, [6], 2>;
defm : X86WriteResPairUnsupported<WriteFDivZ>;
defm : ZnWriteResFpuPair<WriteFDiv64,    [ZnFPU3], 13, [5]>;
defm : ZnWriteResFpuPair<WriteFDiv64X,   [ZnFPU3], 13, [5]>;
defm : ZnWriteResFpuPair<WriteFDiv64Y,   [ZnFPU3], 15, [9], 2>;
defm : X86WriteResPairUnsupported<WriteFDiv64Z>;
defm : ZnWriteResFpuPair<WriteFSign,     [ZnFPU3],  2>;
defm : ZnWriteResFpuPair<WriteFRnd,      [ZnFPU3],  4, [1], 1, 7, 1>; // FIXME: Should folds require 1 extra uops?
defm : ZnWriteResFpuPair<WriteFRndY,     [ZnFPU3],  4, [1], 1, 7, 1>; // FIXME: Should folds require 1 extra uops?
defm : X86WriteResPairUnsupported<WriteFRndZ>;
defm : ZnWriteResFpuPair<WriteFLogic,    [ZnFPU],   1>;
defm : ZnWriteResFpuPair<WriteFLogicY,   [ZnFPU],   1, [2], 2>;
defm : X86WriteResPairUnsupported<WriteFLogicZ>;
defm : ZnWriteResFpuPair<WriteFTest,     [ZnFPU12], 2, [2], 1, 7, 1>;
defm : ZnWriteResFpuPair<WriteFTestY,    [ZnFPU12], 4, [4], 3, 7, 2>;
defm : X86WriteResPairUnsupported<WriteFTestZ>;
defm : ZnWriteResFpuPair<WriteFShuffle,  [ZnFPU12], 1>;
defm : ZnWriteResFpuPair<WriteFShuffleY, [ZnFPU12], 1, [2], 2>;
defm : X86WriteResPairUnsupported<WriteFShuffleZ>;
defm : ZnWriteResFpuPair<WriteFVarShuffle, [ZnFPU12], 1>;
defm : ZnWriteResFpuPair<WriteFVarShuffleY,[ZnFPU12], 1, [2], 2>;
defm : X86WriteResPairUnsupported<WriteFVarShuffleZ>;
defm : ZnWriteResFpuPair<WriteFMul,      [ZnFPU01], 3>;
defm : ZnWriteResFpuPair<WriteFMulX,     [ZnFPU01], 3>;
defm : ZnWriteResFpuPair<WriteFMulY,     [ZnFPU01], 3, [2], 2>;
defm : X86WriteResPairUnsupported<WriteFMulZ>;
defm : ZnWriteResFpuPair<WriteFMul64,    [ZnFPU01], 4>;
defm : ZnWriteResFpuPair<WriteFMul64X,   [ZnFPU01], 4>;
defm : ZnWriteResFpuPair<WriteFMul64Y,   [ZnFPU01], 4, [2], 2>;
defm : X86WriteResPairUnsupported<WriteFMul64Z>;
defm : ZnWriteResFpuPair<WriteFMA,       [ZnFPU01], 5>;
defm : ZnWriteResFpuPair<WriteFMAX,      [ZnFPU01], 5>;
defm : ZnWriteResFpuPair<WriteFMAY,      [ZnFPU01], 5, [2], 2>;
defm : X86WriteResPairUnsupported<WriteFMAZ>;
defm : ZnWriteResFpuPair<WriteFRcp,      [ZnFPU01], 5>;
defm : ZnWriteResFpuPair<WriteFRcpX,     [ZnFPU01], 5>;
defm : ZnWriteResFpuPair<WriteFRcpY,     [ZnFPU01], 5, [2], 2>;
defm : X86WriteResPairUnsupported<WriteFRcpZ>;
defm : ZnWriteResFpuPair<WriteFRsqrt,    [ZnFPU01], 5>;
defm : ZnWriteResFpuPair<WriteFRsqrtX,   [ZnFPU01], 5>;
defm : ZnWriteResFpuPair<WriteFRsqrtY,   [ZnFPU01], 5, [2], 2>;
defm : X86WriteResPairUnsupported<WriteFRsqrtZ>;
defm : ZnWriteResFpuPair<WriteFSqrt,     [ZnFPU3], 14, [5]>;
defm : ZnWriteResFpuPair<WriteFSqrtX,    [ZnFPU3], 14, [5]>;
defm : ZnWriteResFpuPair<WriteFSqrtY,    [ZnFPU3], 14, [10], 2>;
defm : X86WriteResPairUnsupported<WriteFSqrtZ>;
defm : ZnWriteResFpuPair<WriteFSqrt64,   [ZnFPU3], 20, [8]>;
defm : ZnWriteResFpuPair<WriteFSqrt64X,  [ZnFPU3], 20, [8]>;
defm : ZnWriteResFpuPair<WriteFSqrt64Y,  [ZnFPU3], 20, [16], 2>;
defm : X86WriteResPairUnsupported<WriteFSqrt64Z>;
defm : ZnWriteResFpuPair<WriteFSqrt80,   [ZnFPU3], 20, [20]>;
defm : ZnWriteResFpuPair<WriteFShuffle256, [ZnFPU12], 2, [2], 2>;
defm : ZnWriteResFpuPair<WriteFVarShuffle256, [ZnFPU12], 2, [2], 2>;

// Vector integer operations which uses FPU units
defm : X86WriteRes<WriteVecLoad,         [ZnAGU], 8, [1], 1>;
defm : X86WriteRes<WriteVecLoadX,        [ZnAGU], 8, [1], 1>;
defm : X86WriteRes<WriteVecLoadY,        [ZnAGU], 8, [1], 1>;
defm : X86WriteRes<WriteVecLoadNT,       [ZnAGU], 8, [1], 1>;
defm : X86WriteRes<WriteVecLoadNTY,      [ZnAGU], 8, [1], 1>;
defm : X86WriteRes<WriteVecMaskedLoad,   [ZnAGU,ZnFPU01], 8, [1,2], 2>;
defm : X86WriteRes<WriteVecMaskedLoadY,  [ZnAGU,ZnFPU01], 9, [1,3], 2>;
defm : X86WriteRes<WriteVecStore,        [ZnAGU], 1, [1], 1>;
defm : X86WriteRes<WriteVecStoreX,       [ZnAGU], 1, [1], 1>;
defm : X86WriteRes<WriteVecStoreY,       [ZnAGU], 1, [1], 1>;
defm : X86WriteRes<WriteVecStoreNT,      [ZnAGU], 1, [1], 1>;
defm : X86WriteRes<WriteVecStoreNTY,     [ZnAGU], 1, [1], 1>;
defm : X86WriteRes<WriteVecMaskedStore32,  [ZnAGU,ZnFPU01], 4, [1,1], 1>;
defm : X86WriteRes<WriteVecMaskedStore32Y, [ZnAGU,ZnFPU01], 5, [1,2], 2>;
defm : X86WriteRes<WriteVecMaskedStore64,  [ZnAGU,ZnFPU01], 4, [1,1], 1>;
defm : X86WriteRes<WriteVecMaskedStore64Y, [ZnAGU,ZnFPU01], 5, [1,2], 2>;
defm : X86WriteRes<WriteVecMove,         [ZnFPU], 1, [1], 1>;
defm : X86WriteRes<WriteVecMoveX,        [ZnFPU], 1, [1], 1>;
defm : X86WriteRes<WriteVecMoveY,        [ZnFPU], 2, [1], 2>;
defm : X86WriteResUnsupported<WriteVecMoveZ>;
defm : X86WriteRes<WriteVecMoveToGpr,    [ZnFPU2], 2, [1], 1>;
defm : X86WriteRes<WriteVecMoveFromGpr,  [ZnFPU2], 3, [1], 1>;
defm : X86WriteRes<WriteEMMS,            [ZnFPU], 2, [1], 1>;

defm : ZnWriteResFpuPair<WriteVecShift,   [ZnFPU2],  1>;
defm : ZnWriteResFpuPair<WriteVecShiftX,  [ZnFPU2],  1>;
defm : ZnWriteResFpuPair<WriteVecShiftY,  [ZnFPU2],  1, [2], 2>;
defm : X86WriteResPairUnsupported<WriteVecShiftZ>;
defm : ZnWriteResFpuPair<WriteVecShiftImm,  [ZnFPU2], 1>;
defm : ZnWriteResFpuPair<WriteVecShiftImmX, [ZnFPU2], 1>;
defm : ZnWriteResFpuPair<WriteVecShiftImmY, [ZnFPU2], 1, [2], 2>;
defm : X86WriteResPairUnsupported<WriteVecShiftImmZ>;
defm : ZnWriteResFpuPair<WriteVarVecShift,  [ZnFPU1], 3, [2], 1>;
defm : ZnWriteResFpuPair<WriteVarVecShiftY, [ZnFPU1], 3, [4], 2>;
defm : X86WriteResPairUnsupported<WriteVarVecShiftZ>;
defm : ZnWriteResFpuPair<WriteVecLogic,   [ZnFPU],   1>;
defm : ZnWriteResFpuPair<WriteVecLogicX,  [ZnFPU],   1>;
defm : ZnWriteResFpuPair<WriteVecLogicY,  [ZnFPU],   1, [2], 2>;
defm : X86WriteResPairUnsupported<WriteVecLogicZ>;
defm : ZnWriteResFpuPair<WriteVecTest,    [ZnFPU12], 2, [2], 1, 7, 1>;
defm : ZnWriteResFpuPair<WriteVecTestY,   [ZnFPU12], 4, [4], 3, 7, 2>;
defm : X86WriteResPairUnsupported<WriteVecTestZ>;
defm : ZnWriteResFpuPair<WriteVecALU,     [ZnFPU013],   1>;
defm : ZnWriteResFpuPair<WriteVecALUX,    [ZnFPU013],   1>;
defm : ZnWriteResFpuPair<WriteVecALUY,    [ZnFPU013],   1, [2], 2>;
defm : X86WriteResPairUnsupported<WriteVecALUZ>;
defm : ZnWriteResFpuPair<WriteVecIMul,    [ZnFPU0],  4>;
defm : ZnWriteResFpuPair<WriteVecIMulX,   [ZnFPU0],  4>;
defm : ZnWriteResFpuPair<WriteVecIMulY,   [ZnFPU0],  4, [2], 2>;
defm : X86WriteResPairUnsupported<WriteVecIMulZ>;
defm : ZnWriteResFpuPair<WritePMULLD,     [ZnFPU0],  4, [2]>;
defm : ZnWriteResFpuPair<WritePMULLDY,    [ZnFPU0],  4, [4], 2>;
defm : X86WriteResPairUnsupported<WritePMULLDZ>;
defm : ZnWriteResFpuPair<WriteShuffle,    [ZnFPU12],   1>;
defm : ZnWriteResFpuPair<WriteShuffleX,   [ZnFPU12],   1>;
defm : ZnWriteResFpuPair<WriteShuffleY,   [ZnFPU12],   1, [2], 2>;
defm : X86WriteResPairUnsupported<WriteShuffleZ>;
defm : ZnWriteResFpuPair<WriteVarShuffle, [ZnFPU12],   1>;
defm : ZnWriteResFpuPair<WriteVarShuffleX,[ZnFPU12],   1>;
defm : ZnWriteResFpuPair<WriteVarShuffleY,[ZnFPU12],   1, [2], 2>;
defm : X86WriteResPairUnsupported<WriteVarShuffleZ>;
defm : ZnWriteResFpuPair<WriteBlend,      [ZnFPU013], 1>;
defm : ZnWriteResFpuPair<WriteBlendY,     [ZnFPU013], 1, [2], 2>;
defm : X86WriteResPairUnsupported<WriteBlendZ>;
defm : ZnWriteResFpuPair<WriteVarBlend,   [ZnFPU0],  1>;
defm : ZnWriteResFpuPair<WriteVarBlendY,  [ZnFPU0],  1, [2], 2>;
defm : X86WriteResPairUnsupported<WriteVarBlendZ>;
defm : ZnWriteResFpuPair<WriteShuffle256, [ZnFPU12],   2, [2], 2>;
defm : ZnWriteResFpuPair<WriteVPMOV256,   [ZnFPU12],   1, [4], 3>;
defm : ZnWriteResFpuPair<WriteVarShuffle256, [ZnFPU12],2, [2], 2>;
defm : ZnWriteResFpuPair<WritePSADBW,     [ZnFPU0],  3>;
defm : ZnWriteResFpuPair<WritePSADBWX,    [ZnFPU0],  3>;
defm : ZnWriteResFpuPair<WritePSADBWY,    [ZnFPU0],  3, [2], 2>;
defm : X86WriteResPairUnsupported<WritePSADBWZ>;
defm : ZnWriteResFpuPair<WritePHMINPOS,   [ZnFPU0],  4>;

// Vector insert/extract operations.
defm : ZnWriteResFpuPair<WriteVecInsert,   [ZnFPU],   1>;

def : WriteRes<WriteVecExtract, [ZnFPU12, ZnFPU2]> {
  let Latency = 2;
  let ReleaseAtCycles = [1, 2];
}
def : WriteRes<WriteVecExtractSt, [ZnAGU, ZnFPU12, ZnFPU2]> {
  let Latency = 5;
  let NumMicroOps = 2;
  let ReleaseAtCycles = [1, 2, 3];
}

// MOVMSK Instructions.
def : WriteRes<WriteFMOVMSK, [ZnFPU2]>;
def : WriteRes<WriteMMXMOVMSK, [ZnFPU2]>;
def : WriteRes<WriteVecMOVMSK, [ZnFPU2]>;

def : WriteRes<WriteVecMOVMSKY, [ZnFPU2]> {
  let NumMicroOps = 2;
  let Latency = 2;
  let ReleaseAtCycles = [2];
}

// AES Instructions.
defm : ZnWriteResFpuPair<WriteAESDecEnc, [ZnFPU01], 4>;
defm : ZnWriteResFpuPair<WriteAESIMC,    [ZnFPU01], 4>;
defm : ZnWriteResFpuPair<WriteAESKeyGen, [ZnFPU01], 4>;

def : WriteRes<WriteFence,  [ZnAGU]>;
def : WriteRes<WriteNop, []>;

// Microcoded Instructions
def ZnWriteMicrocoded : SchedWriteRes<[]> {
  let Latency = 100;
}

def : SchedAlias<WriteMicrocoded, ZnWriteMicrocoded>;
def : SchedAlias<WriteFCMOV, ZnWriteMicrocoded>;
def : SchedAlias<WriteSystem, ZnWriteMicrocoded>;
def : SchedAlias<WriteMPSAD, ZnWriteMicrocoded>;
def : SchedAlias<WriteMPSADY, ZnWriteMicrocoded>;
def : SchedAlias<WriteMPSADLd, ZnWriteMicrocoded>;
def : SchedAlias<WriteMPSADYLd, ZnWriteMicrocoded>;
def : SchedAlias<WriteCLMul, ZnWriteMicrocoded>;
def : SchedAlias<WriteCLMulLd, ZnWriteMicrocoded>;
def : SchedAlias<WritePCmpIStrM, ZnWriteMicrocoded>;
def : SchedAlias<WritePCmpIStrMLd, ZnWriteMicrocoded>;
def : SchedAlias<WritePCmpEStrI, ZnWriteMicrocoded>;
def : SchedAlias<WritePCmpEStrILd, ZnWriteMicrocoded>;
def : SchedAlias<WritePCmpEStrM, ZnWriteMicrocoded>;
def : SchedAlias<WritePCmpEStrMLd, ZnWriteMicrocoded>;
def : SchedAlias<WritePCmpIStrI, ZnWriteMicrocoded>;
def : SchedAlias<WritePCmpIStrILd, ZnWriteMicrocoded>;
def : SchedAlias<WriteLDMXCSR, ZnWriteMicrocoded>;
def : SchedAlias<WriteSTMXCSR, ZnWriteMicrocoded>;

//=== Regex based InstRW ===//
// Notation:
// - r: register.
// - m = memory.
// - i = immediate
// - mm: 64 bit mmx register.
// - x = 128 bit xmm register.
// - (x)mm = mmx or xmm register.
// - y = 256 bit ymm register.
// - v = any vector register.

//=== Integer Instructions ===//
//-- Move instructions --//
// MOV.
// r16,m.
def : InstRW<[WriteALULd, ReadAfterLd], (instrs MOV16rm)>;

// XCHG.
// r,m.
def ZnWriteXCHGrm : SchedWriteRes<[ZnAGU, ZnALU]> {
  let Latency = 5;
  let NumMicroOps = 2;
}
def : InstRW<[ZnWriteXCHGrm, ReadAfterLd], (instregex "XCHG(8|16|32|64)rm")>;

def : InstRW<[WriteMicrocoded], (instrs XLAT)>;

// POP16.
// r.
def ZnWritePop16r : SchedWriteRes<[ZnAGU]>{
  let Latency = 5;
  let NumMicroOps = 2;
}
def : InstRW<[ZnWritePop16r], (instrs POP16rmm)>;
def : InstRW<[WriteMicrocoded], (instregex "POPF(16|32)")>;
def : InstRW<[WriteMicrocoded], (instregex "POPA(16|32)")>;


// PUSH.
// r. Has default values.
// m.
def ZnWritePUSH : SchedWriteRes<[ZnAGU]>{
  let Latency = 4;
}
def : InstRW<[ZnWritePUSH], (instregex "PUSH(16|32)rmm")>;

// PUSHF
def : InstRW<[WriteMicrocoded], (instregex "PUSHF(16|32)")>;

// PUSHA.
def ZnWritePushA : SchedWriteRes<[ZnAGU]> {
  let Latency = 8;
}
def : InstRW<[ZnWritePushA], (instregex "PUSHA(16|32)")>;

//LAHF
def : InstRW<[WriteMicrocoded], (instrs LAHF)>;

// MOVBE.
// r,m.
def ZnWriteMOVBE : SchedWriteRes<[ZnAGU, ZnALU]> {
  let Latency = 5;
}
def : InstRW<[ZnWriteMOVBE, ReadAfterLd], (instregex "MOVBE(16|32|64)rm")>;

// m16,r16.
def : InstRW<[ZnWriteMOVBE], (instregex "MOVBE(16|32|64)mr")>;

//-- Arithmetic instructions --//

// ADD SUB.
// m,r/i.
def : InstRW<[WriteALULd], (instregex "(ADD|SUB)(8|16|32|64)m(r|i)",
                          "(ADD|SUB)(8|16|32|64)mi8",
                          "(ADD|SUB)64mi32")>;

// ADC SBB.
// m,r/i.
def : InstRW<[WriteALULd],
             (instregex "(ADC|SBB)(8|16|32|64)m(r|i)",
              "(ADC|SBB)(16|32|64)mi8",
              "(ADC|SBB)64mi32")>;

// INC DEC NOT NEG.
// m.
def : InstRW<[WriteALULd],
             (instregex "(INC|DEC|NOT|NEG)(8|16|32|64)m")>;

// MUL IMUL.
// r16.
def ZnWriteMul16 : SchedWriteRes<[ZnALU1, ZnMultiplier]> {
  let Latency = 3;
}
def : SchedAlias<WriteIMul16, ZnWriteMul16>;
def : SchedAlias<WriteIMul16Imm, ZnWriteMul16>; // TODO: is this right?
def : SchedAlias<WriteIMul16Reg, ZnWriteMul16>; // TODO: is this right?

// m16.
def ZnWriteMul16Ld : SchedWriteRes<[ZnAGU, ZnALU1, ZnMultiplier]> {
  let Latency = 8;
}
def : SchedAlias<WriteIMul16Ld, ZnWriteMul16Ld>;
def : SchedAlias<WriteIMul16ImmLd, ZnWriteMul16>; // TODO: this is definitely wrong but matches what the instregex did.
def : SchedAlias<WriteIMul16RegLd, ZnWriteMul16>; // TODO: this is definitely wrong but matches what the instregex did.
// r32.
def ZnWriteMul32 : SchedWriteRes<[ZnALU1, ZnMultiplier]> {
  let Latency = 3;
}
def : SchedAlias<WriteIMul32, ZnWriteMul32>;
def : SchedAlias<WriteIMul32Imm, ZnWriteMul32>; // TODO: is this right?
def : SchedAlias<WriteIMul32Reg, ZnWriteMul32>; // TODO: is this right?

// m32.
def ZnWriteMul32Ld : SchedWriteRes<[ZnAGU, ZnALU1, ZnMultiplier]> {
  let Latency = 8;
}
def : SchedAlias<WriteIMul32Ld, ZnWriteMul32Ld>;
def : SchedAlias<WriteIMul32ImmLd, ZnWriteMul32>; // TODO: this is definitely wrong but matches what the instregex did.
def : SchedAlias<WriteIMul32RegLd, ZnWriteMul32>; // TODO: this is definitely wrong but matches what the instregex did.

// r64.
def ZnWriteMul64 : SchedWriteRes<[ZnALU1, ZnMultiplier]> {
  let Latency = 4;
  let NumMicroOps = 2;
}
def : SchedAlias<WriteIMul64, ZnWriteMul64>;
def : SchedAlias<WriteIMul64Imm, ZnWriteMul64>; // TODO: is this right?
def : SchedAlias<WriteIMul64Reg, ZnWriteMul64>; // TODO: is this right?

// m64.
def ZnWriteMul64Ld : SchedWriteRes<[ZnAGU, ZnALU1, ZnMultiplier]> {
  let Latency = 9;
  let NumMicroOps = 2;
}
def : SchedAlias<WriteIMul64Ld, ZnWriteMul64Ld>;
def : SchedAlias<WriteIMul64ImmLd, ZnWriteMul64>; // TODO: this is definitely wrong but matches what the instregex did.
def : SchedAlias<WriteIMul64RegLd, ZnWriteMul64>; // TODO: this is definitely wrong but matches what the instregex did.

// MULX
// Numbers are based on the AMD SOG for Family 17h - Instruction Latencies.
defm : ZnWriteResPair<WriteMULX32, [ZnALU1, ZnMultiplier], 3, [1, 1], 1, 5, 0>;
defm : ZnWriteResPair<WriteMULX64, [ZnALU1, ZnMultiplier], 3, [1, 1], 1, 5, 0>;

//-- Control transfer instructions --//

// J(E|R)CXZ.
def ZnWriteJCXZ : SchedWriteRes<[ZnALU03]>;
def : InstRW<[ZnWriteJCXZ], (instrs JCXZ, JECXZ, JRCXZ)>;

// LOOP.
def ZnWriteLOOP : SchedWriteRes<[ZnALU03]>;
def : InstRW<[ZnWriteLOOP], (instrs LOOP)>;

// LOOP(N)E, LOOP(N)Z
def ZnWriteLOOPE : SchedWriteRes<[ZnALU03]>;
def : InstRW<[ZnWriteLOOPE], (instrs LOOPE, LOOPNE)>;

// CALL.
// r.
def ZnWriteCALLr : SchedWriteRes<[ZnAGU, ZnALU03]>;
def : InstRW<[ZnWriteCALLr], (instregex "CALL(16|32)r")>;

def : InstRW<[WriteMicrocoded], (instregex "CALL(16|32)m")>;

// RET.
def ZnWriteRET : SchedWriteRes<[ZnALU03]> {
  let NumMicroOps = 2;
}
def : InstRW<[ZnWriteRET], (instregex "RET(16|32|64)", "LRET(16|32|64)",
                            "IRET(16|32|64)")>;

//-- Logic instructions --//

// AND OR XOR.
// m,r/i.
def : InstRW<[WriteALULd],
             (instregex "(AND|OR|XOR)(8|16|32|64)m(r|i)",
              "(AND|OR|XOR)(8|16|32|64)mi8", "(AND|OR|XOR)64mi32")>;

// Define ALU latency variants
def ZnWriteALULat2 : SchedWriteRes<[ZnALU]> {
  let Latency = 2;
}
def ZnWriteALULat2Ld : SchedWriteRes<[ZnAGU, ZnALU]> {
  let Latency = 6;
}

// BTR BTS BTC.
// m,r,i.
def ZnWriteBTRSCm : SchedWriteRes<[ZnAGU, ZnALU]> {
  let Latency = 6;
  let NumMicroOps = 2;
}
// m,r,i.
def : SchedAlias<WriteBitTestSetImmRMW, ZnWriteBTRSCm>;
def : SchedAlias<WriteBitTestSetRegRMW, ZnWriteBTRSCm>;

// PDEP PEXT.
// r,r,r.
def : InstRW<[WriteMicrocoded], (instregex "PDEP(32|64)rr", "PEXT(32|64)rr")>;
// r,r,m.
def : InstRW<[WriteMicrocoded], (instregex "PDEP(32|64)rm", "PEXT(32|64)rm")>;

// RCR RCL.
// m,i.
def : InstRW<[WriteMicrocoded], (instregex "RC(R|L)(8|16|32|64)m(1|i|CL)")>;

// SHR SHL SAR.
// m,i.
def : InstRW<[WriteShiftLd], (instregex "S(A|H)(R|L)(8|16|32|64)m(i|1)")>;

// SHRD SHLD.
// m,r
def : InstRW<[WriteShiftLd], (instregex "SH(R|L)D(16|32|64)mri8")>;

// r,r,cl.
def : InstRW<[WriteMicrocoded], (instregex "SH(R|L)D(16|32|64)rrCL")>;

// m,r,cl.
def : InstRW<[WriteMicrocoded], (instregex "SH(R|L)D(16|32|64)mrCL")>;

//-- Misc instructions --//
// CMPXCHG8B.
def ZnWriteCMPXCHG8B : SchedWriteRes<[ZnAGU, ZnALU]> {
  let NumMicroOps = 18;
}
def : InstRW<[ZnWriteCMPXCHG8B], (instrs CMPXCHG8B)>;

def : InstRW<[WriteMicrocoded], (instrs CMPXCHG16B)>;

// LEAVE
def ZnWriteLEAVE : SchedWriteRes<[ZnALU, ZnAGU]> {
  let Latency = 8;
  let NumMicroOps = 2;
}
def : InstRW<[ZnWriteLEAVE], (instregex "LEAVE")>;

// PAUSE.
def : InstRW<[WriteMicrocoded], (instrs PAUSE)>;

// XADD.
def ZnXADD : SchedWriteRes<[ZnALU]>;
def : InstRW<[ZnXADD], (instregex "XADD(8|16|32|64)rr")>;
def : InstRW<[WriteMicrocoded], (instregex "XADD(8|16|32|64)rm")>;

//=== Floating Point x87 Instructions ===//
//-- Move instructions --//

def ZnWriteFLDr : SchedWriteRes<[ZnFPU13]> ;

def ZnWriteSTr: SchedWriteRes<[ZnFPU23]> {
  let Latency = 5;
  let NumMicroOps = 2;
}

// LD_F.
// r.
def : InstRW<[ZnWriteFLDr], (instrs LD_Frr)>;

// m.
def ZnWriteLD_F80m : SchedWriteRes<[ZnAGU, ZnFPU13]> {
  let NumMicroOps = 2;
}
def : InstRW<[ZnWriteLD_F80m], (instrs LD_F80m)>;

// FST(P).
// r.
def : InstRW<[ZnWriteSTr], (instregex "ST_(F|FP)rr")>;

// m80.
def ZnWriteST_FP80m : SchedWriteRes<[ZnAGU, ZnFPU23]> {
  let Latency = 5;
}
def : InstRW<[ZnWriteST_FP80m], (instrs ST_FP80m)>;

def ZnWriteFXCH : SchedWriteRes<[ZnFPU]>;

// FXCHG.
def : InstRW<[ZnWriteFXCH], (instrs XCH_F)>;

// FILD.
def ZnWriteFILD : SchedWriteRes<[ZnAGU, ZnFPU3]> {
  let Latency = 11;
  let NumMicroOps = 2;
}
def : InstRW<[ZnWriteFILD], (instregex "ILD_F(16|32|64)m")>;

// FIST(P) FISTTP.
def ZnWriteFIST : SchedWriteRes<[ZnAGU, ZnFPU23]> {
  let Latency = 12;
}
def : InstRW<[ZnWriteFIST], (instregex "IS(T|TT)_(F|FP)(16|32|64)m")>;

def ZnWriteFPU13 : SchedWriteRes<[ZnAGU, ZnFPU13]> {
  let Latency = 8;
}

def ZnWriteFPU3 : SchedWriteRes<[ZnAGU, ZnFPU3]> {
  let Latency = 11;
}

// FLDZ.
def : SchedAlias<WriteFLD0, ZnWriteFPU13>;

// FLD1.
def : SchedAlias<WriteFLD1, ZnWriteFPU3>;

// FLDPI FLDL2E etc.
def : SchedAlias<WriteFLDC, ZnWriteFPU3>;

// FNSTSW.
// AX.
def : InstRW<[WriteMicrocoded], (instrs FNSTSW16r)>;

// FLDCW.
def : InstRW<[WriteMicrocoded], (instrs FLDCW16m)>;

// FNSTCW.
def : InstRW<[WriteMicrocoded], (instrs FNSTCW16m)>;

// FINCSTP FDECSTP.
def : InstRW<[ZnWriteFPU3], (instrs FINCSTP, FDECSTP)>;

// FFREE.
def : InstRW<[ZnWriteFPU3], (instregex "FFREE")>;

//-- Arithmetic instructions --//

def ZnWriteFPU3Lat1 : SchedWriteRes<[ZnFPU3]> ;

def ZnWriteFPU0Lat1 : SchedWriteRes<[ZnFPU0]> ;

def ZnWriteFPU0Lat1Ld : SchedWriteRes<[ZnAGU, ZnFPU0]> {
  let Latency = 8;
}

// FCHS.
def : InstRW<[ZnWriteFPU3Lat1], (instregex "CHS_F")>;

// FCOM(P) FUCOM(P).
// r.
def : InstRW<[ZnWriteFPU0Lat1], (instregex "COM(P?)_FST0r", "UCOM_F(P?)r")>;
// m.
def : InstRW<[ZnWriteFPU0Lat1Ld], (instregex "FCOM(P?)(32|64)m")>;

// FCOMPP FUCOMPP.
// r.
def : InstRW<[ZnWriteFPU0Lat1], (instrs FCOMPP, UCOM_FPPr)>;

def ZnWriteFPU02 : SchedWriteRes<[ZnAGU, ZnFPU02]>
{
  let Latency = 9;
}

// FCOMI(P) FUCOMI(P).
// m.
def : InstRW<[ZnWriteFPU02], (instrs COM_FIPr, COM_FIr, UCOM_FIPr, UCOM_FIr)>;

def ZnWriteFPU03 : SchedWriteRes<[ZnAGU, ZnFPU03]>
{
  let Latency = 12;
  let NumMicroOps = 2;
  let ReleaseAtCycles = [1,3];
}

// FICOM(P).
def : InstRW<[ZnWriteFPU03], (instregex "FICOM(P?)(16|32)m")>;

// FTST.
def : InstRW<[ZnWriteFPU0Lat1], (instregex "TST_F")>;

// FXAM.
def : InstRW<[ZnWriteFPU3Lat1], (instrs XAM_F)>;

// FNOP.
def : InstRW<[ZnWriteFPU0Lat1], (instrs FNOP)>;

// WAIT.
def : InstRW<[ZnWriteFPU0Lat1], (instrs WAIT)>;

//=== Integer MMX and XMM Instructions ===//

def ZnWriteFPU013 : SchedWriteRes<[ZnFPU013]> ;
def ZnWriteFPU013m : SchedWriteRes<[ZnAGU, ZnFPU013]> {
  let Latency = 8;
  let NumMicroOps = 2;
}

def ZnWriteFPU01 : SchedWriteRes<[ZnFPU01]> ;
def ZnWriteFPU01Y : SchedWriteRes<[ZnFPU01]> {
  let NumMicroOps = 2;
}

// VPBLENDD.
// v,v,v,i.
def : InstRW<[ZnWriteFPU01], (instrs VPBLENDDrri)>;
// ymm
def : InstRW<[ZnWriteFPU01Y], (instrs VPBLENDDYrri)>;

// v,v,m,i
def ZnWriteFPU01Op2 : SchedWriteRes<[ZnAGU, ZnFPU01]> {
  let NumMicroOps = 2;
  let Latency = 8;
  let ReleaseAtCycles = [1, 2];
}
def ZnWriteFPU01Op2Y : SchedWriteRes<[ZnAGU, ZnFPU01]> {
  let NumMicroOps = 2;
  let Latency = 9;
  let ReleaseAtCycles = [1, 3];
}
def : InstRW<[ZnWriteFPU01Op2], (instrs VPBLENDDrmi)>;
def : InstRW<[ZnWriteFPU01Op2Y], (instrs VPBLENDDYrmi)>;

// MASKMOVQ.
def : InstRW<[WriteMicrocoded], (instregex "MMX_MASKMOVQ(64)?")>;

// MASKMOVDQU.
def : InstRW<[WriteMicrocoded], (instregex "(V?)MASKMOVDQU(64)?")>;

// VPMASKMOVD.
// ymm
def : InstRW<[WriteMicrocoded],
                               (instregex "VPMASKMOVD(Y?)rm")>;
// m, v,v.
def : InstRW<[WriteMicrocoded], (instregex "VPMASKMOV(D|Q)(Y?)mr")>;

// VPBROADCAST B/W.
// x, m8/16.
def ZnWriteVPBROADCAST128Ld : SchedWriteRes<[ZnAGU, ZnFPU12]> {
  let Latency = 8;
  let NumMicroOps = 2;
  let ReleaseAtCycles = [1, 2];
}
def : InstRW<[ZnWriteVPBROADCAST128Ld],
                                     (instregex "VPBROADCAST(B|W)rm")>;

// y, m8/16
def ZnWriteVPBROADCAST256Ld : SchedWriteRes<[ZnAGU, ZnFPU1]> {
  let Latency = 8;
  let NumMicroOps = 2;
  let ReleaseAtCycles = [1, 2];
}
def : InstRW<[ZnWriteVPBROADCAST256Ld],
                                     (instregex "VPBROADCAST(B|W)Yrm")>;

// VPGATHER.
def : InstRW<[WriteMicrocoded], (instregex "VPGATHER(Q|D)(Q|D)(Y?)rm")>;

//-- Arithmetic instructions --//

// HADD, HSUB PS/PD
// PHADD|PHSUB (S) W/D.
defm : ZnWriteResFpuPair<WriteFHAdd, [], 7>;
defm : ZnWriteResFpuPair<WriteFHAddY, [], 7>;
defm : ZnWriteResFpuPair<WritePHAdd, [], 3>;
defm : ZnWriteResFpuPair<WritePHAddX, [], 3>;
defm : ZnWriteResFpuPair<WritePHAddY, [], 3>;

// PCMPGTQ.
def ZnWritePCMPGTQr : SchedWriteRes<[ZnFPU03]>;
def : InstRW<[ZnWritePCMPGTQr], (instregex "(V?)PCMPGTQ(Y?)rr")>;

// x <- x,m.
def ZnWritePCMPGTQm : SchedWriteRes<[ZnAGU, ZnFPU03]> {
  let Latency = 8;
}
// ymm.
def ZnWritePCMPGTQYm : SchedWriteRes<[ZnAGU, ZnFPU03]> {
  let Latency = 8;
  let NumMicroOps = 2;
  let ReleaseAtCycles = [1,2];
}
def : InstRW<[ZnWritePCMPGTQm], (instregex "(V?)PCMPGTQrm")>;
def : InstRW<[ZnWritePCMPGTQYm], (instrs VPCMPGTQYrm)>;

//=== Floating Point XMM and YMM Instructions ===//
//-- Move instructions --//

// VPERM2F128 / VPERM2I128.
def ZnWriteVPERM2r : SchedWriteRes<[ZnFPU0, ZnFPU12]> {
  let NumMicroOps = 8;
  let Latency = 3;
  let ReleaseAtCycles = [3,3];
}
<<<<<<< HEAD
def : InstRW<[ZnWriteVPERM2r], (instrs VPERM2F128rr,
                                       VPERM2I128rr)>;
=======
def : InstRW<[ZnWriteVPERM2r], (instrs VPERM2F128rri,
                                       VPERM2I128rri)>;
>>>>>>> 4b409fa5

def ZnWriteVPERM2m : SchedWriteRes<[ZnAGU, ZnFPU0, ZnFPU12]> {
  let NumMicroOps = 12;
  let Latency = 8;
  let ReleaseAtCycles = [1,3,3];
}
<<<<<<< HEAD
def : InstRW<[ZnWriteVPERM2m], (instrs VPERM2F128rm,
                                       VPERM2I128rm)>;
=======
def : InstRW<[ZnWriteVPERM2m], (instrs VPERM2F128rmi,
                                       VPERM2I128rmi)>;
>>>>>>> 4b409fa5

def ZnWriteBROADCAST : SchedWriteRes<[ZnAGU, ZnFPU13]> {
  let NumMicroOps = 2;
  let Latency = 8;
}
// VBROADCASTF128 / VBROADCASTI128.
def : InstRW<[ZnWriteBROADCAST], (instrs VBROADCASTF128rm,
                                         VBROADCASTI128rm)>;

// EXTRACTPS.
// r32,x,i.
def ZnWriteEXTRACTPSr : SchedWriteRes<[ZnFPU12, ZnFPU2]> {
  let Latency = 2;
  let NumMicroOps = 2;
  let ReleaseAtCycles = [1, 2];
}
def : InstRW<[ZnWriteEXTRACTPSr], (instregex "(V?)EXTRACTPSrri")>;

def ZnWriteEXTRACTPSm : SchedWriteRes<[ZnAGU,ZnFPU12, ZnFPU2]> {
  let Latency = 5;
  let NumMicroOps = 2;
  let ReleaseAtCycles = [5, 1, 2];
}
// m32,x,i.
def : InstRW<[ZnWriteEXTRACTPSm], (instregex "(V?)EXTRACTPSmri")>;

// VEXTRACTF128 / VEXTRACTI128.
// x,y,i.
def : InstRW<[ZnWriteFPU013], (instrs VEXTRACTF128rri,
                                      VEXTRACTI128rri)>;

// m128,y,i.
def : InstRW<[ZnWriteFPU013m], (instrs VEXTRACTF128mri,
                                       VEXTRACTI128mri)>;

def ZnWriteVINSERT128r: SchedWriteRes<[ZnFPU013]> {
  let Latency = 2;
  let ReleaseAtCycles = [2];
}
def ZnWriteVINSERT128Ld: SchedWriteRes<[ZnAGU,ZnFPU013]> {
  let Latency = 9;
  let NumMicroOps = 2;
  let ReleaseAtCycles = [1, 2];
}
// VINSERTF128 / VINSERTI128.
// y,y,x,i.
def : InstRW<[ZnWriteVINSERT128r], (instrs VINSERTF128rri,
                                           VINSERTI128rri)>;
def : InstRW<[ZnWriteVINSERT128Ld], (instrs VINSERTF128rmi,
                                            VINSERTI128rmi)>;

// VGATHER.
def : InstRW<[WriteMicrocoded], (instregex "VGATHER(Q|D)(PD|PS)(Y?)rm")>;

//-- Conversion instructions --//
def ZnWriteCVTPD2PSr: SchedWriteRes<[ZnFPU3]> {
  let Latency = 4;
}
def ZnWriteCVTPD2PSYr: SchedWriteRes<[ZnFPU3]> {
  let Latency = 5;
  let NumMicroOps = 2;
  let ReleaseAtCycles = [2];
}

// CVTPD2PS.
// x,x.
def : SchedAlias<WriteCvtPD2PS,  ZnWriteCVTPD2PSr>;
// y,y.
def : SchedAlias<WriteCvtPD2PSY, ZnWriteCVTPD2PSYr>;
// z,z.
defm : X86WriteResUnsupported<WriteCvtPD2PSZ>;

def ZnWriteCVTPD2PSLd: SchedWriteRes<[ZnAGU,ZnFPU3]> {
  let Latency = 11;
}
// x,m128.
def : SchedAlias<WriteCvtPD2PSLd, ZnWriteCVTPD2PSLd>;

// x,m256.
def ZnWriteCVTPD2PSYLd : SchedWriteRes<[ZnAGU, ZnFPU3]> {
  let Latency = 11;
  let NumMicroOps = 2;
  let ReleaseAtCycles = [1,2];
}
def : SchedAlias<WriteCvtPD2PSYLd, ZnWriteCVTPD2PSYLd>;
// z,m512
defm : X86WriteResUnsupported<WriteCvtPD2PSZLd>;

// CVTSD2SS.
// x,x.
// Same as WriteCVTPD2PSr
def : SchedAlias<WriteCvtSD2SS, ZnWriteCVTPD2PSr>;

// x,m64.
def : SchedAlias<WriteCvtSD2SSLd, ZnWriteCVTPD2PSLd>;

// CVTPS2PD.
// x,x.
def ZnWriteCVTPS2PDr : SchedWriteRes<[ZnFPU3]> {
  let Latency = 3;
}
def : SchedAlias<WriteCvtPS2PD, ZnWriteCVTPS2PDr>;

// x,m64.
// y,m128.
def ZnWriteCVTPS2PDLd : SchedWriteRes<[ZnAGU, ZnFPU3]> {
  let Latency = 10;
  let NumMicroOps = 2;
}
def : SchedAlias<WriteCvtPS2PDLd, ZnWriteCVTPS2PDLd>;
def : SchedAlias<WriteCvtPS2PDYLd, ZnWriteCVTPS2PDLd>;
defm : X86WriteResUnsupported<WriteCvtPS2PDZLd>;

// y,x.
def ZnWriteVCVTPS2PDY : SchedWriteRes<[ZnFPU3]> {
  let Latency = 3;
}
def : SchedAlias<WriteCvtPS2PDY, ZnWriteVCVTPS2PDY>;
defm : X86WriteResUnsupported<WriteCvtPS2PDZ>;

// CVTSS2SD.
// x,x.
def ZnWriteCVTSS2SDr : SchedWriteRes<[ZnFPU3]> {
  let Latency = 4;
}
def : SchedAlias<WriteCvtSS2SD, ZnWriteCVTSS2SDr>;

// x,m32.
def ZnWriteCVTSS2SDLd : SchedWriteRes<[ZnAGU, ZnFPU3]> {
  let Latency = 11;
  let NumMicroOps = 2;
  let ReleaseAtCycles = [1, 2];
}
def : SchedAlias<WriteCvtSS2SDLd, ZnWriteCVTSS2SDLd>;

def ZnWriteCVTDQ2PDr: SchedWriteRes<[ZnFPU12,ZnFPU3]> {
  let Latency = 5;
}
// CVTDQ2PD.
// x,x.
def : InstRW<[ZnWriteCVTDQ2PDr], (instregex "(V)?CVTDQ2PDrr")>;

// Same as xmm
// y,x.
def : InstRW<[ZnWriteCVTDQ2PDr], (instrs VCVTDQ2PDYrr)>;

def ZnWriteCVTPD2DQr: SchedWriteRes<[ZnFPU12, ZnFPU3]> {
  let Latency = 5;
}
// CVT(T)PD2DQ.
// x,x.
def : InstRW<[ZnWriteCVTPD2DQr], (instregex "(V?)CVT(T?)PD2DQrr")>;

def ZnWriteCVTPD2DQLd: SchedWriteRes<[ZnAGU,ZnFPU12,ZnFPU3]> {
  let Latency = 12;
  let NumMicroOps = 2;
}
// x,m128.
def : InstRW<[ZnWriteCVTPD2DQLd], (instregex "(V?)CVT(T?)PD2DQrm")>;
// same as xmm handling
// x,y.
def : InstRW<[ZnWriteCVTPD2DQr], (instregex "VCVT(T?)PD2DQYrr")>;
// x,m256.
def : InstRW<[ZnWriteCVTPD2DQLd], (instregex "VCVT(T?)PD2DQYrm")>;

def ZnWriteCVTPS2PIr: SchedWriteRes<[ZnFPU3]> {
  let Latency = 4;
}
// CVT(T)PS2PI.
// mm,x.
def : InstRW<[ZnWriteCVTPS2PIr], (instregex "MMX_CVT(T?)PS2PIrr")>;

// CVTPI2PD.
// x,mm.
def : InstRW<[ZnWriteCVTPS2PDr], (instrs MMX_CVTPI2PDrr)>;

// CVT(T)PD2PI.
// mm,x.
def : InstRW<[ZnWriteCVTPS2PIr], (instregex "MMX_CVT(T?)PD2PIrr")>;

def ZnWriteCVSTSI2SSr: SchedWriteRes<[ZnFPU3]> {
  let Latency = 5;
}

// same as CVTPD2DQr
// CVT(T)SS2SI.
// r32,x.
def : InstRW<[ZnWriteCVTPD2DQr], (instregex "(V?)CVT(T?)SS2SI(64)?rr")>;
// same as CVTPD2DQm
// r32,m32.
def : InstRW<[ZnWriteCVTPD2DQLd], (instregex "(V?)CVT(T?)SS2SI(64)?rm")>;

def ZnWriteCVSTSI2SDr: SchedWriteRes<[ZnFPU013, ZnFPU3]> {
  let Latency = 5;
}
// CVTSI2SD.
// x,r32/64.
def : InstRW<[ZnWriteCVSTSI2SDr], (instregex "(V?)CVTSI(64)?2SDrr")>;


def ZnWriteCVSTSI2SIr: SchedWriteRes<[ZnFPU3, ZnFPU2]> {
  let Latency = 5;
}
def ZnWriteCVSTSI2SILd: SchedWriteRes<[ZnAGU, ZnFPU3, ZnFPU2]> {
  let Latency = 12;
}
// CVTSD2SI.
// r32/64
def : InstRW<[ZnWriteCVSTSI2SIr], (instregex "(V?)CVT(T?)SD2SI(64)?rr")>;
// r32,m32.
def : InstRW<[ZnWriteCVSTSI2SILd], (instregex "(V?)CVT(T?)SD2SI(64)?rm")>;

// VCVTPS2PH.
// x,v,i.
def : SchedAlias<WriteCvtPS2PH,    ZnWriteMicrocoded>;
def : SchedAlias<WriteCvtPS2PHY,   ZnWriteMicrocoded>;
defm : X86WriteResUnsupported<WriteCvtPS2PHZ>;
// m,v,i.
def : SchedAlias<WriteCvtPS2PHSt,  ZnWriteMicrocoded>;
def : SchedAlias<WriteCvtPS2PHYSt, ZnWriteMicrocoded>;
defm : X86WriteResUnsupported<WriteCvtPS2PHZSt>;

// VCVTPH2PS.
// v,x.
def : SchedAlias<WriteCvtPH2PS,    ZnWriteMicrocoded>;
def : SchedAlias<WriteCvtPH2PSY,   ZnWriteMicrocoded>;
defm : X86WriteResUnsupported<WriteCvtPH2PSZ>;
// v,m.
def : SchedAlias<WriteCvtPH2PSLd,  ZnWriteMicrocoded>;
def : SchedAlias<WriteCvtPH2PSYLd, ZnWriteMicrocoded>;
defm : X86WriteResUnsupported<WriteCvtPH2PSZLd>;

//-- SSE4A instructions --//
// EXTRQ
def ZnWriteEXTRQ: SchedWriteRes<[ZnFPU12, ZnFPU2]> {
  let Latency = 2;
}
def : InstRW<[ZnWriteEXTRQ], (instregex "EXTRQ")>;

// INSERTQ
def ZnWriteINSERTQ: SchedWriteRes<[ZnFPU03,ZnFPU1]> {
  let Latency = 4;
}
def : InstRW<[ZnWriteINSERTQ], (instregex "INSERTQ")>;

//-- SHA instructions --//
// SHA256MSG2
def : InstRW<[WriteMicrocoded], (instregex "SHA256MSG2(Y?)r(r|m)")>;

// SHA1MSG1, SHA256MSG1
// x,x.
def ZnWriteSHA1MSG1r : SchedWriteRes<[ZnFPU12]> {
  let Latency = 2;
  let ReleaseAtCycles = [2];
}
def : InstRW<[ZnWriteSHA1MSG1r], (instregex "SHA(1|256)MSG1rr")>;
// x,m.
def ZnWriteSHA1MSG1Ld : SchedWriteRes<[ZnAGU, ZnFPU12]> {
  let Latency = 9;
  let ReleaseAtCycles = [1,2];
}
def : InstRW<[ZnWriteSHA1MSG1Ld], (instregex "SHA(1|256)MSG1rm")>;

// SHA1MSG2
// x,x.
def ZnWriteSHA1MSG2r : SchedWriteRes<[ZnFPU12]> ;
def : InstRW<[ZnWriteSHA1MSG2r], (instrs SHA1MSG2rr)>;
// x,m.
def ZnWriteSHA1MSG2Ld : SchedWriteRes<[ZnAGU, ZnFPU12]> {
  let Latency = 8;
}
def : InstRW<[ZnWriteSHA1MSG2Ld], (instrs SHA1MSG2rm)>;

// SHA1NEXTE
// x,x.
def ZnWriteSHA1NEXTEr : SchedWriteRes<[ZnFPU1]> ;
def : InstRW<[ZnWriteSHA1NEXTEr], (instrs SHA1NEXTErr)>;
// x,m.
def ZnWriteSHA1NEXTELd : SchedWriteRes<[ZnAGU, ZnFPU1]> {
  let Latency = 8;
}
def : InstRW<[ZnWriteSHA1NEXTELd], (instrs SHA1NEXTErm)>;

// SHA1RNDS4
// x,x.
def ZnWriteSHA1RNDS4r : SchedWriteRes<[ZnFPU1]> {
  let Latency = 6;
}
def : InstRW<[ZnWriteSHA1RNDS4r], (instrs SHA1RNDS4rri)>;
// x,m.
def ZnWriteSHA1RNDS4Ld : SchedWriteRes<[ZnAGU, ZnFPU1]> {
  let Latency = 13;
}
def : InstRW<[ZnWriteSHA1RNDS4Ld], (instrs SHA1RNDS4rmi)>;

// SHA256RNDS2
// x,x.
def ZnWriteSHA256RNDS2r : SchedWriteRes<[ZnFPU1]> {
  let Latency = 4;
}
def : InstRW<[ZnWriteSHA256RNDS2r], (instrs SHA256RNDS2rr)>;
// x,m.
def ZnWriteSHA256RNDS2Ld : SchedWriteRes<[ZnAGU, ZnFPU1]> {
  let Latency = 11;
}
def : InstRW<[ZnWriteSHA256RNDS2Ld], (instrs SHA256RNDS2rm)>;

//-- Arithmetic instructions --//

// DPPS.
// x,x,i / v,v,v,i.
def : SchedAlias<WriteDPPS,   ZnWriteMicrocoded>;
def : SchedAlias<WriteDPPSY,  ZnWriteMicrocoded>;

// x,m,i / v,v,m,i.
def : SchedAlias<WriteDPPSLd, ZnWriteMicrocoded>;
def : SchedAlias<WriteDPPSYLd,ZnWriteMicrocoded>;

// DPPD.
// x,x,i.
def : SchedAlias<WriteDPPD,   ZnWriteMicrocoded>;

// x,m,i.
def : SchedAlias<WriteDPPDLd, ZnWriteMicrocoded>;

///////////////////////////////////////////////////////////////////////////////
// Dependency breaking instructions.
///////////////////////////////////////////////////////////////////////////////

def : IsZeroIdiomFunction<[
  // GPR Zero-idioms.
  DepBreakingClass<[
    SUB32rr, SUB64rr,
    XOR32rr, XOR64rr
  ], ZeroIdiomPredicate>,

  // MMX Zero-idioms.
  DepBreakingClass<[
    MMX_PXORrr, MMX_PANDNrr, MMX_PSUBBrr,
    MMX_PSUBDrr, MMX_PSUBQrr, MMX_PSUBWrr,
    MMX_PSUBSBrr, MMX_PSUBSWrr, MMX_PSUBUSBrr, MMX_PSUBUSWrr,
    MMX_PCMPGTBrr, MMX_PCMPGTDrr, MMX_PCMPGTWrr
  ], ZeroIdiomPredicate>,

  // SSE Zero-idioms.
  DepBreakingClass<[
    // fp variants.
    XORPSrr, XORPDrr, ANDNPSrr, ANDNPDrr,

    // int variants.
    PXORrr, PANDNrr,
    PSUBBrr, PSUBWrr, PSUBDrr, PSUBQrr,
    PCMPGTBrr, PCMPGTDrr, PCMPGTQrr, PCMPGTWrr
  ], ZeroIdiomPredicate>,

  // AVX XMM Zero-idioms.
  DepBreakingClass<[
    // fp variants.
    VXORPSrr, VXORPDrr, VANDNPSrr, VANDNPDrr,

    // int variants.
    VPXORrr, VPANDNrr,
    VPSUBBrr, VPSUBWrr, VPSUBDrr, VPSUBQrr,
    VPCMPGTBrr, VPCMPGTWrr, VPCMPGTDrr, VPCMPGTQrr
  ], ZeroIdiomPredicate>,

  // AVX YMM Zero-idioms.
  DepBreakingClass<[
    // fp variants
    VXORPSYrr, VXORPDYrr, VANDNPSYrr, VANDNPDYrr,

    // int variants
    VPXORYrr, VPANDNYrr,
    VPSUBBYrr, VPSUBWYrr, VPSUBDYrr, VPSUBQYrr,
    VPCMPGTBYrr, VPCMPGTWYrr, VPCMPGTDYrr, VPCMPGTQYrr
  ], ZeroIdiomPredicate>
]>;

def : IsDepBreakingFunction<[
  // GPR
  DepBreakingClass<[ SBB32rr, SBB64rr ], ZeroIdiomPredicate>,
  DepBreakingClass<[ CMP32rr, CMP64rr ], CheckSameRegOperand<0, 1> >,

  // MMX
  DepBreakingClass<[
    MMX_PCMPEQBrr, MMX_PCMPEQWrr, MMX_PCMPEQDrr
  ], ZeroIdiomPredicate>,

  // SSE
  DepBreakingClass<[
    PCMPEQBrr, PCMPEQWrr, PCMPEQDrr, PCMPEQQrr
  ], ZeroIdiomPredicate>,

  // AVX XMM
  DepBreakingClass<[
    VPCMPEQBrr, VPCMPEQWrr, VPCMPEQDrr, VPCMPEQQrr
  ], ZeroIdiomPredicate>,

  // AVX YMM
  DepBreakingClass<[
    VPCMPEQBYrr, VPCMPEQWYrr, VPCMPEQDYrr, VPCMPEQQYrr
  ], ZeroIdiomPredicate>,
]>;

} // SchedModel<|MERGE_RESOLUTION|>--- conflicted
+++ resolved
@@ -991,26 +991,16 @@
   let Latency = 3;
   let ReleaseAtCycles = [3,3];
 }
-<<<<<<< HEAD
-def : InstRW<[ZnWriteVPERM2r], (instrs VPERM2F128rr,
-                                       VPERM2I128rr)>;
-=======
 def : InstRW<[ZnWriteVPERM2r], (instrs VPERM2F128rri,
                                        VPERM2I128rri)>;
->>>>>>> 4b409fa5
 
 def ZnWriteVPERM2m : SchedWriteRes<[ZnAGU, ZnFPU0, ZnFPU12]> {
   let NumMicroOps = 12;
   let Latency = 8;
   let ReleaseAtCycles = [1,3,3];
 }
-<<<<<<< HEAD
-def : InstRW<[ZnWriteVPERM2m], (instrs VPERM2F128rm,
-                                       VPERM2I128rm)>;
-=======
 def : InstRW<[ZnWriteVPERM2m], (instrs VPERM2F128rmi,
                                        VPERM2I128rmi)>;
->>>>>>> 4b409fa5
 
 def ZnWriteBROADCAST : SchedWriteRes<[ZnAGU, ZnFPU13]> {
   let NumMicroOps = 2;
