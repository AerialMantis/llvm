--- conflicted
+++ resolved
@@ -1895,15 +1895,6 @@
 
   if (AttributeListsVisited.insert(Attrs.getRawPointer()).second) {
     Assert(Attrs.hasParentContext(Context),
-<<<<<<< HEAD
-           "Attribute list does not match Module context!", &Attrs);
-    for (const auto &AttrSet : Attrs) {
-      Assert(!AttrSet.hasAttributes() || AttrSet.hasParentContext(Context),
-             "Attribute set does not match Module context!", &AttrSet);
-      for (const auto &A : AttrSet) {
-        Assert(A.hasParentContext(Context),
-               "Attribute does not match Module context!", &A);
-=======
            "Attribute list does not match Module context!", &Attrs, V);
     for (const auto &AttrSet : Attrs) {
       Assert(!AttrSet.hasAttributes() || AttrSet.hasParentContext(Context),
@@ -1911,7 +1902,6 @@
       for (const auto &A : AttrSet) {
         Assert(A.hasParentContext(Context),
                "Attribute does not match Module context!", &A, V);
->>>>>>> 11299179
       }
     }
   }
