//===- ConstantFold.cpp - LLVM constant folder ----------------------------===//
//
// Part of the LLVM Project, under the Apache License v2.0 with LLVM Exceptions.
// See https://llvm.org/LICENSE.txt for license information.
// SPDX-License-Identifier: Apache-2.0 WITH LLVM-exception
//
//===----------------------------------------------------------------------===//
//
// This file implements folding of constants for LLVM.  This implements the
// (internal) ConstantFold.h interface, which is used by the
// ConstantExpr::get* methods to automatically fold constants when possible.
//
// The current constant folding implementation is implemented in two pieces: the
// pieces that don't need DataLayout, and the pieces that do. This is to avoid
// a dependence in IR on Target.
//
//===----------------------------------------------------------------------===//

#include "llvm/IR/ConstantFold.h"
#include "llvm/ADT/APSInt.h"
#include "llvm/ADT/SmallVector.h"
#include "llvm/IR/Constants.h"
#include "llvm/IR/DerivedTypes.h"
#include "llvm/IR/Function.h"
#include "llvm/IR/GetElementPtrTypeIterator.h"
#include "llvm/IR/GlobalAlias.h"
#include "llvm/IR/GlobalVariable.h"
#include "llvm/IR/Instructions.h"
#include "llvm/IR/Module.h"
#include "llvm/IR/Operator.h"
#include "llvm/IR/PatternMatch.h"
#include "llvm/Support/ErrorHandling.h"
using namespace llvm;
using namespace llvm::PatternMatch;

//===----------------------------------------------------------------------===//
//                ConstantFold*Instruction Implementations
//===----------------------------------------------------------------------===//

/// This function determines which opcode to use to fold two constant cast
/// expressions together. It uses CastInst::isEliminableCastPair to determine
/// the opcode. Consequently its just a wrapper around that function.
/// Determine if it is valid to fold a cast of a cast
static unsigned
foldConstantCastPair(
  unsigned opc,          ///< opcode of the second cast constant expression
  ConstantExpr *Op,      ///< the first cast constant expression
  Type *DstTy            ///< destination type of the first cast
) {
  assert(Op && Op->isCast() && "Can't fold cast of cast without a cast!");
  assert(DstTy && DstTy->isFirstClassType() && "Invalid cast destination type");
  assert(CastInst::isCast(opc) && "Invalid cast opcode");

  // The types and opcodes for the two Cast constant expressions
  Type *SrcTy = Op->getOperand(0)->getType();
  Type *MidTy = Op->getType();
  Instruction::CastOps firstOp = Instruction::CastOps(Op->getOpcode());
  Instruction::CastOps secondOp = Instruction::CastOps(opc);

  // Assume that pointers are never more than 64 bits wide, and only use this
  // for the middle type. Otherwise we could end up folding away illegal
  // bitcasts between address spaces with different sizes.
  IntegerType *FakeIntPtrTy = Type::getInt64Ty(DstTy->getContext());

  // Let CastInst::isEliminableCastPair do the heavy lifting.
  return CastInst::isEliminableCastPair(firstOp, secondOp, SrcTy, MidTy, DstTy,
                                        nullptr, FakeIntPtrTy, nullptr);
}

static Constant *FoldBitCast(Constant *V, Type *DestTy) {
  Type *SrcTy = V->getType();
  if (SrcTy == DestTy)
    return V; // no-op cast

  // Handle casts from one vector constant to another.  We know that the src
  // and dest type have the same size (otherwise its an illegal cast).
  if (VectorType *DestPTy = dyn_cast<VectorType>(DestTy)) {
    if (V->isAllOnesValue())
      return Constant::getAllOnesValue(DestTy);

    // Canonicalize scalar-to-vector bitcasts into vector-to-vector bitcasts
    // This allows for other simplifications (although some of them
    // can only be handled by Analysis/ConstantFolding.cpp).
    if (isa<ConstantInt>(V) || isa<ConstantFP>(V))
      return ConstantExpr::getBitCast(ConstantVector::get(V), DestPTy);
    return nullptr;
  }

  // Handle integral constant input.
  if (ConstantInt *CI = dyn_cast<ConstantInt>(V)) {
    // See note below regarding the PPC_FP128 restriction.
    if (DestTy->isFloatingPointTy() && !DestTy->isPPC_FP128Ty())
      return ConstantFP::get(DestTy->getContext(),
                             APFloat(DestTy->getFltSemantics(),
                                     CI->getValue()));

    // Otherwise, can't fold this (vector?)
    return nullptr;
  }

  // Handle ConstantFP input: FP -> Integral.
  if (ConstantFP *FP = dyn_cast<ConstantFP>(V)) {
    // PPC_FP128 is really the sum of two consecutive doubles, where the first
    // double is always stored first in memory, regardless of the target
    // endianness. The memory layout of i128, however, depends on the target
    // endianness, and so we can't fold this without target endianness
    // information. This should instead be handled by
    // Analysis/ConstantFolding.cpp
    if (FP->getType()->isPPC_FP128Ty())
      return nullptr;

    // Make sure dest type is compatible with the folded integer constant.
    if (!DestTy->isIntegerTy())
      return nullptr;

    return ConstantInt::get(FP->getContext(),
                            FP->getValueAPF().bitcastToAPInt());
  }

  return nullptr;
}


/// V is an integer constant which only has a subset of its bytes used.
/// The bytes used are indicated by ByteStart (which is the first byte used,
/// counting from the least significant byte) and ByteSize, which is the number
/// of bytes used.
///
/// This function analyzes the specified constant to see if the specified byte
/// range can be returned as a simplified constant.  If so, the constant is
/// returned, otherwise null is returned.
static Constant *ExtractConstantBytes(Constant *C, unsigned ByteStart,
                                      unsigned ByteSize) {
  assert(C->getType()->isIntegerTy() &&
         (cast<IntegerType>(C->getType())->getBitWidth() & 7) == 0 &&
         "Non-byte sized integer input");
  [[maybe_unused]] unsigned CSize = cast<IntegerType>(C->getType())->getBitWidth()/8;
  assert(ByteSize && "Must be accessing some piece");
  assert(ByteStart+ByteSize <= CSize && "Extracting invalid piece from input");
  assert(ByteSize != CSize && "Should not extract everything");

  // Constant Integers are simple.
  if (ConstantInt *CI = dyn_cast<ConstantInt>(C)) {
    APInt V = CI->getValue();
    if (ByteStart)
      V.lshrInPlace(ByteStart*8);
    V = V.trunc(ByteSize*8);
    return ConstantInt::get(CI->getContext(), V);
  }

  // In the input is a constant expr, we might be able to recursively simplify.
  // If not, we definitely can't do anything.
  ConstantExpr *CE = dyn_cast<ConstantExpr>(C);
  if (!CE) return nullptr;

  switch (CE->getOpcode()) {
  default: return nullptr;
  case Instruction::Shl: {
    ConstantInt *Amt = dyn_cast<ConstantInt>(CE->getOperand(1));
    if (!Amt)
      return nullptr;
    APInt ShAmt = Amt->getValue();
    // Cannot analyze non-byte shifts.
    if ((ShAmt & 7) != 0)
      return nullptr;
    ShAmt.lshrInPlace(3);

    // If the extract is known to be all zeros, return zero.
    if (ShAmt.uge(ByteStart + ByteSize))
      return Constant::getNullValue(
          IntegerType::get(CE->getContext(), ByteSize * 8));
    // If the extract is known to be fully in the input, extract it.
    if (ShAmt.ule(ByteStart))
      return ExtractConstantBytes(CE->getOperand(0),
                                  ByteStart - ShAmt.getZExtValue(), ByteSize);

    // TODO: Handle the 'partially zero' case.
    return nullptr;
  }
  }
}

static Constant *foldMaybeUndesirableCast(unsigned opc, Constant *V,
                                          Type *DestTy) {
  return ConstantExpr::isDesirableCastOp(opc)
             ? ConstantExpr::getCast(opc, V, DestTy)
             : ConstantFoldCastInstruction(opc, V, DestTy);
}

Constant *llvm::ConstantFoldCastInstruction(unsigned opc, Constant *V,
                                            Type *DestTy) {
  if (isa<PoisonValue>(V))
    return PoisonValue::get(DestTy);

  if (isa<UndefValue>(V)) {
    // zext(undef) = 0, because the top bits will be zero.
    // sext(undef) = 0, because the top bits will all be the same.
    // [us]itofp(undef) = 0, because the result value is bounded.
    if (opc == Instruction::ZExt || opc == Instruction::SExt ||
        opc == Instruction::UIToFP || opc == Instruction::SIToFP)
      return Constant::getNullValue(DestTy);
    return UndefValue::get(DestTy);
  }

  if (V->isNullValue() && !DestTy->isX86_MMXTy() && !DestTy->isX86_AMXTy() &&
      opc != Instruction::AddrSpaceCast)
    return Constant::getNullValue(DestTy);

  // If the cast operand is a constant expression, there's a few things we can
  // do to try to simplify it.
  if (ConstantExpr *CE = dyn_cast<ConstantExpr>(V)) {
    if (CE->isCast()) {
      // Try hard to fold cast of cast because they are often eliminable.
      if (unsigned newOpc = foldConstantCastPair(opc, CE, DestTy))
        return foldMaybeUndesirableCast(newOpc, CE->getOperand(0), DestTy);
    }
  }

  // If the cast operand is a constant vector, perform the cast by
  // operating on each element. In the cast of bitcasts, the element
  // count may be mismatched; don't attempt to handle that here.
  if ((isa<ConstantVector>(V) || isa<ConstantDataVector>(V)) &&
      DestTy->isVectorTy() &&
      cast<FixedVectorType>(DestTy)->getNumElements() ==
          cast<FixedVectorType>(V->getType())->getNumElements()) {
    VectorType *DestVecTy = cast<VectorType>(DestTy);
    Type *DstEltTy = DestVecTy->getElementType();
    // Fast path for splatted constants.
    if (Constant *Splat = V->getSplatValue()) {
      Constant *Res = foldMaybeUndesirableCast(opc, Splat, DstEltTy);
      if (!Res)
        return nullptr;
      return ConstantVector::getSplat(
          cast<VectorType>(DestTy)->getElementCount(), Res);
    }
    SmallVector<Constant *, 16> res;
    Type *Ty = IntegerType::get(V->getContext(), 32);
    for (unsigned i = 0,
                  e = cast<FixedVectorType>(V->getType())->getNumElements();
         i != e; ++i) {
      Constant *C = ConstantExpr::getExtractElement(V, ConstantInt::get(Ty, i));
      Constant *Casted = foldMaybeUndesirableCast(opc, C, DstEltTy);
      if (!Casted)
        return nullptr;
      res.push_back(Casted);
    }
    return ConstantVector::get(res);
  }

  // We actually have to do a cast now. Perform the cast according to the
  // opcode specified.
  switch (opc) {
  default:
    llvm_unreachable("Failed to cast constant expression");
  case Instruction::FPTrunc:
  case Instruction::FPExt:
    if (ConstantFP *FPC = dyn_cast<ConstantFP>(V)) {
      bool ignored;
      APFloat Val = FPC->getValueAPF();
      Val.convert(DestTy->getFltSemantics(), APFloat::rmNearestTiesToEven,
                  &ignored);
      return ConstantFP::get(V->getContext(), Val);
    }
    return nullptr; // Can't fold.
  case Instruction::FPToUI:
  case Instruction::FPToSI:
    if (ConstantFP *FPC = dyn_cast<ConstantFP>(V)) {
      const APFloat &V = FPC->getValueAPF();
      bool ignored;
      uint32_t DestBitWidth = cast<IntegerType>(DestTy)->getBitWidth();
      APSInt IntVal(DestBitWidth, opc == Instruction::FPToUI);
      if (APFloat::opInvalidOp ==
          V.convertToInteger(IntVal, APFloat::rmTowardZero, &ignored)) {
        // Undefined behavior invoked - the destination type can't represent
        // the input constant.
        return PoisonValue::get(DestTy);
      }
      return ConstantInt::get(FPC->getContext(), IntVal);
    }
    return nullptr; // Can't fold.
  case Instruction::UIToFP:
  case Instruction::SIToFP:
    if (ConstantInt *CI = dyn_cast<ConstantInt>(V)) {
      const APInt &api = CI->getValue();
      APFloat apf(DestTy->getFltSemantics(),
                  APInt::getZero(DestTy->getPrimitiveSizeInBits()));
      apf.convertFromAPInt(api, opc==Instruction::SIToFP,
                           APFloat::rmNearestTiesToEven);
      return ConstantFP::get(V->getContext(), apf);
    }
    return nullptr;
  case Instruction::ZExt:
    if (ConstantInt *CI = dyn_cast<ConstantInt>(V)) {
      uint32_t BitWidth = cast<IntegerType>(DestTy)->getBitWidth();
      return ConstantInt::get(V->getContext(),
                              CI->getValue().zext(BitWidth));
    }
    return nullptr;
  case Instruction::SExt:
    if (ConstantInt *CI = dyn_cast<ConstantInt>(V)) {
      uint32_t BitWidth = cast<IntegerType>(DestTy)->getBitWidth();
      return ConstantInt::get(V->getContext(),
                              CI->getValue().sext(BitWidth));
    }
    return nullptr;
  case Instruction::Trunc: {
    if (V->getType()->isVectorTy())
      return nullptr;

    uint32_t DestBitWidth = cast<IntegerType>(DestTy)->getBitWidth();
    if (ConstantInt *CI = dyn_cast<ConstantInt>(V)) {
      return ConstantInt::get(V->getContext(),
                              CI->getValue().trunc(DestBitWidth));
    }

    // The input must be a constantexpr.  See if we can simplify this based on
    // the bytes we are demanding.  Only do this if the source and dest are an
    // even multiple of a byte.
    if ((DestBitWidth & 7) == 0 &&
        (cast<IntegerType>(V->getType())->getBitWidth() & 7) == 0)
      if (Constant *Res = ExtractConstantBytes(V, 0, DestBitWidth / 8))
        return Res;

    return nullptr;
  }
  case Instruction::BitCast:
    return FoldBitCast(V, DestTy);
  case Instruction::AddrSpaceCast:
  case Instruction::IntToPtr:
  case Instruction::PtrToInt:
    return nullptr;
  }
}

Constant *llvm::ConstantFoldSelectInstruction(Constant *Cond,
                                              Constant *V1, Constant *V2) {
  // Check for i1 and vector true/false conditions.
  if (Cond->isNullValue()) return V2;
  if (Cond->isAllOnesValue()) return V1;

  // If the condition is a vector constant, fold the result elementwise.
  if (ConstantVector *CondV = dyn_cast<ConstantVector>(Cond)) {
    auto *V1VTy = CondV->getType();
    SmallVector<Constant*, 16> Result;
    Type *Ty = IntegerType::get(CondV->getContext(), 32);
    for (unsigned i = 0, e = V1VTy->getNumElements(); i != e; ++i) {
      Constant *V;
      Constant *V1Element = ConstantExpr::getExtractElement(V1,
                                                    ConstantInt::get(Ty, i));
      Constant *V2Element = ConstantExpr::getExtractElement(V2,
                                                    ConstantInt::get(Ty, i));
      auto *Cond = cast<Constant>(CondV->getOperand(i));
      if (isa<PoisonValue>(Cond)) {
        V = PoisonValue::get(V1Element->getType());
      } else if (V1Element == V2Element) {
        V = V1Element;
      } else if (isa<UndefValue>(Cond)) {
        V = isa<UndefValue>(V1Element) ? V1Element : V2Element;
      } else {
        if (!isa<ConstantInt>(Cond)) break;
        V = Cond->isNullValue() ? V2Element : V1Element;
      }
      Result.push_back(V);
    }

    // If we were able to build the vector, return it.
    if (Result.size() == V1VTy->getNumElements())
      return ConstantVector::get(Result);
  }

  if (isa<PoisonValue>(Cond))
    return PoisonValue::get(V1->getType());

  if (isa<UndefValue>(Cond)) {
    if (isa<UndefValue>(V1)) return V1;
    return V2;
  }

  if (V1 == V2) return V1;

  if (isa<PoisonValue>(V1))
    return V2;
  if (isa<PoisonValue>(V2))
    return V1;

  // If the true or false value is undef, we can fold to the other value as
  // long as the other value isn't poison.
  auto NotPoison = [](Constant *C) {
    if (isa<PoisonValue>(C))
      return false;

    // TODO: We can analyze ConstExpr by opcode to determine if there is any
    //       possibility of poison.
    if (isa<ConstantExpr>(C))
      return false;

    if (isa<ConstantInt>(C) || isa<GlobalVariable>(C) || isa<ConstantFP>(C) ||
        isa<ConstantPointerNull>(C) || isa<Function>(C))
      return true;

    if (C->getType()->isVectorTy())
      return !C->containsPoisonElement() && !C->containsConstantExpression();

    // TODO: Recursively analyze aggregates or other constants.
    return false;
  };
  if (isa<UndefValue>(V1) && NotPoison(V2)) return V2;
  if (isa<UndefValue>(V2) && NotPoison(V1)) return V1;

  return nullptr;
}

Constant *llvm::ConstantFoldExtractElementInstruction(Constant *Val,
                                                      Constant *Idx) {
  auto *ValVTy = cast<VectorType>(Val->getType());

  // extractelt poison, C -> poison
  // extractelt C, undef -> poison
  if (isa<PoisonValue>(Val) || isa<UndefValue>(Idx))
    return PoisonValue::get(ValVTy->getElementType());

  // extractelt undef, C -> undef
  if (isa<UndefValue>(Val))
    return UndefValue::get(ValVTy->getElementType());

  auto *CIdx = dyn_cast<ConstantInt>(Idx);
  if (!CIdx)
    return nullptr;

  if (auto *ValFVTy = dyn_cast<FixedVectorType>(Val->getType())) {
    // ee({w,x,y,z}, wrong_value) -> poison
    if (CIdx->uge(ValFVTy->getNumElements()))
      return PoisonValue::get(ValFVTy->getElementType());
  }

  // ee (gep (ptr, idx0, ...), idx) -> gep (ee (ptr, idx), ee (idx0, idx), ...)
  if (auto *CE = dyn_cast<ConstantExpr>(Val)) {
    if (auto *GEP = dyn_cast<GEPOperator>(CE)) {
      SmallVector<Constant *, 8> Ops;
      Ops.reserve(CE->getNumOperands());
      for (unsigned i = 0, e = CE->getNumOperands(); i != e; ++i) {
        Constant *Op = CE->getOperand(i);
        if (Op->getType()->isVectorTy()) {
          Constant *ScalarOp = ConstantExpr::getExtractElement(Op, Idx);
          if (!ScalarOp)
            return nullptr;
          Ops.push_back(ScalarOp);
        } else
          Ops.push_back(Op);
      }
      return CE->getWithOperands(Ops, ValVTy->getElementType(), false,
                                 GEP->getSourceElementType());
    } else if (CE->getOpcode() == Instruction::InsertElement) {
      if (const auto *IEIdx = dyn_cast<ConstantInt>(CE->getOperand(2))) {
        if (APSInt::isSameValue(APSInt(IEIdx->getValue()),
                                APSInt(CIdx->getValue()))) {
          return CE->getOperand(1);
        } else {
          return ConstantExpr::getExtractElement(CE->getOperand(0), CIdx);
        }
      }
    }
  }

  if (Constant *C = Val->getAggregateElement(CIdx))
    return C;

  // Lane < Splat minimum vector width => extractelt Splat(x), Lane -> x
  if (CIdx->getValue().ult(ValVTy->getElementCount().getKnownMinValue())) {
    if (Constant *SplatVal = Val->getSplatValue())
      return SplatVal;
  }

  return nullptr;
}

Constant *llvm::ConstantFoldInsertElementInstruction(Constant *Val,
                                                     Constant *Elt,
                                                     Constant *Idx) {
  if (isa<UndefValue>(Idx))
    return PoisonValue::get(Val->getType());

  // Inserting null into all zeros is still all zeros.
  // TODO: This is true for undef and poison splats too.
  if (isa<ConstantAggregateZero>(Val) && Elt->isNullValue())
    return Val;

  ConstantInt *CIdx = dyn_cast<ConstantInt>(Idx);
  if (!CIdx) return nullptr;

  // Do not iterate on scalable vector. The num of elements is unknown at
  // compile-time.
  if (isa<ScalableVectorType>(Val->getType()))
    return nullptr;

  auto *ValTy = cast<FixedVectorType>(Val->getType());

  unsigned NumElts = ValTy->getNumElements();
  if (CIdx->uge(NumElts))
    return PoisonValue::get(Val->getType());

  SmallVector<Constant*, 16> Result;
  Result.reserve(NumElts);
  auto *Ty = Type::getInt32Ty(Val->getContext());
  uint64_t IdxVal = CIdx->getZExtValue();
  for (unsigned i = 0; i != NumElts; ++i) {
    if (i == IdxVal) {
      Result.push_back(Elt);
      continue;
    }

    Constant *C = ConstantExpr::getExtractElement(Val, ConstantInt::get(Ty, i));
    Result.push_back(C);
  }

  return ConstantVector::get(Result);
}

Constant *llvm::ConstantFoldShuffleVectorInstruction(Constant *V1, Constant *V2,
                                                     ArrayRef<int> Mask) {
  auto *V1VTy = cast<VectorType>(V1->getType());
  unsigned MaskNumElts = Mask.size();
  auto MaskEltCount =
      ElementCount::get(MaskNumElts, isa<ScalableVectorType>(V1VTy));
  Type *EltTy = V1VTy->getElementType();

  // Poison shuffle mask -> poison value.
  if (all_of(Mask, [](int Elt) { return Elt == PoisonMaskElem; })) {
    return PoisonValue::get(VectorType::get(EltTy, MaskEltCount));
  }

  // If the mask is all zeros this is a splat, no need to go through all
  // elements.
  if (all_of(Mask, [](int Elt) { return Elt == 0; })) {
    Type *Ty = IntegerType::get(V1->getContext(), 32);
    Constant *Elt =
        ConstantExpr::getExtractElement(V1, ConstantInt::get(Ty, 0));

    if (Elt->isNullValue()) {
      auto *VTy = VectorType::get(EltTy, MaskEltCount);
      return ConstantAggregateZero::get(VTy);
    } else if (!MaskEltCount.isScalable())
      return ConstantVector::getSplat(MaskEltCount, Elt);
  }

  // Do not iterate on scalable vector. The num of elements is unknown at
  // compile-time.
  if (isa<ScalableVectorType>(V1VTy))
    return nullptr;

  unsigned SrcNumElts = V1VTy->getElementCount().getKnownMinValue();

  // Loop over the shuffle mask, evaluating each element.
  SmallVector<Constant*, 32> Result;
  for (unsigned i = 0; i != MaskNumElts; ++i) {
    int Elt = Mask[i];
    if (Elt == -1) {
      Result.push_back(UndefValue::get(EltTy));
      continue;
    }
    Constant *InElt;
    if (unsigned(Elt) >= SrcNumElts*2)
      InElt = UndefValue::get(EltTy);
    else if (unsigned(Elt) >= SrcNumElts) {
      Type *Ty = IntegerType::get(V2->getContext(), 32);
      InElt =
        ConstantExpr::getExtractElement(V2,
                                        ConstantInt::get(Ty, Elt - SrcNumElts));
    } else {
      Type *Ty = IntegerType::get(V1->getContext(), 32);
      InElt = ConstantExpr::getExtractElement(V1, ConstantInt::get(Ty, Elt));
    }
    Result.push_back(InElt);
  }

  return ConstantVector::get(Result);
}

Constant *llvm::ConstantFoldExtractValueInstruction(Constant *Agg,
                                                    ArrayRef<unsigned> Idxs) {
  // Base case: no indices, so return the entire value.
  if (Idxs.empty())
    return Agg;

  if (Constant *C = Agg->getAggregateElement(Idxs[0]))
    return ConstantFoldExtractValueInstruction(C, Idxs.slice(1));

  return nullptr;
}

Constant *llvm::ConstantFoldInsertValueInstruction(Constant *Agg,
                                                   Constant *Val,
                                                   ArrayRef<unsigned> Idxs) {
  // Base case: no indices, so replace the entire value.
  if (Idxs.empty())
    return Val;

  unsigned NumElts;
  if (StructType *ST = dyn_cast<StructType>(Agg->getType()))
    NumElts = ST->getNumElements();
  else
    NumElts = cast<ArrayType>(Agg->getType())->getNumElements();

  SmallVector<Constant*, 32> Result;
  for (unsigned i = 0; i != NumElts; ++i) {
    Constant *C = Agg->getAggregateElement(i);
    if (!C) return nullptr;

    if (Idxs[0] == i)
      C = ConstantFoldInsertValueInstruction(C, Val, Idxs.slice(1));

    Result.push_back(C);
  }

  if (StructType *ST = dyn_cast<StructType>(Agg->getType()))
    return ConstantStruct::get(ST, Result);
  return ConstantArray::get(cast<ArrayType>(Agg->getType()), Result);
}

Constant *llvm::ConstantFoldUnaryInstruction(unsigned Opcode, Constant *C) {
  assert(Instruction::isUnaryOp(Opcode) && "Non-unary instruction detected");

  // Handle scalar UndefValue and scalable vector UndefValue. Fixed-length
  // vectors are always evaluated per element.
  bool IsScalableVector = isa<ScalableVectorType>(C->getType());
  bool HasScalarUndefOrScalableVectorUndef =
      (!C->getType()->isVectorTy() || IsScalableVector) && isa<UndefValue>(C);

  if (HasScalarUndefOrScalableVectorUndef) {
    switch (static_cast<Instruction::UnaryOps>(Opcode)) {
    case Instruction::FNeg:
      return C; // -undef -> undef
    case Instruction::UnaryOpsEnd:
      llvm_unreachable("Invalid UnaryOp");
    }
  }

  // Constant should not be UndefValue, unless these are vector constants.
  assert(!HasScalarUndefOrScalableVectorUndef && "Unexpected UndefValue");
  // We only have FP UnaryOps right now.
  assert(!isa<ConstantInt>(C) && "Unexpected Integer UnaryOp");

  if (ConstantFP *CFP = dyn_cast<ConstantFP>(C)) {
    const APFloat &CV = CFP->getValueAPF();
    switch (Opcode) {
    default:
      break;
    case Instruction::FNeg:
      return ConstantFP::get(C->getContext(), neg(CV));
    }
  } else if (auto *VTy = dyn_cast<FixedVectorType>(C->getType())) {

    Type *Ty = IntegerType::get(VTy->getContext(), 32);
    // Fast path for splatted constants.
    if (Constant *Splat = C->getSplatValue())
      if (Constant *Elt = ConstantFoldUnaryInstruction(Opcode, Splat))
        return ConstantVector::getSplat(VTy->getElementCount(), Elt);

    // Fold each element and create a vector constant from those constants.
    SmallVector<Constant *, 16> Result;
    for (unsigned i = 0, e = VTy->getNumElements(); i != e; ++i) {
      Constant *ExtractIdx = ConstantInt::get(Ty, i);
      Constant *Elt = ConstantExpr::getExtractElement(C, ExtractIdx);
      Constant *Res = ConstantFoldUnaryInstruction(Opcode, Elt);
      if (!Res)
        return nullptr;
      Result.push_back(Res);
    }

    return ConstantVector::get(Result);
  }

  // We don't know how to fold this.
  return nullptr;
}

Constant *llvm::ConstantFoldBinaryInstruction(unsigned Opcode, Constant *C1,
                                              Constant *C2) {
  assert(Instruction::isBinaryOp(Opcode) && "Non-binary instruction detected");

  // Simplify BinOps with their identity values first. They are no-ops and we
  // can always return the other value, including undef or poison values.
  if (Constant *Identity = ConstantExpr::getBinOpIdentity(
          Opcode, C1->getType(), /*AllowRHSIdentity*/ false)) {
    if (C1 == Identity)
      return C2;
    if (C2 == Identity)
      return C1;
  } else if (Constant *Identity = ConstantExpr::getBinOpIdentity(
                 Opcode, C1->getType(), /*AllowRHSIdentity*/ true)) {
    if (C2 == Identity)
      return C1;
  }

  // Binary operations propagate poison.
  if (isa<PoisonValue>(C1) || isa<PoisonValue>(C2))
    return PoisonValue::get(C1->getType());

  // Handle scalar UndefValue and scalable vector UndefValue. Fixed-length
  // vectors are always evaluated per element.
  bool IsScalableVector = isa<ScalableVectorType>(C1->getType());
  bool HasScalarUndefOrScalableVectorUndef =
      (!C1->getType()->isVectorTy() || IsScalableVector) &&
      (isa<UndefValue>(C1) || isa<UndefValue>(C2));
  if (HasScalarUndefOrScalableVectorUndef) {
    switch (static_cast<Instruction::BinaryOps>(Opcode)) {
    case Instruction::Xor:
      if (isa<UndefValue>(C1) && isa<UndefValue>(C2))
        // Handle undef ^ undef -> 0 special case. This is a common
        // idiom (misuse).
        return Constant::getNullValue(C1->getType());
      [[fallthrough]];
    case Instruction::Add:
    case Instruction::Sub:
      return UndefValue::get(C1->getType());
    case Instruction::And:
      if (isa<UndefValue>(C1) && isa<UndefValue>(C2)) // undef & undef -> undef
        return C1;
      return Constant::getNullValue(C1->getType());   // undef & X -> 0
    case Instruction::Mul: {
      // undef * undef -> undef
      if (isa<UndefValue>(C1) && isa<UndefValue>(C2))
        return C1;
      const APInt *CV;
      // X * undef -> undef   if X is odd
      if (match(C1, m_APInt(CV)) || match(C2, m_APInt(CV)))
        if ((*CV)[0])
          return UndefValue::get(C1->getType());

      // X * undef -> 0       otherwise
      return Constant::getNullValue(C1->getType());
    }
    case Instruction::SDiv:
    case Instruction::UDiv:
      // X / undef -> poison
      // X / 0 -> poison
      if (match(C2, m_CombineOr(m_Undef(), m_Zero())))
        return PoisonValue::get(C2->getType());
      // undef / X -> 0       otherwise
      return Constant::getNullValue(C1->getType());
    case Instruction::URem:
    case Instruction::SRem:
      // X % undef -> poison
      // X % 0 -> poison
      if (match(C2, m_CombineOr(m_Undef(), m_Zero())))
        return PoisonValue::get(C2->getType());
      // undef % X -> 0       otherwise
      return Constant::getNullValue(C1->getType());
    case Instruction::Or:                          // X | undef -> -1
      if (isa<UndefValue>(C1) && isa<UndefValue>(C2)) // undef | undef -> undef
        return C1;
      return Constant::getAllOnesValue(C1->getType()); // undef | X -> ~0
    case Instruction::LShr:
      // X >>l undef -> poison
      if (isa<UndefValue>(C2))
        return PoisonValue::get(C2->getType());
      // undef >>l X -> 0
      return Constant::getNullValue(C1->getType());
    case Instruction::AShr:
      // X >>a undef -> poison
      if (isa<UndefValue>(C2))
        return PoisonValue::get(C2->getType());
      // TODO: undef >>a X -> poison if the shift is exact
      // undef >>a X -> 0
      return Constant::getNullValue(C1->getType());
    case Instruction::Shl:
      // X << undef -> undef
      if (isa<UndefValue>(C2))
        return PoisonValue::get(C2->getType());
      // undef << X -> 0
      return Constant::getNullValue(C1->getType());
    case Instruction::FSub:
      // -0.0 - undef --> undef (consistent with "fneg undef")
      if (match(C1, m_NegZeroFP()) && isa<UndefValue>(C2))
        return C2;
      [[fallthrough]];
    case Instruction::FAdd:
    case Instruction::FMul:
    case Instruction::FDiv:
    case Instruction::FRem:
      // [any flop] undef, undef -> undef
      if (isa<UndefValue>(C1) && isa<UndefValue>(C2))
        return C1;
      // [any flop] C, undef -> NaN
      // [any flop] undef, C -> NaN
      // We could potentially specialize NaN/Inf constants vs. 'normal'
      // constants (possibly differently depending on opcode and operand). This
      // would allow returning undef sometimes. But it is always safe to fold to
      // NaN because we can choose the undef operand as NaN, and any FP opcode
      // with a NaN operand will propagate NaN.
      return ConstantFP::getNaN(C1->getType());
    case Instruction::BinaryOpsEnd:
      llvm_unreachable("Invalid BinaryOp");
    }
  }

  // Neither constant should be UndefValue, unless these are vector constants.
  assert((!HasScalarUndefOrScalableVectorUndef) && "Unexpected UndefValue");

  // Handle simplifications when the RHS is a constant int.
  if (ConstantInt *CI2 = dyn_cast<ConstantInt>(C2)) {
    switch (Opcode) {
    case Instruction::Mul:
      if (CI2->isZero())
        return C2; // X * 0 == 0
      break;
    case Instruction::UDiv:
    case Instruction::SDiv:
      if (CI2->isZero())
        return PoisonValue::get(CI2->getType());              // X / 0 == poison
      break;
    case Instruction::URem:
    case Instruction::SRem:
      if (CI2->isOne())
        return Constant::getNullValue(CI2->getType());        // X % 1 == 0
      if (CI2->isZero())
        return PoisonValue::get(CI2->getType());              // X % 0 == poison
      break;
    case Instruction::And:
      if (CI2->isZero())
        return C2; // X & 0 == 0

      if (ConstantExpr *CE1 = dyn_cast<ConstantExpr>(C1)) {
        // If and'ing the address of a global with a constant, fold it.
        if (CE1->getOpcode() == Instruction::PtrToInt &&
            isa<GlobalValue>(CE1->getOperand(0))) {
          GlobalValue *GV = cast<GlobalValue>(CE1->getOperand(0));

          Align GVAlign; // defaults to 1

          if (Module *TheModule = GV->getParent()) {
            const DataLayout &DL = TheModule->getDataLayout();
            GVAlign = GV->getPointerAlignment(DL);

            // If the function alignment is not specified then assume that it
            // is 4.
            // This is dangerous; on x86, the alignment of the pointer
            // corresponds to the alignment of the function, but might be less
            // than 4 if it isn't explicitly specified.
            // However, a fix for this behaviour was reverted because it
            // increased code size (see https://reviews.llvm.org/D55115)
            // FIXME: This code should be deleted once existing targets have
            // appropriate defaults
            if (isa<Function>(GV) && !DL.getFunctionPtrAlign())
              GVAlign = Align(4);
          } else if (isa<GlobalVariable>(GV)) {
            GVAlign = cast<GlobalVariable>(GV)->getAlign().valueOrOne();
          }

          if (GVAlign > 1) {
            unsigned DstWidth = CI2->getBitWidth();
            unsigned SrcWidth = std::min(DstWidth, Log2(GVAlign));
            APInt BitsNotSet(APInt::getLowBitsSet(DstWidth, SrcWidth));

            // If checking bits we know are clear, return zero.
            if ((CI2->getValue() & BitsNotSet) == CI2->getValue())
              return Constant::getNullValue(CI2->getType());
          }
        }
      }
      break;
    case Instruction::Or:
      if (CI2->isMinusOne())
        return C2; // X | -1 == -1
      break;
    }
  } else if (isa<ConstantInt>(C1)) {
    // If C1 is a ConstantInt and C2 is not, swap the operands.
    if (Instruction::isCommutative(Opcode))
      return ConstantExpr::isDesirableBinOp(Opcode)
                 ? ConstantExpr::get(Opcode, C2, C1)
                 : ConstantFoldBinaryInstruction(Opcode, C2, C1);
  }

  if (ConstantInt *CI1 = dyn_cast<ConstantInt>(C1)) {
    if (ConstantInt *CI2 = dyn_cast<ConstantInt>(C2)) {
      const APInt &C1V = CI1->getValue();
      const APInt &C2V = CI2->getValue();
      switch (Opcode) {
      default:
        break;
      case Instruction::Add:
        return ConstantInt::get(CI1->getContext(), C1V + C2V);
      case Instruction::Sub:
        return ConstantInt::get(CI1->getContext(), C1V - C2V);
      case Instruction::Mul:
        return ConstantInt::get(CI1->getContext(), C1V * C2V);
      case Instruction::UDiv:
        assert(!CI2->isZero() && "Div by zero handled above");
        return ConstantInt::get(CI1->getContext(), C1V.udiv(C2V));
      case Instruction::SDiv:
        assert(!CI2->isZero() && "Div by zero handled above");
        if (C2V.isAllOnes() && C1V.isMinSignedValue())
          return PoisonValue::get(CI1->getType());   // MIN_INT / -1 -> poison
        return ConstantInt::get(CI1->getContext(), C1V.sdiv(C2V));
      case Instruction::URem:
        assert(!CI2->isZero() && "Div by zero handled above");
        return ConstantInt::get(CI1->getContext(), C1V.urem(C2V));
      case Instruction::SRem:
        assert(!CI2->isZero() && "Div by zero handled above");
        if (C2V.isAllOnes() && C1V.isMinSignedValue())
          return PoisonValue::get(CI1->getType());   // MIN_INT % -1 -> poison
        return ConstantInt::get(CI1->getContext(), C1V.srem(C2V));
      case Instruction::And:
        return ConstantInt::get(CI1->getContext(), C1V & C2V);
      case Instruction::Or:
        return ConstantInt::get(CI1->getContext(), C1V | C2V);
      case Instruction::Xor:
        return ConstantInt::get(CI1->getContext(), C1V ^ C2V);
      case Instruction::Shl:
        if (C2V.ult(C1V.getBitWidth()))
          return ConstantInt::get(CI1->getContext(), C1V.shl(C2V));
        return PoisonValue::get(C1->getType()); // too big shift is poison
      case Instruction::LShr:
        if (C2V.ult(C1V.getBitWidth()))
          return ConstantInt::get(CI1->getContext(), C1V.lshr(C2V));
        return PoisonValue::get(C1->getType()); // too big shift is poison
      case Instruction::AShr:
        if (C2V.ult(C1V.getBitWidth()))
          return ConstantInt::get(CI1->getContext(), C1V.ashr(C2V));
        return PoisonValue::get(C1->getType()); // too big shift is poison
      }
    }

    switch (Opcode) {
    case Instruction::SDiv:
    case Instruction::UDiv:
    case Instruction::URem:
    case Instruction::SRem:
    case Instruction::LShr:
    case Instruction::AShr:
    case Instruction::Shl:
      if (CI1->isZero()) return C1;
      break;
    default:
      break;
    }
  } else if (ConstantFP *CFP1 = dyn_cast<ConstantFP>(C1)) {
    if (ConstantFP *CFP2 = dyn_cast<ConstantFP>(C2)) {
      const APFloat &C1V = CFP1->getValueAPF();
      const APFloat &C2V = CFP2->getValueAPF();
      APFloat C3V = C1V;  // copy for modification
      switch (Opcode) {
      default:
        break;
      case Instruction::FAdd:
        (void)C3V.add(C2V, APFloat::rmNearestTiesToEven);
        return ConstantFP::get(C1->getContext(), C3V);
      case Instruction::FSub:
        (void)C3V.subtract(C2V, APFloat::rmNearestTiesToEven);
        return ConstantFP::get(C1->getContext(), C3V);
      case Instruction::FMul:
        (void)C3V.multiply(C2V, APFloat::rmNearestTiesToEven);
        return ConstantFP::get(C1->getContext(), C3V);
      case Instruction::FDiv:
        (void)C3V.divide(C2V, APFloat::rmNearestTiesToEven);
        return ConstantFP::get(C1->getContext(), C3V);
      case Instruction::FRem:
        (void)C3V.mod(C2V);
        return ConstantFP::get(C1->getContext(), C3V);
      }
    }
  } else if (auto *VTy = dyn_cast<VectorType>(C1->getType())) {
    // Fast path for splatted constants.
    if (Constant *C2Splat = C2->getSplatValue()) {
      if (Instruction::isIntDivRem(Opcode) && C2Splat->isNullValue())
        return PoisonValue::get(VTy);
      if (Constant *C1Splat = C1->getSplatValue()) {
        Constant *Res =
            ConstantExpr::isDesirableBinOp(Opcode)
                ? ConstantExpr::get(Opcode, C1Splat, C2Splat)
                : ConstantFoldBinaryInstruction(Opcode, C1Splat, C2Splat);
        if (!Res)
          return nullptr;
        return ConstantVector::getSplat(VTy->getElementCount(), Res);
      }
    }

    if (auto *FVTy = dyn_cast<FixedVectorType>(VTy)) {
      // Fold each element and create a vector constant from those constants.
      SmallVector<Constant*, 16> Result;
      Type *Ty = IntegerType::get(FVTy->getContext(), 32);
      for (unsigned i = 0, e = FVTy->getNumElements(); i != e; ++i) {
        Constant *ExtractIdx = ConstantInt::get(Ty, i);
        Constant *LHS = ConstantExpr::getExtractElement(C1, ExtractIdx);
        Constant *RHS = ConstantExpr::getExtractElement(C2, ExtractIdx);

        // If any element of a divisor vector is zero, the whole op is poison.
        if (Instruction::isIntDivRem(Opcode) && RHS->isNullValue())
          return PoisonValue::get(VTy);

        Constant *Res = ConstantExpr::isDesirableBinOp(Opcode)
                            ? ConstantExpr::get(Opcode, LHS, RHS)
                            : ConstantFoldBinaryInstruction(Opcode, LHS, RHS);
        if (!Res)
          return nullptr;
        Result.push_back(Res);
      }

      return ConstantVector::get(Result);
    }
  }

  if (ConstantExpr *CE1 = dyn_cast<ConstantExpr>(C1)) {
    // There are many possible foldings we could do here.  We should probably
    // at least fold add of a pointer with an integer into the appropriate
    // getelementptr.  This will improve alias analysis a bit.

    // Given ((a + b) + c), if (b + c) folds to something interesting, return
    // (a + (b + c)).
    if (Instruction::isAssociative(Opcode) && CE1->getOpcode() == Opcode) {
      Constant *T = ConstantExpr::get(Opcode, CE1->getOperand(1), C2);
      if (!isa<ConstantExpr>(T) || cast<ConstantExpr>(T)->getOpcode() != Opcode)
        return ConstantExpr::get(Opcode, CE1->getOperand(0), T);
    }
  } else if (isa<ConstantExpr>(C2)) {
    // If C2 is a constant expr and C1 isn't, flop them around and fold the
    // other way if possible.
    if (Instruction::isCommutative(Opcode))
      return ConstantFoldBinaryInstruction(Opcode, C2, C1);
  }

  // i1 can be simplified in many cases.
  if (C1->getType()->isIntegerTy(1)) {
    switch (Opcode) {
    case Instruction::Add:
    case Instruction::Sub:
      return ConstantExpr::getXor(C1, C2);
    case Instruction::Shl:
    case Instruction::LShr:
    case Instruction::AShr:
      // We can assume that C2 == 0.  If it were one the result would be
      // undefined because the shift value is as large as the bitwidth.
      return C1;
    case Instruction::SDiv:
    case Instruction::UDiv:
      // We can assume that C2 == 1.  If it were zero the result would be
      // undefined through division by zero.
      return C1;
    case Instruction::URem:
    case Instruction::SRem:
      // We can assume that C2 == 1.  If it were zero the result would be
      // undefined through division by zero.
      return ConstantInt::getFalse(C1->getContext());
    default:
      break;
    }
  }

  // We don't know how to fold this.
  return nullptr;
}

static ICmpInst::Predicate areGlobalsPotentiallyEqual(const GlobalValue *GV1,
                                                      const GlobalValue *GV2) {
  auto isGlobalUnsafeForEquality = [](const GlobalValue *GV) {
    if (GV->isInterposable() || GV->hasGlobalUnnamedAddr())
      return true;
    if (const auto *GVar = dyn_cast<GlobalVariable>(GV)) {
      Type *Ty = GVar->getValueType();
      // A global with opaque type might end up being zero sized.
      if (!Ty->isSized())
        return true;
      // A global with an empty type might lie at the address of any other
      // global.
      if (Ty->isEmptyTy())
        return true;
    }
    return false;
  };
  // Don't try to decide equality of aliases.
  if (!isa<GlobalAlias>(GV1) && !isa<GlobalAlias>(GV2))
    if (!isGlobalUnsafeForEquality(GV1) && !isGlobalUnsafeForEquality(GV2))
      return ICmpInst::ICMP_NE;
  return ICmpInst::BAD_ICMP_PREDICATE;
}

/// This function determines if there is anything we can decide about the two
/// constants provided. This doesn't need to handle simple things like integer
/// comparisons, but should instead handle ConstantExprs and GlobalValues.
/// If we can determine that the two constants have a particular relation to
/// each other, we should return the corresponding ICmp predicate, otherwise
/// return ICmpInst::BAD_ICMP_PREDICATE.
static ICmpInst::Predicate evaluateICmpRelation(Constant *V1, Constant *V2) {
  assert(V1->getType() == V2->getType() &&
         "Cannot compare different types of values!");
  if (V1 == V2) return ICmpInst::ICMP_EQ;

  // The following folds only apply to pointers.
  if (!V1->getType()->isPointerTy())
    return ICmpInst::BAD_ICMP_PREDICATE;

  // To simplify this code we canonicalize the relation so that the first
  // operand is always the most "complex" of the two.  We consider simple
  // constants (like ConstantPointerNull) to be the simplest, followed by
  // BlockAddress, GlobalValues, and ConstantExpr's (the most complex).
  auto GetComplexity = [](Constant *V) {
    if (isa<ConstantExpr>(V))
      return 3;
    if (isa<GlobalValue>(V))
      return 2;
    if (isa<BlockAddress>(V))
      return 1;
    return 0;
  };
  if (GetComplexity(V1) < GetComplexity(V2)) {
    ICmpInst::Predicate SwappedRelation = evaluateICmpRelation(V2, V1);
    if (SwappedRelation != ICmpInst::BAD_ICMP_PREDICATE)
      return ICmpInst::getSwappedPredicate(SwappedRelation);
    return ICmpInst::BAD_ICMP_PREDICATE;
  }

  if (const BlockAddress *BA = dyn_cast<BlockAddress>(V1)) {
    // Now we know that the RHS is a BlockAddress or simple constant.
    if (const BlockAddress *BA2 = dyn_cast<BlockAddress>(V2)) {
      // Block address in another function can't equal this one, but block
      // addresses in the current function might be the same if blocks are
      // empty.
      if (BA2->getFunction() != BA->getFunction())
        return ICmpInst::ICMP_NE;
    } else if (isa<ConstantPointerNull>(V2)) {
      return ICmpInst::ICMP_NE;
    }
  } else if (const GlobalValue *GV = dyn_cast<GlobalValue>(V1)) {
    // Now we know that the RHS is a GlobalValue, BlockAddress or simple
    // constant.
    if (const GlobalValue *GV2 = dyn_cast<GlobalValue>(V2)) {
      return areGlobalsPotentiallyEqual(GV, GV2);
    } else if (isa<BlockAddress>(V2)) {
      return ICmpInst::ICMP_NE; // Globals never equal labels.
    } else if (isa<ConstantPointerNull>(V2)) {
      // GlobalVals can never be null unless they have external weak linkage.
      // We don't try to evaluate aliases here.
      // NOTE: We should not be doing this constant folding if null pointer
      // is considered valid for the function. But currently there is no way to
      // query it from the Constant type.
      if (!GV->hasExternalWeakLinkage() && !isa<GlobalAlias>(GV) &&
          !NullPointerIsDefined(nullptr /* F */,
                                GV->getType()->getAddressSpace()))
        return ICmpInst::ICMP_UGT;
    }
  } else if (auto *CE1 = dyn_cast<ConstantExpr>(V1)) {
    // Ok, the LHS is known to be a constantexpr.  The RHS can be any of a
    // constantexpr, a global, block address, or a simple constant.
    Constant *CE1Op0 = CE1->getOperand(0);

    switch (CE1->getOpcode()) {
    case Instruction::GetElementPtr: {
      GEPOperator *CE1GEP = cast<GEPOperator>(CE1);
      // Ok, since this is a getelementptr, we know that the constant has a
      // pointer type.  Check the various cases.
      if (isa<ConstantPointerNull>(V2)) {
        // If we are comparing a GEP to a null pointer, check to see if the base
        // of the GEP equals the null pointer.
        if (const GlobalValue *GV = dyn_cast<GlobalValue>(CE1Op0)) {
          // If its not weak linkage, the GVal must have a non-zero address
          // so the result is greater-than
          if (!GV->hasExternalWeakLinkage() && CE1GEP->isInBounds())
            return ICmpInst::ICMP_UGT;
        }
      } else if (const GlobalValue *GV2 = dyn_cast<GlobalValue>(V2)) {
        if (const GlobalValue *GV = dyn_cast<GlobalValue>(CE1Op0)) {
          if (GV != GV2) {
            if (CE1GEP->hasAllZeroIndices())
              return areGlobalsPotentiallyEqual(GV, GV2);
            return ICmpInst::BAD_ICMP_PREDICATE;
          }
        }
      } else if (const auto *CE2GEP = dyn_cast<GEPOperator>(V2)) {
        // By far the most common case to handle is when the base pointers are
        // obviously to the same global.
        const Constant *CE2Op0 = cast<Constant>(CE2GEP->getPointerOperand());
        if (isa<GlobalValue>(CE1Op0) && isa<GlobalValue>(CE2Op0)) {
          // Don't know relative ordering, but check for inequality.
          if (CE1Op0 != CE2Op0) {
            if (CE1GEP->hasAllZeroIndices() && CE2GEP->hasAllZeroIndices())
              return areGlobalsPotentiallyEqual(cast<GlobalValue>(CE1Op0),
                                                cast<GlobalValue>(CE2Op0));
            return ICmpInst::BAD_ICMP_PREDICATE;
          }
        }
      }
      break;
    }
    default:
      break;
    }
  }

  return ICmpInst::BAD_ICMP_PREDICATE;
}

Constant *llvm::ConstantFoldCompareInstruction(CmpInst::Predicate Predicate,
                                               Constant *C1, Constant *C2) {
  Type *ResultTy;
  if (VectorType *VT = dyn_cast<VectorType>(C1->getType()))
    ResultTy = VectorType::get(Type::getInt1Ty(C1->getContext()),
                               VT->getElementCount());
  else
    ResultTy = Type::getInt1Ty(C1->getContext());

  // Fold FCMP_FALSE/FCMP_TRUE unconditionally.
  if (Predicate == FCmpInst::FCMP_FALSE)
    return Constant::getNullValue(ResultTy);

  if (Predicate == FCmpInst::FCMP_TRUE)
    return Constant::getAllOnesValue(ResultTy);

  // Handle some degenerate cases first
  if (isa<PoisonValue>(C1) || isa<PoisonValue>(C2))
    return PoisonValue::get(ResultTy);

  if (isa<UndefValue>(C1) || isa<UndefValue>(C2)) {
    bool isIntegerPredicate = ICmpInst::isIntPredicate(Predicate);
    // For EQ and NE, we can always pick a value for the undef to make the
    // predicate pass or fail, so we can return undef.
    // Also, if both operands are undef, we can return undef for int comparison.
    if (ICmpInst::isEquality(Predicate) || (isIntegerPredicate && C1 == C2))
      return UndefValue::get(ResultTy);

    // Otherwise, for integer compare, pick the same value as the non-undef
    // operand, and fold it to true or false.
    if (isIntegerPredicate)
      return ConstantInt::get(ResultTy, CmpInst::isTrueWhenEqual(Predicate));

    // Choosing NaN for the undef will always make unordered comparison succeed
    // and ordered comparison fails.
    return ConstantInt::get(ResultTy, CmpInst::isUnordered(Predicate));
  }

  if (C2->isNullValue()) {
    // The caller is expected to commute the operands if the constant expression
    // is C2.
    // C1 >= 0 --> true
    if (Predicate == ICmpInst::ICMP_UGE)
      return Constant::getAllOnesValue(ResultTy);
    // C1 < 0 --> false
    if (Predicate == ICmpInst::ICMP_ULT)
      return Constant::getNullValue(ResultTy);
  }

  // If the comparison is a comparison between two i1's, simplify it.
  if (C1->getType()->isIntegerTy(1)) {
    switch (Predicate) {
    case ICmpInst::ICMP_EQ:
      if (isa<ConstantInt>(C2))
        return ConstantExpr::getXor(C1, ConstantExpr::getNot(C2));
      return ConstantExpr::getXor(ConstantExpr::getNot(C1), C2);
    case ICmpInst::ICMP_NE:
      return ConstantExpr::getXor(C1, C2);
    default:
      break;
    }
  }

  if (isa<ConstantInt>(C1) && isa<ConstantInt>(C2)) {
    const APInt &V1 = cast<ConstantInt>(C1)->getValue();
    const APInt &V2 = cast<ConstantInt>(C2)->getValue();
    return ConstantInt::get(ResultTy, ICmpInst::compare(V1, V2, Predicate));
  } else if (isa<ConstantFP>(C1) && isa<ConstantFP>(C2)) {
    const APFloat &C1V = cast<ConstantFP>(C1)->getValueAPF();
    const APFloat &C2V = cast<ConstantFP>(C2)->getValueAPF();
    return ConstantInt::get(ResultTy, FCmpInst::compare(C1V, C2V, Predicate));
  } else if (auto *C1VTy = dyn_cast<VectorType>(C1->getType())) {

    // Fast path for splatted constants.
    if (Constant *C1Splat = C1->getSplatValue())
      if (Constant *C2Splat = C2->getSplatValue())
        if (Constant *Elt =
                ConstantFoldCompareInstruction(Predicate, C1Splat, C2Splat))
          return ConstantVector::getSplat(C1VTy->getElementCount(), Elt);

    // Do not iterate on scalable vector. The number of elements is unknown at
    // compile-time.
    if (isa<ScalableVectorType>(C1VTy))
      return nullptr;

    // If we can constant fold the comparison of each element, constant fold
    // the whole vector comparison.
    SmallVector<Constant*, 4> ResElts;
    Type *Ty = IntegerType::get(C1->getContext(), 32);
    // Compare the elements, producing an i1 result or constant expr.
    for (unsigned I = 0, E = C1VTy->getElementCount().getKnownMinValue();
         I != E; ++I) {
      Constant *C1E =
          ConstantExpr::getExtractElement(C1, ConstantInt::get(Ty, I));
      Constant *C2E =
          ConstantExpr::getExtractElement(C2, ConstantInt::get(Ty, I));
      Constant *Elt = ConstantFoldCompareInstruction(Predicate, C1E, C2E);
      if (!Elt)
        return nullptr;

      ResElts.push_back(Elt);
    }

    return ConstantVector::get(ResElts);
  }

  if (C1->getType()->isFPOrFPVectorTy()) {
    if (C1 == C2) {
      // We know that C1 == C2 || isUnordered(C1, C2).
      if (Predicate == FCmpInst::FCMP_ONE)
        return ConstantInt::getFalse(ResultTy);
      else if (Predicate == FCmpInst::FCMP_UEQ)
        return ConstantInt::getTrue(ResultTy);
    }
  } else {
    // Evaluate the relation between the two constants, per the predicate.
    int Result = -1;  // -1 = unknown, 0 = known false, 1 = known true.
    switch (evaluateICmpRelation(C1, C2)) {
    default: llvm_unreachable("Unknown relational!");
    case ICmpInst::BAD_ICMP_PREDICATE:
      break;  // Couldn't determine anything about these constants.
    case ICmpInst::ICMP_EQ:   // We know the constants are equal!
      // If we know the constants are equal, we can decide the result of this
      // computation precisely.
      Result = ICmpInst::isTrueWhenEqual(Predicate);
      break;
    case ICmpInst::ICMP_ULT:
      switch (Predicate) {
      case ICmpInst::ICMP_ULT: case ICmpInst::ICMP_NE: case ICmpInst::ICMP_ULE:
        Result = 1; break;
      case ICmpInst::ICMP_UGT: case ICmpInst::ICMP_EQ: case ICmpInst::ICMP_UGE:
        Result = 0; break;
      default:
        break;
      }
      break;
    case ICmpInst::ICMP_SLT:
      switch (Predicate) {
      case ICmpInst::ICMP_SLT: case ICmpInst::ICMP_NE: case ICmpInst::ICMP_SLE:
        Result = 1; break;
      case ICmpInst::ICMP_SGT: case ICmpInst::ICMP_EQ: case ICmpInst::ICMP_SGE:
        Result = 0; break;
      default:
        break;
      }
      break;
    case ICmpInst::ICMP_UGT:
      switch (Predicate) {
      case ICmpInst::ICMP_UGT: case ICmpInst::ICMP_NE: case ICmpInst::ICMP_UGE:
        Result = 1; break;
      case ICmpInst::ICMP_ULT: case ICmpInst::ICMP_EQ: case ICmpInst::ICMP_ULE:
        Result = 0; break;
      default:
        break;
      }
      break;
    case ICmpInst::ICMP_SGT:
      switch (Predicate) {
      case ICmpInst::ICMP_SGT: case ICmpInst::ICMP_NE: case ICmpInst::ICMP_SGE:
        Result = 1; break;
      case ICmpInst::ICMP_SLT: case ICmpInst::ICMP_EQ: case ICmpInst::ICMP_SLE:
        Result = 0; break;
      default:
        break;
      }
      break;
    case ICmpInst::ICMP_ULE:
      if (Predicate == ICmpInst::ICMP_UGT)
        Result = 0;
      if (Predicate == ICmpInst::ICMP_ULT || Predicate == ICmpInst::ICMP_ULE)
        Result = 1;
      break;
    case ICmpInst::ICMP_SLE:
      if (Predicate == ICmpInst::ICMP_SGT)
        Result = 0;
      if (Predicate == ICmpInst::ICMP_SLT || Predicate == ICmpInst::ICMP_SLE)
        Result = 1;
      break;
    case ICmpInst::ICMP_UGE:
      if (Predicate == ICmpInst::ICMP_ULT)
        Result = 0;
      if (Predicate == ICmpInst::ICMP_UGT || Predicate == ICmpInst::ICMP_UGE)
        Result = 1;
      break;
    case ICmpInst::ICMP_SGE:
      if (Predicate == ICmpInst::ICMP_SLT)
        Result = 0;
      if (Predicate == ICmpInst::ICMP_SGT || Predicate == ICmpInst::ICMP_SGE)
        Result = 1;
      break;
    case ICmpInst::ICMP_NE:
      if (Predicate == ICmpInst::ICMP_EQ)
        Result = 0;
      if (Predicate == ICmpInst::ICMP_NE)
        Result = 1;
      break;
    }

    // If we evaluated the result, return it now.
    if (Result != -1)
      return ConstantInt::get(ResultTy, Result);

    if ((!isa<ConstantExpr>(C1) && isa<ConstantExpr>(C2)) ||
        (C1->isNullValue() && !C2->isNullValue())) {
      // If C2 is a constant expr and C1 isn't, flip them around and fold the
      // other way if possible.
      // Also, if C1 is null and C2 isn't, flip them around.
      Predicate = ICmpInst::getSwappedPredicate(Predicate);
      return ConstantFoldCompareInstruction(Predicate, C2, C1);
    }
  }
  return nullptr;
}

Constant *llvm::ConstantFoldGetElementPtr(Type *PointeeTy, Constant *C,
                                          std::optional<ConstantRange> InRange,
                                          ArrayRef<Value *> Idxs) {
  if (Idxs.empty()) return C;

  Type *GEPTy = GetElementPtrInst::getGEPReturnType(
      C, ArrayRef((Value *const *)Idxs.data(), Idxs.size()));

  if (isa<PoisonValue>(C))
    return PoisonValue::get(GEPTy);

  if (isa<UndefValue>(C))
    return UndefValue::get(GEPTy);

  auto IsNoOp = [&]() {
    // Avoid losing inrange information.
    if (InRange)
      return false;

    return all_of(Idxs, [](Value *Idx) {
      Constant *IdxC = cast<Constant>(Idx);
      return IdxC->isNullValue() || isa<UndefValue>(IdxC);
    });
  };
  if (IsNoOp())
    return GEPTy->isVectorTy() && !C->getType()->isVectorTy()
               ? ConstantVector::getSplat(
                     cast<VectorType>(GEPTy)->getElementCount(), C)
               : C;

<<<<<<< HEAD
  if (ConstantExpr *CE = dyn_cast<ConstantExpr>(C)) {
    if (auto *GEP = dyn_cast<GEPOperator>(CE))
      if (Constant *C = foldGEPOfGEP(GEP, PointeeTy, InBounds, Idxs))
        return C;
  }

=======
>>>>>>> 3b3b839c
  return nullptr;
}<|MERGE_RESOLUTION|>--- conflicted
+++ resolved
@@ -1434,14 +1434,5 @@
                      cast<VectorType>(GEPTy)->getElementCount(), C)
                : C;
 
-<<<<<<< HEAD
-  if (ConstantExpr *CE = dyn_cast<ConstantExpr>(C)) {
-    if (auto *GEP = dyn_cast<GEPOperator>(CE))
-      if (Constant *C = foldGEPOfGEP(GEP, PointeeTy, InBounds, Idxs))
-        return C;
-  }
-
-=======
->>>>>>> 3b3b839c
   return nullptr;
 }