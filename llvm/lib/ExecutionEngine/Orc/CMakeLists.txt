--- conflicted
+++ resolved
@@ -29,11 +29,7 @@
   JITTargetMachineBuilder.cpp
   LazyReexports.cpp
   Layer.cpp
-<<<<<<< HEAD
-  LoadRelocatableObject.cpp
-=======
   LoadLinkableFile.cpp
->>>>>>> 1d22c955
   LookupAndRecordAddrs.cpp
   LLJIT.cpp
   MachO.cpp
