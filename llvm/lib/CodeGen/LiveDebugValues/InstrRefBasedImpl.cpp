//===- InstrRefBasedImpl.cpp - Tracking Debug Value MIs -------------------===//
//
// Part of the LLVM Project, under the Apache License v2.0 with LLVM Exceptions.
// See https://llvm.org/LICENSE.txt for license information.
// SPDX-License-Identifier: Apache-2.0 WITH LLVM-exception
//
//===----------------------------------------------------------------------===//
/// \file InstrRefBasedImpl.cpp
///
/// This is a separate implementation of LiveDebugValues, see
/// LiveDebugValues.cpp and VarLocBasedImpl.cpp for more information.
///
/// This pass propagates variable locations between basic blocks, resolving
/// control flow conflicts between them. The problem is SSA construction, where
/// each debug instruction assigns the *value* that a variable has, and every
/// instruction where the variable is in scope uses that variable. The resulting
/// map of instruction-to-value is then translated into a register (or spill)
/// location for each variable over each instruction.
///
/// The primary difference from normal SSA construction is that we cannot
/// _create_ PHI values that contain variable values. CodeGen has already
/// completed, and we can't alter it just to make debug-info complete. Thus:
/// we can identify function positions where we would like a PHI value for a
/// variable, but must search the MachineFunction to see whether such a PHI is
/// available. If no such PHI exists, the variable location must be dropped.
///
/// To achieve this, we perform two kinds of analysis. First, we identify
/// every value defined by every instruction (ignoring those that only move
/// another value), then re-compute an SSA-form representation of the
/// MachineFunction, using value propagation to eliminate any un-necessary
/// PHI values. This gives us a map of every value computed in the function,
/// and its location within the register file / stack.
///
/// Secondly, for each variable we perform the same analysis, where each debug
/// instruction is considered a def, and every instruction where the variable
/// is in lexical scope as a use. Value propagation is used again to eliminate
/// any un-necessary PHIs. This gives us a map of each variable to the value
/// it should have in a block.
///
/// Once both are complete, we have two maps for each block:
///  * Variables to the values they should have,
///  * Values to the register / spill slot they are located in.
/// After which we can marry-up variable values with a location, and emit
/// DBG_VALUE instructions specifying those locations. Variable locations may
/// be dropped in this process due to the desired variable value not being
/// resident in any machine location, or because there is no PHI value in any
/// location that accurately represents the desired value.  The building of
/// location lists for each block is left to DbgEntityHistoryCalculator.
///
/// This pass is kept efficient because the size of the first SSA problem
/// is proportional to the working-set size of the function, which the compiler
/// tries to keep small. (It's also proportional to the number of blocks).
/// Additionally, we repeatedly perform the second SSA problem analysis with
/// only the variables and blocks in a single lexical scope, exploiting their
/// locality.
///
/// ### Terminology
///
/// A machine location is a register or spill slot, a value is something that's
/// defined by an instruction or PHI node, while a variable value is the value
/// assigned to a variable. A variable location is a machine location, that must
/// contain the appropriate variable value. A value that is a PHI node is
/// occasionally called an mphi.
///
/// The first SSA problem is the "machine value location" problem,
/// because we're determining which machine locations contain which values.
/// The "locations" are constant: what's unknown is what value they contain.
///
/// The second SSA problem (the one for variables) is the "variable value
/// problem", because it's determining what values a variable has, rather than
/// what location those values are placed in.
///
/// TODO:
///   Overlapping fragments
///   Entry values
///   Add back DEBUG statements for debugging this
///   Collect statistics
///
//===----------------------------------------------------------------------===//

#include "llvm/ADT/DenseMap.h"
#include "llvm/ADT/PostOrderIterator.h"
#include "llvm/ADT/STLExtras.h"
#include "llvm/ADT/SmallPtrSet.h"
#include "llvm/ADT/SmallSet.h"
#include "llvm/ADT/SmallVector.h"
#include "llvm/BinaryFormat/Dwarf.h"
#include "llvm/CodeGen/LexicalScopes.h"
#include "llvm/CodeGen/MachineBasicBlock.h"
#include "llvm/CodeGen/MachineDominators.h"
#include "llvm/CodeGen/MachineFrameInfo.h"
#include "llvm/CodeGen/MachineFunction.h"
#include "llvm/CodeGen/MachineInstr.h"
#include "llvm/CodeGen/MachineInstrBuilder.h"
#include "llvm/CodeGen/MachineInstrBundle.h"
#include "llvm/CodeGen/MachineMemOperand.h"
#include "llvm/CodeGen/MachineOperand.h"
#include "llvm/CodeGen/PseudoSourceValue.h"
#include "llvm/CodeGen/TargetFrameLowering.h"
#include "llvm/CodeGen/TargetInstrInfo.h"
#include "llvm/CodeGen/TargetLowering.h"
#include "llvm/CodeGen/TargetPassConfig.h"
#include "llvm/CodeGen/TargetRegisterInfo.h"
#include "llvm/CodeGen/TargetSubtargetInfo.h"
#include "llvm/Config/llvm-config.h"
#include "llvm/IR/DebugInfoMetadata.h"
#include "llvm/IR/DebugLoc.h"
#include "llvm/IR/Function.h"
#include "llvm/MC/MCRegisterInfo.h"
#include "llvm/Support/Casting.h"
#include "llvm/Support/Compiler.h"
#include "llvm/Support/Debug.h"
#include "llvm/Support/GenericIteratedDominanceFrontier.h"
#include "llvm/Support/TypeSize.h"
#include "llvm/Support/raw_ostream.h"
#include "llvm/Target/TargetMachine.h"
#include "llvm/Transforms/Utils/SSAUpdaterImpl.h"
#include <algorithm>
#include <cassert>
#include <climits>
#include <cstdint>
#include <functional>
#include <queue>
#include <tuple>
#include <utility>
#include <vector>

#include "InstrRefBasedImpl.h"
#include "LiveDebugValues.h"
#include <optional>

using namespace llvm;
using namespace LiveDebugValues;

// SSAUpdaterImple sets DEBUG_TYPE, change it.
#undef DEBUG_TYPE
#define DEBUG_TYPE "livedebugvalues"

// Act more like the VarLoc implementation, by propagating some locations too
// far and ignoring some transfers.
static cl::opt<bool> EmulateOldLDV("emulate-old-livedebugvalues", cl::Hidden,
                                   cl::desc("Act like old LiveDebugValues did"),
                                   cl::init(false));

// Limit for the maximum number of stack slots we should track, past which we
// will ignore any spills. InstrRefBasedLDV gathers detailed information on all
// stack slots which leads to high memory consumption, and in some scenarios
// (such as asan with very many locals) the working set of the function can be
// very large, causing many spills. In these scenarios, it is very unlikely that
// the developer has hundreds of variables live at the same time that they're
// carefully thinking about -- instead, they probably autogenerated the code.
// When this happens, gracefully stop tracking excess spill slots, rather than
// consuming all the developer's memory.
static cl::opt<unsigned>
    StackWorkingSetLimit("livedebugvalues-max-stack-slots", cl::Hidden,
                         cl::desc("livedebugvalues-stack-ws-limit"),
                         cl::init(250));

DbgOpID DbgOpID::UndefID = DbgOpID(0xffffffff);

/// Tracker for converting machine value locations and variable values into
/// variable locations (the output of LiveDebugValues), recorded as DBG_VALUEs
/// specifying block live-in locations and transfers within blocks.
///
/// Operating on a per-block basis, this class takes a (pre-loaded) MLocTracker
/// and must be initialized with the set of variable values that are live-in to
/// the block. The caller then repeatedly calls process(). TransferTracker picks
/// out variable locations for the live-in variable values (if there _is_ a
/// location) and creates the corresponding DBG_VALUEs. Then, as the block is
/// stepped through, transfers of values between machine locations are
/// identified and if profitable, a DBG_VALUE created.
///
/// This is where debug use-before-defs would be resolved: a variable with an
/// unavailable value could materialize in the middle of a block, when the
/// value becomes available. Or, we could detect clobbers and re-specify the
/// variable in a backup location. (XXX these are unimplemented).
class TransferTracker {
public:
  const TargetInstrInfo *TII;
  const TargetLowering *TLI;
  /// This machine location tracker is assumed to always contain the up-to-date
  /// value mapping for all machine locations. TransferTracker only reads
  /// information from it. (XXX make it const?)
  MLocTracker *MTracker;
  MachineFunction &MF;
  const DebugVariableMap &DVMap;
  bool ShouldEmitDebugEntryValues;

  /// Record of all changes in variable locations at a block position. Awkwardly
  /// we allow inserting either before or after the point: MBB != nullptr
  /// indicates it's before, otherwise after.
  struct Transfer {
    MachineBasicBlock::instr_iterator Pos; /// Position to insert DBG_VALUes
    MachineBasicBlock *MBB; /// non-null if we should insert after.
    /// Vector of DBG_VALUEs to insert. Store with their DebugVariableID so that
    /// they can be sorted into a stable order for emission at a later time.
    SmallVector<std::pair<DebugVariableID, MachineInstr *>, 4> Insts;
  };

  /// Stores the resolved operands (machine locations and constants) and
  /// qualifying meta-information needed to construct a concrete DBG_VALUE-like
  /// instruction.
  struct ResolvedDbgValue {
    SmallVector<ResolvedDbgOp> Ops;
    DbgValueProperties Properties;

    ResolvedDbgValue(SmallVectorImpl<ResolvedDbgOp> &Ops,
                     DbgValueProperties Properties)
        : Ops(Ops.begin(), Ops.end()), Properties(Properties) {}

    /// Returns all the LocIdx values used in this struct, in the order in which
    /// they appear as operands in the debug value; may contain duplicates.
    auto loc_indices() const {
      return map_range(
          make_filter_range(
              Ops, [](const ResolvedDbgOp &Op) { return !Op.IsConst; }),
          [](const ResolvedDbgOp &Op) { return Op.Loc; });
    }
  };

  /// Collection of transfers (DBG_VALUEs) to be inserted.
  SmallVector<Transfer, 32> Transfers;

  /// Local cache of what-value-is-in-what-LocIdx. Used to identify differences
  /// between TransferTrackers view of variable locations and MLocTrackers. For
  /// example, MLocTracker observes all clobbers, but TransferTracker lazily
  /// does not.
  SmallVector<ValueIDNum, 32> VarLocs;

  /// Map from LocIdxes to which DebugVariables are based that location.
  /// Mantained while stepping through the block. Not accurate if
  /// VarLocs[Idx] != MTracker->LocIdxToIDNum[Idx].
  DenseMap<LocIdx, SmallSet<DebugVariableID, 4>> ActiveMLocs;

  /// Map from DebugVariable to it's current location and qualifying meta
  /// information. To be used in conjunction with ActiveMLocs to construct
  /// enough information for the DBG_VALUEs for a particular LocIdx.
  DenseMap<DebugVariableID, ResolvedDbgValue> ActiveVLocs;

  /// Temporary cache of DBG_VALUEs to be entered into the Transfers collection.
  SmallVector<std::pair<DebugVariableID, MachineInstr *>, 4> PendingDbgValues;

  /// Record of a use-before-def: created when a value that's live-in to the
  /// current block isn't available in any machine location, but it will be
  /// defined in this block.
  struct UseBeforeDef {
    /// Value of this variable, def'd in block.
    SmallVector<DbgOp> Values;
    /// Identity of this variable.
    DebugVariableID VarID;
    /// Additional variable properties.
    DbgValueProperties Properties;
    UseBeforeDef(ArrayRef<DbgOp> Values, DebugVariableID VarID,
                 const DbgValueProperties &Properties)
        : Values(Values.begin(), Values.end()), VarID(VarID),
          Properties(Properties) {}
  };

  /// Map from instruction index (within the block) to the set of UseBeforeDefs
  /// that become defined at that instruction.
  DenseMap<unsigned, SmallVector<UseBeforeDef, 1>> UseBeforeDefs;

  /// The set of variables that are in UseBeforeDefs and can become a location
  /// once the relevant value is defined. An element being erased from this
  /// collection prevents the use-before-def materializing.
  DenseSet<DebugVariableID> UseBeforeDefVariables;

  const TargetRegisterInfo &TRI;
  const BitVector &CalleeSavedRegs;

  TransferTracker(const TargetInstrInfo *TII, MLocTracker *MTracker,
                  MachineFunction &MF, const DebugVariableMap &DVMap,
                  const TargetRegisterInfo &TRI,
                  const BitVector &CalleeSavedRegs, const TargetPassConfig &TPC)
      : TII(TII), MTracker(MTracker), MF(MF), DVMap(DVMap), TRI(TRI),
        CalleeSavedRegs(CalleeSavedRegs) {
    TLI = MF.getSubtarget().getTargetLowering();
    auto &TM = TPC.getTM<TargetMachine>();
    ShouldEmitDebugEntryValues = TM.Options.ShouldEmitDebugEntryValues();
  }

  bool isCalleeSaved(LocIdx L) const {
    unsigned Reg = MTracker->LocIdxToLocID[L];
    if (Reg >= MTracker->NumRegs)
      return false;
    for (MCRegAliasIterator RAI(Reg, &TRI, true); RAI.isValid(); ++RAI)
      if (CalleeSavedRegs.test(*RAI))
        return true;
    return false;
  };

  // An estimate of the expected lifespan of values at a machine location, with
  // a greater value corresponding to a longer expected lifespan, i.e. spill
  // slots generally live longer than callee-saved registers which generally
  // live longer than non-callee-saved registers. The minimum value of 0
  // corresponds to an illegal location that cannot have a "lifespan" at all.
  enum class LocationQuality : unsigned char {
    Illegal = 0,
    Register,
    CalleeSavedRegister,
    SpillSlot,
    Best = SpillSlot
  };

  class LocationAndQuality {
    unsigned Location : 24;
    unsigned Quality : 8;

  public:
    LocationAndQuality() : Location(0), Quality(0) {}
    LocationAndQuality(LocIdx L, LocationQuality Q)
        : Location(L.asU64()), Quality(static_cast<unsigned>(Q)) {}
    LocIdx getLoc() const {
      if (!Quality)
        return LocIdx::MakeIllegalLoc();
      return LocIdx(Location);
    }
    LocationQuality getQuality() const { return LocationQuality(Quality); }
    bool isIllegal() const { return !Quality; }
    bool isBest() const { return getQuality() == LocationQuality::Best; }
  };

  using ValueLocPair = std::pair<ValueIDNum, LocationAndQuality>;

  static inline bool ValueToLocSort(const ValueLocPair &A,
                                    const ValueLocPair &B) {
    return A.first < B.first;
  };

  // Returns the LocationQuality for the location L iff the quality of L is
  // is strictly greater than the provided minimum quality.
  std::optional<LocationQuality>
  getLocQualityIfBetter(LocIdx L, LocationQuality Min) const {
    if (L.isIllegal())
      return std::nullopt;
    if (Min >= LocationQuality::SpillSlot)
      return std::nullopt;
    if (MTracker->isSpill(L))
      return LocationQuality::SpillSlot;
    if (Min >= LocationQuality::CalleeSavedRegister)
      return std::nullopt;
    if (isCalleeSaved(L))
      return LocationQuality::CalleeSavedRegister;
    if (Min >= LocationQuality::Register)
      return std::nullopt;
    return LocationQuality::Register;
  }

  /// For a variable \p Var with the live-in value \p Value, attempts to resolve
  /// the DbgValue to a concrete DBG_VALUE, emitting that value and loading the
  /// tracking information to track Var throughout the block.
  /// \p ValueToLoc is a map containing the best known location for every
  ///    ValueIDNum that Value may use.
  /// \p MBB is the basic block that we are loading the live-in value for.
  /// \p DbgOpStore is the map containing the DbgOpID->DbgOp mapping needed to
  ///    determine the values used by Value.
  void loadVarInloc(MachineBasicBlock &MBB, DbgOpIDMap &DbgOpStore,
                    const SmallVectorImpl<ValueLocPair> &ValueToLoc,
<<<<<<< HEAD
                    DebugVariable Var, DbgValue Value) {
=======
                    DebugVariableID VarID, DbgValue Value) {
>>>>>>> 9c4aab8c
    SmallVector<DbgOp> DbgOps;
    SmallVector<ResolvedDbgOp> ResolvedDbgOps;
    bool IsValueValid = true;
    unsigned LastUseBeforeDef = 0;

    // If every value used by the incoming DbgValue is available at block
    // entry, ResolvedDbgOps will contain the machine locations/constants for
    // those values and will be used to emit a debug location.
    // If one or more values are not yet available, but will all be defined in
    // this block, then LastUseBeforeDef will track the instruction index in
    // this BB at which the last of those values is defined, DbgOps will
    // contain the values that we will emit when we reach that instruction.
    // If one or more values are undef or not available throughout this block,
    // and we can't recover as an entry value, we set IsValueValid=false and
    // skip this variable.
    for (DbgOpID ID : Value.getDbgOpIDs()) {
      DbgOp Op = DbgOpStore.find(ID);
      DbgOps.push_back(Op);
      if (ID.isUndef()) {
        IsValueValid = false;
        break;
      }
      if (ID.isConst()) {
        ResolvedDbgOps.push_back(Op.MO);
        continue;
      }

      // Search for the desired ValueIDNum, to examine the best location found
      // for it. Use an empty ValueLocPair to search for an entry in ValueToLoc.
      const ValueIDNum &Num = Op.ID;
      ValueLocPair Probe(Num, LocationAndQuality());
      auto ValuesPreferredLoc = std::lower_bound(
          ValueToLoc.begin(), ValueToLoc.end(), Probe, ValueToLocSort);

      // There must be a legitimate entry found for Num.
      assert(ValuesPreferredLoc != ValueToLoc.end() &&
             ValuesPreferredLoc->first == Num);

      if (ValuesPreferredLoc->second.isIllegal()) {
        // If it's a def that occurs in this block, register it as a
        // use-before-def to be resolved as we step through the block.
        // Continue processing values so that we add any other UseBeforeDef
        // entries needed for later.
        if (Num.getBlock() == (unsigned)MBB.getNumber() && !Num.isPHI()) {
          LastUseBeforeDef = std::max(LastUseBeforeDef,
                                      static_cast<unsigned>(Num.getInst()));
          continue;
        }
        recoverAsEntryValue(VarID, Value.Properties, Num);
        IsValueValid = false;
        break;
      }

      // Defer modifying ActiveVLocs until after we've confirmed we have a
      // live range.
      LocIdx M = ValuesPreferredLoc->second.getLoc();
      ResolvedDbgOps.push_back(M);
    }

    // If we cannot produce a valid value for the LiveIn value within this
    // block, skip this variable.
    if (!IsValueValid)
      return;

    // Add UseBeforeDef entry for the last value to be defined in this block.
    if (LastUseBeforeDef) {
      addUseBeforeDef(VarID, Value.Properties, DbgOps, LastUseBeforeDef);
      return;
    }

    // The LiveIn value is available at block entry, begin tracking and record
    // the transfer.
    for (const ResolvedDbgOp &Op : ResolvedDbgOps)
      if (!Op.IsConst)
        ActiveMLocs[Op.Loc].insert(VarID);
    auto NewValue = ResolvedDbgValue{ResolvedDbgOps, Value.Properties};
    auto Result = ActiveVLocs.insert(std::make_pair(VarID, NewValue));
    if (!Result.second)
      Result.first->second = NewValue;
    auto &[Var, DILoc] = DVMap.lookupDVID(VarID);
    PendingDbgValues.push_back(
        std::make_pair(VarID, &*MTracker->emitLoc(ResolvedDbgOps, Var, DILoc,
                                                  Value.Properties)));
  }

  /// Load object with live-in variable values. \p mlocs contains the live-in
  /// values in each machine location, while \p vlocs the live-in variable
  /// values. This method picks variable locations for the live-in variables,
  /// creates DBG_VALUEs and puts them in #Transfers, then prepares the other
  /// object fields to track variable locations as we step through the block.
  /// FIXME: could just examine mloctracker instead of passing in \p mlocs?
  void
  loadInlocs(MachineBasicBlock &MBB, ValueTable &MLocs, DbgOpIDMap &DbgOpStore,
             const SmallVectorImpl<std::pair<DebugVariableID, DbgValue>> &VLocs,
             unsigned NumLocs) {
    ActiveMLocs.clear();
    ActiveVLocs.clear();
    VarLocs.clear();
    VarLocs.reserve(NumLocs);
    UseBeforeDefs.clear();
    UseBeforeDefVariables.clear();

    // Mapping of the preferred locations for each value. Collected into this
    // vector then sorted for easy searching.
    SmallVector<ValueLocPair, 16> ValueToLoc;

    // Initialized the preferred-location map with illegal locations, to be
    // filled in later.
    for (const auto &VLoc : VLocs)
      if (VLoc.second.Kind == DbgValue::Def)
        for (DbgOpID OpID : VLoc.second.getDbgOpIDs())
          if (!OpID.ID.IsConst)
            ValueToLoc.push_back(
                {DbgOpStore.find(OpID).ID, LocationAndQuality()});

    llvm::sort(ValueToLoc, ValueToLocSort);
    ActiveMLocs.reserve(VLocs.size());
    ActiveVLocs.reserve(VLocs.size());

    // Produce a map of value numbers to the current machine locs they live
    // in. When emulating VarLocBasedImpl, there should only be one
    // location; when not, we get to pick.
    for (auto Location : MTracker->locations()) {
      LocIdx Idx = Location.Idx;
      ValueIDNum &VNum = MLocs[Idx.asU64()];
      if (VNum == ValueIDNum::EmptyValue)
        continue;
      VarLocs.push_back(VNum);

      // Is there a variable that wants a location for this value? If not, skip.
      ValueLocPair Probe(VNum, LocationAndQuality());
      auto VIt = std::lower_bound(ValueToLoc.begin(), ValueToLoc.end(), Probe,
                                  ValueToLocSort);
      if (VIt == ValueToLoc.end() || VIt->first != VNum)
        continue;

      auto &Previous = VIt->second;
      // If this is the first location with that value, pick it. Otherwise,
      // consider whether it's a "longer term" location.
      std::optional<LocationQuality> ReplacementQuality =
          getLocQualityIfBetter(Idx, Previous.getQuality());
      if (ReplacementQuality)
        Previous = LocationAndQuality(Idx, *ReplacementQuality);
    }

    // Now map variables to their picked LocIdxes.
    for (const auto &Var : VLocs) {
      loadVarInloc(MBB, DbgOpStore, ValueToLoc, Var.first, Var.second);
    }
    flushDbgValues(MBB.begin(), &MBB);
  }

  /// Record that \p Var has value \p ID, a value that becomes available
  /// later in the function.
  void addUseBeforeDef(DebugVariableID VarID,
                       const DbgValueProperties &Properties,
                       const SmallVectorImpl<DbgOp> &DbgOps, unsigned Inst) {
    UseBeforeDefs[Inst].emplace_back(DbgOps, VarID, Properties);
    UseBeforeDefVariables.insert(VarID);
  }

  /// After the instruction at index \p Inst and position \p pos has been
  /// processed, check whether it defines a variable value in a use-before-def.
  /// If so, and the variable value hasn't changed since the start of the
  /// block, create a DBG_VALUE.
  void checkInstForNewValues(unsigned Inst, MachineBasicBlock::iterator pos) {
    auto MIt = UseBeforeDefs.find(Inst);
    if (MIt == UseBeforeDefs.end())
      return;

    // Map of values to the locations that store them for every value used by
    // the variables that may have become available.
    SmallDenseMap<ValueIDNum, LocationAndQuality> ValueToLoc;

    // Populate ValueToLoc with illegal default mappings for every value used by
    // any UseBeforeDef variables for this instruction.
    for (auto &Use : MIt->second) {
      if (!UseBeforeDefVariables.count(Use.VarID))
        continue;

      for (DbgOp &Op : Use.Values) {
        assert(!Op.isUndef() && "UseBeforeDef erroneously created for a "
                                "DbgValue with undef values.");
        if (Op.IsConst)
          continue;

        ValueToLoc.insert({Op.ID, LocationAndQuality()});
      }
    }

    // Exit early if we have no DbgValues to produce.
    if (ValueToLoc.empty())
      return;

    // Determine the best location for each desired value.
    for (auto Location : MTracker->locations()) {
      LocIdx Idx = Location.Idx;
      ValueIDNum &LocValueID = Location.Value;

      // Is there a variable that wants a location for this value? If not, skip.
      auto VIt = ValueToLoc.find(LocValueID);
      if (VIt == ValueToLoc.end())
        continue;

      auto &Previous = VIt->second;
      // If this is the first location with that value, pick it. Otherwise,
      // consider whether it's a "longer term" location.
      std::optional<LocationQuality> ReplacementQuality =
          getLocQualityIfBetter(Idx, Previous.getQuality());
      if (ReplacementQuality)
        Previous = LocationAndQuality(Idx, *ReplacementQuality);
    }

    // Using the map of values to locations, produce a final set of values for
    // this variable.
    for (auto &Use : MIt->second) {
      if (!UseBeforeDefVariables.count(Use.VarID))
        continue;

      SmallVector<ResolvedDbgOp> DbgOps;

      for (DbgOp &Op : Use.Values) {
        if (Op.IsConst) {
          DbgOps.push_back(Op.MO);
          continue;
        }
        LocIdx NewLoc = ValueToLoc.find(Op.ID)->second.getLoc();
        if (NewLoc.isIllegal())
          break;
        DbgOps.push_back(NewLoc);
      }

      // If at least one value used by this debug value is no longer available,
      // i.e. one of the values was killed before we finished defining all of
      // the values used by this variable, discard.
      if (DbgOps.size() != Use.Values.size())
        continue;

      // Otherwise, we're good to go.
      auto &[Var, DILoc] = DVMap.lookupDVID(Use.VarID);
      PendingDbgValues.push_back(std::make_pair(
          Use.VarID, MTracker->emitLoc(DbgOps, Var, DILoc, Use.Properties)));
    }
    flushDbgValues(pos, nullptr);
  }

  /// Helper to move created DBG_VALUEs into Transfers collection.
  void flushDbgValues(MachineBasicBlock::iterator Pos, MachineBasicBlock *MBB) {
    if (PendingDbgValues.size() == 0)
      return;

    // Pick out the instruction start position.
    MachineBasicBlock::instr_iterator BundleStart;
    if (MBB && Pos == MBB->begin())
      BundleStart = MBB->instr_begin();
    else
      BundleStart = getBundleStart(Pos->getIterator());

    Transfers.push_back({BundleStart, MBB, PendingDbgValues});
    PendingDbgValues.clear();
  }

  bool isEntryValueVariable(const DebugVariable &Var,
                            const DIExpression *Expr) const {
    if (!Var.getVariable()->isParameter())
      return false;

    if (Var.getInlinedAt())
      return false;

    if (Expr->getNumElements() > 0 && !Expr->isDeref())
      return false;

    return true;
  }

  bool isEntryValueValue(const ValueIDNum &Val) const {
    // Must be in entry block (block number zero), and be a PHI / live-in value.
    if (Val.getBlock() || !Val.isPHI())
      return false;

    // Entry values must enter in a register.
    if (MTracker->isSpill(Val.getLoc()))
      return false;

    Register SP = TLI->getStackPointerRegisterToSaveRestore();
    Register FP = TRI.getFrameRegister(MF);
    Register Reg = MTracker->LocIdxToLocID[Val.getLoc()];
    return Reg != SP && Reg != FP;
  }

  bool recoverAsEntryValue(DebugVariableID VarID,
                           const DbgValueProperties &Prop,
                           const ValueIDNum &Num) {
    // Is this variable location a candidate to be an entry value. First,
    // should we be trying this at all?
    if (!ShouldEmitDebugEntryValues)
      return false;

    const DIExpression *DIExpr = Prop.DIExpr;

    // We don't currently emit entry values for DBG_VALUE_LISTs.
    if (Prop.IsVariadic) {
      // If this debug value can be converted to be non-variadic, then do so;
      // otherwise give up.
      auto NonVariadicExpression =
          DIExpression::convertToNonVariadicExpression(DIExpr);
      if (!NonVariadicExpression)
        return false;
      DIExpr = *NonVariadicExpression;
    }

    auto &[Var, DILoc] = DVMap.lookupDVID(VarID);

    // Is the variable appropriate for entry values (i.e., is a parameter).
    if (!isEntryValueVariable(Var, DIExpr))
      return false;

    // Is the value assigned to this variable still the entry value?
    if (!isEntryValueValue(Num))
      return false;

    // Emit a variable location using an entry value expression.
    DIExpression *NewExpr =
        DIExpression::prepend(DIExpr, DIExpression::EntryValue);
    Register Reg = MTracker->LocIdxToLocID[Num.getLoc()];
    MachineOperand MO = MachineOperand::CreateReg(Reg, false);
    PendingDbgValues.push_back(std::make_pair(
        VarID, &*emitMOLoc(MO, Var, {NewExpr, Prop.Indirect, false})));
    return true;
  }

  /// Change a variable value after encountering a DBG_VALUE inside a block.
  void redefVar(const MachineInstr &MI) {
    DebugVariable Var(MI.getDebugVariable(), MI.getDebugExpression(),
                      MI.getDebugLoc()->getInlinedAt());
    DbgValueProperties Properties(MI);
    DebugVariableID VarID = DVMap.getDVID(Var);

    // Ignore non-register locations, we don't transfer those.
    if (MI.isUndefDebugValue() ||
        all_of(MI.debug_operands(),
               [](const MachineOperand &MO) { return !MO.isReg(); })) {
      auto It = ActiveVLocs.find(VarID);
      if (It != ActiveVLocs.end()) {
        for (LocIdx Loc : It->second.loc_indices())
          ActiveMLocs[Loc].erase(VarID);
        ActiveVLocs.erase(It);
      }
      // Any use-before-defs no longer apply.
      UseBeforeDefVariables.erase(VarID);
      return;
    }

    SmallVector<ResolvedDbgOp> NewLocs;
    for (const MachineOperand &MO : MI.debug_operands()) {
      if (MO.isReg()) {
        // Any undef regs have already been filtered out above.
        Register Reg = MO.getReg();
        LocIdx NewLoc = MTracker->getRegMLoc(Reg);
        NewLocs.push_back(NewLoc);
      } else {
        NewLocs.push_back(MO);
      }
    }

    redefVar(MI, Properties, NewLocs);
  }

  /// Handle a change in variable location within a block. Terminate the
  /// variables current location, and record the value it now refers to, so
  /// that we can detect location transfers later on.
  void redefVar(const MachineInstr &MI, const DbgValueProperties &Properties,
                SmallVectorImpl<ResolvedDbgOp> &NewLocs) {
    DebugVariable Var(MI.getDebugVariable(), MI.getDebugExpression(),
                      MI.getDebugLoc()->getInlinedAt());
    DebugVariableID VarID = DVMap.getDVID(Var);
    // Any use-before-defs no longer apply.
    UseBeforeDefVariables.erase(VarID);

    // Erase any previous location.
    auto It = ActiveVLocs.find(VarID);
    if (It != ActiveVLocs.end()) {
      for (LocIdx Loc : It->second.loc_indices())
        ActiveMLocs[Loc].erase(VarID);
    }

    // If there _is_ no new location, all we had to do was erase.
    if (NewLocs.empty()) {
      if (It != ActiveVLocs.end())
        ActiveVLocs.erase(It);
      return;
    }

    SmallVector<std::pair<LocIdx, DebugVariableID>> LostMLocs;
    for (ResolvedDbgOp &Op : NewLocs) {
      if (Op.IsConst)
        continue;

      LocIdx NewLoc = Op.Loc;

      // Check whether our local copy of values-by-location in #VarLocs is out
      // of date. Wipe old tracking data for the location if it's been clobbered
      // in the meantime.
      if (MTracker->readMLoc(NewLoc) != VarLocs[NewLoc.asU64()]) {
        for (const auto &P : ActiveMLocs[NewLoc]) {
          auto LostVLocIt = ActiveVLocs.find(P);
          if (LostVLocIt != ActiveVLocs.end()) {
            for (LocIdx Loc : LostVLocIt->second.loc_indices()) {
              // Every active variable mapping for NewLoc will be cleared, no
              // need to track individual variables.
              if (Loc == NewLoc)
                continue;
              LostMLocs.emplace_back(Loc, P);
            }
          }
          ActiveVLocs.erase(P);
        }
        for (const auto &LostMLoc : LostMLocs)
          ActiveMLocs[LostMLoc.first].erase(LostMLoc.second);
        LostMLocs.clear();
        It = ActiveVLocs.find(VarID);
        ActiveMLocs[NewLoc.asU64()].clear();
        VarLocs[NewLoc.asU64()] = MTracker->readMLoc(NewLoc);
      }

      ActiveMLocs[NewLoc].insert(VarID);
    }

    if (It == ActiveVLocs.end()) {
      ActiveVLocs.insert(
          std::make_pair(VarID, ResolvedDbgValue(NewLocs, Properties)));
    } else {
      It->second.Ops.assign(NewLocs);
      It->second.Properties = Properties;
    }
  }

  /// Account for a location \p mloc being clobbered. Examine the variable
  /// locations that will be terminated: and try to recover them by using
  /// another location. Optionally, given \p MakeUndef, emit a DBG_VALUE to
  /// explicitly terminate a location if it can't be recovered.
  void clobberMloc(LocIdx MLoc, MachineBasicBlock::iterator Pos,
                   bool MakeUndef = true) {
    auto ActiveMLocIt = ActiveMLocs.find(MLoc);
    if (ActiveMLocIt == ActiveMLocs.end())
      return;

    // What was the old variable value?
    ValueIDNum OldValue = VarLocs[MLoc.asU64()];
    clobberMloc(MLoc, OldValue, Pos, MakeUndef);
  }
  /// Overload that takes an explicit value \p OldValue for when the value in
  /// \p MLoc has changed and the TransferTracker's locations have not been
  /// updated yet.
  void clobberMloc(LocIdx MLoc, ValueIDNum OldValue,
                   MachineBasicBlock::iterator Pos, bool MakeUndef = true) {
    auto ActiveMLocIt = ActiveMLocs.find(MLoc);
    if (ActiveMLocIt == ActiveMLocs.end())
      return;

    VarLocs[MLoc.asU64()] = ValueIDNum::EmptyValue;

    // Examine the remaining variable locations: if we can find the same value
    // again, we can recover the location.
    std::optional<LocIdx> NewLoc;
    for (auto Loc : MTracker->locations())
      if (Loc.Value == OldValue)
        NewLoc = Loc.Idx;

    // If there is no location, and we weren't asked to make the variable
    // explicitly undef, then stop here.
    if (!NewLoc && !MakeUndef) {
      // Try and recover a few more locations with entry values.
      for (DebugVariableID VarID : ActiveMLocIt->second) {
        auto &Prop = ActiveVLocs.find(VarID)->second.Properties;
        recoverAsEntryValue(VarID, Prop, OldValue);
      }
      flushDbgValues(Pos, nullptr);
      return;
    }

    // Examine all the variables based on this location.
    DenseSet<DebugVariableID> NewMLocs;
    // If no new location has been found, every variable that depends on this
    // MLoc is dead, so end their existing MLoc->Var mappings as well.
    SmallVector<std::pair<LocIdx, DebugVariableID>> LostMLocs;
    for (DebugVariableID VarID : ActiveMLocIt->second) {
      auto ActiveVLocIt = ActiveVLocs.find(VarID);
      // Re-state the variable location: if there's no replacement then NewLoc
      // is std::nullopt and a $noreg DBG_VALUE will be created. Otherwise, a
      // DBG_VALUE identifying the alternative location will be emitted.
      const DbgValueProperties &Properties = ActiveVLocIt->second.Properties;

      // Produce the new list of debug ops - an empty list if no new location
      // was found, or the existing list with the substitution MLoc -> NewLoc
      // otherwise.
      SmallVector<ResolvedDbgOp> DbgOps;
      if (NewLoc) {
        ResolvedDbgOp OldOp(MLoc);
        ResolvedDbgOp NewOp(*NewLoc);
        // Insert illegal ops to overwrite afterwards.
        DbgOps.insert(DbgOps.begin(), ActiveVLocIt->second.Ops.size(),
                      ResolvedDbgOp(LocIdx::MakeIllegalLoc()));
        replace_copy(ActiveVLocIt->second.Ops, DbgOps.begin(), OldOp, NewOp);
      }

      auto &[Var, DILoc] = DVMap.lookupDVID(VarID);
      PendingDbgValues.push_back(std::make_pair(
          VarID, &*MTracker->emitLoc(DbgOps, Var, DILoc, Properties)));

      // Update machine locations <=> variable locations maps. Defer updating
      // ActiveMLocs to avoid invalidating the ActiveMLocIt iterator.
      if (!NewLoc) {
        for (LocIdx Loc : ActiveVLocIt->second.loc_indices()) {
          if (Loc != MLoc)
            LostMLocs.emplace_back(Loc, VarID);
        }
        ActiveVLocs.erase(ActiveVLocIt);
      } else {
        ActiveVLocIt->second.Ops = DbgOps;
        NewMLocs.insert(VarID);
      }
    }

    // Remove variables from ActiveMLocs if they no longer use any other MLocs
    // due to being killed by this clobber.
    for (auto &LocVarIt : LostMLocs) {
      auto LostMLocIt = ActiveMLocs.find(LocVarIt.first);
      assert(LostMLocIt != ActiveMLocs.end() &&
             "Variable was using this MLoc, but ActiveMLocs[MLoc] has no "
             "entries?");
      LostMLocIt->second.erase(LocVarIt.second);
    }

    // We lazily track what locations have which values; if we've found a new
    // location for the clobbered value, remember it.
    if (NewLoc)
      VarLocs[NewLoc->asU64()] = OldValue;

    flushDbgValues(Pos, nullptr);

    // Commit ActiveMLoc changes.
    ActiveMLocIt->second.clear();
    if (!NewMLocs.empty())
      for (DebugVariableID VarID : NewMLocs)
        ActiveMLocs[*NewLoc].insert(VarID);
  }

  /// Transfer variables based on \p Src to be based on \p Dst. This handles
  /// both register copies as well as spills and restores. Creates DBG_VALUEs
  /// describing the movement.
  void transferMlocs(LocIdx Src, LocIdx Dst, MachineBasicBlock::iterator Pos) {
    // Does Src still contain the value num we expect? If not, it's been
    // clobbered in the meantime, and our variable locations are stale.
    if (VarLocs[Src.asU64()] != MTracker->readMLoc(Src))
      return;

    // assert(ActiveMLocs[Dst].size() == 0);
    //^^^ Legitimate scenario on account of un-clobbered slot being assigned to?

    // Move set of active variables from one location to another.
    auto MovingVars = ActiveMLocs[Src];
    ActiveMLocs[Dst].insert(MovingVars.begin(), MovingVars.end());
    VarLocs[Dst.asU64()] = VarLocs[Src.asU64()];

    // For each variable based on Src; create a location at Dst.
    ResolvedDbgOp SrcOp(Src);
    ResolvedDbgOp DstOp(Dst);
    for (DebugVariableID VarID : MovingVars) {
      auto ActiveVLocIt = ActiveVLocs.find(VarID);
      assert(ActiveVLocIt != ActiveVLocs.end());

      // Update all instances of Src in the variable's tracked values to Dst.
      std::replace(ActiveVLocIt->second.Ops.begin(),
                   ActiveVLocIt->second.Ops.end(), SrcOp, DstOp);

      auto &[Var, DILoc] = DVMap.lookupDVID(VarID);
      MachineInstr *MI = MTracker->emitLoc(ActiveVLocIt->second.Ops, Var, DILoc,
                                           ActiveVLocIt->second.Properties);
      PendingDbgValues.push_back(std::make_pair(VarID, MI));
    }
    ActiveMLocs[Src].clear();
    flushDbgValues(Pos, nullptr);

    // XXX XXX XXX "pretend to be old LDV" means dropping all tracking data
    // about the old location.
    if (EmulateOldLDV)
      VarLocs[Src.asU64()] = ValueIDNum::EmptyValue;
  }

  MachineInstrBuilder emitMOLoc(const MachineOperand &MO,
                                const DebugVariable &Var,
                                const DbgValueProperties &Properties) {
    DebugLoc DL = DILocation::get(Var.getVariable()->getContext(), 0, 0,
                                  Var.getVariable()->getScope(),
                                  const_cast<DILocation *>(Var.getInlinedAt()));
    auto MIB = BuildMI(MF, DL, TII->get(TargetOpcode::DBG_VALUE));
    MIB.add(MO);
    if (Properties.Indirect)
      MIB.addImm(0);
    else
      MIB.addReg(0);
    MIB.addMetadata(Var.getVariable());
    MIB.addMetadata(Properties.DIExpr);
    return MIB;
  }
};

//===----------------------------------------------------------------------===//
//            Implementation
//===----------------------------------------------------------------------===//

ValueIDNum ValueIDNum::EmptyValue = {UINT_MAX, UINT_MAX, UINT_MAX};
ValueIDNum ValueIDNum::TombstoneValue = {UINT_MAX, UINT_MAX, UINT_MAX - 1};

#ifndef NDEBUG
void ResolvedDbgOp::dump(const MLocTracker *MTrack) const {
  if (IsConst) {
    dbgs() << MO;
  } else {
    dbgs() << MTrack->LocIdxToName(Loc);
  }
}
void DbgOp::dump(const MLocTracker *MTrack) const {
  if (IsConst) {
    dbgs() << MO;
  } else if (!isUndef()) {
    dbgs() << MTrack->IDAsString(ID);
  }
}
void DbgOpID::dump(const MLocTracker *MTrack, const DbgOpIDMap *OpStore) const {
  if (!OpStore) {
    dbgs() << "ID(" << asU32() << ")";
  } else {
    OpStore->find(*this).dump(MTrack);
  }
}
void DbgValue::dump(const MLocTracker *MTrack,
                    const DbgOpIDMap *OpStore) const {
  if (Kind == NoVal) {
    dbgs() << "NoVal(" << BlockNo << ")";
  } else if (Kind == VPHI || Kind == Def) {
    if (Kind == VPHI)
      dbgs() << "VPHI(" << BlockNo << ",";
    else
      dbgs() << "Def(";
    for (unsigned Idx = 0; Idx < getDbgOpIDs().size(); ++Idx) {
      getDbgOpID(Idx).dump(MTrack, OpStore);
      if (Idx != 0)
        dbgs() << ",";
    }
    dbgs() << ")";
  }
  if (Properties.Indirect)
    dbgs() << " indir";
  if (Properties.DIExpr)
    dbgs() << " " << *Properties.DIExpr;
}
#endif

MLocTracker::MLocTracker(MachineFunction &MF, const TargetInstrInfo &TII,
                         const TargetRegisterInfo &TRI,
                         const TargetLowering &TLI)
    : MF(MF), TII(TII), TRI(TRI), TLI(TLI),
      LocIdxToIDNum(ValueIDNum::EmptyValue), LocIdxToLocID(0) {
  NumRegs = TRI.getNumRegs();
  reset();
  LocIDToLocIdx.resize(NumRegs, LocIdx::MakeIllegalLoc());
  assert(NumRegs < (1u << NUM_LOC_BITS)); // Detect bit packing failure

  // Always track SP. This avoids the implicit clobbering caused by regmasks
  // from affectings its values. (LiveDebugValues disbelieves calls and
  // regmasks that claim to clobber SP).
  Register SP = TLI.getStackPointerRegisterToSaveRestore();
  if (SP) {
    unsigned ID = getLocID(SP);
    (void)lookupOrTrackRegister(ID);

    for (MCRegAliasIterator RAI(SP, &TRI, true); RAI.isValid(); ++RAI)
      SPAliases.insert(*RAI);
  }

  // Build some common stack positions -- full registers being spilt to the
  // stack.
  StackSlotIdxes.insert({{8, 0}, 0});
  StackSlotIdxes.insert({{16, 0}, 1});
  StackSlotIdxes.insert({{32, 0}, 2});
  StackSlotIdxes.insert({{64, 0}, 3});
  StackSlotIdxes.insert({{128, 0}, 4});
  StackSlotIdxes.insert({{256, 0}, 5});
  StackSlotIdxes.insert({{512, 0}, 6});

  // Traverse all the subregister idxes, and ensure there's an index for them.
  // Duplicates are no problem: we're interested in their position in the
  // stack slot, we don't want to type the slot.
  for (unsigned int I = 1; I < TRI.getNumSubRegIndices(); ++I) {
    unsigned Size = TRI.getSubRegIdxSize(I);
    unsigned Offs = TRI.getSubRegIdxOffset(I);
    unsigned Idx = StackSlotIdxes.size();

    // Some subregs have -1, -2 and so forth fed into their fields, to mean
    // special backend things. Ignore those.
    if (Size > 60000 || Offs > 60000)
      continue;

    StackSlotIdxes.insert({{Size, Offs}, Idx});
  }

  // There may also be strange register class sizes (think x86 fp80s).
  for (const TargetRegisterClass *RC : TRI.regclasses()) {
    unsigned Size = TRI.getRegSizeInBits(*RC);

    // We might see special reserved values as sizes, and classes for other
    // stuff the machine tries to model. If it's more than 512 bits, then it
    // is very unlikely to be a register than can be spilt.
    if (Size > 512)
      continue;

    unsigned Idx = StackSlotIdxes.size();
    StackSlotIdxes.insert({{Size, 0}, Idx});
  }

  for (auto &Idx : StackSlotIdxes)
    StackIdxesToPos[Idx.second] = Idx.first;

  NumSlotIdxes = StackSlotIdxes.size();
}

LocIdx MLocTracker::trackRegister(unsigned ID) {
  assert(ID != 0);
  LocIdx NewIdx = LocIdx(LocIdxToIDNum.size());
  LocIdxToIDNum.grow(NewIdx);
  LocIdxToLocID.grow(NewIdx);

  // Default: it's an mphi.
  ValueIDNum ValNum = {CurBB, 0, NewIdx};
  // Was this reg ever touched by a regmask?
  for (const auto &MaskPair : reverse(Masks)) {
    if (MaskPair.first->clobbersPhysReg(ID)) {
      // There was an earlier def we skipped.
      ValNum = {CurBB, MaskPair.second, NewIdx};
      break;
    }
  }

  LocIdxToIDNum[NewIdx] = ValNum;
  LocIdxToLocID[NewIdx] = ID;
  return NewIdx;
}

void MLocTracker::writeRegMask(const MachineOperand *MO, unsigned CurBB,
                               unsigned InstID) {
  // Def any register we track have that isn't preserved. The regmask
  // terminates the liveness of a register, meaning its value can't be
  // relied upon -- we represent this by giving it a new value.
  for (auto Location : locations()) {
    unsigned ID = LocIdxToLocID[Location.Idx];
    // Don't clobber SP, even if the mask says it's clobbered.
    if (ID < NumRegs && !SPAliases.count(ID) && MO->clobbersPhysReg(ID))
      defReg(ID, CurBB, InstID);
  }
  Masks.push_back(std::make_pair(MO, InstID));
}

std::optional<SpillLocationNo> MLocTracker::getOrTrackSpillLoc(SpillLoc L) {
  SpillLocationNo SpillID(SpillLocs.idFor(L));

  if (SpillID.id() == 0) {
    // If there is no location, and we have reached the limit of how many stack
    // slots to track, then don't track this one.
    if (SpillLocs.size() >= StackWorkingSetLimit)
      return std::nullopt;

    // Spill location is untracked: create record for this one, and all
    // subregister slots too.
    SpillID = SpillLocationNo(SpillLocs.insert(L));
    for (unsigned StackIdx = 0; StackIdx < NumSlotIdxes; ++StackIdx) {
      unsigned L = getSpillIDWithIdx(SpillID, StackIdx);
      LocIdx Idx = LocIdx(LocIdxToIDNum.size()); // New idx
      LocIdxToIDNum.grow(Idx);
      LocIdxToLocID.grow(Idx);
      LocIDToLocIdx.push_back(Idx);
      LocIdxToLocID[Idx] = L;
      // Initialize to PHI value; corresponds to the location's live-in value
      // during transfer function construction.
      LocIdxToIDNum[Idx] = ValueIDNum(CurBB, 0, Idx);
    }
  }
  return SpillID;
}

std::string MLocTracker::LocIdxToName(LocIdx Idx) const {
  unsigned ID = LocIdxToLocID[Idx];
  if (ID >= NumRegs) {
    StackSlotPos Pos = locIDToSpillIdx(ID);
    ID -= NumRegs;
    unsigned Slot = ID / NumSlotIdxes;
    return Twine("slot ")
        .concat(Twine(Slot).concat(Twine(" sz ").concat(Twine(Pos.first)
        .concat(Twine(" offs ").concat(Twine(Pos.second))))))
        .str();
  } else {
    return TRI.getRegAsmName(ID).str();
  }
}

std::string MLocTracker::IDAsString(const ValueIDNum &Num) const {
  std::string DefName = LocIdxToName(Num.getLoc());
  return Num.asString(DefName);
}

#ifndef NDEBUG
LLVM_DUMP_METHOD void MLocTracker::dump() {
  for (auto Location : locations()) {
    std::string MLocName = LocIdxToName(Location.Value.getLoc());
    std::string DefName = Location.Value.asString(MLocName);
    dbgs() << LocIdxToName(Location.Idx) << " --> " << DefName << "\n";
  }
}

LLVM_DUMP_METHOD void MLocTracker::dump_mloc_map() {
  for (auto Location : locations()) {
    std::string foo = LocIdxToName(Location.Idx);
    dbgs() << "Idx " << Location.Idx.asU64() << " " << foo << "\n";
  }
}
#endif

MachineInstrBuilder
MLocTracker::emitLoc(const SmallVectorImpl<ResolvedDbgOp> &DbgOps,
                     const DebugVariable &Var, const DILocation *DILoc,
                     const DbgValueProperties &Properties) {
  DebugLoc DL = DebugLoc(DILoc);

  const MCInstrDesc &Desc = Properties.IsVariadic
                                ? TII.get(TargetOpcode::DBG_VALUE_LIST)
                                : TII.get(TargetOpcode::DBG_VALUE);

#ifdef EXPENSIVE_CHECKS
  assert(all_of(DbgOps,
                [](const ResolvedDbgOp &Op) {
                  return Op.IsConst || !Op.Loc.isIllegal();
                }) &&
         "Did not expect illegal ops in DbgOps.");
  assert((DbgOps.size() == 0 ||
          DbgOps.size() == Properties.getLocationOpCount()) &&
         "Expected to have either one DbgOp per MI LocationOp, or none.");
#endif

  auto GetRegOp = [](unsigned Reg) -> MachineOperand {
    return MachineOperand::CreateReg(
        /* Reg */ Reg, /* isDef */ false, /* isImp */ false,
        /* isKill */ false, /* isDead */ false,
        /* isUndef */ false, /* isEarlyClobber */ false,
        /* SubReg */ 0, /* isDebug */ true);
  };

  SmallVector<MachineOperand> MOs;

  auto EmitUndef = [&]() {
    MOs.clear();
    MOs.assign(Properties.getLocationOpCount(), GetRegOp(0));
    return BuildMI(MF, DL, Desc, false, MOs, Var.getVariable(),
                   Properties.DIExpr);
  };

  // Don't bother passing any real operands to BuildMI if any of them would be
  // $noreg.
  if (DbgOps.empty())
    return EmitUndef();

  bool Indirect = Properties.Indirect;

  const DIExpression *Expr = Properties.DIExpr;

  assert(DbgOps.size() == Properties.getLocationOpCount());

  // If all locations are valid, accumulate them into our list of
  // MachineOperands. For any spilled locations, either update the indirectness
  // register or apply the appropriate transformations in the DIExpression.
  for (size_t Idx = 0; Idx < Properties.getLocationOpCount(); ++Idx) {
    const ResolvedDbgOp &Op = DbgOps[Idx];

    if (Op.IsConst) {
      MOs.push_back(Op.MO);
      continue;
    }

    LocIdx MLoc = Op.Loc;
    unsigned LocID = LocIdxToLocID[MLoc];
    if (LocID >= NumRegs) {
      SpillLocationNo SpillID = locIDToSpill(LocID);
      StackSlotPos StackIdx = locIDToSpillIdx(LocID);
      unsigned short Offset = StackIdx.second;

      // TODO: support variables that are located in spill slots, with non-zero
      // offsets from the start of the spill slot. It would require some more
      // complex DIExpression calculations. This doesn't seem to be produced by
      // LLVM right now, so don't try and support it.
      // Accept no-subregister slots and subregisters where the offset is zero.
      // The consumer should already have type information to work out how large
      // the variable is.
      if (Offset == 0) {
        const SpillLoc &Spill = SpillLocs[SpillID.id()];
        unsigned Base = Spill.SpillBase;

        // There are several ways we can dereference things, and several inputs
        // to consider:
        // * NRVO variables will appear with IsIndirect set, but should have
        //   nothing else in their DIExpressions,
        // * Variables with DW_OP_stack_value in their expr already need an
        //   explicit dereference of the stack location,
        // * Values that don't match the variable size need DW_OP_deref_size,
        // * Everything else can just become a simple location expression.

        // We need to use deref_size whenever there's a mismatch between the
        // size of value and the size of variable portion being read.
        // Additionally, we should use it whenever dealing with stack_value
        // fragments, to avoid the consumer having to determine the deref size
        // from DW_OP_piece.
        bool UseDerefSize = false;
        unsigned ValueSizeInBits = getLocSizeInBits(MLoc);
        unsigned DerefSizeInBytes = ValueSizeInBits / 8;
        if (auto Fragment = Var.getFragment()) {
          unsigned VariableSizeInBits = Fragment->SizeInBits;
          if (VariableSizeInBits != ValueSizeInBits || Expr->isComplex())
            UseDerefSize = true;
        } else if (auto Size = Var.getVariable()->getSizeInBits()) {
          if (*Size != ValueSizeInBits) {
            UseDerefSize = true;
          }
        }

        SmallVector<uint64_t, 5> OffsetOps;
        TRI.getOffsetOpcodes(Spill.SpillOffset, OffsetOps);
        bool StackValue = false;

        if (Properties.Indirect) {
          // This is something like an NRVO variable, where the pointer has been
          // spilt to the stack. It should end up being a memory location, with
          // the pointer to the variable loaded off the stack with a deref:
          assert(!Expr->isImplicit());
          OffsetOps.push_back(dwarf::DW_OP_deref);
        } else if (UseDerefSize && Expr->isSingleLocationExpression()) {
          // TODO: Figure out how to handle deref size issues for variadic
          // values.
          // We're loading a value off the stack that's not the same size as the
          // variable. Add / subtract stack offset, explicitly deref with a
          // size, and add DW_OP_stack_value if not already present.
          OffsetOps.push_back(dwarf::DW_OP_deref_size);
          OffsetOps.push_back(DerefSizeInBytes);
          StackValue = true;
        } else if (Expr->isComplex() || Properties.IsVariadic) {
          // A variable with no size ambiguity, but with extra elements in it's
          // expression. Manually dereference the stack location.
          OffsetOps.push_back(dwarf::DW_OP_deref);
        } else {
          // A plain value that has been spilt to the stack, with no further
          // context. Request a location expression, marking the DBG_VALUE as
          // IsIndirect.
          Indirect = true;
        }

        Expr = DIExpression::appendOpsToArg(Expr, OffsetOps, Idx, StackValue);
        MOs.push_back(GetRegOp(Base));
      } else {
        // This is a stack location with a weird subregister offset: emit an
        // undef DBG_VALUE instead.
        return EmitUndef();
      }
    } else {
      // Non-empty, non-stack slot, must be a plain register.
      MOs.push_back(GetRegOp(LocID));
    }
  }

  return BuildMI(MF, DL, Desc, Indirect, MOs, Var.getVariable(), Expr);
}

/// Default construct and initialize the pass.
InstrRefBasedLDV::InstrRefBasedLDV() = default;

bool InstrRefBasedLDV::isCalleeSaved(LocIdx L) const {
  unsigned Reg = MTracker->LocIdxToLocID[L];
  return isCalleeSavedReg(Reg);
}
bool InstrRefBasedLDV::isCalleeSavedReg(Register R) const {
  for (MCRegAliasIterator RAI(R, TRI, true); RAI.isValid(); ++RAI)
    if (CalleeSavedRegs.test(*RAI))
      return true;
  return false;
}

//===----------------------------------------------------------------------===//
//            Debug Range Extension Implementation
//===----------------------------------------------------------------------===//

#ifndef NDEBUG
// Something to restore in the future.
// void InstrRefBasedLDV::printVarLocInMBB(..)
#endif

std::optional<SpillLocationNo>
InstrRefBasedLDV::extractSpillBaseRegAndOffset(const MachineInstr &MI) {
  assert(MI.hasOneMemOperand() &&
         "Spill instruction does not have exactly one memory operand?");
  auto MMOI = MI.memoperands_begin();
  const PseudoSourceValue *PVal = (*MMOI)->getPseudoValue();
  assert(PVal->kind() == PseudoSourceValue::FixedStack &&
         "Inconsistent memory operand in spill instruction");
  int FI = cast<FixedStackPseudoSourceValue>(PVal)->getFrameIndex();
  const MachineBasicBlock *MBB = MI.getParent();
  Register Reg;
  StackOffset Offset = TFI->getFrameIndexReference(*MBB->getParent(), FI, Reg);
  return MTracker->getOrTrackSpillLoc({Reg, Offset});
}

std::optional<LocIdx>
InstrRefBasedLDV::findLocationForMemOperand(const MachineInstr &MI) {
  std::optional<SpillLocationNo> SpillLoc = extractSpillBaseRegAndOffset(MI);
  if (!SpillLoc)
    return std::nullopt;

  // Where in the stack slot is this value defined -- i.e., what size of value
  // is this? An important question, because it could be loaded into a register
  // from the stack at some point. Happily the memory operand will tell us
  // the size written to the stack.
  auto *MemOperand = *MI.memoperands_begin();
  LocationSize SizeInBits = MemOperand->getSizeInBits();
  assert(SizeInBits.hasValue() && "Expected to find a valid size!");

  // Find that position in the stack indexes we're tracking.
  auto IdxIt = MTracker->StackSlotIdxes.find({SizeInBits.getValue(), 0});
  if (IdxIt == MTracker->StackSlotIdxes.end())
    // That index is not tracked. This is suprising, and unlikely to ever
    // occur, but the safe action is to indicate the variable is optimised out.
    return std::nullopt;

  unsigned SpillID = MTracker->getSpillIDWithIdx(*SpillLoc, IdxIt->second);
  return MTracker->getSpillMLoc(SpillID);
}

/// End all previous ranges related to @MI and start a new range from @MI
/// if it is a DBG_VALUE instr.
bool InstrRefBasedLDV::transferDebugValue(const MachineInstr &MI) {
  if (!MI.isDebugValue())
    return false;

  assert(MI.getDebugVariable()->isValidLocationForIntrinsic(MI.getDebugLoc()) &&
         "Expected inlined-at fields to agree");

  // If there are no instructions in this lexical scope, do no location tracking
  // at all, this variable shouldn't get a legitimate location range.
  auto *Scope = LS.findLexicalScope(MI.getDebugLoc().get());
  if (Scope == nullptr)
    return true; // handled it; by doing nothing

  // MLocTracker needs to know that this register is read, even if it's only
  // read by a debug inst.
  for (const MachineOperand &MO : MI.debug_operands())
    if (MO.isReg() && MO.getReg() != 0)
      (void)MTracker->readReg(MO.getReg());

  // If we're preparing for the second analysis (variables), the machine value
  // locations are already solved, and we report this DBG_VALUE and the value
  // it refers to to VLocTracker.
  if (VTracker) {
    SmallVector<DbgOpID> DebugOps;
    // Feed defVar the new variable location, or if this is a DBG_VALUE $noreg,
    // feed defVar None.
    if (!MI.isUndefDebugValue()) {
      for (const MachineOperand &MO : MI.debug_operands()) {
        // There should be no undef registers here, as we've screened for undef
        // debug values.
        if (MO.isReg()) {
          DebugOps.push_back(DbgOpStore.insert(MTracker->readReg(MO.getReg())));
        } else if (MO.isImm() || MO.isFPImm() || MO.isCImm()) {
          DebugOps.push_back(DbgOpStore.insert(MO));
        } else {
          llvm_unreachable("Unexpected debug operand type.");
        }
      }
    }
    VTracker->defVar(MI, DbgValueProperties(MI), DebugOps);
  }

  // If performing final tracking of transfers, report this variable definition
  // to the TransferTracker too.
  if (TTracker)
    TTracker->redefVar(MI);
  return true;
}

std::optional<ValueIDNum> InstrRefBasedLDV::getValueForInstrRef(
    unsigned InstNo, unsigned OpNo, MachineInstr &MI,
    const FuncValueTable *MLiveOuts, const FuncValueTable *MLiveIns) {
  // Various optimizations may have happened to the value during codegen,
  // recorded in the value substitution table. Apply any substitutions to
  // the instruction / operand number in this DBG_INSTR_REF, and collect
  // any subregister extractions performed during optimization.
  const MachineFunction &MF = *MI.getParent()->getParent();

  // Create dummy substitution with Src set, for lookup.
  auto SoughtSub =
      MachineFunction::DebugSubstitution({InstNo, OpNo}, {0, 0}, 0);

  SmallVector<unsigned, 4> SeenSubregs;
  auto LowerBoundIt = llvm::lower_bound(MF.DebugValueSubstitutions, SoughtSub);
  while (LowerBoundIt != MF.DebugValueSubstitutions.end() &&
         LowerBoundIt->Src == SoughtSub.Src) {
    std::tie(InstNo, OpNo) = LowerBoundIt->Dest;
    SoughtSub.Src = LowerBoundIt->Dest;
    if (unsigned Subreg = LowerBoundIt->Subreg)
      SeenSubregs.push_back(Subreg);
    LowerBoundIt = llvm::lower_bound(MF.DebugValueSubstitutions, SoughtSub);
  }

  // Default machine value number is <None> -- if no instruction defines
  // the corresponding value, it must have been optimized out.
  std::optional<ValueIDNum> NewID;

  // Try to lookup the instruction number, and find the machine value number
  // that it defines. It could be an instruction, or a PHI.
  auto InstrIt = DebugInstrNumToInstr.find(InstNo);
  auto PHIIt = llvm::lower_bound(DebugPHINumToValue, InstNo);
  if (InstrIt != DebugInstrNumToInstr.end()) {
    const MachineInstr &TargetInstr = *InstrIt->second.first;
    uint64_t BlockNo = TargetInstr.getParent()->getNumber();

    // Pick out the designated operand. It might be a memory reference, if
    // a register def was folded into a stack store.
    if (OpNo == MachineFunction::DebugOperandMemNumber &&
        TargetInstr.hasOneMemOperand()) {
      std::optional<LocIdx> L = findLocationForMemOperand(TargetInstr);
      if (L)
        NewID = ValueIDNum(BlockNo, InstrIt->second.second, *L);
    } else if (OpNo != MachineFunction::DebugOperandMemNumber) {
      // Permit the debug-info to be completely wrong: identifying a nonexistant
      // operand, or one that is not a register definition, means something
      // unexpected happened during optimisation. Broken debug-info, however,
      // shouldn't crash the compiler -- instead leave the variable value as
      // None, which will make it appear "optimised out".
      if (OpNo < TargetInstr.getNumOperands()) {
        const MachineOperand &MO = TargetInstr.getOperand(OpNo);

        if (MO.isReg() && MO.isDef() && MO.getReg()) {
          unsigned LocID = MTracker->getLocID(MO.getReg());
          LocIdx L = MTracker->LocIDToLocIdx[LocID];
          NewID = ValueIDNum(BlockNo, InstrIt->second.second, L);
        }
      }

      if (!NewID) {
        LLVM_DEBUG(
            { dbgs() << "Seen instruction reference to illegal operand\n"; });
      }
    }
    // else: NewID is left as None.
  } else if (PHIIt != DebugPHINumToValue.end() && PHIIt->InstrNum == InstNo) {
    // It's actually a PHI value. Which value it is might not be obvious, use
    // the resolver helper to find out.
    assert(MLiveOuts && MLiveIns);
    NewID = resolveDbgPHIs(*MI.getParent()->getParent(), *MLiveOuts, *MLiveIns,
                           MI, InstNo);
  }

  // Apply any subregister extractions, in reverse. We might have seen code
  // like this:
  //    CALL64 @foo, implicit-def $rax
  //    %0:gr64 = COPY $rax
  //    %1:gr32 = COPY %0.sub_32bit
  //    %2:gr16 = COPY %1.sub_16bit
  //    %3:gr8  = COPY %2.sub_8bit
  // In which case each copy would have been recorded as a substitution with
  // a subregister qualifier. Apply those qualifiers now.
  if (NewID && !SeenSubregs.empty()) {
    unsigned Offset = 0;
    unsigned Size = 0;

    // Look at each subregister that we passed through, and progressively
    // narrow in, accumulating any offsets that occur. Substitutions should
    // only ever be the same or narrower width than what they read from;
    // iterate in reverse order so that we go from wide to small.
    for (unsigned Subreg : reverse(SeenSubregs)) {
      unsigned ThisSize = TRI->getSubRegIdxSize(Subreg);
      unsigned ThisOffset = TRI->getSubRegIdxOffset(Subreg);
      Offset += ThisOffset;
      Size = (Size == 0) ? ThisSize : std::min(Size, ThisSize);
    }

    // If that worked, look for an appropriate subregister with the register
    // where the define happens. Don't look at values that were defined during
    // a stack write: we can't currently express register locations within
    // spills.
    LocIdx L = NewID->getLoc();
    if (NewID && !MTracker->isSpill(L)) {
      // Find the register class for the register where this def happened.
      // FIXME: no index for this?
      Register Reg = MTracker->LocIdxToLocID[L];
      const TargetRegisterClass *TRC = nullptr;
      for (const auto *TRCI : TRI->regclasses())
        if (TRCI->contains(Reg))
          TRC = TRCI;
      assert(TRC && "Couldn't find target register class?");

      // If the register we have isn't the right size or in the right place,
      // Try to find a subregister inside it.
      unsigned MainRegSize = TRI->getRegSizeInBits(*TRC);
      if (Size != MainRegSize || Offset) {
        // Enumerate all subregisters, searching.
        Register NewReg = 0;
        for (MCPhysReg SR : TRI->subregs(Reg)) {
          unsigned Subreg = TRI->getSubRegIndex(Reg, SR);
          unsigned SubregSize = TRI->getSubRegIdxSize(Subreg);
          unsigned SubregOffset = TRI->getSubRegIdxOffset(Subreg);
          if (SubregSize == Size && SubregOffset == Offset) {
            NewReg = SR;
            break;
          }
        }

        // If we didn't find anything: there's no way to express our value.
        if (!NewReg) {
          NewID = std::nullopt;
        } else {
          // Re-state the value as being defined within the subregister
          // that we found.
          LocIdx NewLoc = MTracker->lookupOrTrackRegister(NewReg);
          NewID = ValueIDNum(NewID->getBlock(), NewID->getInst(), NewLoc);
        }
      }
    } else {
      // If we can't handle subregisters, unset the new value.
      NewID = std::nullopt;
    }
  }

  return NewID;
}

bool InstrRefBasedLDV::transferDebugInstrRef(MachineInstr &MI,
                                             const FuncValueTable *MLiveOuts,
                                             const FuncValueTable *MLiveIns) {
  if (!MI.isDebugRef())
    return false;

  // Only handle this instruction when we are building the variable value
  // transfer function.
  if (!VTracker && !TTracker)
    return false;

  const DILocalVariable *Var = MI.getDebugVariable();
  const DIExpression *Expr = MI.getDebugExpression();
  const DILocation *DebugLoc = MI.getDebugLoc();
  const DILocation *InlinedAt = DebugLoc->getInlinedAt();
  assert(Var->isValidLocationForIntrinsic(DebugLoc) &&
         "Expected inlined-at fields to agree");

  DebugVariable V(Var, Expr, InlinedAt);

  auto *Scope = LS.findLexicalScope(MI.getDebugLoc().get());
  if (Scope == nullptr)
    return true; // Handled by doing nothing. This variable is never in scope.

  SmallVector<DbgOpID> DbgOpIDs;
  for (const MachineOperand &MO : MI.debug_operands()) {
    if (!MO.isDbgInstrRef()) {
      assert(!MO.isReg() && "DBG_INSTR_REF should not contain registers");
      DbgOpID ConstOpID = DbgOpStore.insert(DbgOp(MO));
      DbgOpIDs.push_back(ConstOpID);
      continue;
    }

    unsigned InstNo = MO.getInstrRefInstrIndex();
    unsigned OpNo = MO.getInstrRefOpIndex();

    // Default machine value number is <None> -- if no instruction defines
    // the corresponding value, it must have been optimized out.
    std::optional<ValueIDNum> NewID =
        getValueForInstrRef(InstNo, OpNo, MI, MLiveOuts, MLiveIns);
    // We have a value number or std::nullopt. If the latter, then kill the
    // entire debug value.
    if (NewID) {
      DbgOpIDs.push_back(DbgOpStore.insert(*NewID));
    } else {
      DbgOpIDs.clear();
      break;
    }
  }

  // We have a DbgOpID for every value or for none. Tell the variable value
  // tracker about it. The rest of this LiveDebugValues implementation acts
  // exactly the same for DBG_INSTR_REFs as DBG_VALUEs (just, the former can
  // refer to values that aren't immediately available).
  DbgValueProperties Properties(Expr, false, true);
  if (VTracker)
    VTracker->defVar(MI, Properties, DbgOpIDs);

  // If we're on the final pass through the function, decompose this INSTR_REF
  // into a plain DBG_VALUE.
  if (!TTracker)
    return true;

  // Fetch the concrete DbgOps now, as we will need them later.
  SmallVector<DbgOp> DbgOps;
  for (DbgOpID OpID : DbgOpIDs) {
    DbgOps.push_back(DbgOpStore.find(OpID));
  }

  // Pick a location for the machine value number, if such a location exists.
  // (This information could be stored in TransferTracker to make it faster).
  SmallDenseMap<ValueIDNum, TransferTracker::LocationAndQuality> FoundLocs;
  SmallVector<ValueIDNum> ValuesToFind;
  // Initialized the preferred-location map with illegal locations, to be
  // filled in later.
  for (const DbgOp &Op : DbgOps) {
    if (!Op.IsConst)
      if (FoundLocs.insert({Op.ID, TransferTracker::LocationAndQuality()})
              .second)
        ValuesToFind.push_back(Op.ID);
  }

  for (auto Location : MTracker->locations()) {
    LocIdx CurL = Location.Idx;
    ValueIDNum ID = MTracker->readMLoc(CurL);
    auto ValueToFindIt = find(ValuesToFind, ID);
    if (ValueToFindIt == ValuesToFind.end())
      continue;
    auto &Previous = FoundLocs.find(ID)->second;
    // If this is the first location with that value, pick it. Otherwise,
    // consider whether it's a "longer term" location.
    std::optional<TransferTracker::LocationQuality> ReplacementQuality =
        TTracker->getLocQualityIfBetter(CurL, Previous.getQuality());
    if (ReplacementQuality) {
      Previous = TransferTracker::LocationAndQuality(CurL, *ReplacementQuality);
      if (Previous.isBest()) {
        ValuesToFind.erase(ValueToFindIt);
        if (ValuesToFind.empty())
          break;
      }
    }
  }

  SmallVector<ResolvedDbgOp> NewLocs;
  for (const DbgOp &DbgOp : DbgOps) {
    if (DbgOp.IsConst) {
      NewLocs.push_back(DbgOp.MO);
      continue;
    }
    LocIdx FoundLoc = FoundLocs.find(DbgOp.ID)->second.getLoc();
    if (FoundLoc.isIllegal()) {
      NewLocs.clear();
      break;
    }
    NewLocs.push_back(FoundLoc);
  }
  // Tell transfer tracker that the variable value has changed.
  TTracker->redefVar(MI, Properties, NewLocs);

  // If there were values with no location, but all such values are defined in
  // later instructions in this block, this is a block-local use-before-def.
  if (!DbgOps.empty() && NewLocs.empty()) {
    bool IsValidUseBeforeDef = true;
    uint64_t LastUseBeforeDef = 0;
    for (auto ValueLoc : FoundLocs) {
      ValueIDNum NewID = ValueLoc.first;
      LocIdx FoundLoc = ValueLoc.second.getLoc();
      if (!FoundLoc.isIllegal())
        continue;
      // If we have an value with no location that is not defined in this block,
      // then it has no location in this block, leaving this value undefined.
      if (NewID.getBlock() != CurBB || NewID.getInst() <= CurInst) {
        IsValidUseBeforeDef = false;
        break;
      }
      LastUseBeforeDef = std::max(LastUseBeforeDef, NewID.getInst());
    }
    if (IsValidUseBeforeDef) {
      DebugVariableID VID = DVMap.insertDVID(V, MI.getDebugLoc().get());
      TTracker->addUseBeforeDef(VID, {MI.getDebugExpression(), false, true},
                                DbgOps, LastUseBeforeDef);
    }
  }

  // Produce a DBG_VALUE representing what this DBG_INSTR_REF meant.
  // This DBG_VALUE is potentially a $noreg / undefined location, if
  // FoundLoc is illegal.
  // (XXX -- could morph the DBG_INSTR_REF in the future).
  MachineInstr *DbgMI =
      MTracker->emitLoc(NewLocs, V, MI.getDebugLoc().get(), Properties);
  DebugVariableID ID = DVMap.getDVID(V);

  TTracker->PendingDbgValues.push_back(std::make_pair(ID, DbgMI));
  TTracker->flushDbgValues(MI.getIterator(), nullptr);
  return true;
}

bool InstrRefBasedLDV::transferDebugPHI(MachineInstr &MI) {
  if (!MI.isDebugPHI())
    return false;

  // Analyse these only when solving the machine value location problem.
  if (VTracker || TTracker)
    return true;

  // First operand is the value location, either a stack slot or register.
  // Second is the debug instruction number of the original PHI.
  const MachineOperand &MO = MI.getOperand(0);
  unsigned InstrNum = MI.getOperand(1).getImm();

  auto EmitBadPHI = [this, &MI, InstrNum]() -> bool {
    // Helper lambda to do any accounting when we fail to find a location for
    // a DBG_PHI. This can happen if DBG_PHIs are malformed, or refer to a
    // dead stack slot, for example.
    // Record a DebugPHIRecord with an empty value + location.
    DebugPHINumToValue.push_back(
        {InstrNum, MI.getParent(), std::nullopt, std::nullopt});
    return true;
  };

  if (MO.isReg() && MO.getReg()) {
    // The value is whatever's currently in the register. Read and record it,
    // to be analysed later.
    Register Reg = MO.getReg();
    ValueIDNum Num = MTracker->readReg(Reg);
    auto PHIRec = DebugPHIRecord(
        {InstrNum, MI.getParent(), Num, MTracker->lookupOrTrackRegister(Reg)});
    DebugPHINumToValue.push_back(PHIRec);

    // Ensure this register is tracked.
    for (MCRegAliasIterator RAI(MO.getReg(), TRI, true); RAI.isValid(); ++RAI)
      MTracker->lookupOrTrackRegister(*RAI);
  } else if (MO.isFI()) {
    // The value is whatever's in this stack slot.
    unsigned FI = MO.getIndex();

    // If the stack slot is dead, then this was optimized away.
    // FIXME: stack slot colouring should account for slots that get merged.
    if (MFI->isDeadObjectIndex(FI))
      return EmitBadPHI();

    // Identify this spill slot, ensure it's tracked.
    Register Base;
    StackOffset Offs = TFI->getFrameIndexReference(*MI.getMF(), FI, Base);
    SpillLoc SL = {Base, Offs};
    std::optional<SpillLocationNo> SpillNo = MTracker->getOrTrackSpillLoc(SL);

    // We might be able to find a value, but have chosen not to, to avoid
    // tracking too much stack information.
    if (!SpillNo)
      return EmitBadPHI();

    // Any stack location DBG_PHI should have an associate bit-size.
    assert(MI.getNumOperands() == 3 && "Stack DBG_PHI with no size?");
    unsigned slotBitSize = MI.getOperand(2).getImm();

    unsigned SpillID = MTracker->getLocID(*SpillNo, {slotBitSize, 0});
    LocIdx SpillLoc = MTracker->getSpillMLoc(SpillID);
    ValueIDNum Result = MTracker->readMLoc(SpillLoc);

    // Record this DBG_PHI for later analysis.
    auto DbgPHI = DebugPHIRecord({InstrNum, MI.getParent(), Result, SpillLoc});
    DebugPHINumToValue.push_back(DbgPHI);
  } else {
    // Else: if the operand is neither a legal register or a stack slot, then
    // we're being fed illegal debug-info. Record an empty PHI, so that any
    // debug users trying to read this number will be put off trying to
    // interpret the value.
    LLVM_DEBUG(
        { dbgs() << "Seen DBG_PHI with unrecognised operand format\n"; });
    return EmitBadPHI();
  }

  return true;
}

void InstrRefBasedLDV::transferRegisterDef(MachineInstr &MI) {
  // Meta Instructions do not affect the debug liveness of any register they
  // define.
  if (MI.isImplicitDef()) {
    // Except when there's an implicit def, and the location it's defining has
    // no value number. The whole point of an implicit def is to announce that
    // the register is live, without be specific about it's value. So define
    // a value if there isn't one already.
    ValueIDNum Num = MTracker->readReg(MI.getOperand(0).getReg());
    // Has a legitimate value -> ignore the implicit def.
    if (Num.getLoc() != 0)
      return;
    // Otherwise, def it here.
  } else if (MI.isMetaInstruction())
    return;

  // We always ignore SP defines on call instructions, they don't actually
  // change the value of the stack pointer... except for win32's _chkstk. This
  // is rare: filter quickly for the common case (no stack adjustments, not a
  // call, etc). If it is a call that modifies SP, recognise the SP register
  // defs.
  bool CallChangesSP = false;
  if (AdjustsStackInCalls && MI.isCall() && MI.getOperand(0).isSymbol() &&
      !strcmp(MI.getOperand(0).getSymbolName(), StackProbeSymbolName.data()))
    CallChangesSP = true;

  // Test whether we should ignore a def of this register due to it being part
  // of the stack pointer.
  auto IgnoreSPAlias = [this, &MI, CallChangesSP](Register R) -> bool {
    if (CallChangesSP)
      return false;
    return MI.isCall() && MTracker->SPAliases.count(R);
  };

  // Find the regs killed by MI, and find regmasks of preserved regs.
  // Max out the number of statically allocated elements in `DeadRegs`, as this
  // prevents fallback to std::set::count() operations.
  SmallSet<uint32_t, 32> DeadRegs;
  SmallVector<const uint32_t *, 4> RegMasks;
  SmallVector<const MachineOperand *, 4> RegMaskPtrs;
  for (const MachineOperand &MO : MI.operands()) {
    // Determine whether the operand is a register def.
    if (MO.isReg() && MO.isDef() && MO.getReg() && MO.getReg().isPhysical() &&
        !IgnoreSPAlias(MO.getReg())) {
      // Remove ranges of all aliased registers.
      for (MCRegAliasIterator RAI(MO.getReg(), TRI, true); RAI.isValid(); ++RAI)
        // FIXME: Can we break out of this loop early if no insertion occurs?
        DeadRegs.insert(*RAI);
    } else if (MO.isRegMask()) {
      RegMasks.push_back(MO.getRegMask());
      RegMaskPtrs.push_back(&MO);
    }
  }

  // Tell MLocTracker about all definitions, of regmasks and otherwise.
  for (uint32_t DeadReg : DeadRegs)
    MTracker->defReg(DeadReg, CurBB, CurInst);

  for (const auto *MO : RegMaskPtrs)
    MTracker->writeRegMask(MO, CurBB, CurInst);

  // If this instruction writes to a spill slot, def that slot.
  if (hasFoldedStackStore(MI)) {
    if (std::optional<SpillLocationNo> SpillNo =
            extractSpillBaseRegAndOffset(MI)) {
      for (unsigned int I = 0; I < MTracker->NumSlotIdxes; ++I) {
        unsigned SpillID = MTracker->getSpillIDWithIdx(*SpillNo, I);
        LocIdx L = MTracker->getSpillMLoc(SpillID);
        MTracker->setMLoc(L, ValueIDNum(CurBB, CurInst, L));
      }
    }
  }

  if (!TTracker)
    return;

  // When committing variable values to locations: tell transfer tracker that
  // we've clobbered things. It may be able to recover the variable from a
  // different location.

  // Inform TTracker about any direct clobbers.
  for (uint32_t DeadReg : DeadRegs) {
    LocIdx Loc = MTracker->lookupOrTrackRegister(DeadReg);
    TTracker->clobberMloc(Loc, MI.getIterator(), false);
  }

  // Look for any clobbers performed by a register mask. Only test locations
  // that are actually being tracked.
  if (!RegMaskPtrs.empty()) {
    for (auto L : MTracker->locations()) {
      // Stack locations can't be clobbered by regmasks.
      if (MTracker->isSpill(L.Idx))
        continue;

      Register Reg = MTracker->LocIdxToLocID[L.Idx];
      if (IgnoreSPAlias(Reg))
        continue;

      for (const auto *MO : RegMaskPtrs)
        if (MO->clobbersPhysReg(Reg))
          TTracker->clobberMloc(L.Idx, MI.getIterator(), false);
    }
  }

  // Tell TTracker about any folded stack store.
  if (hasFoldedStackStore(MI)) {
    if (std::optional<SpillLocationNo> SpillNo =
            extractSpillBaseRegAndOffset(MI)) {
      for (unsigned int I = 0; I < MTracker->NumSlotIdxes; ++I) {
        unsigned SpillID = MTracker->getSpillIDWithIdx(*SpillNo, I);
        LocIdx L = MTracker->getSpillMLoc(SpillID);
        TTracker->clobberMloc(L, MI.getIterator(), true);
      }
    }
  }
}

void InstrRefBasedLDV::performCopy(Register SrcRegNum, Register DstRegNum) {
  // In all circumstances, re-def all aliases. It's definitely a new value now.
  for (MCRegAliasIterator RAI(DstRegNum, TRI, true); RAI.isValid(); ++RAI)
    MTracker->defReg(*RAI, CurBB, CurInst);

  ValueIDNum SrcValue = MTracker->readReg(SrcRegNum);
  MTracker->setReg(DstRegNum, SrcValue);

  // Copy subregisters from one location to another.
  for (MCSubRegIndexIterator SRI(SrcRegNum, TRI); SRI.isValid(); ++SRI) {
    unsigned SrcSubReg = SRI.getSubReg();
    unsigned SubRegIdx = SRI.getSubRegIndex();
    unsigned DstSubReg = TRI->getSubReg(DstRegNum, SubRegIdx);
    if (!DstSubReg)
      continue;

    // Do copy. There are two matching subregisters, the source value should
    // have been def'd when the super-reg was, the latter might not be tracked
    // yet.
    // This will force SrcSubReg to be tracked, if it isn't yet. Will read
    // mphi values if it wasn't tracked.
    LocIdx SrcL = MTracker->lookupOrTrackRegister(SrcSubReg);
    LocIdx DstL = MTracker->lookupOrTrackRegister(DstSubReg);
    (void)SrcL;
    (void)DstL;
    ValueIDNum CpyValue = MTracker->readReg(SrcSubReg);

    MTracker->setReg(DstSubReg, CpyValue);
  }
}

std::optional<SpillLocationNo>
InstrRefBasedLDV::isSpillInstruction(const MachineInstr &MI,
                                     MachineFunction *MF) {
  // TODO: Handle multiple stores folded into one.
  if (!MI.hasOneMemOperand())
    return std::nullopt;

  // Reject any memory operand that's aliased -- we can't guarantee its value.
  auto MMOI = MI.memoperands_begin();
  const PseudoSourceValue *PVal = (*MMOI)->getPseudoValue();
  if (PVal->isAliased(MFI))
    return std::nullopt;

  if (!MI.getSpillSize(TII) && !MI.getFoldedSpillSize(TII))
    return std::nullopt; // This is not a spill instruction, since no valid size
                         // was returned from either function.

  return extractSpillBaseRegAndOffset(MI);
}

bool InstrRefBasedLDV::isLocationSpill(const MachineInstr &MI,
                                       MachineFunction *MF, unsigned &Reg) {
  if (!isSpillInstruction(MI, MF))
    return false;

  int FI;
  Reg = TII->isStoreToStackSlotPostFE(MI, FI);
  return Reg != 0;
}

std::optional<SpillLocationNo>
InstrRefBasedLDV::isRestoreInstruction(const MachineInstr &MI,
                                       MachineFunction *MF, unsigned &Reg) {
  if (!MI.hasOneMemOperand())
    return std::nullopt;

  // FIXME: Handle folded restore instructions with more than one memory
  // operand.
  if (MI.getRestoreSize(TII)) {
    Reg = MI.getOperand(0).getReg();
    return extractSpillBaseRegAndOffset(MI);
  }
  return std::nullopt;
}

bool InstrRefBasedLDV::transferSpillOrRestoreInst(MachineInstr &MI) {
  // XXX -- it's too difficult to implement VarLocBasedImpl's  stack location
  // limitations under the new model. Therefore, when comparing them, compare
  // versions that don't attempt spills or restores at all.
  if (EmulateOldLDV)
    return false;

  // Strictly limit ourselves to plain loads and stores, not all instructions
  // that can access the stack.
  int DummyFI = -1;
  if (!TII->isStoreToStackSlotPostFE(MI, DummyFI) &&
      !TII->isLoadFromStackSlotPostFE(MI, DummyFI))
    return false;

  MachineFunction *MF = MI.getMF();
  unsigned Reg;

  LLVM_DEBUG(dbgs() << "Examining instruction: "; MI.dump(););

  // Strictly limit ourselves to plain loads and stores, not all instructions
  // that can access the stack.
  int FIDummy;
  if (!TII->isStoreToStackSlotPostFE(MI, FIDummy) &&
      !TII->isLoadFromStackSlotPostFE(MI, FIDummy))
    return false;

  // First, if there are any DBG_VALUEs pointing at a spill slot that is
  // written to, terminate that variable location. The value in memory
  // will have changed. DbgEntityHistoryCalculator doesn't try to detect this.
  if (std::optional<SpillLocationNo> Loc = isSpillInstruction(MI, MF)) {
    // Un-set this location and clobber, so that earlier locations don't
    // continue past this store.
    for (unsigned SlotIdx = 0; SlotIdx < MTracker->NumSlotIdxes; ++SlotIdx) {
      unsigned SpillID = MTracker->getSpillIDWithIdx(*Loc, SlotIdx);
      std::optional<LocIdx> MLoc = MTracker->getSpillMLoc(SpillID);
      if (!MLoc)
        continue;

      // We need to over-write the stack slot with something (here, a def at
      // this instruction) to ensure no values are preserved in this stack slot
      // after the spill. It also prevents TTracker from trying to recover the
      // location and re-installing it in the same place.
      ValueIDNum Def(CurBB, CurInst, *MLoc);
      MTracker->setMLoc(*MLoc, Def);
      if (TTracker)
        TTracker->clobberMloc(*MLoc, MI.getIterator());
    }
  }

  // Try to recognise spill and restore instructions that may transfer a value.
  if (isLocationSpill(MI, MF, Reg)) {
    // isLocationSpill returning true should guarantee we can extract a
    // location.
    SpillLocationNo Loc = *extractSpillBaseRegAndOffset(MI);

    auto DoTransfer = [&](Register SrcReg, unsigned SpillID) {
      auto ReadValue = MTracker->readReg(SrcReg);
      LocIdx DstLoc = MTracker->getSpillMLoc(SpillID);
      MTracker->setMLoc(DstLoc, ReadValue);

      if (TTracker) {
        LocIdx SrcLoc = MTracker->getRegMLoc(SrcReg);
        TTracker->transferMlocs(SrcLoc, DstLoc, MI.getIterator());
      }
    };

    // Then, transfer subreg bits.
    for (MCPhysReg SR : TRI->subregs(Reg)) {
      // Ensure this reg is tracked,
      (void)MTracker->lookupOrTrackRegister(SR);
      unsigned SubregIdx = TRI->getSubRegIndex(Reg, SR);
      unsigned SpillID = MTracker->getLocID(Loc, SubregIdx);
      DoTransfer(SR, SpillID);
    }

    // Directly lookup size of main source reg, and transfer.
    unsigned Size = TRI->getRegSizeInBits(Reg, *MRI);
    unsigned SpillID = MTracker->getLocID(Loc, {Size, 0});
    DoTransfer(Reg, SpillID);
  } else {
    std::optional<SpillLocationNo> Loc = isRestoreInstruction(MI, MF, Reg);
    if (!Loc)
      return false;

    // Assumption: we're reading from the base of the stack slot, not some
    // offset into it. It seems very unlikely LLVM would ever generate
    // restores where this wasn't true. This then becomes a question of what
    // subregisters in the destination register line up with positions in the
    // stack slot.

    // Def all registers that alias the destination.
    for (MCRegAliasIterator RAI(Reg, TRI, true); RAI.isValid(); ++RAI)
      MTracker->defReg(*RAI, CurBB, CurInst);

    // Now find subregisters within the destination register, and load values
    // from stack slot positions.
    auto DoTransfer = [&](Register DestReg, unsigned SpillID) {
      LocIdx SrcIdx = MTracker->getSpillMLoc(SpillID);
      auto ReadValue = MTracker->readMLoc(SrcIdx);
      MTracker->setReg(DestReg, ReadValue);
    };

    for (MCPhysReg SR : TRI->subregs(Reg)) {
      unsigned Subreg = TRI->getSubRegIndex(Reg, SR);
      unsigned SpillID = MTracker->getLocID(*Loc, Subreg);
      DoTransfer(SR, SpillID);
    }

    // Directly look up this registers slot idx by size, and transfer.
    unsigned Size = TRI->getRegSizeInBits(Reg, *MRI);
    unsigned SpillID = MTracker->getLocID(*Loc, {Size, 0});
    DoTransfer(Reg, SpillID);
  }
  return true;
}

bool InstrRefBasedLDV::transferRegisterCopy(MachineInstr &MI) {
  auto DestSrc = TII->isCopyLikeInstr(MI);
  if (!DestSrc)
    return false;

  const MachineOperand *DestRegOp = DestSrc->Destination;
  const MachineOperand *SrcRegOp = DestSrc->Source;

  Register SrcReg = SrcRegOp->getReg();
  Register DestReg = DestRegOp->getReg();

  // Ignore identity copies. Yep, these make it as far as LiveDebugValues.
  if (SrcReg == DestReg)
    return true;

  // For emulating VarLocBasedImpl:
  // We want to recognize instructions where destination register is callee
  // saved register. If register that could be clobbered by the call is
  // included, there would be a great chance that it is going to be clobbered
  // soon. It is more likely that previous register, which is callee saved, is
  // going to stay unclobbered longer, even if it is killed.
  //
  // For InstrRefBasedImpl, we can track multiple locations per value, so
  // ignore this condition.
  if (EmulateOldLDV && !isCalleeSavedReg(DestReg))
    return false;

  // InstrRefBasedImpl only followed killing copies.
  if (EmulateOldLDV && !SrcRegOp->isKill())
    return false;

  // Before we update MTracker, remember which values were present in each of
  // the locations about to be overwritten, so that we can recover any
  // potentially clobbered variables.
  DenseMap<LocIdx, ValueIDNum> ClobberedLocs;
  if (TTracker) {
    for (MCRegAliasIterator RAI(DestReg, TRI, true); RAI.isValid(); ++RAI) {
      LocIdx ClobberedLoc = MTracker->getRegMLoc(*RAI);
      auto MLocIt = TTracker->ActiveMLocs.find(ClobberedLoc);
      // If ActiveMLocs isn't tracking this location or there are no variables
      // using it, don't bother remembering.
      if (MLocIt == TTracker->ActiveMLocs.end() || MLocIt->second.empty())
        continue;
      ValueIDNum Value = MTracker->readReg(*RAI);
      ClobberedLocs[ClobberedLoc] = Value;
    }
  }

  // Copy MTracker info, including subregs if available.
  InstrRefBasedLDV::performCopy(SrcReg, DestReg);

  // The copy might have clobbered variables based on the destination register.
  // Tell TTracker about it, passing the old ValueIDNum to search for
  // alternative locations (or else terminating those variables).
  if (TTracker) {
    for (auto LocVal : ClobberedLocs) {
      TTracker->clobberMloc(LocVal.first, LocVal.second, MI.getIterator(), false);
    }
  }

  // Only produce a transfer of DBG_VALUE within a block where old LDV
  // would have. We might make use of the additional value tracking in some
  // other way, later.
  if (TTracker && isCalleeSavedReg(DestReg) && SrcRegOp->isKill())
    TTracker->transferMlocs(MTracker->getRegMLoc(SrcReg),
                            MTracker->getRegMLoc(DestReg), MI.getIterator());

  // VarLocBasedImpl would quit tracking the old location after copying.
  if (EmulateOldLDV && SrcReg != DestReg)
    MTracker->defReg(SrcReg, CurBB, CurInst);

  return true;
}

/// Accumulate a mapping between each DILocalVariable fragment and other
/// fragments of that DILocalVariable which overlap. This reduces work during
/// the data-flow stage from "Find any overlapping fragments" to "Check if the
/// known-to-overlap fragments are present".
/// \param MI A previously unprocessed debug instruction to analyze for
///           fragment usage.
void InstrRefBasedLDV::accumulateFragmentMap(MachineInstr &MI) {
  assert(MI.isDebugValueLike());
  DebugVariable MIVar(MI.getDebugVariable(), MI.getDebugExpression(),
                      MI.getDebugLoc()->getInlinedAt());
  FragmentInfo ThisFragment = MIVar.getFragmentOrDefault();

  // If this is the first sighting of this variable, then we are guaranteed
  // there are currently no overlapping fragments either. Initialize the set
  // of seen fragments, record no overlaps for the current one, and return.
  auto SeenIt = SeenFragments.find(MIVar.getVariable());
  if (SeenIt == SeenFragments.end()) {
    SmallSet<FragmentInfo, 4> OneFragment;
    OneFragment.insert(ThisFragment);
    SeenFragments.insert({MIVar.getVariable(), OneFragment});

    OverlapFragments.insert({{MIVar.getVariable(), ThisFragment}, {}});
    return;
  }

  // If this particular Variable/Fragment pair already exists in the overlap
  // map, it has already been accounted for.
  auto IsInOLapMap =
      OverlapFragments.insert({{MIVar.getVariable(), ThisFragment}, {}});
  if (!IsInOLapMap.second)
    return;

  auto &ThisFragmentsOverlaps = IsInOLapMap.first->second;
  auto &AllSeenFragments = SeenIt->second;

  // Otherwise, examine all other seen fragments for this variable, with "this"
  // fragment being a previously unseen fragment. Record any pair of
  // overlapping fragments.
  for (const auto &ASeenFragment : AllSeenFragments) {
    // Does this previously seen fragment overlap?
    if (DIExpression::fragmentsOverlap(ThisFragment, ASeenFragment)) {
      // Yes: Mark the current fragment as being overlapped.
      ThisFragmentsOverlaps.push_back(ASeenFragment);
      // Mark the previously seen fragment as being overlapped by the current
      // one.
      auto ASeenFragmentsOverlaps =
          OverlapFragments.find({MIVar.getVariable(), ASeenFragment});
      assert(ASeenFragmentsOverlaps != OverlapFragments.end() &&
             "Previously seen var fragment has no vector of overlaps");
      ASeenFragmentsOverlaps->second.push_back(ThisFragment);
    }
  }

  AllSeenFragments.insert(ThisFragment);
}

void InstrRefBasedLDV::process(MachineInstr &MI,
                               const FuncValueTable *MLiveOuts,
                               const FuncValueTable *MLiveIns) {
  // Try to interpret an MI as a debug or transfer instruction. Only if it's
  // none of these should we interpret it's register defs as new value
  // definitions.
  if (transferDebugValue(MI))
    return;
  if (transferDebugInstrRef(MI, MLiveOuts, MLiveIns))
    return;
  if (transferDebugPHI(MI))
    return;
  if (transferRegisterCopy(MI))
    return;
  if (transferSpillOrRestoreInst(MI))
    return;
  transferRegisterDef(MI);
}

void InstrRefBasedLDV::produceMLocTransferFunction(
    MachineFunction &MF, SmallVectorImpl<MLocTransferMap> &MLocTransfer,
    unsigned MaxNumBlocks) {
  // Because we try to optimize around register mask operands by ignoring regs
  // that aren't currently tracked, we set up something ugly for later: RegMask
  // operands that are seen earlier than the first use of a register, still need
  // to clobber that register in the transfer function. But this information
  // isn't actively recorded. Instead, we track each RegMask used in each block,
  // and accumulated the clobbered but untracked registers in each block into
  // the following bitvector. Later, if new values are tracked, we can add
  // appropriate clobbers.
  SmallVector<BitVector, 32> BlockMasks;
  BlockMasks.resize(MaxNumBlocks);

  // Reserve one bit per register for the masks described above.
  unsigned BVWords = MachineOperand::getRegMaskSize(TRI->getNumRegs());
  for (auto &BV : BlockMasks)
    BV.resize(TRI->getNumRegs(), true);

  // Step through all instructions and inhale the transfer function.
  for (auto &MBB : MF) {
    // Object fields that are read by trackers to know where we are in the
    // function.
    CurBB = MBB.getNumber();
    CurInst = 1;

    // Set all machine locations to a PHI value. For transfer function
    // production only, this signifies the live-in value to the block.
    MTracker->reset();
    MTracker->setMPhis(CurBB);

    // Step through each instruction in this block.
    for (auto &MI : MBB) {
      // Pass in an empty unique_ptr for the value tables when accumulating the
      // machine transfer function.
      process(MI, nullptr, nullptr);

      // Also accumulate fragment map.
      if (MI.isDebugValueLike())
        accumulateFragmentMap(MI);

      // Create a map from the instruction number (if present) to the
      // MachineInstr and its position.
      if (uint64_t InstrNo = MI.peekDebugInstrNum()) {
        auto InstrAndPos = std::make_pair(&MI, CurInst);
        auto InsertResult =
            DebugInstrNumToInstr.insert(std::make_pair(InstrNo, InstrAndPos));

        // There should never be duplicate instruction numbers.
        assert(InsertResult.second);
        (void)InsertResult;
      }

      ++CurInst;
    }

    // Produce the transfer function, a map of machine location to new value. If
    // any machine location has the live-in phi value from the start of the
    // block, it's live-through and doesn't need recording in the transfer
    // function.
    for (auto Location : MTracker->locations()) {
      LocIdx Idx = Location.Idx;
      ValueIDNum &P = Location.Value;
      if (P.isPHI() && P.getLoc() == Idx.asU64())
        continue;

      // Insert-or-update.
      auto &TransferMap = MLocTransfer[CurBB];
      auto Result = TransferMap.insert(std::make_pair(Idx.asU64(), P));
      if (!Result.second)
        Result.first->second = P;
    }

    // Accumulate any bitmask operands into the clobbered reg mask for this
    // block.
    for (auto &P : MTracker->Masks) {
      BlockMasks[CurBB].clearBitsNotInMask(P.first->getRegMask(), BVWords);
    }
  }

  // Compute a bitvector of all the registers that are tracked in this block.
  BitVector UsedRegs(TRI->getNumRegs());
  for (auto Location : MTracker->locations()) {
    unsigned ID = MTracker->LocIdxToLocID[Location.Idx];
    // Ignore stack slots, and aliases of the stack pointer.
    if (ID >= TRI->getNumRegs() || MTracker->SPAliases.count(ID))
      continue;
    UsedRegs.set(ID);
  }

  // Check that any regmask-clobber of a register that gets tracked, is not
  // live-through in the transfer function. It needs to be clobbered at the
  // very least.
  for (unsigned int I = 0; I < MaxNumBlocks; ++I) {
    BitVector &BV = BlockMasks[I];
    BV.flip();
    BV &= UsedRegs;
    // This produces all the bits that we clobber, but also use. Check that
    // they're all clobbered or at least set in the designated transfer
    // elem.
    for (unsigned Bit : BV.set_bits()) {
      unsigned ID = MTracker->getLocID(Bit);
      LocIdx Idx = MTracker->LocIDToLocIdx[ID];
      auto &TransferMap = MLocTransfer[I];

      // Install a value representing the fact that this location is effectively
      // written to in this block. As there's no reserved value, instead use
      // a value number that is never generated. Pick the value number for the
      // first instruction in the block, def'ing this location, which we know
      // this block never used anyway.
      ValueIDNum NotGeneratedNum = ValueIDNum(I, 1, Idx);
      auto Result =
        TransferMap.insert(std::make_pair(Idx.asU64(), NotGeneratedNum));
      if (!Result.second) {
        ValueIDNum &ValueID = Result.first->second;
        if (ValueID.getBlock() == I && ValueID.isPHI())
          // It was left as live-through. Set it to clobbered.
          ValueID = NotGeneratedNum;
      }
    }
  }
}

bool InstrRefBasedLDV::mlocJoin(
    MachineBasicBlock &MBB, SmallPtrSet<const MachineBasicBlock *, 16> &Visited,
    FuncValueTable &OutLocs, ValueTable &InLocs) {
  LLVM_DEBUG(dbgs() << "join MBB: " << MBB.getNumber() << "\n");
  bool Changed = false;

  // Handle value-propagation when control flow merges on entry to a block. For
  // any location without a PHI already placed, the location has the same value
  // as its predecessors. If a PHI is placed, test to see whether it's now a
  // redundant PHI that we can eliminate.

  SmallVector<const MachineBasicBlock *, 8> BlockOrders(MBB.predecessors());

  // Visit predecessors in RPOT order.
  auto Cmp = [&](const MachineBasicBlock *A, const MachineBasicBlock *B) {
    return BBToOrder.find(A)->second < BBToOrder.find(B)->second;
  };
  llvm::sort(BlockOrders, Cmp);

  // Skip entry block.
  if (BlockOrders.size() == 0) {
    // FIXME: We don't use assert here to prevent instr-ref-unreachable.mir
    // failing.
    LLVM_DEBUG(if (!MBB.isEntryBlock()) dbgs()
               << "Found not reachable block " << MBB.getFullName()
               << " from entry which may lead out of "
                  "bound access to VarLocs\n");
    return false;
  }

  // Step through all machine locations, look at each predecessor and test
  // whether we can eliminate redundant PHIs.
  for (auto Location : MTracker->locations()) {
    LocIdx Idx = Location.Idx;

    // Pick out the first predecessors live-out value for this location. It's
    // guaranteed to not be a backedge, as we order by RPO.
    ValueIDNum FirstVal = OutLocs[*BlockOrders[0]][Idx.asU64()];

    // If we've already eliminated a PHI here, do no further checking, just
    // propagate the first live-in value into this block.
    if (InLocs[Idx.asU64()] != ValueIDNum(MBB.getNumber(), 0, Idx)) {
      if (InLocs[Idx.asU64()] != FirstVal) {
        InLocs[Idx.asU64()] = FirstVal;
        Changed |= true;
      }
      continue;
    }

    // We're now examining a PHI to see whether it's un-necessary. Loop around
    // the other live-in values and test whether they're all the same.
    bool Disagree = false;
    for (unsigned int I = 1; I < BlockOrders.size(); ++I) {
      const MachineBasicBlock *PredMBB = BlockOrders[I];
      const ValueIDNum &PredLiveOut = OutLocs[*PredMBB][Idx.asU64()];

      // Incoming values agree, continue trying to eliminate this PHI.
      if (FirstVal == PredLiveOut)
        continue;

      // We can also accept a PHI value that feeds back into itself.
      if (PredLiveOut == ValueIDNum(MBB.getNumber(), 0, Idx))
        continue;

      // Live-out of a predecessor disagrees with the first predecessor.
      Disagree = true;
    }

    // No disagreement? No PHI. Otherwise, leave the PHI in live-ins.
    if (!Disagree) {
      InLocs[Idx.asU64()] = FirstVal;
      Changed |= true;
    }
  }

  // TODO: Reimplement NumInserted and NumRemoved.
  return Changed;
}

void InstrRefBasedLDV::findStackIndexInterference(
    SmallVectorImpl<unsigned> &Slots) {
  // We could spend a bit of time finding the exact, minimal, set of stack
  // indexes that interfere with each other, much like reg units. Or, we can
  // rely on the fact that:
  //  * The smallest / lowest index will interfere with everything at zero
  //    offset, which will be the largest set of registers,
  //  * Most indexes with non-zero offset will end up being interference units
  //    anyway.
  // So just pick those out and return them.

  // We can rely on a single-byte stack index existing already, because we
  // initialize them in MLocTracker.
  auto It = MTracker->StackSlotIdxes.find({8, 0});
  assert(It != MTracker->StackSlotIdxes.end());
  Slots.push_back(It->second);

  // Find anything that has a non-zero offset and add that too.
  for (auto &Pair : MTracker->StackSlotIdxes) {
    // Is offset zero? If so, ignore.
    if (!Pair.first.second)
      continue;
    Slots.push_back(Pair.second);
  }
}

void InstrRefBasedLDV::placeMLocPHIs(
    MachineFunction &MF, SmallPtrSetImpl<MachineBasicBlock *> &AllBlocks,
    FuncValueTable &MInLocs, SmallVectorImpl<MLocTransferMap> &MLocTransfer) {
  SmallVector<unsigned, 4> StackUnits;
  findStackIndexInterference(StackUnits);

  // To avoid repeatedly running the PHI placement algorithm, leverage the
  // fact that a def of register MUST also def its register units. Find the
  // units for registers, place PHIs for them, and then replicate them for
  // aliasing registers. Some inputs that are never def'd (DBG_PHIs of
  // arguments) don't lead to register units being tracked, just place PHIs for
  // those registers directly. Stack slots have their own form of "unit",
  // store them to one side.
  SmallSet<Register, 32> RegUnitsToPHIUp;
  SmallSet<LocIdx, 32> NormalLocsToPHI;
  SmallSet<SpillLocationNo, 32> StackSlots;
  for (auto Location : MTracker->locations()) {
    LocIdx L = Location.Idx;
    if (MTracker->isSpill(L)) {
      StackSlots.insert(MTracker->locIDToSpill(MTracker->LocIdxToLocID[L]));
      continue;
    }

    Register R = MTracker->LocIdxToLocID[L];
    SmallSet<Register, 8> FoundRegUnits;
    bool AnyIllegal = false;
    for (MCRegUnit Unit : TRI->regunits(R.asMCReg())) {
      for (MCRegUnitRootIterator URoot(Unit, TRI); URoot.isValid(); ++URoot) {
        if (!MTracker->isRegisterTracked(*URoot)) {
          // Not all roots were loaded into the tracking map: this register
          // isn't actually def'd anywhere, we only read from it. Generate PHIs
          // for this reg, but don't iterate units.
          AnyIllegal = true;
        } else {
          FoundRegUnits.insert(*URoot);
        }
      }
    }

    if (AnyIllegal) {
      NormalLocsToPHI.insert(L);
      continue;
    }

    RegUnitsToPHIUp.insert(FoundRegUnits.begin(), FoundRegUnits.end());
  }

  // Lambda to fetch PHIs for a given location, and write into the PHIBlocks
  // collection.
  SmallVector<MachineBasicBlock *, 32> PHIBlocks;
  auto CollectPHIsForLoc = [&](LocIdx L) {
    // Collect the set of defs.
    SmallPtrSet<MachineBasicBlock *, 32> DefBlocks;
    for (unsigned int I = 0; I < OrderToBB.size(); ++I) {
      MachineBasicBlock *MBB = OrderToBB[I];
      const auto &TransferFunc = MLocTransfer[MBB->getNumber()];
      if (TransferFunc.contains(L))
        DefBlocks.insert(MBB);
    }

    // The entry block defs the location too: it's the live-in / argument value.
    // Only insert if there are other defs though; everything is trivially live
    // through otherwise.
    if (!DefBlocks.empty())
      DefBlocks.insert(&*MF.begin());

    // Ask the SSA construction algorithm where we should put PHIs. Clear
    // anything that might have been hanging around from earlier.
    PHIBlocks.clear();
    BlockPHIPlacement(AllBlocks, DefBlocks, PHIBlocks);
  };

  auto InstallPHIsAtLoc = [&PHIBlocks, &MInLocs](LocIdx L) {
    for (const MachineBasicBlock *MBB : PHIBlocks)
      MInLocs[*MBB][L.asU64()] = ValueIDNum(MBB->getNumber(), 0, L);
  };

  // For locations with no reg units, just place PHIs.
  for (LocIdx L : NormalLocsToPHI) {
    CollectPHIsForLoc(L);
    // Install those PHI values into the live-in value array.
    InstallPHIsAtLoc(L);
  }

  // For stack slots, calculate PHIs for the equivalent of the units, then
  // install for each index.
  for (SpillLocationNo Slot : StackSlots) {
    for (unsigned Idx : StackUnits) {
      unsigned SpillID = MTracker->getSpillIDWithIdx(Slot, Idx);
      LocIdx L = MTracker->getSpillMLoc(SpillID);
      CollectPHIsForLoc(L);
      InstallPHIsAtLoc(L);

      // Find anything that aliases this stack index, install PHIs for it too.
      unsigned Size, Offset;
      std::tie(Size, Offset) = MTracker->StackIdxesToPos[Idx];
      for (auto &Pair : MTracker->StackSlotIdxes) {
        unsigned ThisSize, ThisOffset;
        std::tie(ThisSize, ThisOffset) = Pair.first;
        if (ThisSize + ThisOffset <= Offset || Size + Offset <= ThisOffset)
          continue;

        unsigned ThisID = MTracker->getSpillIDWithIdx(Slot, Pair.second);
        LocIdx ThisL = MTracker->getSpillMLoc(ThisID);
        InstallPHIsAtLoc(ThisL);
      }
    }
  }

  // For reg units, place PHIs, and then place them for any aliasing registers.
  for (Register R : RegUnitsToPHIUp) {
    LocIdx L = MTracker->lookupOrTrackRegister(R);
    CollectPHIsForLoc(L);

    // Install those PHI values into the live-in value array.
    InstallPHIsAtLoc(L);

    // Now find aliases and install PHIs for those.
    for (MCRegAliasIterator RAI(R, TRI, true); RAI.isValid(); ++RAI) {
      // Super-registers that are "above" the largest register read/written by
      // the function will alias, but will not be tracked.
      if (!MTracker->isRegisterTracked(*RAI))
        continue;

      LocIdx AliasLoc = MTracker->lookupOrTrackRegister(*RAI);
      InstallPHIsAtLoc(AliasLoc);
    }
  }
}

void InstrRefBasedLDV::buildMLocValueMap(
    MachineFunction &MF, FuncValueTable &MInLocs, FuncValueTable &MOutLocs,
    SmallVectorImpl<MLocTransferMap> &MLocTransfer) {
  std::priority_queue<unsigned int, std::vector<unsigned int>,
                      std::greater<unsigned int>>
      Worklist, Pending;

  // We track what is on the current and pending worklist to avoid inserting
  // the same thing twice. We could avoid this with a custom priority queue,
  // but this is probably not worth it.
  SmallPtrSet<MachineBasicBlock *, 16> OnPending, OnWorklist;

  // Initialize worklist with every block to be visited. Also produce list of
  // all blocks.
  SmallPtrSet<MachineBasicBlock *, 32> AllBlocks;
  for (unsigned int I = 0; I < BBToOrder.size(); ++I) {
    Worklist.push(I);
    OnWorklist.insert(OrderToBB[I]);
    AllBlocks.insert(OrderToBB[I]);
  }

  // Initialize entry block to PHIs. These represent arguments.
  for (auto Location : MTracker->locations())
    MInLocs.tableForEntryMBB()[Location.Idx.asU64()] =
        ValueIDNum(0, 0, Location.Idx);

  MTracker->reset();

  // Start by placing PHIs, using the usual SSA constructor algorithm. Consider
  // any machine-location that isn't live-through a block to be def'd in that
  // block.
  placeMLocPHIs(MF, AllBlocks, MInLocs, MLocTransfer);

  // Propagate values to eliminate redundant PHIs. At the same time, this
  // produces the table of Block x Location => Value for the entry to each
  // block.
  // The kind of PHIs we can eliminate are, for example, where one path in a
  // conditional spills and restores a register, and the register still has
  // the same value once control flow joins, unbeknowns to the PHI placement
  // code. Propagating values allows us to identify such un-necessary PHIs and
  // remove them.
  SmallPtrSet<const MachineBasicBlock *, 16> Visited;
  while (!Worklist.empty() || !Pending.empty()) {
    // Vector for storing the evaluated block transfer function.
    SmallVector<std::pair<LocIdx, ValueIDNum>, 32> ToRemap;

    while (!Worklist.empty()) {
      MachineBasicBlock *MBB = OrderToBB[Worklist.top()];
      CurBB = MBB->getNumber();
      Worklist.pop();

      // Join the values in all predecessor blocks.
      bool InLocsChanged;
      InLocsChanged = mlocJoin(*MBB, Visited, MOutLocs, MInLocs[*MBB]);
      InLocsChanged |= Visited.insert(MBB).second;

      // Don't examine transfer function if we've visited this loc at least
      // once, and inlocs haven't changed.
      if (!InLocsChanged)
        continue;

      // Load the current set of live-ins into MLocTracker.
      MTracker->loadFromArray(MInLocs[*MBB], CurBB);

      // Each element of the transfer function can be a new def, or a read of
      // a live-in value. Evaluate each element, and store to "ToRemap".
      ToRemap.clear();
      for (auto &P : MLocTransfer[CurBB]) {
        if (P.second.getBlock() == CurBB && P.second.isPHI()) {
          // This is a movement of whatever was live in. Read it.
          ValueIDNum NewID = MTracker->readMLoc(P.second.getLoc());
          ToRemap.push_back(std::make_pair(P.first, NewID));
        } else {
          // It's a def. Just set it.
          assert(P.second.getBlock() == CurBB);
          ToRemap.push_back(std::make_pair(P.first, P.second));
        }
      }

      // Commit the transfer function changes into mloc tracker, which
      // transforms the contents of the MLocTracker into the live-outs.
      for (auto &P : ToRemap)
        MTracker->setMLoc(P.first, P.second);

      // Now copy out-locs from mloc tracker into out-loc vector, checking
      // whether changes have occurred. These changes can have come from both
      // the transfer function, and mlocJoin.
      bool OLChanged = false;
      for (auto Location : MTracker->locations()) {
        OLChanged |= MOutLocs[*MBB][Location.Idx.asU64()] != Location.Value;
        MOutLocs[*MBB][Location.Idx.asU64()] = Location.Value;
      }

      MTracker->reset();

      // No need to examine successors again if out-locs didn't change.
      if (!OLChanged)
        continue;

      // All successors should be visited: put any back-edges on the pending
      // list for the next pass-through, and any other successors to be
      // visited this pass, if they're not going to be already.
      for (auto *s : MBB->successors()) {
        // Does branching to this successor represent a back-edge?
        if (BBToOrder[s] > BBToOrder[MBB]) {
          // No: visit it during this dataflow iteration.
          if (OnWorklist.insert(s).second)
            Worklist.push(BBToOrder[s]);
        } else {
          // Yes: visit it on the next iteration.
          if (OnPending.insert(s).second)
            Pending.push(BBToOrder[s]);
        }
      }
    }

    Worklist.swap(Pending);
    std::swap(OnPending, OnWorklist);
    OnPending.clear();
    // At this point, pending must be empty, since it was just the empty
    // worklist
    assert(Pending.empty() && "Pending should be empty");
  }

  // Once all the live-ins don't change on mlocJoin(), we've eliminated all
  // redundant PHIs.
}

void InstrRefBasedLDV::BlockPHIPlacement(
    const SmallPtrSetImpl<MachineBasicBlock *> &AllBlocks,
    const SmallPtrSetImpl<MachineBasicBlock *> &DefBlocks,
    SmallVectorImpl<MachineBasicBlock *> &PHIBlocks) {
  // Apply IDF calculator to the designated set of location defs, storing
  // required PHIs into PHIBlocks. Uses the dominator tree stored in the
  // InstrRefBasedLDV object.
  IDFCalculatorBase<MachineBasicBlock, false> IDF(DomTree->getBase());

  IDF.setLiveInBlocks(AllBlocks);
  IDF.setDefiningBlocks(DefBlocks);
  IDF.calculate(PHIBlocks);
}

bool InstrRefBasedLDV::pickVPHILoc(
    SmallVectorImpl<DbgOpID> &OutValues, const MachineBasicBlock &MBB,
    const LiveIdxT &LiveOuts, FuncValueTable &MOutLocs,
    const SmallVectorImpl<const MachineBasicBlock *> &BlockOrders) {

  // No predecessors means no PHIs.
  if (BlockOrders.empty())
    return false;

  // All the location operands that do not already agree need to be joined,
  // track the indices of each such location operand here.
  SmallDenseSet<unsigned> LocOpsToJoin;

  auto FirstValueIt = LiveOuts.find(BlockOrders[0]);
  if (FirstValueIt == LiveOuts.end())
    return false;
  const DbgValue &FirstValue = *FirstValueIt->second;

  for (const auto p : BlockOrders) {
    auto OutValIt = LiveOuts.find(p);
    if (OutValIt == LiveOuts.end())
      // If we have a predecessor not in scope, we'll never find a PHI position.
      return false;
    const DbgValue &OutVal = *OutValIt->second;

    // No-values cannot have locations we can join on.
    if (OutVal.Kind == DbgValue::NoVal)
      return false;

    // For unjoined VPHIs where we don't know the location, we definitely
    // can't find a join loc unless the VPHI is a backedge.
    if (OutVal.isUnjoinedPHI() && OutVal.BlockNo != MBB.getNumber())
      return false;

    if (!FirstValue.Properties.isJoinable(OutVal.Properties))
      return false;

    for (unsigned Idx = 0; Idx < FirstValue.getLocationOpCount(); ++Idx) {
      // An unjoined PHI has no defined locations, and so a shared location must
      // be found for every operand.
      if (OutVal.isUnjoinedPHI()) {
        LocOpsToJoin.insert(Idx);
        continue;
      }
      DbgOpID FirstValOp = FirstValue.getDbgOpID(Idx);
      DbgOpID OutValOp = OutVal.getDbgOpID(Idx);
      if (FirstValOp != OutValOp) {
        // We can never join constant ops - the ops must either both be equal
        // constant ops or non-const ops.
        if (FirstValOp.isConst() || OutValOp.isConst())
          return false;
        else
          LocOpsToJoin.insert(Idx);
      }
    }
  }

  SmallVector<DbgOpID> NewDbgOps;

  for (unsigned Idx = 0; Idx < FirstValue.getLocationOpCount(); ++Idx) {
    // If this op doesn't need to be joined because the values agree, use that
    // already-agreed value.
    if (!LocOpsToJoin.contains(Idx)) {
      NewDbgOps.push_back(FirstValue.getDbgOpID(Idx));
      continue;
    }

    std::optional<ValueIDNum> JoinedOpLoc =
        pickOperandPHILoc(Idx, MBB, LiveOuts, MOutLocs, BlockOrders);

    if (!JoinedOpLoc)
      return false;

    NewDbgOps.push_back(DbgOpStore.insert(*JoinedOpLoc));
  }

  OutValues.append(NewDbgOps);
  return true;
}

std::optional<ValueIDNum> InstrRefBasedLDV::pickOperandPHILoc(
    unsigned DbgOpIdx, const MachineBasicBlock &MBB, const LiveIdxT &LiveOuts,
    FuncValueTable &MOutLocs,
    const SmallVectorImpl<const MachineBasicBlock *> &BlockOrders) {

  // Collect a set of locations from predecessor where its live-out value can
  // be found.
  SmallVector<SmallVector<LocIdx, 4>, 8> Locs;
  unsigned NumLocs = MTracker->getNumLocs();

  for (const auto p : BlockOrders) {
    auto OutValIt = LiveOuts.find(p);
    assert(OutValIt != LiveOuts.end());
    const DbgValue &OutVal = *OutValIt->second;
    DbgOpID OutValOpID = OutVal.getDbgOpID(DbgOpIdx);
    DbgOp OutValOp = DbgOpStore.find(OutValOpID);
    assert(!OutValOp.IsConst);

    // Create new empty vector of locations.
    Locs.resize(Locs.size() + 1);

    // If the live-in value is a def, find the locations where that value is
    // present. Do the same for VPHIs where we know the VPHI value.
    if (OutVal.Kind == DbgValue::Def ||
        (OutVal.Kind == DbgValue::VPHI && OutVal.BlockNo != MBB.getNumber() &&
         !OutValOp.isUndef())) {
      ValueIDNum ValToLookFor = OutValOp.ID;
      // Search the live-outs of the predecessor for the specified value.
      for (unsigned int I = 0; I < NumLocs; ++I) {
        if (MOutLocs[*p][I] == ValToLookFor)
          Locs.back().push_back(LocIdx(I));
      }
    } else {
      assert(OutVal.Kind == DbgValue::VPHI);
      // Otherwise: this is a VPHI on a backedge feeding back into itself, i.e.
      // a value that's live-through the whole loop. (It has to be a backedge,
      // because a block can't dominate itself). We can accept as a PHI location
      // any location where the other predecessors agree, _and_ the machine
      // locations feed back into themselves. Therefore, add all self-looping
      // machine-value PHI locations.
      for (unsigned int I = 0; I < NumLocs; ++I) {
        ValueIDNum MPHI(MBB.getNumber(), 0, LocIdx(I));
        if (MOutLocs[*p][I] == MPHI)
          Locs.back().push_back(LocIdx(I));
      }
    }
  }
  // We should have found locations for all predecessors, or returned.
  assert(Locs.size() == BlockOrders.size());

  // Starting with the first set of locations, take the intersection with
  // subsequent sets.
  SmallVector<LocIdx, 4> CandidateLocs = Locs[0];
  for (unsigned int I = 1; I < Locs.size(); ++I) {
    auto &LocVec = Locs[I];
    SmallVector<LocIdx, 4> NewCandidates;
    std::set_intersection(CandidateLocs.begin(), CandidateLocs.end(),
                          LocVec.begin(), LocVec.end(), std::inserter(NewCandidates, NewCandidates.begin()));
    CandidateLocs = NewCandidates;
  }
  if (CandidateLocs.empty())
    return std::nullopt;

  // We now have a set of LocIdxes that contain the right output value in
  // each of the predecessors. Pick the lowest; if there's a register loc,
  // that'll be it.
  LocIdx L = *CandidateLocs.begin();

  // Return a PHI-value-number for the found location.
  ValueIDNum PHIVal = {(unsigned)MBB.getNumber(), 0, L};
  return PHIVal;
}

bool InstrRefBasedLDV::vlocJoin(
    MachineBasicBlock &MBB, LiveIdxT &VLOCOutLocs,
    SmallPtrSet<const MachineBasicBlock *, 8> &BlocksToExplore,
    DbgValue &LiveIn) {
  LLVM_DEBUG(dbgs() << "join MBB: " << MBB.getNumber() << "\n");
  bool Changed = false;

  // Order predecessors by RPOT order, for exploring them in that order.
  SmallVector<MachineBasicBlock *, 8> BlockOrders(MBB.predecessors());

  auto Cmp = [&](MachineBasicBlock *A, MachineBasicBlock *B) {
    return BBToOrder[A] < BBToOrder[B];
  };

  llvm::sort(BlockOrders, Cmp);

  unsigned CurBlockRPONum = BBToOrder[&MBB];

  // Collect all the incoming DbgValues for this variable, from predecessor
  // live-out values.
  SmallVector<InValueT, 8> Values;
  bool Bail = false;
  int BackEdgesStart = 0;
  for (auto *p : BlockOrders) {
    // If the predecessor isn't in scope / to be explored, we'll never be
    // able to join any locations.
    if (!BlocksToExplore.contains(p)) {
      Bail = true;
      break;
    }

    // All Live-outs will have been initialized.
    DbgValue &OutLoc = *VLOCOutLocs.find(p)->second;

    // Keep track of where back-edges begin in the Values vector. Relies on
    // BlockOrders being sorted by RPO.
    unsigned ThisBBRPONum = BBToOrder[p];
    if (ThisBBRPONum < CurBlockRPONum)
      ++BackEdgesStart;

    Values.push_back(std::make_pair(p, &OutLoc));
  }

  // If there were no values, or one of the predecessors couldn't have a
  // value, then give up immediately. It's not safe to produce a live-in
  // value. Leave as whatever it was before.
  if (Bail || Values.size() == 0)
    return false;

  // All (non-entry) blocks have at least one non-backedge predecessor.
  // Pick the variable value from the first of these, to compare against
  // all others.
  const DbgValue &FirstVal = *Values[0].second;

  // If the old live-in value is not a PHI then either a) no PHI is needed
  // here, or b) we eliminated the PHI that was here. If so, we can just
  // propagate in the first parent's incoming value.
  if (LiveIn.Kind != DbgValue::VPHI || LiveIn.BlockNo != MBB.getNumber()) {
    Changed = LiveIn != FirstVal;
    if (Changed)
      LiveIn = FirstVal;
    return Changed;
  }

  // Scan for variable values that can never be resolved: if they have
  // different DIExpressions, different indirectness, or are mixed constants /
  // non-constants.
  for (const auto &V : Values) {
    if (!V.second->Properties.isJoinable(FirstVal.Properties))
      return false;
    if (V.second->Kind == DbgValue::NoVal)
      return false;
    if (!V.second->hasJoinableLocOps(FirstVal))
      return false;
  }

  // Try to eliminate this PHI. Do the incoming values all agree?
  bool Disagree = false;
  for (auto &V : Values) {
    if (*V.second == FirstVal)
      continue; // No disagreement.

    // If both values are not equal but have equal non-empty IDs then they refer
    // to the same value from different sources (e.g. one is VPHI and the other
    // is Def), which does not cause disagreement.
    if (V.second->hasIdenticalValidLocOps(FirstVal))
      continue;

    // Eliminate if a backedge feeds a VPHI back into itself.
    if (V.second->Kind == DbgValue::VPHI &&
        V.second->BlockNo == MBB.getNumber() &&
        // Is this a backedge?
        std::distance(Values.begin(), &V) >= BackEdgesStart)
      continue;

    Disagree = true;
  }

  // No disagreement -> live-through value.
  if (!Disagree) {
    Changed = LiveIn != FirstVal;
    if (Changed)
      LiveIn = FirstVal;
    return Changed;
  } else {
    // Otherwise use a VPHI.
    DbgValue VPHI(MBB.getNumber(), FirstVal.Properties, DbgValue::VPHI);
    Changed = LiveIn != VPHI;
    if (Changed)
      LiveIn = VPHI;
    return Changed;
  }
}

void InstrRefBasedLDV::getBlocksForScope(
    const DILocation *DILoc,
    SmallPtrSetImpl<const MachineBasicBlock *> &BlocksToExplore,
    const SmallPtrSetImpl<MachineBasicBlock *> &AssignBlocks) {
  // Get the set of "normal" in-lexical-scope blocks.
  LS.getMachineBasicBlocks(DILoc, BlocksToExplore);

  // VarLoc LiveDebugValues tracks variable locations that are defined in
  // blocks not in scope. This is something we could legitimately ignore, but
  // lets allow it for now for the sake of coverage.
  BlocksToExplore.insert(AssignBlocks.begin(), AssignBlocks.end());

  // Storage for artificial blocks we intend to add to BlocksToExplore.
  DenseSet<const MachineBasicBlock *> ToAdd;

  // To avoid needlessly dropping large volumes of variable locations, propagate
  // variables through aritifical blocks, i.e. those that don't have any
  // instructions in scope at all. To accurately replicate VarLoc
  // LiveDebugValues, this means exploring all artificial successors too.
  // Perform a depth-first-search to enumerate those blocks.
  for (const auto *MBB : BlocksToExplore) {
    // Depth-first-search state: each node is a block and which successor
    // we're currently exploring.
    SmallVector<std::pair<const MachineBasicBlock *,
                          MachineBasicBlock::const_succ_iterator>,
                8>
        DFS;

    // Find any artificial successors not already tracked.
    for (auto *succ : MBB->successors()) {
      if (BlocksToExplore.count(succ))
        continue;
      if (!ArtificialBlocks.count(succ))
        continue;
      ToAdd.insert(succ);
      DFS.push_back({succ, succ->succ_begin()});
    }

    // Search all those blocks, depth first.
    while (!DFS.empty()) {
      const MachineBasicBlock *CurBB = DFS.back().first;
      MachineBasicBlock::const_succ_iterator &CurSucc = DFS.back().second;
      // Walk back if we've explored this blocks successors to the end.
      if (CurSucc == CurBB->succ_end()) {
        DFS.pop_back();
        continue;
      }

      // If the current successor is artificial and unexplored, descend into
      // it.
      if (!ToAdd.count(*CurSucc) && ArtificialBlocks.count(*CurSucc)) {
        ToAdd.insert(*CurSucc);
        DFS.push_back({*CurSucc, (*CurSucc)->succ_begin()});
        continue;
      }

      ++CurSucc;
    }
  };

  BlocksToExplore.insert(ToAdd.begin(), ToAdd.end());
}

void InstrRefBasedLDV::buildVLocValueMap(
    const DILocation *DILoc,
    const SmallSet<DebugVariableID, 4> &VarsWeCareAbout,
    SmallPtrSetImpl<MachineBasicBlock *> &AssignBlocks, LiveInsT &Output,
    FuncValueTable &MOutLocs, FuncValueTable &MInLocs,
    SmallVectorImpl<VLocTracker> &AllTheVLocs) {
  // This method is much like buildMLocValueMap: but focuses on a single
  // LexicalScope at a time. Pick out a set of blocks and variables that are
  // to have their value assignments solved, then run our dataflow algorithm
  // until a fixedpoint is reached.
  std::priority_queue<unsigned int, std::vector<unsigned int>,
                      std::greater<unsigned int>>
      Worklist, Pending;
  SmallPtrSet<MachineBasicBlock *, 16> OnWorklist, OnPending;

  // The set of blocks we'll be examining.
  SmallPtrSet<const MachineBasicBlock *, 8> BlocksToExplore;

  // The order in which to examine them (RPO).
  SmallVector<MachineBasicBlock *, 16> BlockOrders;
  SmallVector<unsigned, 32> BlockOrderNums;

  getBlocksForScope(DILoc, BlocksToExplore, AssignBlocks);

  // Single block scope: not interesting! No propagation at all. Note that
  // this could probably go above ArtificialBlocks without damage, but
  // that then produces output differences from original-live-debug-values,
  // which propagates from a single block into many artificial ones.
  if (BlocksToExplore.size() == 1)
    return;

  // Convert a const set to a non-const set. LexicalScopes
  // getMachineBasicBlocks returns const MBB pointers, IDF wants mutable ones.
  // (Neither of them mutate anything).
  SmallPtrSet<MachineBasicBlock *, 8> MutBlocksToExplore;
  for (const auto *MBB : BlocksToExplore)
    MutBlocksToExplore.insert(const_cast<MachineBasicBlock *>(MBB));

  // Picks out relevants blocks RPO order and sort them. Sort their
  // order-numbers and map back to MBB pointers later, to avoid repeated
  // DenseMap queries during comparisons.
  for (const auto *MBB : BlocksToExplore)
    BlockOrderNums.push_back(BBToOrder[MBB]);

  llvm::sort(BlockOrderNums);
  for (unsigned int I : BlockOrderNums)
    BlockOrders.push_back(OrderToBB[I]);
  BlockOrderNums.clear();
  unsigned NumBlocks = BlockOrders.size();

  // Allocate some vectors for storing the live ins and live outs. Large.
  SmallVector<DbgValue, 32> LiveIns, LiveOuts;
  LiveIns.reserve(NumBlocks);
  LiveOuts.reserve(NumBlocks);

  // Initialize all values to start as NoVals. This signifies "it's live
  // through, but we don't know what it is".
  DbgValueProperties EmptyProperties(EmptyExpr, false, false);
  for (unsigned int I = 0; I < NumBlocks; ++I) {
    DbgValue EmptyDbgValue(I, EmptyProperties, DbgValue::NoVal);
    LiveIns.push_back(EmptyDbgValue);
    LiveOuts.push_back(EmptyDbgValue);
  }

  // Produce by-MBB indexes of live-in/live-outs, to ease lookup within
  // vlocJoin.
  LiveIdxT LiveOutIdx, LiveInIdx;
  LiveOutIdx.reserve(NumBlocks);
  LiveInIdx.reserve(NumBlocks);
  for (unsigned I = 0; I < NumBlocks; ++I) {
    LiveOutIdx[BlockOrders[I]] = &LiveOuts[I];
    LiveInIdx[BlockOrders[I]] = &LiveIns[I];
  }

  // Loop over each variable and place PHIs for it, then propagate values
  // between blocks. This keeps the locality of working on one lexical scope at
  // at time, but avoids re-processing variable values because some other
  // variable has been assigned.
  for (DebugVariableID VarID : VarsWeCareAbout) {
    // Re-initialize live-ins and live-outs, to clear the remains of previous
    // variables live-ins / live-outs.
    for (unsigned int I = 0; I < NumBlocks; ++I) {
      DbgValue EmptyDbgValue(I, EmptyProperties, DbgValue::NoVal);
      LiveIns[I] = EmptyDbgValue;
      LiveOuts[I] = EmptyDbgValue;
    }

    // Place PHIs for variable values, using the LLVM IDF calculator.
    // Collect the set of blocks where variables are def'd.
    SmallPtrSet<MachineBasicBlock *, 32> DefBlocks;
    for (const MachineBasicBlock *ExpMBB : BlocksToExplore) {
      auto &TransferFunc = AllTheVLocs[ExpMBB->getNumber()].Vars;
      if (TransferFunc.contains(VarID))
        DefBlocks.insert(const_cast<MachineBasicBlock *>(ExpMBB));
    }

    SmallVector<MachineBasicBlock *, 32> PHIBlocks;

    // Request the set of PHIs we should insert for this variable. If there's
    // only one value definition, things are very simple.
    if (DefBlocks.size() == 1) {
      placePHIsForSingleVarDefinition(MutBlocksToExplore, *DefBlocks.begin(),
                                      AllTheVLocs, VarID, Output);
      continue;
    }

    // Otherwise: we need to place PHIs through SSA and propagate values.
    BlockPHIPlacement(MutBlocksToExplore, DefBlocks, PHIBlocks);

    // Insert PHIs into the per-block live-in tables for this variable.
    for (MachineBasicBlock *PHIMBB : PHIBlocks) {
      unsigned BlockNo = PHIMBB->getNumber();
      DbgValue *LiveIn = LiveInIdx[PHIMBB];
      *LiveIn = DbgValue(BlockNo, EmptyProperties, DbgValue::VPHI);
    }

    for (auto *MBB : BlockOrders) {
      Worklist.push(BBToOrder[MBB]);
      OnWorklist.insert(MBB);
    }

    // Iterate over all the blocks we selected, propagating the variables value.
    // This loop does two things:
    //  * Eliminates un-necessary VPHIs in vlocJoin,
    //  * Evaluates the blocks transfer function (i.e. variable assignments) and
    //    stores the result to the blocks live-outs.
    // Always evaluate the transfer function on the first iteration, and when
    // the live-ins change thereafter.
    bool FirstTrip = true;
    while (!Worklist.empty() || !Pending.empty()) {
      while (!Worklist.empty()) {
        auto *MBB = OrderToBB[Worklist.top()];
        CurBB = MBB->getNumber();
        Worklist.pop();

        auto LiveInsIt = LiveInIdx.find(MBB);
        assert(LiveInsIt != LiveInIdx.end());
        DbgValue *LiveIn = LiveInsIt->second;

        // Join values from predecessors. Updates LiveInIdx, and writes output
        // into JoinedInLocs.
        bool InLocsChanged =
            vlocJoin(*MBB, LiveOutIdx, BlocksToExplore, *LiveIn);

        SmallVector<const MachineBasicBlock *, 8> Preds(MBB->predecessors());

        // If this block's live-in value is a VPHI, try to pick a machine-value
        // for it. This makes the machine-value available and propagated
        // through all blocks by the time value propagation finishes. We can't
        // do this any earlier as it needs to read the block live-outs.
        if (LiveIn->Kind == DbgValue::VPHI && LiveIn->BlockNo == (int)CurBB) {
          // There's a small possibility that on a preceeding path, a VPHI is
          // eliminated and transitions from VPHI-with-location to
          // live-through-value. As a result, the selected location of any VPHI
          // might change, so we need to re-compute it on each iteration.
          SmallVector<DbgOpID> JoinedOps;

          if (pickVPHILoc(JoinedOps, *MBB, LiveOutIdx, MOutLocs, Preds)) {
            bool NewLocPicked = !equal(LiveIn->getDbgOpIDs(), JoinedOps);
            InLocsChanged |= NewLocPicked;
            if (NewLocPicked)
              LiveIn->setDbgOpIDs(JoinedOps);
          }
        }

        if (!InLocsChanged && !FirstTrip)
          continue;

        DbgValue *LiveOut = LiveOutIdx[MBB];
        bool OLChanged = false;

        // Do transfer function.
        auto &VTracker = AllTheVLocs[MBB->getNumber()];
        auto TransferIt = VTracker.Vars.find(VarID);
        if (TransferIt != VTracker.Vars.end()) {
          // Erase on empty transfer (DBG_VALUE $noreg).
          if (TransferIt->second.Kind == DbgValue::Undef) {
            DbgValue NewVal(MBB->getNumber(), EmptyProperties, DbgValue::NoVal);
            if (*LiveOut != NewVal) {
              *LiveOut = NewVal;
              OLChanged = true;
            }
          } else {
            // Insert new variable value; or overwrite.
            if (*LiveOut != TransferIt->second) {
              *LiveOut = TransferIt->second;
              OLChanged = true;
            }
          }
        } else {
          // Just copy live-ins to live-outs, for anything not transferred.
          if (*LiveOut != *LiveIn) {
            *LiveOut = *LiveIn;
            OLChanged = true;
          }
        }

        // If no live-out value changed, there's no need to explore further.
        if (!OLChanged)
          continue;

        // We should visit all successors. Ensure we'll visit any non-backedge
        // successors during this dataflow iteration; book backedge successors
        // to be visited next time around.
        for (auto *s : MBB->successors()) {
          // Ignore out of scope / not-to-be-explored successors.
          if (!LiveInIdx.contains(s))
            continue;

          if (BBToOrder[s] > BBToOrder[MBB]) {
            if (OnWorklist.insert(s).second)
              Worklist.push(BBToOrder[s]);
          } else if (OnPending.insert(s).second && (FirstTrip || OLChanged)) {
            Pending.push(BBToOrder[s]);
          }
        }
      }
      Worklist.swap(Pending);
      std::swap(OnWorklist, OnPending);
      OnPending.clear();
      assert(Pending.empty());
      FirstTrip = false;
    }

    // Save live-ins to output vector. Ignore any that are still marked as being
    // VPHIs with no location -- those are variables that we know the value of,
    // but are not actually available in the register file.
    for (auto *MBB : BlockOrders) {
      DbgValue *BlockLiveIn = LiveInIdx[MBB];
      if (BlockLiveIn->Kind == DbgValue::NoVal)
        continue;
      if (BlockLiveIn->isUnjoinedPHI())
        continue;
      if (BlockLiveIn->Kind == DbgValue::VPHI)
        BlockLiveIn->Kind = DbgValue::Def;
      [[maybe_unused]] auto &[Var, DILoc] = DVMap.lookupDVID(VarID);
      assert(BlockLiveIn->Properties.DIExpr->getFragmentInfo() ==
                 Var.getFragment() &&
             "Fragment info missing during value prop");
      Output[MBB->getNumber()].push_back(std::make_pair(VarID, *BlockLiveIn));
    }
  } // Per-variable loop.

  BlockOrders.clear();
  BlocksToExplore.clear();
}

void InstrRefBasedLDV::placePHIsForSingleVarDefinition(
    const SmallPtrSetImpl<MachineBasicBlock *> &InScopeBlocks,
    MachineBasicBlock *AssignMBB, SmallVectorImpl<VLocTracker> &AllTheVLocs,
    DebugVariableID VarID, LiveInsT &Output) {
  // If there is a single definition of the variable, then working out it's
  // value everywhere is very simple: it's every block dominated by the
  // definition. At the dominance frontier, the usual algorithm would:
  //  * Place PHIs,
  //  * Propagate values into them,
  //  * Find there's no incoming variable value from the other incoming branches
  //    of the dominance frontier,
  //  * Specify there's no variable value in blocks past the frontier.
  // This is a common case, hence it's worth special-casing it.

  // Pick out the variables value from the block transfer function.
  VLocTracker &VLocs = AllTheVLocs[AssignMBB->getNumber()];
  auto ValueIt = VLocs.Vars.find(VarID);
  const DbgValue &Value = ValueIt->second;

  // If it's an explicit assignment of "undef", that means there is no location
  // anyway, anywhere.
  if (Value.Kind == DbgValue::Undef)
    return;

  // Assign the variable value to entry to each dominated block that's in scope.
  // Skip the definition block -- it's assigned the variable value in the middle
  // of the block somewhere.
  for (auto *ScopeBlock : InScopeBlocks) {
    if (!DomTree->properlyDominates(AssignMBB, ScopeBlock))
      continue;

    Output[ScopeBlock->getNumber()].push_back({VarID, Value});
  }

  // All blocks that aren't dominated have no live-in value, thus no variable
  // value will be given to them.
}

#if !defined(NDEBUG) || defined(LLVM_ENABLE_DUMP)
void InstrRefBasedLDV::dump_mloc_transfer(
    const MLocTransferMap &mloc_transfer) const {
  for (const auto &P : mloc_transfer) {
    std::string foo = MTracker->LocIdxToName(P.first);
    std::string bar = MTracker->IDAsString(P.second);
    dbgs() << "Loc " << foo << " --> " << bar << "\n";
  }
}
#endif

void InstrRefBasedLDV::initialSetup(MachineFunction &MF) {
  // Build some useful data structures.

  LLVMContext &Context = MF.getFunction().getContext();
  EmptyExpr = DIExpression::get(Context, {});

  auto hasNonArtificialLocation = [](const MachineInstr &MI) -> bool {
    if (const DebugLoc &DL = MI.getDebugLoc())
      return DL.getLine() != 0;
    return false;
  };

  // Collect a set of all the artificial blocks. Collect the size too, ilist
  // size calls are O(n).
  unsigned int Size = 0;
  for (auto &MBB : MF) {
    ++Size;
    if (none_of(MBB.instrs(), hasNonArtificialLocation))
      ArtificialBlocks.insert(&MBB);
  }

  // Compute mappings of block <=> RPO order.
  ReversePostOrderTraversal<MachineFunction *> RPOT(&MF);
  unsigned int RPONumber = 0;
  OrderToBB.reserve(Size);
  BBToOrder.reserve(Size);
  BBNumToRPO.reserve(Size);
  auto processMBB = [&](MachineBasicBlock *MBB) {
    OrderToBB.push_back(MBB);
    BBToOrder[MBB] = RPONumber;
    BBNumToRPO[MBB->getNumber()] = RPONumber;
    ++RPONumber;
  };
  for (MachineBasicBlock *MBB : RPOT)
    processMBB(MBB);
  for (MachineBasicBlock &MBB : MF)
    if (!BBToOrder.contains(&MBB))
      processMBB(&MBB);

  // Order value substitutions by their "source" operand pair, for quick lookup.
  llvm::sort(MF.DebugValueSubstitutions);

#ifdef EXPENSIVE_CHECKS
  // As an expensive check, test whether there are any duplicate substitution
  // sources in the collection.
  if (MF.DebugValueSubstitutions.size() > 2) {
    for (auto It = MF.DebugValueSubstitutions.begin();
         It != std::prev(MF.DebugValueSubstitutions.end()); ++It) {
      assert(It->Src != std::next(It)->Src && "Duplicate variable location "
                                              "substitution seen");
    }
  }
#endif
}

// Produce an "ejection map" for blocks, i.e., what's the highest-numbered
// lexical scope it's used in. When exploring in DFS order and we pass that
// scope, the block can be processed and any tracking information freed.
void InstrRefBasedLDV::makeDepthFirstEjectionMap(
    SmallVectorImpl<unsigned> &EjectionMap,
    const ScopeToDILocT &ScopeToDILocation,
    ScopeToAssignBlocksT &ScopeToAssignBlocks) {
  SmallPtrSet<const MachineBasicBlock *, 8> BlocksToExplore;
  SmallVector<std::pair<LexicalScope *, ssize_t>, 4> WorkStack;
  auto *TopScope = LS.getCurrentFunctionScope();

  // Unlike lexical scope explorers, we explore in reverse order, to find the
  // "last" lexical scope used for each block early.
  WorkStack.push_back({TopScope, TopScope->getChildren().size() - 1});

  while (!WorkStack.empty()) {
    auto &ScopePosition = WorkStack.back();
    LexicalScope *WS = ScopePosition.first;
    ssize_t ChildNum = ScopePosition.second--;

    const SmallVectorImpl<LexicalScope *> &Children = WS->getChildren();
    if (ChildNum >= 0) {
      // If ChildNum is positive, there are remaining children to explore.
      // Push the child and its children-count onto the stack.
      auto &ChildScope = Children[ChildNum];
      WorkStack.push_back(
          std::make_pair(ChildScope, ChildScope->getChildren().size() - 1));
    } else {
      WorkStack.pop_back();

      // We've explored all children and any later blocks: examine all blocks
      // in our scope. If they haven't yet had an ejection number set, then
      // this scope will be the last to use that block.
      auto DILocationIt = ScopeToDILocation.find(WS);
      if (DILocationIt != ScopeToDILocation.end()) {
        getBlocksForScope(DILocationIt->second, BlocksToExplore,
                          ScopeToAssignBlocks.find(WS)->second);
        for (const auto *MBB : BlocksToExplore) {
          unsigned BBNum = MBB->getNumber();
          if (EjectionMap[BBNum] == 0)
            EjectionMap[BBNum] = WS->getDFSOut();
        }

        BlocksToExplore.clear();
      }
    }
  }
}

bool InstrRefBasedLDV::depthFirstVLocAndEmit(
    unsigned MaxNumBlocks, const ScopeToDILocT &ScopeToDILocation,
    const ScopeToVarsT &ScopeToVars, ScopeToAssignBlocksT &ScopeToAssignBlocks,
    LiveInsT &Output, FuncValueTable &MOutLocs, FuncValueTable &MInLocs,
    SmallVectorImpl<VLocTracker> &AllTheVLocs, MachineFunction &MF,
    const TargetPassConfig &TPC) {
  TTracker =
      new TransferTracker(TII, MTracker, MF, DVMap, *TRI, CalleeSavedRegs, TPC);
  unsigned NumLocs = MTracker->getNumLocs();
  VTracker = nullptr;

  // No scopes? No variable locations.
  if (!LS.getCurrentFunctionScope())
    return false;

  // Build map from block number to the last scope that uses the block.
  SmallVector<unsigned, 16> EjectionMap;
  EjectionMap.resize(MaxNumBlocks, 0);
  makeDepthFirstEjectionMap(EjectionMap, ScopeToDILocation,
                            ScopeToAssignBlocks);

  // Helper lambda for ejecting a block -- if nothing is going to use the block,
  // we can translate the variable location information into DBG_VALUEs and then
  // free all of InstrRefBasedLDV's data structures.
  auto EjectBlock = [&](MachineBasicBlock &MBB) -> void {
    unsigned BBNum = MBB.getNumber();
    AllTheVLocs[BBNum].clear();

    // Prime the transfer-tracker, and then step through all the block
    // instructions, installing transfers.
    MTracker->reset();
    MTracker->loadFromArray(MInLocs[MBB], BBNum);
    TTracker->loadInlocs(MBB, MInLocs[MBB], DbgOpStore, Output[BBNum], NumLocs);

    CurBB = BBNum;
    CurInst = 1;
    for (auto &MI : MBB) {
      process(MI, &MOutLocs, &MInLocs);
      TTracker->checkInstForNewValues(CurInst, MI.getIterator());
      ++CurInst;
    }

    // Free machine-location tables for this block.
    MInLocs.ejectTableForBlock(MBB);
    MOutLocs.ejectTableForBlock(MBB);
    // We don't need live-in variable values for this block either.
    Output[BBNum].clear();
    AllTheVLocs[BBNum].clear();
  };

  SmallPtrSet<const MachineBasicBlock *, 8> BlocksToExplore;
  SmallVector<std::pair<LexicalScope *, ssize_t>, 4> WorkStack;
  WorkStack.push_back({LS.getCurrentFunctionScope(), 0});
  unsigned HighestDFSIn = 0;

  // Proceed to explore in depth first order.
  while (!WorkStack.empty()) {
    auto &ScopePosition = WorkStack.back();
    LexicalScope *WS = ScopePosition.first;
    ssize_t ChildNum = ScopePosition.second++;

    // We obesrve scopes with children twice here, once descending in, once
    // ascending out of the scope nest. Use HighestDFSIn as a ratchet to ensure
    // we don't process a scope twice. Additionally, ignore scopes that don't
    // have a DILocation -- by proxy, this means we never tracked any variable
    // assignments in that scope.
    auto DILocIt = ScopeToDILocation.find(WS);
    if (HighestDFSIn <= WS->getDFSIn() && DILocIt != ScopeToDILocation.end()) {
      const DILocation *DILoc = DILocIt->second;
      auto &VarsWeCareAbout = ScopeToVars.find(WS)->second;
      auto &BlocksInScope = ScopeToAssignBlocks.find(WS)->second;

      buildVLocValueMap(DILoc, VarsWeCareAbout, BlocksInScope, Output, MOutLocs,
                        MInLocs, AllTheVLocs);
    }

    HighestDFSIn = std::max(HighestDFSIn, WS->getDFSIn());

    // Descend into any scope nests.
    const SmallVectorImpl<LexicalScope *> &Children = WS->getChildren();
    if (ChildNum < (ssize_t)Children.size()) {
      // There are children to explore -- push onto stack and continue.
      auto &ChildScope = Children[ChildNum];
      WorkStack.push_back(std::make_pair(ChildScope, 0));
    } else {
      WorkStack.pop_back();

      // We've explored a leaf, or have explored all the children of a scope.
      // Try to eject any blocks where this is the last scope it's relevant to.
      auto DILocationIt = ScopeToDILocation.find(WS);
      if (DILocationIt == ScopeToDILocation.end())
        continue;

      getBlocksForScope(DILocationIt->second, BlocksToExplore,
                        ScopeToAssignBlocks.find(WS)->second);
      for (const auto *MBB : BlocksToExplore)
        if (WS->getDFSOut() == EjectionMap[MBB->getNumber()])
          EjectBlock(const_cast<MachineBasicBlock &>(*MBB));

      BlocksToExplore.clear();
    }
  }

  // Some artificial blocks may not have been ejected, meaning they're not
  // connected to an actual legitimate scope. This can technically happen
  // with things like the entry block. In theory, we shouldn't need to do
  // anything for such out-of-scope blocks, but for the sake of being similar
  // to VarLocBasedLDV, eject these too.
  for (auto *MBB : ArtificialBlocks)
    if (MInLocs.hasTableFor(*MBB))
      EjectBlock(*MBB);

  return emitTransfers();
}

bool InstrRefBasedLDV::emitTransfers() {
  // Go through all the transfers recorded in the TransferTracker -- this is
  // both the live-ins to a block, and any movements of values that happen
  // in the middle.
  for (auto &P : TTracker->Transfers) {
    // We have to insert DBG_VALUEs in a consistent order, otherwise they
    // appear in DWARF in different orders. Use the order that they appear
    // when walking through each block / each instruction, stored in
    // DVMap.
    llvm::sort(P.Insts, llvm::less_first());

    // Insert either before or after the designated point...
    if (P.MBB) {
      MachineBasicBlock &MBB = *P.MBB;
      for (const auto &Pair : P.Insts)
        MBB.insert(P.Pos, Pair.second);
    } else {
      // Terminators, like tail calls, can clobber things. Don't try and place
      // transfers after them.
      if (P.Pos->isTerminator())
        continue;

      MachineBasicBlock &MBB = *P.Pos->getParent();
      for (const auto &Pair : P.Insts)
        MBB.insertAfterBundle(P.Pos, Pair.second);
    }
  }

  return TTracker->Transfers.size() != 0;
}

/// Calculate the liveness information for the given machine function and
/// extend ranges across basic blocks.
bool InstrRefBasedLDV::ExtendRanges(MachineFunction &MF,
                                    MachineDominatorTree *DomTree,
                                    TargetPassConfig *TPC,
                                    unsigned InputBBLimit,
                                    unsigned InputDbgValLimit) {
  // No subprogram means this function contains no debuginfo.
  if (!MF.getFunction().getSubprogram())
    return false;

  LLVM_DEBUG(dbgs() << "\nDebug Range Extension\n");
  this->TPC = TPC;

  this->DomTree = DomTree;
  TRI = MF.getSubtarget().getRegisterInfo();
  MRI = &MF.getRegInfo();
  TII = MF.getSubtarget().getInstrInfo();
  TFI = MF.getSubtarget().getFrameLowering();
  TFI->getCalleeSaves(MF, CalleeSavedRegs);
  MFI = &MF.getFrameInfo();
  LS.initialize(MF);

  const auto &STI = MF.getSubtarget();
  AdjustsStackInCalls = MFI->adjustsStack() &&
                        STI.getFrameLowering()->stackProbeFunctionModifiesSP();
  if (AdjustsStackInCalls)
    StackProbeSymbolName = STI.getTargetLowering()->getStackProbeSymbolName(MF);

  MTracker =
      new MLocTracker(MF, *TII, *TRI, *MF.getSubtarget().getTargetLowering());
  VTracker = nullptr;
  TTracker = nullptr;

  SmallVector<MLocTransferMap, 32> MLocTransfer;
  SmallVector<VLocTracker, 8> vlocs;
  LiveInsT SavedLiveIns;

  int MaxNumBlocks = -1;
  for (auto &MBB : MF)
    MaxNumBlocks = std::max(MBB.getNumber(), MaxNumBlocks);
  assert(MaxNumBlocks >= 0);
  ++MaxNumBlocks;

  initialSetup(MF);

  MLocTransfer.resize(MaxNumBlocks);
  vlocs.resize(MaxNumBlocks, VLocTracker(DVMap, OverlapFragments, EmptyExpr));
  SavedLiveIns.resize(MaxNumBlocks);

  produceMLocTransferFunction(MF, MLocTransfer, MaxNumBlocks);

  // Allocate and initialize two array-of-arrays for the live-in and live-out
  // machine values. The outer dimension is the block number; while the inner
  // dimension is a LocIdx from MLocTracker.
  unsigned NumLocs = MTracker->getNumLocs();
  FuncValueTable MOutLocs(MaxNumBlocks, NumLocs);
  FuncValueTable MInLocs(MaxNumBlocks, NumLocs);

  // Solve the machine value dataflow problem using the MLocTransfer function,
  // storing the computed live-ins / live-outs into the array-of-arrays. We use
  // both live-ins and live-outs for decision making in the variable value
  // dataflow problem.
  buildMLocValueMap(MF, MInLocs, MOutLocs, MLocTransfer);

  // Patch up debug phi numbers, turning unknown block-live-in values into
  // either live-through machine values, or PHIs.
  for (auto &DBG_PHI : DebugPHINumToValue) {
    // Identify unresolved block-live-ins.
    if (!DBG_PHI.ValueRead)
      continue;

    ValueIDNum &Num = *DBG_PHI.ValueRead;
    if (!Num.isPHI())
      continue;

    unsigned BlockNo = Num.getBlock();
    LocIdx LocNo = Num.getLoc();
    ValueIDNum ResolvedValue = MInLocs[BlockNo][LocNo.asU64()];
    // If there is no resolved value for this live-in then it is not directly
    // reachable from the entry block -- model it as a PHI on entry to this
    // block, which means we leave the ValueIDNum unchanged.
    if (ResolvedValue != ValueIDNum::EmptyValue)
      Num = ResolvedValue;
  }
  // Later, we'll be looking up ranges of instruction numbers.
  llvm::sort(DebugPHINumToValue);

  // Walk back through each block / instruction, collecting DBG_VALUE
  // instructions and recording what machine value their operands refer to.
  for (MachineBasicBlock *MBB : OrderToBB) {
    CurBB = MBB->getNumber();
    VTracker = &vlocs[CurBB];
    VTracker->MBB = MBB;
    MTracker->loadFromArray(MInLocs[*MBB], CurBB);
    CurInst = 1;
    for (auto &MI : *MBB) {
      process(MI, &MOutLocs, &MInLocs);
      ++CurInst;
    }
    MTracker->reset();
  }

  // Map from one LexicalScope to all the variables in that scope.
  ScopeToVarsT ScopeToVars;

  // Map from One lexical scope to all blocks where assignments happen for
  // that scope.
  ScopeToAssignBlocksT ScopeToAssignBlocks;

  // Store map of DILocations that describes scopes.
  ScopeToDILocT ScopeToDILocation;

  // To mirror old LiveDebugValues, enumerate variables in RPOT order. Otherwise
  // the order is unimportant, it just has to be stable.
  unsigned VarAssignCount = 0;
  for (unsigned int I = 0; I < OrderToBB.size(); ++I) {
    auto *MBB = OrderToBB[I];
    auto *VTracker = &vlocs[MBB->getNumber()];
    // Collect each variable with a DBG_VALUE in this block.
    for (auto &idx : VTracker->Vars) {
      DebugVariableID VarID = idx.first;
      const DILocation *ScopeLoc = VTracker->Scopes[VarID];
      assert(ScopeLoc != nullptr);
      auto *Scope = LS.findLexicalScope(ScopeLoc);

      // No insts in scope -> shouldn't have been recorded.
      assert(Scope != nullptr);

      ScopeToVars[Scope].insert(VarID);
      ScopeToAssignBlocks[Scope].insert(VTracker->MBB);
      ScopeToDILocation[Scope] = ScopeLoc;
      ++VarAssignCount;
    }
  }

  bool Changed = false;

  // If we have an extremely large number of variable assignments and blocks,
  // bail out at this point. We've burnt some time doing analysis already,
  // however we should cut our losses.
  if ((unsigned)MaxNumBlocks > InputBBLimit &&
      VarAssignCount > InputDbgValLimit) {
    LLVM_DEBUG(dbgs() << "Disabling InstrRefBasedLDV: " << MF.getName()
                      << " has " << MaxNumBlocks << " basic blocks and "
                      << VarAssignCount
                      << " variable assignments, exceeding limits.\n");
  } else {
    // Optionally, solve the variable value problem and emit to blocks by using
    // a lexical-scope-depth search. It should be functionally identical to
    // the "else" block of this condition.
    Changed = depthFirstVLocAndEmit(
        MaxNumBlocks, ScopeToDILocation, ScopeToVars, ScopeToAssignBlocks,
        SavedLiveIns, MOutLocs, MInLocs, vlocs, MF, *TPC);
  }

  delete MTracker;
  delete TTracker;
  MTracker = nullptr;
  VTracker = nullptr;
  TTracker = nullptr;

  ArtificialBlocks.clear();
  OrderToBB.clear();
  BBToOrder.clear();
  BBNumToRPO.clear();
  DebugInstrNumToInstr.clear();
  DebugPHINumToValue.clear();
  OverlapFragments.clear();
  SeenFragments.clear();
  SeenDbgPHIs.clear();
  DbgOpStore.clear();
  DVMap.clear();

  return Changed;
}

LDVImpl *llvm::makeInstrRefBasedLiveDebugValues() {
  return new InstrRefBasedLDV();
}

namespace {
class LDVSSABlock;
class LDVSSAUpdater;

// Pick a type to identify incoming block values as we construct SSA. We
// can't use anything more robust than an integer unfortunately, as SSAUpdater
// expects to zero-initialize the type.
typedef uint64_t BlockValueNum;

/// Represents an SSA PHI node for the SSA updater class. Contains the block
/// this PHI is in, the value number it would have, and the expected incoming
/// values from parent blocks.
class LDVSSAPhi {
public:
  SmallVector<std::pair<LDVSSABlock *, BlockValueNum>, 4> IncomingValues;
  LDVSSABlock *ParentBlock;
  BlockValueNum PHIValNum;
  LDVSSAPhi(BlockValueNum PHIValNum, LDVSSABlock *ParentBlock)
      : ParentBlock(ParentBlock), PHIValNum(PHIValNum) {}

  LDVSSABlock *getParent() { return ParentBlock; }
};

/// Thin wrapper around a block predecessor iterator. Only difference from a
/// normal block iterator is that it dereferences to an LDVSSABlock.
class LDVSSABlockIterator {
public:
  MachineBasicBlock::pred_iterator PredIt;
  LDVSSAUpdater &Updater;

  LDVSSABlockIterator(MachineBasicBlock::pred_iterator PredIt,
                      LDVSSAUpdater &Updater)
      : PredIt(PredIt), Updater(Updater) {}

  bool operator!=(const LDVSSABlockIterator &OtherIt) const {
    return OtherIt.PredIt != PredIt;
  }

  LDVSSABlockIterator &operator++() {
    ++PredIt;
    return *this;
  }

  LDVSSABlock *operator*();
};

/// Thin wrapper around a block for SSA Updater interface. Necessary because
/// we need to track the PHI value(s) that we may have observed as necessary
/// in this block.
class LDVSSABlock {
public:
  MachineBasicBlock &BB;
  LDVSSAUpdater &Updater;
  using PHIListT = SmallVector<LDVSSAPhi, 1>;
  /// List of PHIs in this block. There should only ever be one.
  PHIListT PHIList;

  LDVSSABlock(MachineBasicBlock &BB, LDVSSAUpdater &Updater)
      : BB(BB), Updater(Updater) {}

  LDVSSABlockIterator succ_begin() {
    return LDVSSABlockIterator(BB.succ_begin(), Updater);
  }

  LDVSSABlockIterator succ_end() {
    return LDVSSABlockIterator(BB.succ_end(), Updater);
  }

  /// SSAUpdater has requested a PHI: create that within this block record.
  LDVSSAPhi *newPHI(BlockValueNum Value) {
    PHIList.emplace_back(Value, this);
    return &PHIList.back();
  }

  /// SSAUpdater wishes to know what PHIs already exist in this block.
  PHIListT &phis() { return PHIList; }
};

/// Utility class for the SSAUpdater interface: tracks blocks, PHIs and values
/// while SSAUpdater is exploring the CFG. It's passed as a handle / baton to
// SSAUpdaterTraits<LDVSSAUpdater>.
class LDVSSAUpdater {
public:
  /// Map of value numbers to PHI records.
  DenseMap<BlockValueNum, LDVSSAPhi *> PHIs;
  /// Map of which blocks generate Undef values -- blocks that are not
  /// dominated by any Def.
  DenseMap<MachineBasicBlock *, BlockValueNum> PoisonMap;
  /// Map of machine blocks to our own records of them.
  DenseMap<MachineBasicBlock *, LDVSSABlock *> BlockMap;
  /// Machine location where any PHI must occur.
  LocIdx Loc;
  /// Table of live-in machine value numbers for blocks / locations.
  const FuncValueTable &MLiveIns;

  LDVSSAUpdater(LocIdx L, const FuncValueTable &MLiveIns)
      : Loc(L), MLiveIns(MLiveIns) {}

  void reset() {
    for (auto &Block : BlockMap)
      delete Block.second;

    PHIs.clear();
    PoisonMap.clear();
    BlockMap.clear();
  }

  ~LDVSSAUpdater() { reset(); }

  /// For a given MBB, create a wrapper block for it. Stores it in the
  /// LDVSSAUpdater block map.
  LDVSSABlock *getSSALDVBlock(MachineBasicBlock *BB) {
    auto it = BlockMap.find(BB);
    if (it == BlockMap.end()) {
      BlockMap[BB] = new LDVSSABlock(*BB, *this);
      it = BlockMap.find(BB);
    }
    return it->second;
  }

  /// Find the live-in value number for the given block. Looks up the value at
  /// the PHI location on entry.
  BlockValueNum getValue(LDVSSABlock *LDVBB) {
    return MLiveIns[LDVBB->BB][Loc.asU64()].asU64();
  }
};

LDVSSABlock *LDVSSABlockIterator::operator*() {
  return Updater.getSSALDVBlock(*PredIt);
}

#ifndef NDEBUG

raw_ostream &operator<<(raw_ostream &out, const LDVSSAPhi &PHI) {
  out << "SSALDVPHI " << PHI.PHIValNum;
  return out;
}

#endif

} // namespace

namespace llvm {

/// Template specialization to give SSAUpdater access to CFG and value
/// information. SSAUpdater calls methods in these traits, passing in the
/// LDVSSAUpdater object, to learn about blocks and the values they define.
/// It also provides methods to create PHI nodes and track them.
template <> class SSAUpdaterTraits<LDVSSAUpdater> {
public:
  using BlkT = LDVSSABlock;
  using ValT = BlockValueNum;
  using PhiT = LDVSSAPhi;
  using BlkSucc_iterator = LDVSSABlockIterator;

  // Methods to access block successors -- dereferencing to our wrapper class.
  static BlkSucc_iterator BlkSucc_begin(BlkT *BB) { return BB->succ_begin(); }
  static BlkSucc_iterator BlkSucc_end(BlkT *BB) { return BB->succ_end(); }

  /// Iterator for PHI operands.
  class PHI_iterator {
  private:
    LDVSSAPhi *PHI;
    unsigned Idx;

  public:
    explicit PHI_iterator(LDVSSAPhi *P) // begin iterator
        : PHI(P), Idx(0) {}
    PHI_iterator(LDVSSAPhi *P, bool) // end iterator
        : PHI(P), Idx(PHI->IncomingValues.size()) {}

    PHI_iterator &operator++() {
      Idx++;
      return *this;
    }
    bool operator==(const PHI_iterator &X) const { return Idx == X.Idx; }
    bool operator!=(const PHI_iterator &X) const { return !operator==(X); }

    BlockValueNum getIncomingValue() { return PHI->IncomingValues[Idx].second; }

    LDVSSABlock *getIncomingBlock() { return PHI->IncomingValues[Idx].first; }
  };

  static inline PHI_iterator PHI_begin(PhiT *PHI) { return PHI_iterator(PHI); }

  static inline PHI_iterator PHI_end(PhiT *PHI) {
    return PHI_iterator(PHI, true);
  }

  /// FindPredecessorBlocks - Put the predecessors of BB into the Preds
  /// vector.
  static void FindPredecessorBlocks(LDVSSABlock *BB,
                                    SmallVectorImpl<LDVSSABlock *> *Preds) {
    for (MachineBasicBlock *Pred : BB->BB.predecessors())
      Preds->push_back(BB->Updater.getSSALDVBlock(Pred));
  }

  /// GetPoisonVal - Normally creates an IMPLICIT_DEF instruction with a new
  /// register. For LiveDebugValues, represents a block identified as not having
  /// any DBG_PHI predecessors.
  static BlockValueNum GetPoisonVal(LDVSSABlock *BB, LDVSSAUpdater *Updater) {
    // Create a value number for this block -- it needs to be unique and in the
    // "poison" collection, so that we know it's not real. Use a number
    // representing a PHI into this block.
    BlockValueNum Num = ValueIDNum(BB->BB.getNumber(), 0, Updater->Loc).asU64();
    Updater->PoisonMap[&BB->BB] = Num;
    return Num;
  }

  /// CreateEmptyPHI - Create a (representation of a) PHI in the given block.
  /// SSAUpdater will populate it with information about incoming values. The
  /// value number of this PHI is whatever the  machine value number problem
  /// solution determined it to be. This includes non-phi values if SSAUpdater
  /// tries to create a PHI where the incoming values are identical.
  static BlockValueNum CreateEmptyPHI(LDVSSABlock *BB, unsigned NumPreds,
                                   LDVSSAUpdater *Updater) {
    BlockValueNum PHIValNum = Updater->getValue(BB);
    LDVSSAPhi *PHI = BB->newPHI(PHIValNum);
    Updater->PHIs[PHIValNum] = PHI;
    return PHIValNum;
  }

  /// AddPHIOperand - Add the specified value as an operand of the PHI for
  /// the specified predecessor block.
  static void AddPHIOperand(LDVSSAPhi *PHI, BlockValueNum Val, LDVSSABlock *Pred) {
    PHI->IncomingValues.push_back(std::make_pair(Pred, Val));
  }

  /// ValueIsPHI - Check if the instruction that defines the specified value
  /// is a PHI instruction.
  static LDVSSAPhi *ValueIsPHI(BlockValueNum Val, LDVSSAUpdater *Updater) {
    return Updater->PHIs.lookup(Val);
  }

  /// ValueIsNewPHI - Like ValueIsPHI but also check if the PHI has no source
  /// operands, i.e., it was just added.
  static LDVSSAPhi *ValueIsNewPHI(BlockValueNum Val, LDVSSAUpdater *Updater) {
    LDVSSAPhi *PHI = ValueIsPHI(Val, Updater);
    if (PHI && PHI->IncomingValues.size() == 0)
      return PHI;
    return nullptr;
  }

  /// GetPHIValue - For the specified PHI instruction, return the value
  /// that it defines.
  static BlockValueNum GetPHIValue(LDVSSAPhi *PHI) { return PHI->PHIValNum; }
};

} // end namespace llvm

std::optional<ValueIDNum> InstrRefBasedLDV::resolveDbgPHIs(
    MachineFunction &MF, const FuncValueTable &MLiveOuts,
    const FuncValueTable &MLiveIns, MachineInstr &Here, uint64_t InstrNum) {
  // This function will be called twice per DBG_INSTR_REF, and might end up
  // computing lots of SSA information: memoize it.
  auto SeenDbgPHIIt = SeenDbgPHIs.find(std::make_pair(&Here, InstrNum));
  if (SeenDbgPHIIt != SeenDbgPHIs.end())
    return SeenDbgPHIIt->second;

  std::optional<ValueIDNum> Result =
      resolveDbgPHIsImpl(MF, MLiveOuts, MLiveIns, Here, InstrNum);
  SeenDbgPHIs.insert({std::make_pair(&Here, InstrNum), Result});
  return Result;
}

std::optional<ValueIDNum> InstrRefBasedLDV::resolveDbgPHIsImpl(
    MachineFunction &MF, const FuncValueTable &MLiveOuts,
    const FuncValueTable &MLiveIns, MachineInstr &Here, uint64_t InstrNum) {
  // Pick out records of DBG_PHI instructions that have been observed. If there
  // are none, then we cannot compute a value number.
  auto RangePair = std::equal_range(DebugPHINumToValue.begin(),
                                    DebugPHINumToValue.end(), InstrNum);
  auto LowerIt = RangePair.first;
  auto UpperIt = RangePair.second;

  // No DBG_PHI means there can be no location.
  if (LowerIt == UpperIt)
    return std::nullopt;

  // If any DBG_PHIs referred to a location we didn't understand, don't try to
  // compute a value. There might be scenarios where we could recover a value
  // for some range of DBG_INSTR_REFs, but at this point we can have high
  // confidence that we've seen a bug.
  auto DBGPHIRange = make_range(LowerIt, UpperIt);
  for (const DebugPHIRecord &DBG_PHI : DBGPHIRange)
    if (!DBG_PHI.ValueRead)
      return std::nullopt;

  // If there's only one DBG_PHI, then that is our value number.
  if (std::distance(LowerIt, UpperIt) == 1)
    return *LowerIt->ValueRead;

  // Pick out the location (physreg, slot) where any PHIs must occur. It's
  // technically possible for us to merge values in different registers in each
  // block, but highly unlikely that LLVM will generate such code after register
  // allocation.
  LocIdx Loc = *LowerIt->ReadLoc;

  // We have several DBG_PHIs, and a use position (the Here inst). All each
  // DBG_PHI does is identify a value at a program position. We can treat each
  // DBG_PHI like it's a Def of a value, and the use position is a Use of a
  // value, just like SSA. We use the bulk-standard LLVM SSA updater class to
  // determine which Def is used at the Use, and any PHIs that happen along
  // the way.
  // Adapted LLVM SSA Updater:
  LDVSSAUpdater Updater(Loc, MLiveIns);
  // Map of which Def or PHI is the current value in each block.
  DenseMap<LDVSSABlock *, BlockValueNum> AvailableValues;
  // Set of PHIs that we have created along the way.
  SmallVector<LDVSSAPhi *, 8> CreatedPHIs;

  // Each existing DBG_PHI is a Def'd value under this model. Record these Defs
  // for the SSAUpdater.
  for (const auto &DBG_PHI : DBGPHIRange) {
    LDVSSABlock *Block = Updater.getSSALDVBlock(DBG_PHI.MBB);
    const ValueIDNum &Num = *DBG_PHI.ValueRead;
    AvailableValues.insert(std::make_pair(Block, Num.asU64()));
  }

  LDVSSABlock *HereBlock = Updater.getSSALDVBlock(Here.getParent());
  const auto &AvailIt = AvailableValues.find(HereBlock);
  if (AvailIt != AvailableValues.end()) {
    // Actually, we already know what the value is -- the Use is in the same
    // block as the Def.
    return ValueIDNum::fromU64(AvailIt->second);
  }

  // Otherwise, we must use the SSA Updater. It will identify the value number
  // that we are to use, and the PHIs that must happen along the way.
  SSAUpdaterImpl<LDVSSAUpdater> Impl(&Updater, &AvailableValues, &CreatedPHIs);
  BlockValueNum ResultInt = Impl.GetValue(Updater.getSSALDVBlock(Here.getParent()));
  ValueIDNum Result = ValueIDNum::fromU64(ResultInt);

  // We have the number for a PHI, or possibly live-through value, to be used
  // at this Use. There are a number of things we have to check about it though:
  //  * Does any PHI use an 'Undef' (like an IMPLICIT_DEF) value? If so, this
  //    Use was not completely dominated by DBG_PHIs and we should abort.
  //  * Are the Defs or PHIs clobbered in a block? SSAUpdater isn't aware that
  //    we've left SSA form. Validate that the inputs to each PHI are the
  //    expected values.
  //  * Is a PHI we've created actually a merging of values, or are all the
  //    predecessor values the same, leading to a non-PHI machine value number?
  //    (SSAUpdater doesn't know that either). Remap validated PHIs into the
  //    the ValidatedValues collection below to sort this out.
  DenseMap<LDVSSABlock *, ValueIDNum> ValidatedValues;

  // Define all the input DBG_PHI values in ValidatedValues.
  for (const auto &DBG_PHI : DBGPHIRange) {
    LDVSSABlock *Block = Updater.getSSALDVBlock(DBG_PHI.MBB);
    const ValueIDNum &Num = *DBG_PHI.ValueRead;
    ValidatedValues.insert(std::make_pair(Block, Num));
  }

  // Sort PHIs to validate into RPO-order.
  SmallVector<LDVSSAPhi *, 8> SortedPHIs;
  for (auto &PHI : CreatedPHIs)
    SortedPHIs.push_back(PHI);

  llvm::sort(SortedPHIs, [&](LDVSSAPhi *A, LDVSSAPhi *B) {
    return BBToOrder[&A->getParent()->BB] < BBToOrder[&B->getParent()->BB];
  });

  for (auto &PHI : SortedPHIs) {
    ValueIDNum ThisBlockValueNum = MLiveIns[PHI->ParentBlock->BB][Loc.asU64()];

    // Are all these things actually defined?
    for (auto &PHIIt : PHI->IncomingValues) {
      // Any undef input means DBG_PHIs didn't dominate the use point.
      if (Updater.PoisonMap.contains(&PHIIt.first->BB))
        return std::nullopt;

      ValueIDNum ValueToCheck;
      const ValueTable &BlockLiveOuts = MLiveOuts[PHIIt.first->BB];

      auto VVal = ValidatedValues.find(PHIIt.first);
      if (VVal == ValidatedValues.end()) {
        // We cross a loop, and this is a backedge. LLVMs tail duplication
        // happens so late that DBG_PHI instructions should not be able to
        // migrate into loops -- meaning we can only be live-through this
        // loop.
        ValueToCheck = ThisBlockValueNum;
      } else {
        // Does the block have as a live-out, in the location we're examining,
        // the value that we expect? If not, it's been moved or clobbered.
        ValueToCheck = VVal->second;
      }

      if (BlockLiveOuts[Loc.asU64()] != ValueToCheck)
        return std::nullopt;
    }

    // Record this value as validated.
    ValidatedValues.insert({PHI->ParentBlock, ThisBlockValueNum});
  }

  // All the PHIs are valid: we can return what the SSAUpdater said our value
  // number was.
  return Result;
}<|MERGE_RESOLUTION|>--- conflicted
+++ resolved
@@ -356,11 +356,7 @@
   ///    determine the values used by Value.
   void loadVarInloc(MachineBasicBlock &MBB, DbgOpIDMap &DbgOpStore,
                     const SmallVectorImpl<ValueLocPair> &ValueToLoc,
-<<<<<<< HEAD
-                    DebugVariable Var, DbgValue Value) {
-=======
                     DebugVariableID VarID, DbgValue Value) {
->>>>>>> 9c4aab8c
     SmallVector<DbgOp> DbgOps;
     SmallVector<ResolvedDbgOp> ResolvedDbgOps;
     bool IsValueValid = true;
