//===- llvm/CodeGen/GlobalISel/InstructionSelect.cpp - InstructionSelect ---==//
//
// Part of the LLVM Project, under the Apache License v2.0 with LLVM Exceptions.
// See https://llvm.org/LICENSE.txt for license information.
// SPDX-License-Identifier: Apache-2.0 WITH LLVM-exception
//
//===----------------------------------------------------------------------===//
/// \file
/// This file implements the InstructionSelect class.
//===----------------------------------------------------------------------===//

#include "llvm/CodeGen/GlobalISel/InstructionSelect.h"
#include "llvm/ADT/PostOrderIterator.h"
#include "llvm/ADT/ScopeExit.h"
#include "llvm/ADT/SetVector.h"
#include "llvm/Analysis/LazyBlockFrequencyInfo.h"
#include "llvm/Analysis/ProfileSummaryInfo.h"
#include "llvm/CodeGen/GlobalISel/GISelChangeObserver.h"
#include "llvm/CodeGen/GlobalISel/GISelKnownBits.h"
#include "llvm/CodeGen/GlobalISel/InstructionSelector.h"
#include "llvm/CodeGen/GlobalISel/LegalizerInfo.h"
#include "llvm/CodeGen/GlobalISel/Utils.h"
#include "llvm/CodeGen/MachineFrameInfo.h"
#include "llvm/CodeGen/MachineOptimizationRemarkEmitter.h"
#include "llvm/CodeGen/MachineRegisterInfo.h"
#include "llvm/CodeGen/TargetLowering.h"
#include "llvm/CodeGen/TargetOpcodes.h"
#include "llvm/CodeGen/TargetPassConfig.h"
#include "llvm/CodeGen/TargetSubtargetInfo.h"
#include "llvm/Config/config.h"
#include "llvm/IR/Function.h"
#include "llvm/MC/TargetRegistry.h"
#include "llvm/Support/CodeGenCoverage.h"
#include "llvm/Support/CommandLine.h"
#include "llvm/Support/Debug.h"
#include "llvm/Support/DebugCounter.h"
#include "llvm/Target/TargetMachine.h"

#define DEBUG_TYPE "instruction-select"

using namespace llvm;

DEBUG_COUNTER(GlobalISelCounter, "globalisel",
              "Controls whether to select function with GlobalISel");

#ifdef LLVM_GISEL_COV_PREFIX
static cl::opt<std::string>
    CoveragePrefix("gisel-coverage-prefix", cl::init(LLVM_GISEL_COV_PREFIX),
                   cl::desc("Record GlobalISel rule coverage files of this "
                            "prefix if instrumentation was generated"));
#else
static const std::string CoveragePrefix;
#endif

char InstructionSelect::ID = 0;
INITIALIZE_PASS_BEGIN(InstructionSelect, DEBUG_TYPE,
                      "Select target instructions out of generic instructions",
                      false, false)
INITIALIZE_PASS_DEPENDENCY(TargetPassConfig)
INITIALIZE_PASS_DEPENDENCY(GISelKnownBitsAnalysis)
INITIALIZE_PASS_DEPENDENCY(ProfileSummaryInfoWrapperPass)
INITIALIZE_PASS_DEPENDENCY(LazyBlockFrequencyInfoPass)
INITIALIZE_PASS_END(InstructionSelect, DEBUG_TYPE,
                    "Select target instructions out of generic instructions",
                    false, false)

InstructionSelect::InstructionSelect(CodeGenOptLevel OL, char &PassID)
    : MachineFunctionPass(PassID), OptLevel(OL) {}
<<<<<<< HEAD
=======

/// This class observes instruction insertions/removals.
/// InstructionSelect stores an iterator of the instruction prior to the one
/// that is currently being selected to determine which instruction to select
/// next. Previously this meant that selecting multiple instructions at once was
/// illegal behavior due to potential invalidation of this iterator. This is
/// a non-obvious limitation for selector implementers. Therefore, to allow
/// deletion of arbitrary instructions, we detect this case and continue
/// selection with the predecessor of the deleted instruction.
class InstructionSelect::MIIteratorMaintainer
    : public MachineFunction::Delegate {
#ifndef NDEBUG
  SmallSetVector<const MachineInstr *, 32> CreatedInstrs;
#endif
public:
  MachineBasicBlock::reverse_iterator MII;

  void MF_HandleInsertion(MachineInstr &MI) override {
    LLVM_DEBUG(dbgs() << "Creating:  " << MI; CreatedInstrs.insert(&MI));
  }

  void MF_HandleRemoval(MachineInstr &MI) override {
    LLVM_DEBUG(dbgs() << "Erasing:   " << MI; CreatedInstrs.remove(&MI));
    if (MII.getInstrIterator().getNodePtr() == &MI) {
      // If the iterator points to the MI that will be erased (i.e. the MI prior
      // to the MI that is currently being selected), the iterator would be
      // invalidated. Continue selection with its predecessor.
      ++MII;
      LLVM_DEBUG(dbgs() << "Instruction removal updated iterator.\n");
    }
  }

  void reportFullyCreatedInstrs() {
    LLVM_DEBUG({
      if (CreatedInstrs.empty()) {
        dbgs() << "Created no instructions.\n";
      } else {
        dbgs() << "Created:\n";
        for (const auto *MI : CreatedInstrs) {
          dbgs() << "  " << *MI;
        }
        CreatedInstrs.clear();
      }
    });
  }
};
>>>>>>> 98391913

void InstructionSelect::getAnalysisUsage(AnalysisUsage &AU) const {
  AU.addRequired<TargetPassConfig>();
  AU.addRequired<GISelKnownBitsAnalysis>();
  AU.addPreserved<GISelKnownBitsAnalysis>();

  if (OptLevel != CodeGenOptLevel::None) {
    AU.addRequired<ProfileSummaryInfoWrapperPass>();
    LazyBlockFrequencyInfoPass::getLazyBFIAnalysisUsage(AU);
  }
  getSelectionDAGFallbackAnalysisUsage(AU);
  MachineFunctionPass::getAnalysisUsage(AU);
}

bool InstructionSelect::runOnMachineFunction(MachineFunction &MF) {
  // If the ISel pipeline failed, do not bother running that pass.
  if (MF.getProperties().hasProperty(
          MachineFunctionProperties::Property::FailedISel))
    return false;

  ISel = MF.getSubtarget().getInstructionSelector();
  ISel->TPC = &getAnalysis<TargetPassConfig>();

  // FIXME: Properly override OptLevel in TargetMachine. See OptLevelChanger
  CodeGenOptLevel OldOptLevel = OptLevel;
  auto RestoreOptLevel = make_scope_exit([=]() { OptLevel = OldOptLevel; });
  OptLevel = MF.getFunction().hasOptNone() ? CodeGenOptLevel::None
                                           : MF.getTarget().getOptLevel();

  KB = &getAnalysis<GISelKnownBitsAnalysis>().get(MF);
  if (OptLevel != CodeGenOptLevel::None) {
    PSI = &getAnalysis<ProfileSummaryInfoWrapperPass>().getPSI();
    if (PSI && PSI->hasProfileSummary())
      BFI = &getAnalysis<LazyBlockFrequencyInfoPass>().getBFI();
  }

  return selectMachineFunction(MF);
}

bool InstructionSelect::selectMachineFunction(MachineFunction &MF) {
  LLVM_DEBUG(dbgs() << "Selecting function: " << MF.getName() << '\n');
  assert(ISel && "Cannot work without InstructionSelector");

  const TargetPassConfig &TPC = *ISel->TPC;
  CodeGenCoverage CoverageInfo;
  ISel->setupMF(MF, KB, &CoverageInfo, PSI, BFI);

  // An optimization remark emitter. Used to report failures.
  MachineOptimizationRemarkEmitter MORE(MF, /*MBFI=*/nullptr);
  ISel->MORE = &MORE;

  // FIXME: There are many other MF/MFI fields we need to initialize.

  MachineRegisterInfo &MRI = MF.getRegInfo();
#ifndef NDEBUG
  // Check that our input is fully legal: we require the function to have the
  // Legalized property, so it should be.
  // FIXME: This should be in the MachineVerifier, as the RegBankSelected
  // property check already is.
  if (!DisableGISelLegalityCheck)
    if (const MachineInstr *MI = machineFunctionIsIllegal(MF)) {
      reportGISelFailure(MF, TPC, MORE, "gisel-select",
                         "instruction is not legal", *MI);
      return false;
    }
  // FIXME: We could introduce new blocks and will need to fix the outer loop.
  // Until then, keep track of the number of blocks to assert that we don't.
  const size_t NumBlocks = MF.size();
#endif
  // Keep track of selected blocks, so we can delete unreachable ones later.
  DenseSet<MachineBasicBlock *> SelectedBlocks;

  {
    // Observe IR insertions and removals during selection.
    // We only install a MachineFunction::Delegate instead of a
    // GISelChangeObserver, because we do not want notifications about changed
    // instructions. This prevents significant compile-time regressions from
    // e.g. constrainOperandRegClass().
    MIIteratorMaintainer MIIMaintainer;
    RAIIDelegateInstaller DelInstaller(MF, &MIIMaintainer);

    for (MachineBasicBlock *MBB : post_order(&MF)) {
      ISel->CurMBB = MBB;
      SelectedBlocks.insert(MBB);

      // Select instructions in reverse block order.
      MIIMaintainer.MII = MBB->rbegin();
      for (auto End = MBB->rend(); MIIMaintainer.MII != End;) {
        MachineInstr &MI = *MIIMaintainer.MII;
        // Increment early to skip instructions inserted by select().
        ++MIIMaintainer.MII;

        LLVM_DEBUG(dbgs() << "\nSelect:  " << MI);
        if (!selectInstr(MI)) {
          LLVM_DEBUG(dbgs() << "Selection failed!\n";
                     MIIMaintainer.reportFullyCreatedInstrs());
          reportGISelFailure(MF, TPC, MORE, "gisel-select", "cannot select",
                             MI);
          return false;
        }
        LLVM_DEBUG(MIIMaintainer.reportFullyCreatedInstrs());
      }
    }
  }

  for (MachineBasicBlock &MBB : MF) {
    if (MBB.empty())
      continue;

    if (!SelectedBlocks.contains(&MBB)) {
      // This is an unreachable block and therefore hasn't been selected, since
      // the main selection loop above uses a postorder block traversal.
      // We delete all the instructions in this block since it's unreachable.
      MBB.clear();
      // Don't delete the block in case the block has it's address taken or is
      // still being referenced by a phi somewhere.
      continue;
    }
    // Try to find redundant copies b/w vregs of the same register class.
    for (auto MII = MBB.rbegin(), End = MBB.rend(); MII != End;) {
      MachineInstr &MI = *MII;
      ++MII;

      if (MI.getOpcode() != TargetOpcode::COPY)
        continue;
      Register SrcReg = MI.getOperand(1).getReg();
      Register DstReg = MI.getOperand(0).getReg();
      if (SrcReg.isVirtual() && DstReg.isVirtual()) {
        auto SrcRC = MRI.getRegClass(SrcReg);
        auto DstRC = MRI.getRegClass(DstReg);
        if (SrcRC == DstRC) {
          MRI.replaceRegWith(DstReg, SrcReg);
          MI.eraseFromParent();
        }
      }
    }
  }

#ifndef NDEBUG
  const TargetRegisterInfo &TRI = *MF.getSubtarget().getRegisterInfo();
  // Now that selection is complete, there are no more generic vregs.  Verify
  // that the size of the now-constrained vreg is unchanged and that it has a
  // register class.
  for (unsigned I = 0, E = MRI.getNumVirtRegs(); I != E; ++I) {
    Register VReg = Register::index2VirtReg(I);

    MachineInstr *MI = nullptr;
    if (!MRI.def_empty(VReg))
      MI = &*MRI.def_instr_begin(VReg);
    else if (!MRI.use_empty(VReg)) {
      MI = &*MRI.use_instr_begin(VReg);
      // Debug value instruction is permitted to use undefined vregs.
      if (MI->isDebugValue())
        continue;
    }
    if (!MI)
      continue;

    const TargetRegisterClass *RC = MRI.getRegClassOrNull(VReg);
    if (!RC) {
      reportGISelFailure(MF, TPC, MORE, "gisel-select",
                         "VReg has no regclass after selection", *MI);
      return false;
    }

    const LLT Ty = MRI.getType(VReg);
    if (Ty.isValid() &&
        TypeSize::isKnownGT(Ty.getSizeInBits(), TRI.getRegSizeInBits(*RC))) {
      reportGISelFailure(
          MF, TPC, MORE, "gisel-select",
          "VReg's low-level type and register class have different sizes", *MI);
      return false;
    }
  }

  if (MF.size() != NumBlocks) {
    MachineOptimizationRemarkMissed R("gisel-select", "GISelFailure",
                                      MF.getFunction().getSubprogram(),
                                      /*MBB=*/nullptr);
    R << "inserting blocks is not supported yet";
    reportGISelFailure(MF, TPC, MORE, R);
    return false;
  }
#endif

  if (!DebugCounter::shouldExecute(GlobalISelCounter)) {
    dbgs() << "Falling back for function " << MF.getName() << "\n";
    MF.getProperties().set(MachineFunctionProperties::Property::FailedISel);
    return false;
  }

  // Determine if there are any calls in this machine function. Ported from
  // SelectionDAG.
  MachineFrameInfo &MFI = MF.getFrameInfo();
  for (const auto &MBB : MF) {
    if (MFI.hasCalls() && MF.hasInlineAsm())
      break;

    for (const auto &MI : MBB) {
      if ((MI.isCall() && !MI.isReturn()) || MI.isStackAligningInlineAsm())
        MFI.setHasCalls(true);
      if (MI.isInlineAsm())
        MF.setHasInlineAsm(true);
    }
  }

  // FIXME: FinalizeISel pass calls finalizeLowering, so it's called twice.
  auto &TLI = *MF.getSubtarget().getTargetLowering();
  TLI.finalizeLowering(MF);

  LLVM_DEBUG({
    dbgs() << "Rules covered by selecting function: " << MF.getName() << ":";
    for (auto RuleID : CoverageInfo.covered())
      dbgs() << " id" << RuleID;
    dbgs() << "\n\n";
  });
  CoverageInfo.emit(CoveragePrefix,
                    TLI.getTargetMachine().getTarget().getBackendName());

  // If we successfully selected the function nothing is going to use the vreg
  // types after us (otherwise MIRPrinter would need them). Make sure the types
  // disappear.
  MRI.clearVirtRegTypes();

  // FIXME: Should we accurately track changes?
  return true;
}

bool InstructionSelect::selectInstr(MachineInstr &MI) {
  MachineRegisterInfo &MRI = ISel->MF->getRegInfo();

  // We could have folded this instruction away already, making it dead.
  // If so, erase it.
  if (isTriviallyDead(MI, MRI)) {
    LLVM_DEBUG(dbgs() << "Is dead.\n");
    salvageDebugInfo(MRI, MI);
    MI.eraseFromParent();
    return true;
  }

  // Eliminate hints or G_CONSTANT_FOLD_BARRIER.
  if (isPreISelGenericOptimizationHint(MI.getOpcode()) ||
      MI.getOpcode() == TargetOpcode::G_CONSTANT_FOLD_BARRIER) {
    auto [DstReg, SrcReg] = MI.getFirst2Regs();

    // At this point, the destination register class of the op may have
    // been decided.
    //
    // Propagate that through to the source register.
    const TargetRegisterClass *DstRC = MRI.getRegClassOrNull(DstReg);
    if (DstRC)
      MRI.setRegClass(SrcReg, DstRC);
    assert(canReplaceReg(DstReg, SrcReg, MRI) &&
           "Must be able to replace dst with src!");
    MI.eraseFromParent();
    MRI.replaceRegWith(DstReg, SrcReg);
    return true;
  }

  if (MI.getOpcode() == TargetOpcode::G_INVOKE_REGION_START) {
    MI.eraseFromParent();
    return true;
  }

  return ISel->select(MI);
}<|MERGE_RESOLUTION|>--- conflicted
+++ resolved
@@ -66,8 +66,6 @@
 
 InstructionSelect::InstructionSelect(CodeGenOptLevel OL, char &PassID)
     : MachineFunctionPass(PassID), OptLevel(OL) {}
-<<<<<<< HEAD
-=======
 
 /// This class observes instruction insertions/removals.
 /// InstructionSelect stores an iterator of the instruction prior to the one
@@ -114,7 +112,6 @@
     });
   }
 };
->>>>>>> 98391913
 
 void InstructionSelect::getAnalysisUsage(AnalysisUsage &AU) const {
   AU.addRequired<TargetPassConfig>();
