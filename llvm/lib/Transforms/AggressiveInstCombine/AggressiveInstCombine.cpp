//===- AggressiveInstCombine.cpp ------------------------------------------===//
//
// Part of the LLVM Project, under the Apache License v2.0 with LLVM Exceptions.
// See https://llvm.org/LICENSE.txt for license information.
// SPDX-License-Identifier: Apache-2.0 WITH LLVM-exception
//
//===----------------------------------------------------------------------===//
//
// This file implements the aggressive expression pattern combiner classes.
// Currently, it handles expression patterns for:
//  * Truncate instruction
//
//===----------------------------------------------------------------------===//

#include "llvm/Transforms/AggressiveInstCombine/AggressiveInstCombine.h"
#include "AggressiveInstCombineInternal.h"
#include "llvm-c/Initialization.h"
#include "llvm-c/Transforms/AggressiveInstCombine.h"
#include "llvm/ADT/Statistic.h"
#include "llvm/Analysis/AliasAnalysis.h"
#include "llvm/Analysis/AssumptionCache.h"
#include "llvm/Analysis/BasicAliasAnalysis.h"
#include "llvm/Analysis/GlobalsModRef.h"
#include "llvm/Analysis/TargetLibraryInfo.h"
#include "llvm/Analysis/TargetTransformInfo.h"
#include "llvm/Analysis/ValueTracking.h"
#include "llvm/IR/Dominators.h"
#include "llvm/IR/Function.h"
#include "llvm/IR/IRBuilder.h"
#include "llvm/IR/LegacyPassManager.h"
#include "llvm/IR/PatternMatch.h"
#include "llvm/InitializePasses.h"
#include "llvm/Pass.h"
#include "llvm/Transforms/Utils/BuildLibCalls.h"
#include "llvm/Transforms/Utils/Local.h"

using namespace llvm;
using namespace PatternMatch;

namespace llvm {
class DataLayout;
}

#define DEBUG_TYPE "aggressive-instcombine"

STATISTIC(NumAnyOrAllBitsSet, "Number of any/all-bits-set patterns folded");
STATISTIC(NumGuardedRotates,
          "Number of guarded rotates transformed into funnel shifts");
STATISTIC(NumGuardedFunnelShifts,
          "Number of guarded funnel shifts transformed into funnel shifts");
STATISTIC(NumPopCountRecognized, "Number of popcount idioms recognized");

static cl::opt<unsigned> MaxInstrsToScan(
    "aggressive-instcombine-max-scan-instrs", cl::init(64), cl::Hidden,
    cl::desc("Max number of instructions to scan for aggressive instcombine."));

namespace {
/// Contains expression pattern combiner logic.
/// This class provides both the logic to combine expression patterns and
/// combine them. It differs from InstCombiner class in that each pattern
/// combiner runs only once as opposed to InstCombine's multi-iteration,
/// which allows pattern combiner to have higher complexity than the O(1)
/// required by the instruction combiner.
class AggressiveInstCombinerLegacyPass : public FunctionPass {
public:
  static char ID; // Pass identification, replacement for typeid

  AggressiveInstCombinerLegacyPass() : FunctionPass(ID) {
    initializeAggressiveInstCombinerLegacyPassPass(
        *PassRegistry::getPassRegistry());
  }

  void getAnalysisUsage(AnalysisUsage &AU) const override;

  /// Run all expression pattern optimizations on the given /p F function.
  ///
  /// \param F function to optimize.
  /// \returns true if the IR is changed.
  bool runOnFunction(Function &F) override;
};
} // namespace

/// Match a pattern for a bitwise funnel/rotate operation that partially guards
/// against undefined behavior by branching around the funnel-shift/rotation
/// when the shift amount is 0.
static bool foldGuardedFunnelShift(Instruction &I, const DominatorTree &DT) {
  if (I.getOpcode() != Instruction::PHI || I.getNumOperands() != 2)
    return false;

  // As with the one-use checks below, this is not strictly necessary, but we
  // are being cautious to avoid potential perf regressions on targets that
  // do not actually have a funnel/rotate instruction (where the funnel shift
  // would be expanded back into math/shift/logic ops).
  if (!isPowerOf2_32(I.getType()->getScalarSizeInBits()))
    return false;

  // Match V to funnel shift left/right and capture the source operands and
  // shift amount.
  auto matchFunnelShift = [](Value *V, Value *&ShVal0, Value *&ShVal1,
                             Value *&ShAmt) {
    Value *SubAmt;
    unsigned Width = V->getType()->getScalarSizeInBits();

    // fshl(ShVal0, ShVal1, ShAmt)
    //  == (ShVal0 << ShAmt) | (ShVal1 >> (Width -ShAmt))
    if (match(V, m_OneUse(m_c_Or(
                     m_Shl(m_Value(ShVal0), m_Value(ShAmt)),
                     m_LShr(m_Value(ShVal1),
                            m_Sub(m_SpecificInt(Width), m_Value(SubAmt))))))) {
      if (ShAmt == SubAmt) // TODO: Use m_Specific
        return Intrinsic::fshl;
    }

    // fshr(ShVal0, ShVal1, ShAmt)
    //  == (ShVal0 >> ShAmt) | (ShVal1 << (Width - ShAmt))
    if (match(V,
              m_OneUse(m_c_Or(m_Shl(m_Value(ShVal0), m_Sub(m_SpecificInt(Width),
                                                           m_Value(SubAmt))),
                              m_LShr(m_Value(ShVal1), m_Value(ShAmt)))))) {
      if (ShAmt == SubAmt) // TODO: Use m_Specific
        return Intrinsic::fshr;
    }

    return Intrinsic::not_intrinsic;
  };

  // One phi operand must be a funnel/rotate operation, and the other phi
  // operand must be the source value of that funnel/rotate operation:
  // phi [ rotate(RotSrc, ShAmt), FunnelBB ], [ RotSrc, GuardBB ]
  // phi [ fshl(ShVal0, ShVal1, ShAmt), FunnelBB ], [ ShVal0, GuardBB ]
  // phi [ fshr(ShVal0, ShVal1, ShAmt), FunnelBB ], [ ShVal1, GuardBB ]
  PHINode &Phi = cast<PHINode>(I);
  unsigned FunnelOp = 0, GuardOp = 1;
  Value *P0 = Phi.getOperand(0), *P1 = Phi.getOperand(1);
  Value *ShVal0, *ShVal1, *ShAmt;
  Intrinsic::ID IID = matchFunnelShift(P0, ShVal0, ShVal1, ShAmt);
  if (IID == Intrinsic::not_intrinsic ||
      (IID == Intrinsic::fshl && ShVal0 != P1) ||
      (IID == Intrinsic::fshr && ShVal1 != P1)) {
    IID = matchFunnelShift(P1, ShVal0, ShVal1, ShAmt);
    if (IID == Intrinsic::not_intrinsic ||
        (IID == Intrinsic::fshl && ShVal0 != P0) ||
        (IID == Intrinsic::fshr && ShVal1 != P0))
      return false;
    assert((IID == Intrinsic::fshl || IID == Intrinsic::fshr) &&
           "Pattern must match funnel shift left or right");
    std::swap(FunnelOp, GuardOp);
  }

  // The incoming block with our source operand must be the "guard" block.
  // That must contain a cmp+branch to avoid the funnel/rotate when the shift
  // amount is equal to 0. The other incoming block is the block with the
  // funnel/rotate.
  BasicBlock *GuardBB = Phi.getIncomingBlock(GuardOp);
  BasicBlock *FunnelBB = Phi.getIncomingBlock(FunnelOp);
  Instruction *TermI = GuardBB->getTerminator();

  // Ensure that the shift values dominate each block.
  if (!DT.dominates(ShVal0, TermI) || !DT.dominates(ShVal1, TermI))
    return false;

  ICmpInst::Predicate Pred;
  BasicBlock *PhiBB = Phi.getParent();
  if (!match(TermI, m_Br(m_ICmp(Pred, m_Specific(ShAmt), m_ZeroInt()),
                         m_SpecificBB(PhiBB), m_SpecificBB(FunnelBB))))
    return false;

  if (Pred != CmpInst::ICMP_EQ)
    return false;

  IRBuilder<> Builder(PhiBB, PhiBB->getFirstInsertionPt());

  if (ShVal0 == ShVal1)
    ++NumGuardedRotates;
  else
    ++NumGuardedFunnelShifts;

  // If this is not a rotate then the select was blocking poison from the
  // 'shift-by-zero' non-TVal, but a funnel shift won't - so freeze it.
  bool IsFshl = IID == Intrinsic::fshl;
  if (ShVal0 != ShVal1) {
    if (IsFshl && !llvm::isGuaranteedNotToBePoison(ShVal1))
      ShVal1 = Builder.CreateFreeze(ShVal1);
    else if (!IsFshl && !llvm::isGuaranteedNotToBePoison(ShVal0))
      ShVal0 = Builder.CreateFreeze(ShVal0);
  }

  // We matched a variation of this IR pattern:
  // GuardBB:
  //   %cmp = icmp eq i32 %ShAmt, 0
  //   br i1 %cmp, label %PhiBB, label %FunnelBB
  // FunnelBB:
  //   %sub = sub i32 32, %ShAmt
  //   %shr = lshr i32 %ShVal1, %sub
  //   %shl = shl i32 %ShVal0, %ShAmt
  //   %fsh = or i32 %shr, %shl
  //   br label %PhiBB
  // PhiBB:
  //   %cond = phi i32 [ %fsh, %FunnelBB ], [ %ShVal0, %GuardBB ]
  // -->
  // llvm.fshl.i32(i32 %ShVal0, i32 %ShVal1, i32 %ShAmt)
  Function *F = Intrinsic::getDeclaration(Phi.getModule(), IID, Phi.getType());
  Phi.replaceAllUsesWith(Builder.CreateCall(F, {ShVal0, ShVal1, ShAmt}));
  return true;
}

/// This is used by foldAnyOrAllBitsSet() to capture a source value (Root) and
/// the bit indexes (Mask) needed by a masked compare. If we're matching a chain
/// of 'and' ops, then we also need to capture the fact that we saw an
/// "and X, 1", so that's an extra return value for that case.
struct MaskOps {
  Value *Root = nullptr;
  APInt Mask;
  bool MatchAndChain;
  bool FoundAnd1 = false;

  MaskOps(unsigned BitWidth, bool MatchAnds)
      : Mask(APInt::getZero(BitWidth)), MatchAndChain(MatchAnds) {}
};

/// This is a recursive helper for foldAnyOrAllBitsSet() that walks through a
/// chain of 'and' or 'or' instructions looking for shift ops of a common source
/// value. Examples:
///   or (or (or X, (X >> 3)), (X >> 5)), (X >> 8)
/// returns { X, 0x129 }
///   and (and (X >> 1), 1), (X >> 4)
/// returns { X, 0x12 }
static bool matchAndOrChain(Value *V, MaskOps &MOps) {
  Value *Op0, *Op1;
  if (MOps.MatchAndChain) {
    // Recurse through a chain of 'and' operands. This requires an extra check
    // vs. the 'or' matcher: we must find an "and X, 1" instruction somewhere
    // in the chain to know that all of the high bits are cleared.
    if (match(V, m_And(m_Value(Op0), m_One()))) {
      MOps.FoundAnd1 = true;
      return matchAndOrChain(Op0, MOps);
    }
    if (match(V, m_And(m_Value(Op0), m_Value(Op1))))
      return matchAndOrChain(Op0, MOps) && matchAndOrChain(Op1, MOps);
  } else {
    // Recurse through a chain of 'or' operands.
    if (match(V, m_Or(m_Value(Op0), m_Value(Op1))))
      return matchAndOrChain(Op0, MOps) && matchAndOrChain(Op1, MOps);
  }

  // We need a shift-right or a bare value representing a compare of bit 0 of
  // the original source operand.
  Value *Candidate;
  const APInt *BitIndex = nullptr;
  if (!match(V, m_LShr(m_Value(Candidate), m_APInt(BitIndex))))
    Candidate = V;

  // Initialize result source operand.
  if (!MOps.Root)
    MOps.Root = Candidate;

  // The shift constant is out-of-range? This code hasn't been simplified.
  if (BitIndex && BitIndex->uge(MOps.Mask.getBitWidth()))
    return false;

  // Fill in the mask bit derived from the shift constant.
  MOps.Mask.setBit(BitIndex ? BitIndex->getZExtValue() : 0);
  return MOps.Root == Candidate;
}

/// Match patterns that correspond to "any-bits-set" and "all-bits-set".
/// These will include a chain of 'or' or 'and'-shifted bits from a
/// common source value:
/// and (or  (lshr X, C), ...), 1 --> (X & CMask) != 0
/// and (and (lshr X, C), ...), 1 --> (X & CMask) == CMask
/// Note: "any-bits-clear" and "all-bits-clear" are variations of these patterns
/// that differ only with a final 'not' of the result. We expect that final
/// 'not' to be folded with the compare that we create here (invert predicate).
static bool foldAnyOrAllBitsSet(Instruction &I) {
  // The 'any-bits-set' ('or' chain) pattern is simpler to match because the
  // final "and X, 1" instruction must be the final op in the sequence.
  bool MatchAllBitsSet;
  if (match(&I, m_c_And(m_OneUse(m_And(m_Value(), m_Value())), m_Value())))
    MatchAllBitsSet = true;
  else if (match(&I, m_And(m_OneUse(m_Or(m_Value(), m_Value())), m_One())))
    MatchAllBitsSet = false;
  else
    return false;

  MaskOps MOps(I.getType()->getScalarSizeInBits(), MatchAllBitsSet);
  if (MatchAllBitsSet) {
    if (!matchAndOrChain(cast<BinaryOperator>(&I), MOps) || !MOps.FoundAnd1)
      return false;
  } else {
    if (!matchAndOrChain(cast<BinaryOperator>(&I)->getOperand(0), MOps))
      return false;
  }

  // The pattern was found. Create a masked compare that replaces all of the
  // shift and logic ops.
  IRBuilder<> Builder(&I);
  Constant *Mask = ConstantInt::get(I.getType(), MOps.Mask);
  Value *And = Builder.CreateAnd(MOps.Root, Mask);
  Value *Cmp = MatchAllBitsSet ? Builder.CreateICmpEQ(And, Mask)
                               : Builder.CreateIsNotNull(And);
  Value *Zext = Builder.CreateZExt(Cmp, I.getType());
  I.replaceAllUsesWith(Zext);
  ++NumAnyOrAllBitsSet;
  return true;
}

// Try to recognize below function as popcount intrinsic.
// This is the "best" algorithm from
// http://graphics.stanford.edu/~seander/bithacks.html#CountBitsSetParallel
// Also used in TargetLowering::expandCTPOP().
//
// int popcount(unsigned int i) {
//   i = i - ((i >> 1) & 0x55555555);
//   i = (i & 0x33333333) + ((i >> 2) & 0x33333333);
//   i = ((i + (i >> 4)) & 0x0F0F0F0F);
//   return (i * 0x01010101) >> 24;
// }
static bool tryToRecognizePopCount(Instruction &I) {
  if (I.getOpcode() != Instruction::LShr)
    return false;

  Type *Ty = I.getType();
  if (!Ty->isIntOrIntVectorTy())
    return false;

  unsigned Len = Ty->getScalarSizeInBits();
  // FIXME: fix Len == 8 and other irregular type lengths.
  if (!(Len <= 128 && Len > 8 && Len % 8 == 0))
    return false;

  APInt Mask55 = APInt::getSplat(Len, APInt(8, 0x55));
  APInt Mask33 = APInt::getSplat(Len, APInt(8, 0x33));
  APInt Mask0F = APInt::getSplat(Len, APInt(8, 0x0F));
  APInt Mask01 = APInt::getSplat(Len, APInt(8, 0x01));
  APInt MaskShift = APInt(Len, Len - 8);

  Value *Op0 = I.getOperand(0);
  Value *Op1 = I.getOperand(1);
  Value *MulOp0;
  // Matching "(i * 0x01010101...) >> 24".
  if ((match(Op0, m_Mul(m_Value(MulOp0), m_SpecificInt(Mask01)))) &&
       match(Op1, m_SpecificInt(MaskShift))) {
    Value *ShiftOp0;
    // Matching "((i + (i >> 4)) & 0x0F0F0F0F...)".
    if (match(MulOp0, m_And(m_c_Add(m_LShr(m_Value(ShiftOp0), m_SpecificInt(4)),
                                    m_Deferred(ShiftOp0)),
                            m_SpecificInt(Mask0F)))) {
      Value *AndOp0;
      // Matching "(i & 0x33333333...) + ((i >> 2) & 0x33333333...)".
      if (match(ShiftOp0,
                m_c_Add(m_And(m_Value(AndOp0), m_SpecificInt(Mask33)),
                        m_And(m_LShr(m_Deferred(AndOp0), m_SpecificInt(2)),
                              m_SpecificInt(Mask33))))) {
        Value *Root, *SubOp1;
        // Matching "i - ((i >> 1) & 0x55555555...)".
        if (match(AndOp0, m_Sub(m_Value(Root), m_Value(SubOp1))) &&
            match(SubOp1, m_And(m_LShr(m_Specific(Root), m_SpecificInt(1)),
                                m_SpecificInt(Mask55)))) {
          LLVM_DEBUG(dbgs() << "Recognized popcount intrinsic\n");
          IRBuilder<> Builder(&I);
          Function *Func = Intrinsic::getDeclaration(
              I.getModule(), Intrinsic::ctpop, I.getType());
          I.replaceAllUsesWith(Builder.CreateCall(Func, {Root}));
          ++NumPopCountRecognized;
          return true;
        }
      }
    }
  }

  return false;
}

/// Fold smin(smax(fptosi(x), C1), C2) to llvm.fptosi.sat(x), providing C1 and
/// C2 saturate the value of the fp conversion. The transform is not reversable
/// as the fptosi.sat is more defined than the input - all values produce a
/// valid value for the fptosi.sat, where as some produce poison for original
/// that were out of range of the integer conversion. The reversed pattern may
/// use fmax and fmin instead. As we cannot directly reverse the transform, and
/// it is not always profitable, we make it conditional on the cost being
/// reported as lower by TTI.
static bool tryToFPToSat(Instruction &I, TargetTransformInfo &TTI) {
  // Look for min(max(fptosi, converting to fptosi_sat.
  Value *In;
  const APInt *MinC, *MaxC;
  if (!match(&I, m_SMax(m_OneUse(m_SMin(m_OneUse(m_FPToSI(m_Value(In))),
                                        m_APInt(MinC))),
                        m_APInt(MaxC))) &&
      !match(&I, m_SMin(m_OneUse(m_SMax(m_OneUse(m_FPToSI(m_Value(In))),
                                        m_APInt(MaxC))),
                        m_APInt(MinC))))
    return false;

  // Check that the constants clamp a saturate.
  if (!(*MinC + 1).isPowerOf2() || -*MaxC != *MinC + 1)
    return false;

  Type *IntTy = I.getType();
  Type *FpTy = In->getType();
  Type *SatTy =
      IntegerType::get(IntTy->getContext(), (*MinC + 1).exactLogBase2() + 1);
  if (auto *VecTy = dyn_cast<VectorType>(IntTy))
    SatTy = VectorType::get(SatTy, VecTy->getElementCount());

  // Get the cost of the intrinsic, and check that against the cost of
  // fptosi+smin+smax
  InstructionCost SatCost = TTI.getIntrinsicInstrCost(
      IntrinsicCostAttributes(Intrinsic::fptosi_sat, SatTy, {In}, {FpTy}),
      TTI::TCK_RecipThroughput);
  SatCost += TTI.getCastInstrCost(Instruction::SExt, SatTy, IntTy,
                                  TTI::CastContextHint::None,
                                  TTI::TCK_RecipThroughput);

  InstructionCost MinMaxCost = TTI.getCastInstrCost(
      Instruction::FPToSI, IntTy, FpTy, TTI::CastContextHint::None,
      TTI::TCK_RecipThroughput);
  MinMaxCost += TTI.getIntrinsicInstrCost(
      IntrinsicCostAttributes(Intrinsic::smin, IntTy, {IntTy}),
      TTI::TCK_RecipThroughput);
  MinMaxCost += TTI.getIntrinsicInstrCost(
      IntrinsicCostAttributes(Intrinsic::smax, IntTy, {IntTy}),
      TTI::TCK_RecipThroughput);

  if (SatCost >= MinMaxCost)
    return false;

  IRBuilder<> Builder(&I);
  Function *Fn = Intrinsic::getDeclaration(I.getModule(), Intrinsic::fptosi_sat,
                                           {SatTy, FpTy});
  Value *Sat = Builder.CreateCall(Fn, In);
  I.replaceAllUsesWith(Builder.CreateSExt(Sat, IntTy));
  return true;
}

/// Try to replace a mathlib call to sqrt with the LLVM intrinsic. This avoids
/// pessimistic codegen that has to account for setting errno and can enable
/// vectorization.
static bool
foldSqrt(Instruction &I, TargetTransformInfo &TTI, TargetLibraryInfo &TLI) {
  // Match a call to sqrt mathlib function.
  auto *Call = dyn_cast<CallInst>(&I);
  if (!Call)
    return false;

  Module *M = Call->getModule();
  LibFunc Func;
  if (!TLI.getLibFunc(*Call, Func) || !isLibFuncEmittable(M, &TLI, Func))
    return false;

  if (Func != LibFunc_sqrt && Func != LibFunc_sqrtf && Func != LibFunc_sqrtl)
    return false;

  // If (1) this is a sqrt libcall, (2) we can assume that NAN is not created
  // (because NNAN or the operand arg must not be less than -0.0) and (2) we
  // would not end up lowering to a libcall anyway (which could change the value
  // of errno), then:
  // (1) errno won't be set.
  // (2) it is safe to convert this to an intrinsic call.
  Type *Ty = Call->getType();
  Value *Arg = Call->getArgOperand(0);
  if (TTI.haveFastSqrt(Ty) &&
      (Call->hasNoNaNs() || CannotBeOrderedLessThanZero(Arg, &TLI))) {
    IRBuilder<> Builder(&I);
    IRBuilderBase::FastMathFlagGuard Guard(Builder);
    Builder.setFastMathFlags(Call->getFastMathFlags());

    Function *Sqrt = Intrinsic::getDeclaration(M, Intrinsic::sqrt, Ty);
    Value *NewSqrt = Builder.CreateCall(Sqrt, Arg, "sqrt");
    I.replaceAllUsesWith(NewSqrt);

    // Explicitly erase the old call because a call with side effects is not
    // trivially dead.
    I.eraseFromParent();
    return true;
  }

  return false;
}

// Check if this array of constants represents a cttz table.
// Iterate over the elements from \p Table by trying to find/match all
// the numbers from 0 to \p InputBits that should represent cttz results.
static bool isCTTZTable(const ConstantDataArray &Table, uint64_t Mul,
                        uint64_t Shift, uint64_t InputBits) {
  unsigned Length = Table.getNumElements();
  if (Length < InputBits || Length > InputBits * 2)
    return false;

  APInt Mask = APInt::getBitsSetFrom(InputBits, Shift);
  unsigned Matched = 0;

  for (unsigned i = 0; i < Length; i++) {
    uint64_t Element = Table.getElementAsInteger(i);
    if (Element >= InputBits)
      continue;

    // Check if \p Element matches a concrete answer. It could fail for some
    // elements that are never accessed, so we keep iterating over each element
    // from the table. The number of matched elements should be equal to the
    // number of potential right answers which is \p InputBits actually.
    if ((((Mul << Element) & Mask.getZExtValue()) >> Shift) == i)
      Matched++;
  }

  return Matched == InputBits;
}

// Try to recognize table-based ctz implementation.
// E.g., an example in C (for more cases please see the llvm/tests):
// int f(unsigned x) {
//    static const char table[32] =
//      {0, 1, 28, 2, 29, 14, 24, 3, 30,
//       22, 20, 15, 25, 17, 4, 8, 31, 27,
//       13, 23, 21, 19, 16, 7, 26, 12, 18, 6, 11, 5, 10, 9};
//    return table[((unsigned)((x & -x) * 0x077CB531U)) >> 27];
// }
// this can be lowered to `cttz` instruction.
// There is also a special case when the element is 0.
//
// Here are some examples or LLVM IR for a 64-bit target:
//
// CASE 1:
// %sub = sub i32 0, %x
// %and = and i32 %sub, %x
// %mul = mul i32 %and, 125613361
// %shr = lshr i32 %mul, 27
// %idxprom = zext i32 %shr to i64
// %arrayidx = getelementptr inbounds [32 x i8], [32 x i8]* @ctz1.table, i64 0,
// i64 %idxprom %0 = load i8, i8* %arrayidx, align 1, !tbaa !8
//
// CASE 2:
// %sub = sub i32 0, %x
// %and = and i32 %sub, %x
// %mul = mul i32 %and, 72416175
// %shr = lshr i32 %mul, 26
// %idxprom = zext i32 %shr to i64
// %arrayidx = getelementptr inbounds [64 x i16], [64 x i16]* @ctz2.table, i64
// 0, i64 %idxprom %0 = load i16, i16* %arrayidx, align 2, !tbaa !8
//
// CASE 3:
// %sub = sub i32 0, %x
// %and = and i32 %sub, %x
// %mul = mul i32 %and, 81224991
// %shr = lshr i32 %mul, 27
// %idxprom = zext i32 %shr to i64
// %arrayidx = getelementptr inbounds [32 x i32], [32 x i32]* @ctz3.table, i64
// 0, i64 %idxprom %0 = load i32, i32* %arrayidx, align 4, !tbaa !8
//
// CASE 4:
// %sub = sub i64 0, %x
// %and = and i64 %sub, %x
// %mul = mul i64 %and, 283881067100198605
// %shr = lshr i64 %mul, 58
// %arrayidx = getelementptr inbounds [64 x i8], [64 x i8]* @table, i64 0, i64
// %shr %0 = load i8, i8* %arrayidx, align 1, !tbaa !8
//
// All this can be lowered to @llvm.cttz.i32/64 intrinsic.
static bool tryToRecognizeTableBasedCttz(Instruction &I) {
  LoadInst *LI = dyn_cast<LoadInst>(&I);
  if (!LI)
    return false;

  Type *AccessType = LI->getType();
  if (!AccessType->isIntegerTy())
    return false;

  GetElementPtrInst *GEP = dyn_cast<GetElementPtrInst>(LI->getPointerOperand());
  if (!GEP || !GEP->isInBounds() || GEP->getNumIndices() != 2)
    return false;

  if (!GEP->getSourceElementType()->isArrayTy())
    return false;

  uint64_t ArraySize = GEP->getSourceElementType()->getArrayNumElements();
  if (ArraySize != 32 && ArraySize != 64)
    return false;

  GlobalVariable *GVTable = dyn_cast<GlobalVariable>(GEP->getPointerOperand());
  if (!GVTable || !GVTable->hasInitializer() || !GVTable->isConstant())
    return false;

  ConstantDataArray *ConstData =
      dyn_cast<ConstantDataArray>(GVTable->getInitializer());
  if (!ConstData)
    return false;

  if (!match(GEP->idx_begin()->get(), m_ZeroInt()))
    return false;

  Value *Idx2 = std::next(GEP->idx_begin())->get();
  Value *X1;
  uint64_t MulConst, ShiftConst;
  // FIXME: 64-bit targets have `i64` type for the GEP index, so this match will
  // probably fail for other (e.g. 32-bit) targets.
  if (!match(Idx2, m_ZExtOrSelf(
                       m_LShr(m_Mul(m_c_And(m_Neg(m_Value(X1)), m_Deferred(X1)),
                                    m_ConstantInt(MulConst)),
                              m_ConstantInt(ShiftConst)))))
    return false;

  unsigned InputBits = X1->getType()->getScalarSizeInBits();
  if (InputBits != 32 && InputBits != 64)
    return false;

  // Shift should extract top 5..7 bits.
  if (InputBits - Log2_32(InputBits) != ShiftConst &&
      InputBits - Log2_32(InputBits) - 1 != ShiftConst)
    return false;

  if (!isCTTZTable(*ConstData, MulConst, ShiftConst, InputBits))
    return false;

  auto ZeroTableElem = ConstData->getElementAsInteger(0);
  bool DefinedForZero = ZeroTableElem == InputBits;

  IRBuilder<> B(LI);
  ConstantInt *BoolConst = B.getInt1(!DefinedForZero);
  Type *XType = X1->getType();
  auto Cttz = B.CreateIntrinsic(Intrinsic::cttz, {XType}, {X1, BoolConst});
  Value *ZExtOrTrunc = nullptr;

  if (DefinedForZero) {
    ZExtOrTrunc = B.CreateZExtOrTrunc(Cttz, AccessType);
  } else {
    // If the value in elem 0 isn't the same as InputBits, we still want to
    // produce the value from the table.
    auto Cmp = B.CreateICmpEQ(X1, ConstantInt::get(XType, 0));
    auto Select =
        B.CreateSelect(Cmp, ConstantInt::get(XType, ZeroTableElem), Cttz);

    // NOTE: If the table[0] is 0, but the cttz(0) is defined by the Target
    // it should be handled as: `cttz(x) & (typeSize - 1)`.

    ZExtOrTrunc = B.CreateZExtOrTrunc(Select, AccessType);
  }

  LI->replaceAllUsesWith(ZExtOrTrunc);

  return true;
}

<<<<<<< HEAD
=======
/// This is used by foldLoadsRecursive() to capture a Root Load node which is
/// of type or(load, load) and recursively build the wide load. Also capture the
/// shift amount, zero extend type and loadSize.
struct LoadOps {
  LoadInst *Root = nullptr;
  bool FoundRoot = false;
  uint64_t LoadSize = 0;
  Value *Shift = nullptr;
  Type *ZextType;
  AAMDNodes AATags;
};

// Identify and Merge consecutive loads recursively which is of the form
// (ZExt(L1) << shift1) | (ZExt(L2) << shift2) -> ZExt(L3) << shift1
// (ZExt(L1) << shift1) | ZExt(L2) -> ZExt(L3)
static bool foldLoadsRecursive(Value *V, LoadOps &LOps, const DataLayout &DL,
                               AliasAnalysis &AA) {
  Value *ShAmt2 = nullptr;
  Value *X;
  Instruction *L1, *L2;

  // Go to the last node with loads.
  if (match(V, m_OneUse(m_c_Or(
                   m_Value(X),
                   m_OneUse(m_Shl(m_OneUse(m_ZExt(m_OneUse(m_Instruction(L2)))),
                                  m_Value(ShAmt2)))))) ||
      match(V, m_OneUse(m_Or(m_Value(X),
                             m_OneUse(m_ZExt(m_OneUse(m_Instruction(L2))))))))
    foldLoadsRecursive(X, LOps, DL, AA);
  else
    return false;

  // Check if the pattern has loads
  LoadInst *LI1 = LOps.Root;
  Value *ShAmt1 = LOps.Shift;
  if (LOps.FoundRoot == false &&
      (match(X, m_OneUse(m_ZExt(m_Instruction(L1)))) ||
       match(X, m_OneUse(m_Shl(m_OneUse(m_ZExt(m_OneUse(m_Instruction(L1)))),
                               m_Value(ShAmt1)))))) {
    LI1 = dyn_cast<LoadInst>(L1);
  }
  LoadInst *LI2 = dyn_cast<LoadInst>(L2);

  // Check if loads are same, atomic, volatile and having same address space.
  if (LI1 == LI2 || !LI1 || !LI2 || !LI1->isSimple() || !LI2->isSimple() ||
      LI1->getPointerAddressSpace() != LI2->getPointerAddressSpace())
    return false;

  // Check if Loads come from same BB.
  if (LI1->getParent() != LI2->getParent())
    return false;

  // Swap loads if LI1 comes later as we handle only forward loads.
  // This is done as InstCombine folds lowest node forward loads to reverse.
  // The implementation will be subsequently extended to handle all reverse
  // loads.
  if (!LI1->comesBefore(LI2)) {
    if (LOps.FoundRoot == false) {
      std::swap(LI1, LI2);
      std::swap(ShAmt1, ShAmt2);
    } else
      return false;
  }

  // Find the data layout
  bool IsBigEndian = DL.isBigEndian();

  // Check if loads are consecutive and same size.
  Value *Load1Ptr = LI1->getPointerOperand();
  APInt Offset1(DL.getIndexTypeSizeInBits(Load1Ptr->getType()), 0);
  Load1Ptr =
      Load1Ptr->stripAndAccumulateConstantOffsets(DL, Offset1,
                                                  /* AllowNonInbounds */ true);

  Value *Load2Ptr = LI2->getPointerOperand();
  APInt Offset2(DL.getIndexTypeSizeInBits(Load2Ptr->getType()), 0);
  Load2Ptr =
      Load2Ptr->stripAndAccumulateConstantOffsets(DL, Offset2,
                                                  /* AllowNonInbounds */ true);

  // Verify if both loads have same base pointers and load sizes are same.
  uint64_t LoadSize1 = LI1->getType()->getPrimitiveSizeInBits();
  uint64_t LoadSize2 = LI2->getType()->getPrimitiveSizeInBits();
  if (Load1Ptr != Load2Ptr || LoadSize1 != LoadSize2)
    return false;

  // Support Loadsizes greater or equal to 8bits and only power of 2.
  if (LoadSize1 < 8 || !isPowerOf2_64(LoadSize1))
    return false;

  // Alias Analysis to check for store b/w the loads.
  MemoryLocation Loc = MemoryLocation::get(LI2);
  unsigned NumScanned = 0;
  for (Instruction &Inst : make_range(LI1->getIterator(), LI2->getIterator())) {
    if (Inst.mayWriteToMemory() && isModSet(AA.getModRefInfo(&Inst, Loc)))
      return false;
    if (++NumScanned > MaxInstrsToScan)
      return false;
  }

  // Big endian swap the shifts
  if (IsBigEndian)
    std::swap(ShAmt1, ShAmt2);

  // Find Shifts values.
  const APInt *Temp;
  uint64_t Shift1 = 0, Shift2 = 0;
  if (ShAmt1 && match(ShAmt1, m_APInt(Temp)))
    Shift1 = Temp->getZExtValue();
  if (ShAmt2 && match(ShAmt2, m_APInt(Temp)))
    Shift2 = Temp->getZExtValue();

  // First load is always LI1. This is where we put the new load.
  // Use the merged load size available from LI1, if we already combined loads.
  if (LOps.FoundRoot)
    LoadSize1 = LOps.LoadSize;

  // Verify if shift amount and load index aligns and verifies that loads
  // are consecutive.
  uint64_t ShiftDiff = IsBigEndian ? LoadSize2 : LoadSize1;
  uint64_t PrevSize =
      DL.getTypeStoreSize(IntegerType::get(LI1->getContext(), LoadSize1));
  if ((Shift2 - Shift1) != ShiftDiff || (Offset2 - Offset1) != PrevSize)
    return false;

  // Update LOps
  AAMDNodes AATags1 = LOps.AATags;
  AAMDNodes AATags2 = LI2->getAAMetadata();
  if (LOps.FoundRoot == false) {
    LOps.FoundRoot = true;
    LOps.LoadSize = LoadSize1 + LoadSize2;
    AATags1 = LI1->getAAMetadata();
  } else
    LOps.LoadSize = LOps.LoadSize + LoadSize2;

  // Concatenate the AATags of the Merged Loads.
  LOps.AATags = AATags1.concat(AATags2);

  LOps.Root = LI1;
  LOps.Shift = ShAmt1;
  LOps.ZextType = X->getType();
  return true;
}

// For a given BB instruction, evaluate all loads in the chain that form a
// pattern which suggests that the loads can be combined. The one and only use
// of the loads is to form a wider load.
static bool foldConsecutiveLoads(Instruction &I, const DataLayout &DL,
                                 TargetTransformInfo &TTI, AliasAnalysis &AA) {
  LoadOps LOps;
  if (!foldLoadsRecursive(&I, LOps, DL, AA) || !LOps.FoundRoot)
    return false;

  IRBuilder<> Builder(&I);
  LoadInst *NewLoad = nullptr, *LI1 = LOps.Root;

  // TTI based checks if we want to proceed with wider load
  bool Allowed =
      TTI.isTypeLegal(IntegerType::get(I.getContext(), LOps.LoadSize));
  if (!Allowed)
    return false;

  unsigned AS = LI1->getPointerAddressSpace();
  bool Fast = false;
  Allowed = TTI.allowsMisalignedMemoryAccesses(I.getContext(), LOps.LoadSize,
                                               AS, LI1->getAlign(), &Fast);
  if (!Allowed || !Fast)
    return false;

  // New load can be generated
  Value *Load1Ptr = LI1->getPointerOperand();
  Builder.SetInsertPoint(LI1);
  NewLoad = Builder.CreateAlignedLoad(
      IntegerType::get(Load1Ptr->getContext(), LOps.LoadSize), Load1Ptr,
      LI1->getAlign(), LI1->isVolatile(), "");
  NewLoad->takeName(LI1);
  // Set the New Load AATags Metadata.
  if (LOps.AATags)
    NewLoad->setAAMetadata(LOps.AATags);

  Value *NewOp = NewLoad;
  // Check if zero extend needed.
  if (LOps.ZextType)
    NewOp = Builder.CreateZExt(NewOp, LOps.ZextType);

  // Check if shift needed. We need to shift with the amount of load1
  // shift if not zero.
  if (LOps.Shift)
    NewOp = Builder.CreateShl(NewOp, LOps.Shift);
  I.replaceAllUsesWith(NewOp);

  return true;
}

>>>>>>> f788a4d7
/// This is the entry point for folds that could be implemented in regular
/// InstCombine, but they are separated because they are not expected to
/// occur frequently and/or have more than a constant-length pattern match.
static bool foldUnusualPatterns(Function &F, DominatorTree &DT,
                                TargetTransformInfo &TTI,
                                TargetLibraryInfo &TLI, AliasAnalysis &AA) {
  bool MadeChange = false;
  for (BasicBlock &BB : F) {
    // Ignore unreachable basic blocks.
    if (!DT.isReachableFromEntry(&BB))
      continue;

    const DataLayout &DL = F.getParent()->getDataLayout();

    // Walk the block backwards for efficiency. We're matching a chain of
    // use->defs, so we're more likely to succeed by starting from the bottom.
    // Also, we want to avoid matching partial patterns.
    // TODO: It would be more efficient if we removed dead instructions
    // iteratively in this loop rather than waiting until the end.
    for (Instruction &I : make_early_inc_range(llvm::reverse(BB))) {
      MadeChange |= foldAnyOrAllBitsSet(I);
      MadeChange |= foldGuardedFunnelShift(I, DT);
      MadeChange |= tryToRecognizePopCount(I);
      MadeChange |= tryToFPToSat(I, TTI);
      MadeChange |= tryToRecognizeTableBasedCttz(I);
<<<<<<< HEAD
=======
      MadeChange |= foldConsecutiveLoads(I, DL, TTI, AA);
>>>>>>> f788a4d7
      // NOTE: This function introduces erasing of the instruction `I`, so it
      // needs to be called at the end of this sequence, otherwise we may make
      // bugs.
      MadeChange |= foldSqrt(I, TTI, TLI);
    }
  }

  // We're done with transforms, so remove dead instructions.
  if (MadeChange)
    for (BasicBlock &BB : F)
      SimplifyInstructionsInBlock(&BB);

  return MadeChange;
}

/// This is the entry point for all transforms. Pass manager differences are
/// handled in the callers of this function.
static bool runImpl(Function &F, AssumptionCache &AC, TargetTransformInfo &TTI,
                    TargetLibraryInfo &TLI, DominatorTree &DT,
                    AliasAnalysis &AA) {
  bool MadeChange = false;
  const DataLayout &DL = F.getParent()->getDataLayout();
  TruncInstCombine TIC(AC, TLI, DL, DT);
  MadeChange |= TIC.run(F);
  MadeChange |= foldUnusualPatterns(F, DT, TTI, TLI, AA);
  return MadeChange;
}

void AggressiveInstCombinerLegacyPass::getAnalysisUsage(
    AnalysisUsage &AU) const {
  AU.setPreservesCFG();
  AU.addRequired<AssumptionCacheTracker>();
  AU.addRequired<DominatorTreeWrapperPass>();
  AU.addRequired<TargetLibraryInfoWrapperPass>();
  AU.addRequired<TargetTransformInfoWrapperPass>();
  AU.addPreserved<AAResultsWrapperPass>();
  AU.addPreserved<BasicAAWrapperPass>();
  AU.addPreserved<DominatorTreeWrapperPass>();
  AU.addPreserved<GlobalsAAWrapperPass>();
  AU.addRequired<AAResultsWrapperPass>();
}

bool AggressiveInstCombinerLegacyPass::runOnFunction(Function &F) {
  auto &AC = getAnalysis<AssumptionCacheTracker>().getAssumptionCache(F);
  auto &TLI = getAnalysis<TargetLibraryInfoWrapperPass>().getTLI(F);
  auto &DT = getAnalysis<DominatorTreeWrapperPass>().getDomTree();
  auto &TTI = getAnalysis<TargetTransformInfoWrapperPass>().getTTI(F);
  auto &AA = getAnalysis<AAResultsWrapperPass>().getAAResults();
  return runImpl(F, AC, TTI, TLI, DT, AA);
}

PreservedAnalyses AggressiveInstCombinePass::run(Function &F,
                                                 FunctionAnalysisManager &AM) {
  auto &AC = AM.getResult<AssumptionAnalysis>(F);
  auto &TLI = AM.getResult<TargetLibraryAnalysis>(F);
  auto &DT = AM.getResult<DominatorTreeAnalysis>(F);
  auto &TTI = AM.getResult<TargetIRAnalysis>(F);
  auto &AA = AM.getResult<AAManager>(F);
  if (!runImpl(F, AC, TTI, TLI, DT, AA)) {
    // No changes, all analyses are preserved.
    return PreservedAnalyses::all();
  }
  // Mark all the analyses that instcombine updates as preserved.
  PreservedAnalyses PA;
  PA.preserveSet<CFGAnalyses>();
  return PA;
}

char AggressiveInstCombinerLegacyPass::ID = 0;
INITIALIZE_PASS_BEGIN(AggressiveInstCombinerLegacyPass,
                      "aggressive-instcombine",
                      "Combine pattern based expressions", false, false)
INITIALIZE_PASS_DEPENDENCY(AssumptionCacheTracker)
INITIALIZE_PASS_DEPENDENCY(DominatorTreeWrapperPass)
INITIALIZE_PASS_DEPENDENCY(TargetLibraryInfoWrapperPass)
INITIALIZE_PASS_DEPENDENCY(TargetTransformInfoWrapperPass)
INITIALIZE_PASS_END(AggressiveInstCombinerLegacyPass, "aggressive-instcombine",
                    "Combine pattern based expressions", false, false)

// Initialization Routines
void llvm::initializeAggressiveInstCombine(PassRegistry &Registry) {
  initializeAggressiveInstCombinerLegacyPassPass(Registry);
}

void LLVMInitializeAggressiveInstCombiner(LLVMPassRegistryRef R) {
  initializeAggressiveInstCombinerLegacyPassPass(*unwrap(R));
}

FunctionPass *llvm::createAggressiveInstCombinerPass() {
  return new AggressiveInstCombinerLegacyPass();
}

void LLVMAddAggressiveInstCombinerPass(LLVMPassManagerRef PM) {
  unwrap(PM)->add(createAggressiveInstCombinerPass());
}<|MERGE_RESOLUTION|>--- conflicted
+++ resolved
@@ -639,8 +639,6 @@
   return true;
 }
 
-<<<<<<< HEAD
-=======
 /// This is used by foldLoadsRecursive() to capture a Root Load node which is
 /// of type or(load, load) and recursively build the wide load. Also capture the
 /// shift amount, zero extend type and loadSize.
@@ -835,7 +833,6 @@
   return true;
 }
 
->>>>>>> f788a4d7
 /// This is the entry point for folds that could be implemented in regular
 /// InstCombine, but they are separated because they are not expected to
 /// occur frequently and/or have more than a constant-length pattern match.
@@ -861,10 +858,7 @@
       MadeChange |= tryToRecognizePopCount(I);
       MadeChange |= tryToFPToSat(I, TTI);
       MadeChange |= tryToRecognizeTableBasedCttz(I);
-<<<<<<< HEAD
-=======
       MadeChange |= foldConsecutiveLoads(I, DL, TTI, AA);
->>>>>>> f788a4d7
       // NOTE: This function introduces erasing of the instruction `I`, so it
       // needs to be called at the end of this sequence, otherwise we may make
       // bugs.
