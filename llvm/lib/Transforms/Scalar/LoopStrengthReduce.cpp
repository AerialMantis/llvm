//===- LoopStrengthReduce.cpp - Strength Reduce IVs in Loops --------------===//
//
// Part of the LLVM Project, under the Apache License v2.0 with LLVM Exceptions.
// See https://llvm.org/LICENSE.txt for license information.
// SPDX-License-Identifier: Apache-2.0 WITH LLVM-exception
//
//===----------------------------------------------------------------------===//
//
// This transformation analyzes and transforms the induction variables (and
// computations derived from them) into forms suitable for efficient execution
// on the target.
//
// This pass performs a strength reduction on array references inside loops that
// have as one or more of their components the loop induction variable, it
// rewrites expressions to take advantage of scaled-index addressing modes
// available on the target, and it performs a variety of other optimizations
// related to loop induction variables.
//
// Terminology note: this code has a lot of handling for "post-increment" or
// "post-inc" users. This is not talking about post-increment addressing modes;
// it is instead talking about code like this:
//
//   %i = phi [ 0, %entry ], [ %i.next, %latch ]
//   ...
//   %i.next = add %i, 1
//   %c = icmp eq %i.next, %n
//
// The SCEV for %i is {0,+,1}<%L>. The SCEV for %i.next is {1,+,1}<%L>, however
// it's useful to think about these as the same register, with some uses using
// the value of the register before the add and some using it after. In this
// example, the icmp is a post-increment user, since it uses %i.next, which is
// the value of the induction variable after the increment. The other common
// case of post-increment users is users outside the loop.
//
// TODO: More sophistication in the way Formulae are generated and filtered.
//
// TODO: Handle multiple loops at a time.
//
// TODO: Should the addressing mode BaseGV be changed to a ConstantExpr instead
//       of a GlobalValue?
//
// TODO: When truncation is free, truncate ICmp users' operands to make it a
//       smaller encoding (on x86 at least).
//
// TODO: When a negated register is used by an add (such as in a list of
//       multiple base registers, or as the increment expression in an addrec),
//       we may not actually need both reg and (-1 * reg) in registers; the
//       negation can be implemented by using a sub instead of an add. The
//       lack of support for taking this into consideration when making
//       register pressure decisions is partly worked around by the "Special"
//       use kind.
//
//===----------------------------------------------------------------------===//

#include "llvm/Transforms/Scalar/LoopStrengthReduce.h"
#include "llvm/ADT/APInt.h"
#include "llvm/ADT/DenseMap.h"
#include "llvm/ADT/DenseSet.h"
#include "llvm/ADT/Hashing.h"
#include "llvm/ADT/PointerIntPair.h"
#include "llvm/ADT/STLExtras.h"
#include "llvm/ADT/SetVector.h"
#include "llvm/ADT/SmallBitVector.h"
#include "llvm/ADT/SmallPtrSet.h"
#include "llvm/ADT/SmallSet.h"
#include "llvm/ADT/SmallVector.h"
#include "llvm/ADT/Statistic.h"
#include "llvm/ADT/iterator_range.h"
#include "llvm/Analysis/AssumptionCache.h"
#include "llvm/Analysis/DomTreeUpdater.h"
#include "llvm/Analysis/IVUsers.h"
#include "llvm/Analysis/LoopAnalysisManager.h"
#include "llvm/Analysis/LoopInfo.h"
#include "llvm/Analysis/LoopPass.h"
#include "llvm/Analysis/MemorySSA.h"
#include "llvm/Analysis/MemorySSAUpdater.h"
#include "llvm/Analysis/ScalarEvolution.h"
#include "llvm/Analysis/ScalarEvolutionExpressions.h"
#include "llvm/Analysis/ScalarEvolutionNormalization.h"
#include "llvm/Analysis/TargetLibraryInfo.h"
#include "llvm/Analysis/TargetTransformInfo.h"
#include "llvm/Analysis/ValueTracking.h"
#include "llvm/BinaryFormat/Dwarf.h"
#include "llvm/Config/llvm-config.h"
#include "llvm/IR/BasicBlock.h"
#include "llvm/IR/Constant.h"
#include "llvm/IR/Constants.h"
#include "llvm/IR/DebugInfoMetadata.h"
#include "llvm/IR/DerivedTypes.h"
#include "llvm/IR/Dominators.h"
#include "llvm/IR/GlobalValue.h"
#include "llvm/IR/IRBuilder.h"
#include "llvm/IR/InstrTypes.h"
#include "llvm/IR/Instruction.h"
#include "llvm/IR/Instructions.h"
#include "llvm/IR/IntrinsicInst.h"
#include "llvm/IR/Module.h"
#include "llvm/IR/Operator.h"
#include "llvm/IR/PassManager.h"
#include "llvm/IR/Type.h"
#include "llvm/IR/Use.h"
#include "llvm/IR/User.h"
#include "llvm/IR/Value.h"
#include "llvm/IR/ValueHandle.h"
#include "llvm/InitializePasses.h"
#include "llvm/Pass.h"
#include "llvm/Support/Casting.h"
#include "llvm/Support/CommandLine.h"
#include "llvm/Support/Compiler.h"
#include "llvm/Support/Debug.h"
#include "llvm/Support/ErrorHandling.h"
#include "llvm/Support/MathExtras.h"
#include "llvm/Support/raw_ostream.h"
#include "llvm/Transforms/Scalar.h"
#include "llvm/Transforms/Utils.h"
#include "llvm/Transforms/Utils/BasicBlockUtils.h"
#include "llvm/Transforms/Utils/Local.h"
#include "llvm/Transforms/Utils/LoopUtils.h"
#include "llvm/Transforms/Utils/ScalarEvolutionExpander.h"
#include <algorithm>
#include <cassert>
#include <cstddef>
#include <cstdint>
#include <iterator>
#include <limits>
#include <map>
#include <numeric>
#include <optional>
#include <utility>

using namespace llvm;

#define DEBUG_TYPE "loop-reduce"

/// MaxIVUsers is an arbitrary threshold that provides an early opportunity for
/// bail out. This threshold is far beyond the number of users that LSR can
/// conceivably solve, so it should not affect generated code, but catches the
/// worst cases before LSR burns too much compile time and stack space.
static const unsigned MaxIVUsers = 200;

/// Limit the size of expression that SCEV-based salvaging will attempt to
/// translate into a DIExpression.
/// Choose a maximum size such that debuginfo is not excessively increased and
/// the salvaging is not too expensive for the compiler.
static const unsigned MaxSCEVSalvageExpressionSize = 64;

// Cleanup congruent phis after LSR phi expansion.
static cl::opt<bool> EnablePhiElim(
  "enable-lsr-phielim", cl::Hidden, cl::init(true),
  cl::desc("Enable LSR phi elimination"));

// The flag adds instruction count to solutions cost comparison.
static cl::opt<bool> InsnsCost(
  "lsr-insns-cost", cl::Hidden, cl::init(true),
  cl::desc("Add instruction count to a LSR cost model"));

// Flag to choose how to narrow complex lsr solution
static cl::opt<bool> LSRExpNarrow(
  "lsr-exp-narrow", cl::Hidden, cl::init(false),
  cl::desc("Narrow LSR complex solution using"
           " expectation of registers number"));

// Flag to narrow search space by filtering non-optimal formulae with
// the same ScaledReg and Scale.
static cl::opt<bool> FilterSameScaledReg(
    "lsr-filter-same-scaled-reg", cl::Hidden, cl::init(true),
    cl::desc("Narrow LSR search space by filtering non-optimal formulae"
             " with the same ScaledReg and Scale"));

static cl::opt<TTI::AddressingModeKind> PreferredAddresingMode(
  "lsr-preferred-addressing-mode", cl::Hidden, cl::init(TTI::AMK_None),
   cl::desc("A flag that overrides the target's preferred addressing mode."),
   cl::values(clEnumValN(TTI::AMK_None,
                         "none",
                         "Don't prefer any addressing mode"),
              clEnumValN(TTI::AMK_PreIndexed,
                         "preindexed",
                         "Prefer pre-indexed addressing mode"),
              clEnumValN(TTI::AMK_PostIndexed,
                         "postindexed",
                         "Prefer post-indexed addressing mode")));

static cl::opt<unsigned> ComplexityLimit(
  "lsr-complexity-limit", cl::Hidden,
  cl::init(std::numeric_limits<uint16_t>::max()),
  cl::desc("LSR search space complexity limit"));

static cl::opt<unsigned> SetupCostDepthLimit(
    "lsr-setupcost-depth-limit", cl::Hidden, cl::init(7),
    cl::desc("The limit on recursion depth for LSRs setup cost"));

static cl::opt<cl::boolOrDefault> AllowTerminatingConditionFoldingAfterLSR(
    "lsr-term-fold", cl::Hidden,
    cl::desc("Attempt to replace primary IV with other IV."));

static cl::opt<cl::boolOrDefault> AllowDropSolutionIfLessProfitable(
    "lsr-drop-solution", cl::Hidden,
    cl::desc("Attempt to drop solution if it is less profitable"));

static cl::opt<bool> EnableVScaleImmediates(
    "lsr-enable-vscale-immediates", cl::Hidden, cl::init(true),
    cl::desc("Enable analysis of vscale-relative immediates in LSR"));

static cl::opt<bool> DropScaledForVScale(
    "lsr-drop-scaled-reg-for-vscale", cl::Hidden, cl::init(true),
    cl::desc("Avoid using scaled registers with vscale-relative addressing"));

STATISTIC(NumTermFold,
          "Number of terminating condition fold recognized and performed");

#ifndef NDEBUG
// Stress test IV chain generation.
static cl::opt<bool> StressIVChain(
  "stress-ivchain", cl::Hidden, cl::init(false),
  cl::desc("Stress test LSR IV chains"));
#else
static bool StressIVChain = false;
#endif

namespace {

struct MemAccessTy {
  /// Used in situations where the accessed memory type is unknown.
  static const unsigned UnknownAddressSpace =
      std::numeric_limits<unsigned>::max();

  Type *MemTy = nullptr;
  unsigned AddrSpace = UnknownAddressSpace;

  MemAccessTy() = default;
  MemAccessTy(Type *Ty, unsigned AS) : MemTy(Ty), AddrSpace(AS) {}

  bool operator==(MemAccessTy Other) const {
    return MemTy == Other.MemTy && AddrSpace == Other.AddrSpace;
  }

  bool operator!=(MemAccessTy Other) const { return !(*this == Other); }

  static MemAccessTy getUnknown(LLVMContext &Ctx,
                                unsigned AS = UnknownAddressSpace) {
    return MemAccessTy(Type::getVoidTy(Ctx), AS);
  }

  Type *getType() { return MemTy; }
};

/// This class holds data which is used to order reuse candidates.
class RegSortData {
public:
  /// This represents the set of LSRUse indices which reference
  /// a particular register.
  SmallBitVector UsedByIndices;

  void print(raw_ostream &OS) const;
  void dump() const;
};

// An offset from an address that is either scalable or fixed. Used for
// per-target optimizations of addressing modes.
class Immediate : public details::FixedOrScalableQuantity<Immediate, int64_t> {
  constexpr Immediate(ScalarTy MinVal, bool Scalable)
      : FixedOrScalableQuantity(MinVal, Scalable) {}

  constexpr Immediate(const FixedOrScalableQuantity<Immediate, int64_t> &V)
      : FixedOrScalableQuantity(V) {}

public:
  constexpr Immediate() = delete;

  static constexpr Immediate getFixed(ScalarTy MinVal) {
    return {MinVal, false};
  }
  static constexpr Immediate getScalable(ScalarTy MinVal) {
    return {MinVal, true};
  }
  static constexpr Immediate get(ScalarTy MinVal, bool Scalable) {
    return {MinVal, Scalable};
  }
  static constexpr Immediate getZero() { return {0, false}; }
  static constexpr Immediate getFixedMin() {
    return {std::numeric_limits<int64_t>::min(), false};
  }
  static constexpr Immediate getFixedMax() {
    return {std::numeric_limits<int64_t>::max(), false};
  }
  static constexpr Immediate getScalableMin() {
    return {std::numeric_limits<int64_t>::min(), true};
  }
  static constexpr Immediate getScalableMax() {
    return {std::numeric_limits<int64_t>::max(), true};
  }

  constexpr bool isLessThanZero() const { return Quantity < 0; }

  constexpr bool isGreaterThanZero() const { return Quantity > 0; }

  constexpr bool isCompatibleImmediate(const Immediate &Imm) const {
    return isZero() || Imm.isZero() || Imm.Scalable == Scalable;
  }

  constexpr bool isMin() const {
    return Quantity == std::numeric_limits<ScalarTy>::min();
  }

  constexpr bool isMax() const {
    return Quantity == std::numeric_limits<ScalarTy>::max();
  }

  // Arithmetic 'operators' that cast to unsigned types first.
  constexpr Immediate addUnsigned(const Immediate &RHS) const {
    assert(isCompatibleImmediate(RHS) && "Incompatible Immediates");
    ScalarTy Value = (uint64_t)Quantity + RHS.getKnownMinValue();
    return {Value, Scalable || RHS.isScalable()};
  }

  constexpr Immediate subUnsigned(const Immediate &RHS) const {
    assert(isCompatibleImmediate(RHS) && "Incompatible Immediates");
    ScalarTy Value = (uint64_t)Quantity - RHS.getKnownMinValue();
    return {Value, Scalable || RHS.isScalable()};
  }

  // Scale the quantity by a constant without caring about runtime scalability.
  constexpr Immediate mulUnsigned(const ScalarTy RHS) const {
    ScalarTy Value = (uint64_t)Quantity * RHS;
    return {Value, Scalable};
  }

  // Helpers for generating SCEVs with vscale terms where needed.
  const SCEV *getSCEV(ScalarEvolution &SE, Type *Ty) const {
    const SCEV *S = SE.getConstant(Ty, Quantity);
    if (Scalable)
      S = SE.getMulExpr(S, SE.getVScale(S->getType()));
    return S;
  }

  const SCEV *getNegativeSCEV(ScalarEvolution &SE, Type *Ty) const {
    const SCEV *NegS = SE.getConstant(Ty, -(uint64_t)Quantity);
    if (Scalable)
      NegS = SE.getMulExpr(NegS, SE.getVScale(NegS->getType()));
    return NegS;
  }

  const SCEV *getUnknownSCEV(ScalarEvolution &SE, Type *Ty) const {
    const SCEV *SU = SE.getUnknown(ConstantInt::getSigned(Ty, Quantity));
    if (Scalable)
      SU = SE.getMulExpr(SU, SE.getVScale(SU->getType()));
    return SU;
  }
};

// This is needed for the Compare type of std::map when Immediate is used
// as a key. We don't need it to be fully correct against any value of vscale,
// just to make sure that vscale-related terms in the map are considered against
// each other rather than being mixed up and potentially missing opportunities.
struct KeyOrderTargetImmediate {
  bool operator()(const Immediate &LHS, const Immediate &RHS) const {
    if (LHS.isScalable() && !RHS.isScalable())
      return false;
    if (!LHS.isScalable() && RHS.isScalable())
      return true;
    return LHS.getKnownMinValue() < RHS.getKnownMinValue();
  }
};

// This would be nicer if we could be generic instead of directly using size_t,
// but there doesn't seem to be a type trait for is_orderable or
// is_lessthan_comparable or similar.
struct KeyOrderSizeTAndImmediate {
  bool operator()(const std::pair<size_t, Immediate> &LHS,
                  const std::pair<size_t, Immediate> &RHS) const {
    size_t LSize = LHS.first;
    size_t RSize = RHS.first;
    if (LSize != RSize)
      return LSize < RSize;
    return KeyOrderTargetImmediate()(LHS.second, RHS.second);
  }
};
} // end anonymous namespace

#if !defined(NDEBUG) || defined(LLVM_ENABLE_DUMP)
void RegSortData::print(raw_ostream &OS) const {
  OS << "[NumUses=" << UsedByIndices.count() << ']';
}

LLVM_DUMP_METHOD void RegSortData::dump() const {
  print(errs()); errs() << '\n';
}
#endif

namespace {

/// Map register candidates to information about how they are used.
class RegUseTracker {
  using RegUsesTy = DenseMap<const SCEV *, RegSortData>;

  RegUsesTy RegUsesMap;
  SmallVector<const SCEV *, 16> RegSequence;

public:
  void countRegister(const SCEV *Reg, size_t LUIdx);
  void dropRegister(const SCEV *Reg, size_t LUIdx);
  void swapAndDropUse(size_t LUIdx, size_t LastLUIdx);

  bool isRegUsedByUsesOtherThan(const SCEV *Reg, size_t LUIdx) const;

  const SmallBitVector &getUsedByIndices(const SCEV *Reg) const;

  void clear();

  using iterator = SmallVectorImpl<const SCEV *>::iterator;
  using const_iterator = SmallVectorImpl<const SCEV *>::const_iterator;

  iterator begin() { return RegSequence.begin(); }
  iterator end()   { return RegSequence.end(); }
  const_iterator begin() const { return RegSequence.begin(); }
  const_iterator end() const   { return RegSequence.end(); }
};

} // end anonymous namespace

void
RegUseTracker::countRegister(const SCEV *Reg, size_t LUIdx) {
  std::pair<RegUsesTy::iterator, bool> Pair =
    RegUsesMap.insert(std::make_pair(Reg, RegSortData()));
  RegSortData &RSD = Pair.first->second;
  if (Pair.second)
    RegSequence.push_back(Reg);
  RSD.UsedByIndices.resize(std::max(RSD.UsedByIndices.size(), LUIdx + 1));
  RSD.UsedByIndices.set(LUIdx);
}

void
RegUseTracker::dropRegister(const SCEV *Reg, size_t LUIdx) {
  RegUsesTy::iterator It = RegUsesMap.find(Reg);
  assert(It != RegUsesMap.end());
  RegSortData &RSD = It->second;
  assert(RSD.UsedByIndices.size() > LUIdx);
  RSD.UsedByIndices.reset(LUIdx);
}

void
RegUseTracker::swapAndDropUse(size_t LUIdx, size_t LastLUIdx) {
  assert(LUIdx <= LastLUIdx);

  // Update RegUses. The data structure is not optimized for this purpose;
  // we must iterate through it and update each of the bit vectors.
  for (auto &Pair : RegUsesMap) {
    SmallBitVector &UsedByIndices = Pair.second.UsedByIndices;
    if (LUIdx < UsedByIndices.size())
      UsedByIndices[LUIdx] =
        LastLUIdx < UsedByIndices.size() ? UsedByIndices[LastLUIdx] : false;
    UsedByIndices.resize(std::min(UsedByIndices.size(), LastLUIdx));
  }
}

bool
RegUseTracker::isRegUsedByUsesOtherThan(const SCEV *Reg, size_t LUIdx) const {
  RegUsesTy::const_iterator I = RegUsesMap.find(Reg);
  if (I == RegUsesMap.end())
    return false;
  const SmallBitVector &UsedByIndices = I->second.UsedByIndices;
  int i = UsedByIndices.find_first();
  if (i == -1) return false;
  if ((size_t)i != LUIdx) return true;
  return UsedByIndices.find_next(i) != -1;
}

const SmallBitVector &RegUseTracker::getUsedByIndices(const SCEV *Reg) const {
  RegUsesTy::const_iterator I = RegUsesMap.find(Reg);
  assert(I != RegUsesMap.end() && "Unknown register!");
  return I->second.UsedByIndices;
}

void RegUseTracker::clear() {
  RegUsesMap.clear();
  RegSequence.clear();
}

namespace {

/// This class holds information that describes a formula for computing
/// satisfying a use. It may include broken-out immediates and scaled registers.
struct Formula {
  /// Global base address used for complex addressing.
  GlobalValue *BaseGV = nullptr;

  /// Base offset for complex addressing.
  Immediate BaseOffset = Immediate::getZero();

  /// Whether any complex addressing has a base register.
  bool HasBaseReg = false;

  /// The scale of any complex addressing.
  int64_t Scale = 0;

  /// The list of "base" registers for this use. When this is non-empty. The
  /// canonical representation of a formula is
  /// 1. BaseRegs.size > 1 implies ScaledReg != NULL and
  /// 2. ScaledReg != NULL implies Scale != 1 || !BaseRegs.empty().
  /// 3. The reg containing recurrent expr related with currect loop in the
  /// formula should be put in the ScaledReg.
  /// #1 enforces that the scaled register is always used when at least two
  /// registers are needed by the formula: e.g., reg1 + reg2 is reg1 + 1 * reg2.
  /// #2 enforces that 1 * reg is reg.
  /// #3 ensures invariant regs with respect to current loop can be combined
  /// together in LSR codegen.
  /// This invariant can be temporarily broken while building a formula.
  /// However, every formula inserted into the LSRInstance must be in canonical
  /// form.
  SmallVector<const SCEV *, 4> BaseRegs;

  /// The 'scaled' register for this use. This should be non-null when Scale is
  /// not zero.
  const SCEV *ScaledReg = nullptr;

  /// An additional constant offset which added near the use. This requires a
  /// temporary register, but the offset itself can live in an add immediate
  /// field rather than a register.
  Immediate UnfoldedOffset = Immediate::getZero();

  Formula() = default;

  void initialMatch(const SCEV *S, Loop *L, ScalarEvolution &SE);

  bool isCanonical(const Loop &L) const;

  void canonicalize(const Loop &L);

  bool unscale();

  bool hasZeroEnd() const;

  size_t getNumRegs() const;
  Type *getType() const;

  void deleteBaseReg(const SCEV *&S);

  bool referencesReg(const SCEV *S) const;
  bool hasRegsUsedByUsesOtherThan(size_t LUIdx,
                                  const RegUseTracker &RegUses) const;

  void print(raw_ostream &OS) const;
  void dump() const;
};

} // end anonymous namespace

/// Recursion helper for initialMatch.
static void DoInitialMatch(const SCEV *S, Loop *L,
                           SmallVectorImpl<const SCEV *> &Good,
                           SmallVectorImpl<const SCEV *> &Bad,
                           ScalarEvolution &SE) {
  // Collect expressions which properly dominate the loop header.
  if (SE.properlyDominates(S, L->getHeader())) {
    Good.push_back(S);
    return;
  }

  // Look at add operands.
  if (const SCEVAddExpr *Add = dyn_cast<SCEVAddExpr>(S)) {
    for (const SCEV *S : Add->operands())
      DoInitialMatch(S, L, Good, Bad, SE);
    return;
  }

  // Look at addrec operands.
  if (const SCEVAddRecExpr *AR = dyn_cast<SCEVAddRecExpr>(S))
    if (!AR->getStart()->isZero() && AR->isAffine()) {
      DoInitialMatch(AR->getStart(), L, Good, Bad, SE);
      DoInitialMatch(SE.getAddRecExpr(SE.getConstant(AR->getType(), 0),
                                      AR->getStepRecurrence(SE),
                                      // FIXME: AR->getNoWrapFlags()
                                      AR->getLoop(), SCEV::FlagAnyWrap),
                     L, Good, Bad, SE);
      return;
    }

  // Handle a multiplication by -1 (negation) if it didn't fold.
  if (const SCEVMulExpr *Mul = dyn_cast<SCEVMulExpr>(S))
    if (Mul->getOperand(0)->isAllOnesValue()) {
      SmallVector<const SCEV *, 4> Ops(drop_begin(Mul->operands()));
      const SCEV *NewMul = SE.getMulExpr(Ops);

      SmallVector<const SCEV *, 4> MyGood;
      SmallVector<const SCEV *, 4> MyBad;
      DoInitialMatch(NewMul, L, MyGood, MyBad, SE);
      const SCEV *NegOne = SE.getSCEV(ConstantInt::getAllOnesValue(
        SE.getEffectiveSCEVType(NewMul->getType())));
      for (const SCEV *S : MyGood)
        Good.push_back(SE.getMulExpr(NegOne, S));
      for (const SCEV *S : MyBad)
        Bad.push_back(SE.getMulExpr(NegOne, S));
      return;
    }

  // Ok, we can't do anything interesting. Just stuff the whole thing into a
  // register and hope for the best.
  Bad.push_back(S);
}

/// Incorporate loop-variant parts of S into this Formula, attempting to keep
/// all loop-invariant and loop-computable values in a single base register.
void Formula::initialMatch(const SCEV *S, Loop *L, ScalarEvolution &SE) {
  SmallVector<const SCEV *, 4> Good;
  SmallVector<const SCEV *, 4> Bad;
  DoInitialMatch(S, L, Good, Bad, SE);
  if (!Good.empty()) {
    const SCEV *Sum = SE.getAddExpr(Good);
    if (!Sum->isZero())
      BaseRegs.push_back(Sum);
    HasBaseReg = true;
  }
  if (!Bad.empty()) {
    const SCEV *Sum = SE.getAddExpr(Bad);
    if (!Sum->isZero())
      BaseRegs.push_back(Sum);
    HasBaseReg = true;
  }
  canonicalize(*L);
}

static bool containsAddRecDependentOnLoop(const SCEV *S, const Loop &L) {
  return SCEVExprContains(S, [&L](const SCEV *S) {
    return isa<SCEVAddRecExpr>(S) && (cast<SCEVAddRecExpr>(S)->getLoop() == &L);
  });
}

/// Check whether or not this formula satisfies the canonical
/// representation.
/// \see Formula::BaseRegs.
bool Formula::isCanonical(const Loop &L) const {
  if (!ScaledReg)
    return BaseRegs.size() <= 1;

  if (Scale != 1)
    return true;

  if (Scale == 1 && BaseRegs.empty())
    return false;

  if (containsAddRecDependentOnLoop(ScaledReg, L))
    return true;

  // If ScaledReg is not a recurrent expr, or it is but its loop is not current
  // loop, meanwhile BaseRegs contains a recurrent expr reg related with current
  // loop, we want to swap the reg in BaseRegs with ScaledReg.
  return none_of(BaseRegs, [&L](const SCEV *S) {
    return containsAddRecDependentOnLoop(S, L);
  });
}

/// Helper method to morph a formula into its canonical representation.
/// \see Formula::BaseRegs.
/// Every formula having more than one base register, must use the ScaledReg
/// field. Otherwise, we would have to do special cases everywhere in LSR
/// to treat reg1 + reg2 + ... the same way as reg1 + 1*reg2 + ...
/// On the other hand, 1*reg should be canonicalized into reg.
void Formula::canonicalize(const Loop &L) {
  if (isCanonical(L))
    return;

  if (BaseRegs.empty()) {
    // No base reg? Use scale reg with scale = 1 as such.
    assert(ScaledReg && "Expected 1*reg => reg");
    assert(Scale == 1 && "Expected 1*reg => reg");
    BaseRegs.push_back(ScaledReg);
    Scale = 0;
    ScaledReg = nullptr;
    return;
  }

  // Keep the invariant sum in BaseRegs and one of the variant sum in ScaledReg.
  if (!ScaledReg) {
    ScaledReg = BaseRegs.pop_back_val();
    Scale = 1;
  }

  // If ScaledReg is an invariant with respect to L, find the reg from
  // BaseRegs containing the recurrent expr related with Loop L. Swap the
  // reg with ScaledReg.
  if (!containsAddRecDependentOnLoop(ScaledReg, L)) {
    auto I = find_if(BaseRegs, [&L](const SCEV *S) {
      return containsAddRecDependentOnLoop(S, L);
    });
    if (I != BaseRegs.end())
      std::swap(ScaledReg, *I);
  }
  assert(isCanonical(L) && "Failed to canonicalize?");
}

/// Get rid of the scale in the formula.
/// In other words, this method morphes reg1 + 1*reg2 into reg1 + reg2.
/// \return true if it was possible to get rid of the scale, false otherwise.
/// \note After this operation the formula may not be in the canonical form.
bool Formula::unscale() {
  if (Scale != 1)
    return false;
  Scale = 0;
  BaseRegs.push_back(ScaledReg);
  ScaledReg = nullptr;
  return true;
}

bool Formula::hasZeroEnd() const {
  if (UnfoldedOffset || BaseOffset)
    return false;
  if (BaseRegs.size() != 1 || ScaledReg)
    return false;
  return true;
}

/// Return the total number of register operands used by this formula. This does
/// not include register uses implied by non-constant addrec strides.
size_t Formula::getNumRegs() const {
  return !!ScaledReg + BaseRegs.size();
}

/// Return the type of this formula, if it has one, or null otherwise. This type
/// is meaningless except for the bit size.
Type *Formula::getType() const {
  return !BaseRegs.empty() ? BaseRegs.front()->getType() :
         ScaledReg ? ScaledReg->getType() :
         BaseGV ? BaseGV->getType() :
         nullptr;
}

/// Delete the given base reg from the BaseRegs list.
void Formula::deleteBaseReg(const SCEV *&S) {
  if (&S != &BaseRegs.back())
    std::swap(S, BaseRegs.back());
  BaseRegs.pop_back();
}

/// Test if this formula references the given register.
bool Formula::referencesReg(const SCEV *S) const {
  return S == ScaledReg || is_contained(BaseRegs, S);
}

/// Test whether this formula uses registers which are used by uses other than
/// the use with the given index.
bool Formula::hasRegsUsedByUsesOtherThan(size_t LUIdx,
                                         const RegUseTracker &RegUses) const {
  if (ScaledReg)
    if (RegUses.isRegUsedByUsesOtherThan(ScaledReg, LUIdx))
      return true;
  for (const SCEV *BaseReg : BaseRegs)
    if (RegUses.isRegUsedByUsesOtherThan(BaseReg, LUIdx))
      return true;
  return false;
}

#if !defined(NDEBUG) || defined(LLVM_ENABLE_DUMP)
void Formula::print(raw_ostream &OS) const {
  bool First = true;
  if (BaseGV) {
    if (!First) OS << " + "; else First = false;
    BaseGV->printAsOperand(OS, /*PrintType=*/false);
  }
  if (BaseOffset.isNonZero()) {
    if (!First) OS << " + "; else First = false;
    OS << BaseOffset;
  }
  for (const SCEV *BaseReg : BaseRegs) {
    if (!First) OS << " + "; else First = false;
    OS << "reg(" << *BaseReg << ')';
  }
  if (HasBaseReg && BaseRegs.empty()) {
    if (!First) OS << " + "; else First = false;
    OS << "**error: HasBaseReg**";
  } else if (!HasBaseReg && !BaseRegs.empty()) {
    if (!First) OS << " + "; else First = false;
    OS << "**error: !HasBaseReg**";
  }
  if (Scale != 0) {
    if (!First) OS << " + "; else First = false;
    OS << Scale << "*reg(";
    if (ScaledReg)
      OS << *ScaledReg;
    else
      OS << "<unknown>";
    OS << ')';
  }
  if (UnfoldedOffset.isNonZero()) {
    if (!First) OS << " + ";
    OS << "imm(" << UnfoldedOffset << ')';
  }
}

LLVM_DUMP_METHOD void Formula::dump() const {
  print(errs()); errs() << '\n';
}
#endif

/// Return true if the given addrec can be sign-extended without changing its
/// value.
static bool isAddRecSExtable(const SCEVAddRecExpr *AR, ScalarEvolution &SE) {
  Type *WideTy =
    IntegerType::get(SE.getContext(), SE.getTypeSizeInBits(AR->getType()) + 1);
  return isa<SCEVAddRecExpr>(SE.getSignExtendExpr(AR, WideTy));
}

/// Return true if the given add can be sign-extended without changing its
/// value.
static bool isAddSExtable(const SCEVAddExpr *A, ScalarEvolution &SE) {
  Type *WideTy =
    IntegerType::get(SE.getContext(), SE.getTypeSizeInBits(A->getType()) + 1);
  return isa<SCEVAddExpr>(SE.getSignExtendExpr(A, WideTy));
}

/// Return true if the given mul can be sign-extended without changing its
/// value.
static bool isMulSExtable(const SCEVMulExpr *M, ScalarEvolution &SE) {
  Type *WideTy =
    IntegerType::get(SE.getContext(),
                     SE.getTypeSizeInBits(M->getType()) * M->getNumOperands());
  return isa<SCEVMulExpr>(SE.getSignExtendExpr(M, WideTy));
}

/// Return an expression for LHS /s RHS, if it can be determined and if the
/// remainder is known to be zero, or null otherwise. If IgnoreSignificantBits
/// is true, expressions like (X * Y) /s Y are simplified to X, ignoring that
/// the multiplication may overflow, which is useful when the result will be
/// used in a context where the most significant bits are ignored.
static const SCEV *getExactSDiv(const SCEV *LHS, const SCEV *RHS,
                                ScalarEvolution &SE,
                                bool IgnoreSignificantBits = false) {
  // Handle the trivial case, which works for any SCEV type.
  if (LHS == RHS)
    return SE.getConstant(LHS->getType(), 1);

  // Handle a few RHS special cases.
  const SCEVConstant *RC = dyn_cast<SCEVConstant>(RHS);
  if (RC) {
    const APInt &RA = RC->getAPInt();
    // Handle x /s -1 as x * -1, to give ScalarEvolution a chance to do
    // some folding.
    if (RA.isAllOnes()) {
      if (LHS->getType()->isPointerTy())
        return nullptr;
      return SE.getMulExpr(LHS, RC);
    }
    // Handle x /s 1 as x.
    if (RA == 1)
      return LHS;
  }

  // Check for a division of a constant by a constant.
  if (const SCEVConstant *C = dyn_cast<SCEVConstant>(LHS)) {
    if (!RC)
      return nullptr;
    const APInt &LA = C->getAPInt();
    const APInt &RA = RC->getAPInt();
    if (LA.srem(RA) != 0)
      return nullptr;
    return SE.getConstant(LA.sdiv(RA));
  }

  // Distribute the sdiv over addrec operands, if the addrec doesn't overflow.
  if (const SCEVAddRecExpr *AR = dyn_cast<SCEVAddRecExpr>(LHS)) {
    if ((IgnoreSignificantBits || isAddRecSExtable(AR, SE)) && AR->isAffine()) {
      const SCEV *Step = getExactSDiv(AR->getStepRecurrence(SE), RHS, SE,
                                      IgnoreSignificantBits);
      if (!Step) return nullptr;
      const SCEV *Start = getExactSDiv(AR->getStart(), RHS, SE,
                                       IgnoreSignificantBits);
      if (!Start) return nullptr;
      // FlagNW is independent of the start value, step direction, and is
      // preserved with smaller magnitude steps.
      // FIXME: AR->getNoWrapFlags(SCEV::FlagNW)
      return SE.getAddRecExpr(Start, Step, AR->getLoop(), SCEV::FlagAnyWrap);
    }
    return nullptr;
  }

  // Distribute the sdiv over add operands, if the add doesn't overflow.
  if (const SCEVAddExpr *Add = dyn_cast<SCEVAddExpr>(LHS)) {
    if (IgnoreSignificantBits || isAddSExtable(Add, SE)) {
      SmallVector<const SCEV *, 8> Ops;
      for (const SCEV *S : Add->operands()) {
        const SCEV *Op = getExactSDiv(S, RHS, SE, IgnoreSignificantBits);
        if (!Op) return nullptr;
        Ops.push_back(Op);
      }
      return SE.getAddExpr(Ops);
    }
    return nullptr;
  }

  // Check for a multiply operand that we can pull RHS out of.
  if (const SCEVMulExpr *Mul = dyn_cast<SCEVMulExpr>(LHS)) {
    if (IgnoreSignificantBits || isMulSExtable(Mul, SE)) {
      // Handle special case C1*X*Y /s C2*X*Y.
      if (const SCEVMulExpr *MulRHS = dyn_cast<SCEVMulExpr>(RHS)) {
        if (IgnoreSignificantBits || isMulSExtable(MulRHS, SE)) {
          const SCEVConstant *LC = dyn_cast<SCEVConstant>(Mul->getOperand(0));
          const SCEVConstant *RC =
              dyn_cast<SCEVConstant>(MulRHS->getOperand(0));
          if (LC && RC) {
            SmallVector<const SCEV *, 4> LOps(drop_begin(Mul->operands()));
            SmallVector<const SCEV *, 4> ROps(drop_begin(MulRHS->operands()));
            if (LOps == ROps)
              return getExactSDiv(LC, RC, SE, IgnoreSignificantBits);
          }
        }
      }

      SmallVector<const SCEV *, 4> Ops;
      bool Found = false;
      for (const SCEV *S : Mul->operands()) {
        if (!Found)
          if (const SCEV *Q = getExactSDiv(S, RHS, SE,
                                           IgnoreSignificantBits)) {
            S = Q;
            Found = true;
          }
        Ops.push_back(S);
      }
      return Found ? SE.getMulExpr(Ops) : nullptr;
    }
    return nullptr;
  }

  // Otherwise we don't know.
  return nullptr;
}

/// If S involves the addition of a constant integer value, return that integer
/// value, and mutate S to point to a new SCEV with that value excluded.
static Immediate ExtractImmediate(const SCEV *&S, ScalarEvolution &SE) {
  if (const SCEVConstant *C = dyn_cast<SCEVConstant>(S)) {
    if (C->getAPInt().getSignificantBits() <= 64) {
      S = SE.getConstant(C->getType(), 0);
      return Immediate::getFixed(C->getValue()->getSExtValue());
    }
  } else if (const SCEVAddExpr *Add = dyn_cast<SCEVAddExpr>(S)) {
    SmallVector<const SCEV *, 8> NewOps(Add->operands());
    Immediate Result = ExtractImmediate(NewOps.front(), SE);
    if (Result.isNonZero())
      S = SE.getAddExpr(NewOps);
    return Result;
  } else if (const SCEVAddRecExpr *AR = dyn_cast<SCEVAddRecExpr>(S)) {
    SmallVector<const SCEV *, 8> NewOps(AR->operands());
    Immediate Result = ExtractImmediate(NewOps.front(), SE);
    if (Result.isNonZero())
      S = SE.getAddRecExpr(NewOps, AR->getLoop(),
                           // FIXME: AR->getNoWrapFlags(SCEV::FlagNW)
                           SCEV::FlagAnyWrap);
    return Result;
<<<<<<< HEAD
  } else if (EnableVScaleImmediates)
    if (const SCEVMulExpr *M = dyn_cast<SCEVMulExpr>(S))
=======
  } else if (const SCEVMulExpr *M = dyn_cast<SCEVMulExpr>(S)) {
    if (EnableVScaleImmediates && M->getNumOperands() == 2) {
>>>>>>> 9c4aab8c
      if (const SCEVConstant *C = dyn_cast<SCEVConstant>(M->getOperand(0)))
        if (isa<SCEVVScale>(M->getOperand(1))) {
          S = SE.getConstant(M->getType(), 0);
          return Immediate::getScalable(C->getValue()->getSExtValue());
        }
<<<<<<< HEAD
=======
    }
  }
>>>>>>> 9c4aab8c
  return Immediate::getZero();
}

/// If S involves the addition of a GlobalValue address, return that symbol, and
/// mutate S to point to a new SCEV with that value excluded.
static GlobalValue *ExtractSymbol(const SCEV *&S, ScalarEvolution &SE) {
  if (const SCEVUnknown *U = dyn_cast<SCEVUnknown>(S)) {
    if (GlobalValue *GV = dyn_cast<GlobalValue>(U->getValue())) {
      S = SE.getConstant(GV->getType(), 0);
      return GV;
    }
  } else if (const SCEVAddExpr *Add = dyn_cast<SCEVAddExpr>(S)) {
    SmallVector<const SCEV *, 8> NewOps(Add->operands());
    GlobalValue *Result = ExtractSymbol(NewOps.back(), SE);
    if (Result)
      S = SE.getAddExpr(NewOps);
    return Result;
  } else if (const SCEVAddRecExpr *AR = dyn_cast<SCEVAddRecExpr>(S)) {
    SmallVector<const SCEV *, 8> NewOps(AR->operands());
    GlobalValue *Result = ExtractSymbol(NewOps.front(), SE);
    if (Result)
      S = SE.getAddRecExpr(NewOps, AR->getLoop(),
                           // FIXME: AR->getNoWrapFlags(SCEV::FlagNW)
                           SCEV::FlagAnyWrap);
    return Result;
  }
  return nullptr;
}

/// Returns true if the specified instruction is using the specified value as an
/// address.
static bool isAddressUse(const TargetTransformInfo &TTI,
                         Instruction *Inst, Value *OperandVal) {
  bool isAddress = isa<LoadInst>(Inst);
  if (StoreInst *SI = dyn_cast<StoreInst>(Inst)) {
    if (SI->getPointerOperand() == OperandVal)
      isAddress = true;
  } else if (IntrinsicInst *II = dyn_cast<IntrinsicInst>(Inst)) {
    // Addressing modes can also be folded into prefetches and a variety
    // of intrinsics.
    switch (II->getIntrinsicID()) {
    case Intrinsic::memset:
    case Intrinsic::prefetch:
    case Intrinsic::masked_load:
      if (II->getArgOperand(0) == OperandVal)
        isAddress = true;
      break;
    case Intrinsic::masked_store:
      if (II->getArgOperand(1) == OperandVal)
        isAddress = true;
      break;
    case Intrinsic::memmove:
    case Intrinsic::memcpy:
      if (II->getArgOperand(0) == OperandVal ||
          II->getArgOperand(1) == OperandVal)
        isAddress = true;
      break;
    default: {
      MemIntrinsicInfo IntrInfo;
      if (TTI.getTgtMemIntrinsic(II, IntrInfo)) {
        if (IntrInfo.PtrVal == OperandVal)
          isAddress = true;
      }
    }
    }
  } else if (AtomicRMWInst *RMW = dyn_cast<AtomicRMWInst>(Inst)) {
    if (RMW->getPointerOperand() == OperandVal)
      isAddress = true;
  } else if (AtomicCmpXchgInst *CmpX = dyn_cast<AtomicCmpXchgInst>(Inst)) {
    if (CmpX->getPointerOperand() == OperandVal)
      isAddress = true;
  }
  return isAddress;
}

/// Return the type of the memory being accessed.
static MemAccessTy getAccessType(const TargetTransformInfo &TTI,
                                 Instruction *Inst, Value *OperandVal) {
  MemAccessTy AccessTy = MemAccessTy::getUnknown(Inst->getContext());

  // First get the type of memory being accessed.
  if (Type *Ty = Inst->getAccessType())
    AccessTy.MemTy = Ty;

  // Then get the pointer address space.
  if (const StoreInst *SI = dyn_cast<StoreInst>(Inst)) {
    AccessTy.AddrSpace = SI->getPointerAddressSpace();
  } else if (const LoadInst *LI = dyn_cast<LoadInst>(Inst)) {
    AccessTy.AddrSpace = LI->getPointerAddressSpace();
  } else if (const AtomicRMWInst *RMW = dyn_cast<AtomicRMWInst>(Inst)) {
    AccessTy.AddrSpace = RMW->getPointerAddressSpace();
  } else if (const AtomicCmpXchgInst *CmpX = dyn_cast<AtomicCmpXchgInst>(Inst)) {
    AccessTy.AddrSpace = CmpX->getPointerAddressSpace();
  } else if (IntrinsicInst *II = dyn_cast<IntrinsicInst>(Inst)) {
    switch (II->getIntrinsicID()) {
    case Intrinsic::prefetch:
    case Intrinsic::memset:
      AccessTy.AddrSpace = II->getArgOperand(0)->getType()->getPointerAddressSpace();
      AccessTy.MemTy = OperandVal->getType();
      break;
    case Intrinsic::memmove:
    case Intrinsic::memcpy:
      AccessTy.AddrSpace = OperandVal->getType()->getPointerAddressSpace();
      AccessTy.MemTy = OperandVal->getType();
      break;
    case Intrinsic::masked_load:
      AccessTy.AddrSpace =
          II->getArgOperand(0)->getType()->getPointerAddressSpace();
      break;
    case Intrinsic::masked_store:
      AccessTy.AddrSpace =
          II->getArgOperand(1)->getType()->getPointerAddressSpace();
      break;
    default: {
      MemIntrinsicInfo IntrInfo;
      if (TTI.getTgtMemIntrinsic(II, IntrInfo) && IntrInfo.PtrVal) {
        AccessTy.AddrSpace
          = IntrInfo.PtrVal->getType()->getPointerAddressSpace();
      }

      break;
    }
    }
  }

  return AccessTy;
}

/// Return true if this AddRec is already a phi in its loop.
static bool isExistingPhi(const SCEVAddRecExpr *AR, ScalarEvolution &SE) {
  for (PHINode &PN : AR->getLoop()->getHeader()->phis()) {
    if (SE.isSCEVable(PN.getType()) &&
        (SE.getEffectiveSCEVType(PN.getType()) ==
         SE.getEffectiveSCEVType(AR->getType())) &&
        SE.getSCEV(&PN) == AR)
      return true;
  }
  return false;
}

/// Check if expanding this expression is likely to incur significant cost. This
/// is tricky because SCEV doesn't track which expressions are actually computed
/// by the current IR.
///
/// We currently allow expansion of IV increments that involve adds,
/// multiplication by constants, and AddRecs from existing phis.
///
/// TODO: Allow UDivExpr if we can find an existing IV increment that is an
/// obvious multiple of the UDivExpr.
static bool isHighCostExpansion(const SCEV *S,
                                SmallPtrSetImpl<const SCEV*> &Processed,
                                ScalarEvolution &SE) {
  // Zero/One operand expressions
  switch (S->getSCEVType()) {
  case scUnknown:
  case scConstant:
  case scVScale:
    return false;
  case scTruncate:
    return isHighCostExpansion(cast<SCEVTruncateExpr>(S)->getOperand(),
                               Processed, SE);
  case scZeroExtend:
    return isHighCostExpansion(cast<SCEVZeroExtendExpr>(S)->getOperand(),
                               Processed, SE);
  case scSignExtend:
    return isHighCostExpansion(cast<SCEVSignExtendExpr>(S)->getOperand(),
                               Processed, SE);
  default:
    break;
  }

  if (!Processed.insert(S).second)
    return false;

  if (const SCEVAddExpr *Add = dyn_cast<SCEVAddExpr>(S)) {
    for (const SCEV *S : Add->operands()) {
      if (isHighCostExpansion(S, Processed, SE))
        return true;
    }
    return false;
  }

  if (const SCEVMulExpr *Mul = dyn_cast<SCEVMulExpr>(S)) {
    if (Mul->getNumOperands() == 2) {
      // Multiplication by a constant is ok
      if (isa<SCEVConstant>(Mul->getOperand(0)))
        return isHighCostExpansion(Mul->getOperand(1), Processed, SE);

      // If we have the value of one operand, check if an existing
      // multiplication already generates this expression.
      if (const SCEVUnknown *U = dyn_cast<SCEVUnknown>(Mul->getOperand(1))) {
        Value *UVal = U->getValue();
        for (User *UR : UVal->users()) {
          // If U is a constant, it may be used by a ConstantExpr.
          Instruction *UI = dyn_cast<Instruction>(UR);
          if (UI && UI->getOpcode() == Instruction::Mul &&
              SE.isSCEVable(UI->getType())) {
            return SE.getSCEV(UI) == Mul;
          }
        }
      }
    }
  }

  if (const SCEVAddRecExpr *AR = dyn_cast<SCEVAddRecExpr>(S)) {
    if (isExistingPhi(AR, SE))
      return false;
  }

  // Fow now, consider any other type of expression (div/mul/min/max) high cost.
  return true;
}

namespace {

class LSRUse;

} // end anonymous namespace

/// Check if the addressing mode defined by \p F is completely
/// folded in \p LU at isel time.
/// This includes address-mode folding and special icmp tricks.
/// This function returns true if \p LU can accommodate what \p F
/// defines and up to 1 base + 1 scaled + offset.
/// In other words, if \p F has several base registers, this function may
/// still return true. Therefore, users still need to account for
/// additional base registers and/or unfolded offsets to derive an
/// accurate cost model.
static bool isAMCompletelyFolded(const TargetTransformInfo &TTI,
                                 const LSRUse &LU, const Formula &F);

// Get the cost of the scaling factor used in F for LU.
static InstructionCost getScalingFactorCost(const TargetTransformInfo &TTI,
                                            const LSRUse &LU, const Formula &F,
                                            const Loop &L);

namespace {

/// This class is used to measure and compare candidate formulae.
class Cost {
  const Loop *L = nullptr;
  ScalarEvolution *SE = nullptr;
  const TargetTransformInfo *TTI = nullptr;
  TargetTransformInfo::LSRCost C;
  TTI::AddressingModeKind AMK = TTI::AMK_None;

public:
  Cost() = delete;
  Cost(const Loop *L, ScalarEvolution &SE, const TargetTransformInfo &TTI,
       TTI::AddressingModeKind AMK) :
    L(L), SE(&SE), TTI(&TTI), AMK(AMK) {
    C.Insns = 0;
    C.NumRegs = 0;
    C.AddRecCost = 0;
    C.NumIVMuls = 0;
    C.NumBaseAdds = 0;
    C.ImmCost = 0;
    C.SetupCost = 0;
    C.ScaleCost = 0;
  }

  bool isLess(const Cost &Other) const;

  void Lose();

#ifndef NDEBUG
  // Once any of the metrics loses, they must all remain losers.
  bool isValid() {
    return ((C.Insns | C.NumRegs | C.AddRecCost | C.NumIVMuls | C.NumBaseAdds
             | C.ImmCost | C.SetupCost | C.ScaleCost) != ~0u)
      || ((C.Insns & C.NumRegs & C.AddRecCost & C.NumIVMuls & C.NumBaseAdds
           & C.ImmCost & C.SetupCost & C.ScaleCost) == ~0u);
  }
#endif

  bool isLoser() {
    assert(isValid() && "invalid cost");
    return C.NumRegs == ~0u;
  }

  void RateFormula(const Formula &F,
                   SmallPtrSetImpl<const SCEV *> &Regs,
                   const DenseSet<const SCEV *> &VisitedRegs,
                   const LSRUse &LU,
                   SmallPtrSetImpl<const SCEV *> *LoserRegs = nullptr);

  void print(raw_ostream &OS) const;
  void dump() const;

private:
  void RateRegister(const Formula &F, const SCEV *Reg,
                    SmallPtrSetImpl<const SCEV *> &Regs);
  void RatePrimaryRegister(const Formula &F, const SCEV *Reg,
                           SmallPtrSetImpl<const SCEV *> &Regs,
                           SmallPtrSetImpl<const SCEV *> *LoserRegs);
};

/// An operand value in an instruction which is to be replaced with some
/// equivalent, possibly strength-reduced, replacement.
struct LSRFixup {
  /// The instruction which will be updated.
  Instruction *UserInst = nullptr;

  /// The operand of the instruction which will be replaced. The operand may be
  /// used more than once; every instance will be replaced.
  Value *OperandValToReplace = nullptr;

  /// If this user is to use the post-incremented value of an induction
  /// variable, this set is non-empty and holds the loops associated with the
  /// induction variable.
  PostIncLoopSet PostIncLoops;

  /// A constant offset to be added to the LSRUse expression.  This allows
  /// multiple fixups to share the same LSRUse with different offsets, for
  /// example in an unrolled loop.
  Immediate Offset = Immediate::getZero();

  LSRFixup() = default;

  bool isUseFullyOutsideLoop(const Loop *L) const;

  void print(raw_ostream &OS) const;
  void dump() const;
};

/// A DenseMapInfo implementation for holding DenseMaps and DenseSets of sorted
/// SmallVectors of const SCEV*.
struct UniquifierDenseMapInfo {
  static SmallVector<const SCEV *, 4> getEmptyKey() {
    SmallVector<const SCEV *, 4>  V;
    V.push_back(reinterpret_cast<const SCEV *>(-1));
    return V;
  }

  static SmallVector<const SCEV *, 4> getTombstoneKey() {
    SmallVector<const SCEV *, 4> V;
    V.push_back(reinterpret_cast<const SCEV *>(-2));
    return V;
  }

  static unsigned getHashValue(const SmallVector<const SCEV *, 4> &V) {
    return static_cast<unsigned>(hash_combine_range(V.begin(), V.end()));
  }

  static bool isEqual(const SmallVector<const SCEV *, 4> &LHS,
                      const SmallVector<const SCEV *, 4> &RHS) {
    return LHS == RHS;
  }
};

/// This class holds the state that LSR keeps for each use in IVUsers, as well
/// as uses invented by LSR itself. It includes information about what kinds of
/// things can be folded into the user, information about the user itself, and
/// information about how the use may be satisfied.  TODO: Represent multiple
/// users of the same expression in common?
class LSRUse {
  DenseSet<SmallVector<const SCEV *, 4>, UniquifierDenseMapInfo> Uniquifier;

public:
  /// An enum for a kind of use, indicating what types of scaled and immediate
  /// operands it might support.
  enum KindType {
    Basic,   ///< A normal use, with no folding.
    Special, ///< A special case of basic, allowing -1 scales.
    Address, ///< An address use; folding according to TargetLowering
    ICmpZero ///< An equality icmp with both operands folded into one.
    // TODO: Add a generic icmp too?
  };

  using SCEVUseKindPair = PointerIntPair<const SCEV *, 2, KindType>;

  KindType Kind;
  MemAccessTy AccessTy;

  /// The list of operands which are to be replaced.
  SmallVector<LSRFixup, 8> Fixups;

  /// Keep track of the min and max offsets of the fixups.
  Immediate MinOffset = Immediate::getFixedMax();
  Immediate MaxOffset = Immediate::getFixedMin();

  /// This records whether all of the fixups using this LSRUse are outside of
  /// the loop, in which case some special-case heuristics may be used.
  bool AllFixupsOutsideLoop = true;

  /// RigidFormula is set to true to guarantee that this use will be associated
  /// with a single formula--the one that initially matched. Some SCEV
  /// expressions cannot be expanded. This allows LSR to consider the registers
  /// used by those expressions without the need to expand them later after
  /// changing the formula.
  bool RigidFormula = false;

  /// This records the widest use type for any fixup using this
  /// LSRUse. FindUseWithSimilarFormula can't consider uses with different max
  /// fixup widths to be equivalent, because the narrower one may be relying on
  /// the implicit truncation to truncate away bogus bits.
  Type *WidestFixupType = nullptr;

  /// A list of ways to build a value that can satisfy this user.  After the
  /// list is populated, one of these is selected heuristically and used to
  /// formulate a replacement for OperandValToReplace in UserInst.
  SmallVector<Formula, 12> Formulae;

  /// The set of register candidates used by all formulae in this LSRUse.
  SmallPtrSet<const SCEV *, 4> Regs;

  LSRUse(KindType K, MemAccessTy AT) : Kind(K), AccessTy(AT) {}

  LSRFixup &getNewFixup() {
    Fixups.push_back(LSRFixup());
    return Fixups.back();
  }

  void pushFixup(LSRFixup &f) {
    Fixups.push_back(f);
    if (Immediate::isKnownGT(f.Offset, MaxOffset))
      MaxOffset = f.Offset;
    if (Immediate::isKnownLT(f.Offset, MinOffset))
      MinOffset = f.Offset;
  }

  bool HasFormulaWithSameRegs(const Formula &F) const;
  float getNotSelectedProbability(const SCEV *Reg) const;
  bool InsertFormula(const Formula &F, const Loop &L);
  void DeleteFormula(Formula &F);
  void RecomputeRegs(size_t LUIdx, RegUseTracker &Reguses);

  void print(raw_ostream &OS) const;
  void dump() const;
};

} // end anonymous namespace

static bool isAMCompletelyFolded(const TargetTransformInfo &TTI,
                                 LSRUse::KindType Kind, MemAccessTy AccessTy,
                                 GlobalValue *BaseGV, Immediate BaseOffset,
                                 bool HasBaseReg, int64_t Scale,
                                 Instruction *Fixup = nullptr);

static unsigned getSetupCost(const SCEV *Reg, unsigned Depth) {
  if (isa<SCEVUnknown>(Reg) || isa<SCEVConstant>(Reg))
    return 1;
  if (Depth == 0)
    return 0;
  if (const auto *S = dyn_cast<SCEVAddRecExpr>(Reg))
    return getSetupCost(S->getStart(), Depth - 1);
  if (auto S = dyn_cast<SCEVIntegralCastExpr>(Reg))
    return getSetupCost(S->getOperand(), Depth - 1);
  if (auto S = dyn_cast<SCEVNAryExpr>(Reg))
    return std::accumulate(S->operands().begin(), S->operands().end(), 0,
                           [&](unsigned i, const SCEV *Reg) {
                             return i + getSetupCost(Reg, Depth - 1);
                           });
  if (auto S = dyn_cast<SCEVUDivExpr>(Reg))
    return getSetupCost(S->getLHS(), Depth - 1) +
           getSetupCost(S->getRHS(), Depth - 1);
  return 0;
}

/// Tally up interesting quantities from the given register.
void Cost::RateRegister(const Formula &F, const SCEV *Reg,
                        SmallPtrSetImpl<const SCEV *> &Regs) {
  if (const SCEVAddRecExpr *AR = dyn_cast<SCEVAddRecExpr>(Reg)) {
    // If this is an addrec for another loop, it should be an invariant
    // with respect to L since L is the innermost loop (at least
    // for now LSR only handles innermost loops).
    if (AR->getLoop() != L) {
      // If the AddRec exists, consider it's register free and leave it alone.
      if (isExistingPhi(AR, *SE) && AMK != TTI::AMK_PostIndexed)
        return;

      // It is bad to allow LSR for current loop to add induction variables
      // for its sibling loops.
      if (!AR->getLoop()->contains(L)) {
        Lose();
        return;
      }

      // Otherwise, it will be an invariant with respect to Loop L.
      ++C.NumRegs;
      return;
    }

    unsigned LoopCost = 1;
    if (TTI->isIndexedLoadLegal(TTI->MIM_PostInc, AR->getType()) ||
        TTI->isIndexedStoreLegal(TTI->MIM_PostInc, AR->getType())) {

      // If the step size matches the base offset, we could use pre-indexed
      // addressing.
      if (AMK == TTI::AMK_PreIndexed && F.BaseOffset.isFixed()) {
        if (auto *Step = dyn_cast<SCEVConstant>(AR->getStepRecurrence(*SE)))
          if (Step->getAPInt() == F.BaseOffset.getFixedValue())
            LoopCost = 0;
      } else if (AMK == TTI::AMK_PostIndexed) {
        const SCEV *LoopStep = AR->getStepRecurrence(*SE);
        if (isa<SCEVConstant>(LoopStep)) {
          const SCEV *LoopStart = AR->getStart();
          if (!isa<SCEVConstant>(LoopStart) &&
              SE->isLoopInvariant(LoopStart, L))
            LoopCost = 0;
        }
      }
    }
    C.AddRecCost += LoopCost;

    // Add the step value register, if it needs one.
    // TODO: The non-affine case isn't precisely modeled here.
    if (!AR->isAffine() || !isa<SCEVConstant>(AR->getOperand(1))) {
      if (!Regs.count(AR->getOperand(1))) {
        RateRegister(F, AR->getOperand(1), Regs);
        if (isLoser())
          return;
      }
    }
  }
  ++C.NumRegs;

  // Rough heuristic; favor registers which don't require extra setup
  // instructions in the preheader.
  C.SetupCost += getSetupCost(Reg, SetupCostDepthLimit);
  // Ensure we don't, even with the recusion limit, produce invalid costs.
  C.SetupCost = std::min<unsigned>(C.SetupCost, 1 << 16);

  C.NumIVMuls += isa<SCEVMulExpr>(Reg) &&
               SE->hasComputableLoopEvolution(Reg, L);
}

/// Record this register in the set. If we haven't seen it before, rate
/// it. Optional LoserRegs provides a way to declare any formula that refers to
/// one of those regs an instant loser.
void Cost::RatePrimaryRegister(const Formula &F, const SCEV *Reg,
                               SmallPtrSetImpl<const SCEV *> &Regs,
                               SmallPtrSetImpl<const SCEV *> *LoserRegs) {
  if (LoserRegs && LoserRegs->count(Reg)) {
    Lose();
    return;
  }
  if (Regs.insert(Reg).second) {
    RateRegister(F, Reg, Regs);
    if (LoserRegs && isLoser())
      LoserRegs->insert(Reg);
  }
}

void Cost::RateFormula(const Formula &F,
                       SmallPtrSetImpl<const SCEV *> &Regs,
                       const DenseSet<const SCEV *> &VisitedRegs,
                       const LSRUse &LU,
                       SmallPtrSetImpl<const SCEV *> *LoserRegs) {
  if (isLoser())
    return;
  assert(F.isCanonical(*L) && "Cost is accurate only for canonical formula");
  // Tally up the registers.
  unsigned PrevAddRecCost = C.AddRecCost;
  unsigned PrevNumRegs = C.NumRegs;
  unsigned PrevNumBaseAdds = C.NumBaseAdds;
  if (const SCEV *ScaledReg = F.ScaledReg) {
    if (VisitedRegs.count(ScaledReg)) {
      Lose();
      return;
    }
    RatePrimaryRegister(F, ScaledReg, Regs, LoserRegs);
    if (isLoser())
      return;
  }
  for (const SCEV *BaseReg : F.BaseRegs) {
    if (VisitedRegs.count(BaseReg)) {
      Lose();
      return;
    }
    RatePrimaryRegister(F, BaseReg, Regs, LoserRegs);
    if (isLoser())
      return;
  }

  // Determine how many (unfolded) adds we'll need inside the loop.
  size_t NumBaseParts = F.getNumRegs();
  if (NumBaseParts > 1)
    // Do not count the base and a possible second register if the target
    // allows to fold 2 registers.
    C.NumBaseAdds +=
        NumBaseParts - (1 + (F.Scale && isAMCompletelyFolded(*TTI, LU, F)));
  C.NumBaseAdds += (F.UnfoldedOffset.isNonZero());

  // Accumulate non-free scaling amounts.
  C.ScaleCost += *getScalingFactorCost(*TTI, LU, F, *L).getValue();

  // Tally up the non-zero immediates.
  for (const LSRFixup &Fixup : LU.Fixups) {
    if (Fixup.Offset.isCompatibleImmediate(F.BaseOffset)) {
      Immediate Offset = Fixup.Offset.addUnsigned(F.BaseOffset);
      if (F.BaseGV)
        C.ImmCost += 64; // Handle symbolic values conservatively.
                         // TODO: This should probably be the pointer size.
      else if (Offset.isNonZero())
        C.ImmCost +=
            APInt(64, Offset.getKnownMinValue(), true).getSignificantBits();

      // Check with target if this offset with this instruction is
      // specifically not supported.
      if (LU.Kind == LSRUse::Address && Offset.isNonZero() &&
          !isAMCompletelyFolded(*TTI, LSRUse::Address, LU.AccessTy, F.BaseGV,
                                Offset, F.HasBaseReg, F.Scale, Fixup.UserInst))
        C.NumBaseAdds++;
    } else {
      // Incompatible immediate type, increase cost to avoid using
      C.ImmCost += 2048;
    }
  }

  // If we don't count instruction cost exit here.
  if (!InsnsCost) {
    assert(isValid() && "invalid cost");
    return;
  }

  // Treat every new register that exceeds TTI.getNumberOfRegisters() - 1 as
  // additional instruction (at least fill).
  // TODO: Need distinguish register class?
  unsigned TTIRegNum = TTI->getNumberOfRegisters(
                       TTI->getRegisterClassForType(false, F.getType())) - 1;
  if (C.NumRegs > TTIRegNum) {
    // Cost already exceeded TTIRegNum, then only newly added register can add
    // new instructions.
    if (PrevNumRegs > TTIRegNum)
      C.Insns += (C.NumRegs - PrevNumRegs);
    else
      C.Insns += (C.NumRegs - TTIRegNum);
  }

  // If ICmpZero formula ends with not 0, it could not be replaced by
  // just add or sub. We'll need to compare final result of AddRec.
  // That means we'll need an additional instruction. But if the target can
  // macro-fuse a compare with a branch, don't count this extra instruction.
  // For -10 + {0, +, 1}:
  // i = i + 1;
  // cmp i, 10
  //
  // For {-10, +, 1}:
  // i = i + 1;
  if (LU.Kind == LSRUse::ICmpZero && !F.hasZeroEnd() &&
      !TTI->canMacroFuseCmp())
    C.Insns++;
  // Each new AddRec adds 1 instruction to calculation.
  C.Insns += (C.AddRecCost - PrevAddRecCost);

  // BaseAdds adds instructions for unfolded registers.
  if (LU.Kind != LSRUse::ICmpZero)
    C.Insns += C.NumBaseAdds - PrevNumBaseAdds;
  assert(isValid() && "invalid cost");
}

/// Set this cost to a losing value.
void Cost::Lose() {
  C.Insns = std::numeric_limits<unsigned>::max();
  C.NumRegs = std::numeric_limits<unsigned>::max();
  C.AddRecCost = std::numeric_limits<unsigned>::max();
  C.NumIVMuls = std::numeric_limits<unsigned>::max();
  C.NumBaseAdds = std::numeric_limits<unsigned>::max();
  C.ImmCost = std::numeric_limits<unsigned>::max();
  C.SetupCost = std::numeric_limits<unsigned>::max();
  C.ScaleCost = std::numeric_limits<unsigned>::max();
}

/// Choose the lower cost.
bool Cost::isLess(const Cost &Other) const {
  if (InsnsCost.getNumOccurrences() > 0 && InsnsCost &&
      C.Insns != Other.C.Insns)
    return C.Insns < Other.C.Insns;
  return TTI->isLSRCostLess(C, Other.C);
}

#if !defined(NDEBUG) || defined(LLVM_ENABLE_DUMP)
void Cost::print(raw_ostream &OS) const {
  if (InsnsCost)
    OS << C.Insns << " instruction" << (C.Insns == 1 ? " " : "s ");
  OS << C.NumRegs << " reg" << (C.NumRegs == 1 ? "" : "s");
  if (C.AddRecCost != 0)
    OS << ", with addrec cost " << C.AddRecCost;
  if (C.NumIVMuls != 0)
    OS << ", plus " << C.NumIVMuls << " IV mul"
       << (C.NumIVMuls == 1 ? "" : "s");
  if (C.NumBaseAdds != 0)
    OS << ", plus " << C.NumBaseAdds << " base add"
       << (C.NumBaseAdds == 1 ? "" : "s");
  if (C.ScaleCost != 0)
    OS << ", plus " << C.ScaleCost << " scale cost";
  if (C.ImmCost != 0)
    OS << ", plus " << C.ImmCost << " imm cost";
  if (C.SetupCost != 0)
    OS << ", plus " << C.SetupCost << " setup cost";
}

LLVM_DUMP_METHOD void Cost::dump() const {
  print(errs()); errs() << '\n';
}
#endif

/// Test whether this fixup always uses its value outside of the given loop.
bool LSRFixup::isUseFullyOutsideLoop(const Loop *L) const {
  // PHI nodes use their value in their incoming blocks.
  if (const PHINode *PN = dyn_cast<PHINode>(UserInst)) {
    for (unsigned i = 0, e = PN->getNumIncomingValues(); i != e; ++i)
      if (PN->getIncomingValue(i) == OperandValToReplace &&
          L->contains(PN->getIncomingBlock(i)))
        return false;
    return true;
  }

  return !L->contains(UserInst);
}

#if !defined(NDEBUG) || defined(LLVM_ENABLE_DUMP)
void LSRFixup::print(raw_ostream &OS) const {
  OS << "UserInst=";
  // Store is common and interesting enough to be worth special-casing.
  if (StoreInst *Store = dyn_cast<StoreInst>(UserInst)) {
    OS << "store ";
    Store->getOperand(0)->printAsOperand(OS, /*PrintType=*/false);
  } else if (UserInst->getType()->isVoidTy())
    OS << UserInst->getOpcodeName();
  else
    UserInst->printAsOperand(OS, /*PrintType=*/false);

  OS << ", OperandValToReplace=";
  OperandValToReplace->printAsOperand(OS, /*PrintType=*/false);

  for (const Loop *PIL : PostIncLoops) {
    OS << ", PostIncLoop=";
    PIL->getHeader()->printAsOperand(OS, /*PrintType=*/false);
  }

  if (Offset.isNonZero())
    OS << ", Offset=" << Offset;
}

LLVM_DUMP_METHOD void LSRFixup::dump() const {
  print(errs()); errs() << '\n';
}
#endif

/// Test whether this use as a formula which has the same registers as the given
/// formula.
bool LSRUse::HasFormulaWithSameRegs(const Formula &F) const {
  SmallVector<const SCEV *, 4> Key = F.BaseRegs;
  if (F.ScaledReg) Key.push_back(F.ScaledReg);
  // Unstable sort by host order ok, because this is only used for uniquifying.
  llvm::sort(Key);
  return Uniquifier.count(Key);
}

/// The function returns a probability of selecting formula without Reg.
float LSRUse::getNotSelectedProbability(const SCEV *Reg) const {
  unsigned FNum = 0;
  for (const Formula &F : Formulae)
    if (F.referencesReg(Reg))
      FNum++;
  return ((float)(Formulae.size() - FNum)) / Formulae.size();
}

/// If the given formula has not yet been inserted, add it to the list, and
/// return true. Return false otherwise.  The formula must be in canonical form.
bool LSRUse::InsertFormula(const Formula &F, const Loop &L) {
  assert(F.isCanonical(L) && "Invalid canonical representation");

  if (!Formulae.empty() && RigidFormula)
    return false;

  SmallVector<const SCEV *, 4> Key = F.BaseRegs;
  if (F.ScaledReg) Key.push_back(F.ScaledReg);
  // Unstable sort by host order ok, because this is only used for uniquifying.
  llvm::sort(Key);

  if (!Uniquifier.insert(Key).second)
    return false;

  // Using a register to hold the value of 0 is not profitable.
  assert((!F.ScaledReg || !F.ScaledReg->isZero()) &&
         "Zero allocated in a scaled register!");
#ifndef NDEBUG
  for (const SCEV *BaseReg : F.BaseRegs)
    assert(!BaseReg->isZero() && "Zero allocated in a base register!");
#endif

  // Add the formula to the list.
  Formulae.push_back(F);

  // Record registers now being used by this use.
  Regs.insert(F.BaseRegs.begin(), F.BaseRegs.end());
  if (F.ScaledReg)
    Regs.insert(F.ScaledReg);

  return true;
}

/// Remove the given formula from this use's list.
void LSRUse::DeleteFormula(Formula &F) {
  if (&F != &Formulae.back())
    std::swap(F, Formulae.back());
  Formulae.pop_back();
}

/// Recompute the Regs field, and update RegUses.
void LSRUse::RecomputeRegs(size_t LUIdx, RegUseTracker &RegUses) {
  // Now that we've filtered out some formulae, recompute the Regs set.
  SmallPtrSet<const SCEV *, 4> OldRegs = std::move(Regs);
  Regs.clear();
  for (const Formula &F : Formulae) {
    if (F.ScaledReg) Regs.insert(F.ScaledReg);
    Regs.insert(F.BaseRegs.begin(), F.BaseRegs.end());
  }

  // Update the RegTracker.
  for (const SCEV *S : OldRegs)
    if (!Regs.count(S))
      RegUses.dropRegister(S, LUIdx);
}

#if !defined(NDEBUG) || defined(LLVM_ENABLE_DUMP)
void LSRUse::print(raw_ostream &OS) const {
  OS << "LSR Use: Kind=";
  switch (Kind) {
  case Basic:    OS << "Basic"; break;
  case Special:  OS << "Special"; break;
  case ICmpZero: OS << "ICmpZero"; break;
  case Address:
    OS << "Address of ";
    if (AccessTy.MemTy->isPointerTy())
      OS << "pointer"; // the full pointer type could be really verbose
    else {
      OS << *AccessTy.MemTy;
    }

    OS << " in addrspace(" << AccessTy.AddrSpace << ')';
  }

  OS << ", Offsets={";
  bool NeedComma = false;
  for (const LSRFixup &Fixup : Fixups) {
    if (NeedComma) OS << ',';
    OS << Fixup.Offset;
    NeedComma = true;
  }
  OS << '}';

  if (AllFixupsOutsideLoop)
    OS << ", all-fixups-outside-loop";

  if (WidestFixupType)
    OS << ", widest fixup type: " << *WidestFixupType;
}

LLVM_DUMP_METHOD void LSRUse::dump() const {
  print(errs()); errs() << '\n';
}
#endif

static bool isAMCompletelyFolded(const TargetTransformInfo &TTI,
                                 LSRUse::KindType Kind, MemAccessTy AccessTy,
                                 GlobalValue *BaseGV, Immediate BaseOffset,
                                 bool HasBaseReg, int64_t Scale,
                                 Instruction *Fixup /* = nullptr */) {
  switch (Kind) {
  case LSRUse::Address: {
    int64_t FixedOffset =
        BaseOffset.isScalable() ? 0 : BaseOffset.getFixedValue();
    int64_t ScalableOffset =
        BaseOffset.isScalable() ? BaseOffset.getKnownMinValue() : 0;
    return TTI.isLegalAddressingMode(AccessTy.MemTy, BaseGV, FixedOffset,
                                     HasBaseReg, Scale, AccessTy.AddrSpace,
                                     Fixup, ScalableOffset);
  }
  case LSRUse::ICmpZero:
    // There's not even a target hook for querying whether it would be legal to
    // fold a GV into an ICmp.
    if (BaseGV)
      return false;

    // ICmp only has two operands; don't allow more than two non-trivial parts.
    if (Scale != 0 && HasBaseReg && BaseOffset.isNonZero())
      return false;

    // ICmp only supports no scale or a -1 scale, as we can "fold" a -1 scale by
    // putting the scaled register in the other operand of the icmp.
    if (Scale != 0 && Scale != -1)
      return false;

    // If we have low-level target information, ask the target if it can fold an
    // integer immediate on an icmp.
    if (BaseOffset.isNonZero()) {
      // We don't have an interface to query whether the target supports
      // icmpzero against scalable quantities yet.
      if (BaseOffset.isScalable())
        return false;

      // We have one of:
      // ICmpZero     BaseReg + BaseOffset => ICmp BaseReg, -BaseOffset
      // ICmpZero -1*ScaleReg + BaseOffset => ICmp ScaleReg, BaseOffset
      // Offs is the ICmp immediate.
      if (Scale == 0)
        // The cast does the right thing with
        // std::numeric_limits<int64_t>::min().
        BaseOffset = BaseOffset.getFixed(-(uint64_t)BaseOffset.getFixedValue());
      return TTI.isLegalICmpImmediate(BaseOffset.getFixedValue());
    }

    // ICmpZero BaseReg + -1*ScaleReg => ICmp BaseReg, ScaleReg
    return true;

  case LSRUse::Basic:
    // Only handle single-register values.
    return !BaseGV && Scale == 0 && BaseOffset.isZero();

  case LSRUse::Special:
    // Special case Basic to handle -1 scales.
    return !BaseGV && (Scale == 0 || Scale == -1) && BaseOffset.isZero();
  }

  llvm_unreachable("Invalid LSRUse Kind!");
}

static bool isAMCompletelyFolded(const TargetTransformInfo &TTI,
                                 Immediate MinOffset, Immediate MaxOffset,
                                 LSRUse::KindType Kind, MemAccessTy AccessTy,
                                 GlobalValue *BaseGV, Immediate BaseOffset,
                                 bool HasBaseReg, int64_t Scale) {
  if (BaseOffset.isNonZero() &&
      (BaseOffset.isScalable() != MinOffset.isScalable() ||
       BaseOffset.isScalable() != MaxOffset.isScalable()))
    return false;
  // Check for overflow.
  int64_t Base = BaseOffset.getKnownMinValue();
  int64_t Min = MinOffset.getKnownMinValue();
  int64_t Max = MaxOffset.getKnownMinValue();
  if (((int64_t)((uint64_t)Base + Min) > Base) != (Min > 0))
    return false;
  MinOffset = Immediate::get((uint64_t)Base + Min, MinOffset.isScalable());
  if (((int64_t)((uint64_t)Base + Max) > Base) != (Max > 0))
    return false;
  MaxOffset = Immediate::get((uint64_t)Base + Max, MaxOffset.isScalable());

  return isAMCompletelyFolded(TTI, Kind, AccessTy, BaseGV, MinOffset,
                              HasBaseReg, Scale) &&
         isAMCompletelyFolded(TTI, Kind, AccessTy, BaseGV, MaxOffset,
                              HasBaseReg, Scale);
}

static bool isAMCompletelyFolded(const TargetTransformInfo &TTI,
                                 Immediate MinOffset, Immediate MaxOffset,
                                 LSRUse::KindType Kind, MemAccessTy AccessTy,
                                 const Formula &F, const Loop &L) {
  // For the purpose of isAMCompletelyFolded either having a canonical formula
  // or a scale not equal to zero is correct.
  // Problems may arise from non canonical formulae having a scale == 0.
  // Strictly speaking it would best to just rely on canonical formulae.
  // However, when we generate the scaled formulae, we first check that the
  // scaling factor is profitable before computing the actual ScaledReg for
  // compile time sake.
  assert((F.isCanonical(L) || F.Scale != 0));
  return isAMCompletelyFolded(TTI, MinOffset, MaxOffset, Kind, AccessTy,
                              F.BaseGV, F.BaseOffset, F.HasBaseReg, F.Scale);
}

/// Test whether we know how to expand the current formula.
static bool isLegalUse(const TargetTransformInfo &TTI, Immediate MinOffset,
                       Immediate MaxOffset, LSRUse::KindType Kind,
                       MemAccessTy AccessTy, GlobalValue *BaseGV,
                       Immediate BaseOffset, bool HasBaseReg, int64_t Scale) {
  // We know how to expand completely foldable formulae.
  return isAMCompletelyFolded(TTI, MinOffset, MaxOffset, Kind, AccessTy, BaseGV,
                              BaseOffset, HasBaseReg, Scale) ||
         // Or formulae that use a base register produced by a sum of base
         // registers.
         (Scale == 1 &&
          isAMCompletelyFolded(TTI, MinOffset, MaxOffset, Kind, AccessTy,
                               BaseGV, BaseOffset, true, 0));
}

static bool isLegalUse(const TargetTransformInfo &TTI, Immediate MinOffset,
                       Immediate MaxOffset, LSRUse::KindType Kind,
                       MemAccessTy AccessTy, const Formula &F) {
  return isLegalUse(TTI, MinOffset, MaxOffset, Kind, AccessTy, F.BaseGV,
                    F.BaseOffset, F.HasBaseReg, F.Scale);
}

static bool isLegalAddImmediate(const TargetTransformInfo &TTI,
                                Immediate Offset) {
  if (Offset.isScalable())
    return TTI.isLegalAddScalableImmediate(Offset.getKnownMinValue());

  return TTI.isLegalAddImmediate(Offset.getFixedValue());
}

static bool isAMCompletelyFolded(const TargetTransformInfo &TTI,
                                 const LSRUse &LU, const Formula &F) {
  // Target may want to look at the user instructions.
  if (LU.Kind == LSRUse::Address && TTI.LSRWithInstrQueries()) {
    for (const LSRFixup &Fixup : LU.Fixups)
      if (!isAMCompletelyFolded(TTI, LSRUse::Address, LU.AccessTy, F.BaseGV,
                                (F.BaseOffset + Fixup.Offset), F.HasBaseReg,
                                F.Scale, Fixup.UserInst))
        return false;
    return true;
  }

  return isAMCompletelyFolded(TTI, LU.MinOffset, LU.MaxOffset, LU.Kind,
                              LU.AccessTy, F.BaseGV, F.BaseOffset, F.HasBaseReg,
                              F.Scale);
}

static InstructionCost getScalingFactorCost(const TargetTransformInfo &TTI,
                                            const LSRUse &LU, const Formula &F,
                                            const Loop &L) {
  if (!F.Scale)
    return 0;

  // If the use is not completely folded in that instruction, we will have to
  // pay an extra cost only for scale != 1.
  if (!isAMCompletelyFolded(TTI, LU.MinOffset, LU.MaxOffset, LU.Kind,
                            LU.AccessTy, F, L))
    return F.Scale != 1;

  switch (LU.Kind) {
  case LSRUse::Address: {
    // Check the scaling factor cost with both the min and max offsets.
    int64_t ScalableMin = 0, ScalableMax = 0, FixedMin = 0, FixedMax = 0;
    if (F.BaseOffset.isScalable()) {
      ScalableMin = (F.BaseOffset + LU.MinOffset).getKnownMinValue();
      ScalableMax = (F.BaseOffset + LU.MaxOffset).getKnownMinValue();
    } else {
      FixedMin = (F.BaseOffset + LU.MinOffset).getFixedValue();
      FixedMax = (F.BaseOffset + LU.MaxOffset).getFixedValue();
    }
    InstructionCost ScaleCostMinOffset = TTI.getScalingFactorCost(
        LU.AccessTy.MemTy, F.BaseGV, StackOffset::get(FixedMin, ScalableMin),
        F.HasBaseReg, F.Scale, LU.AccessTy.AddrSpace);
    InstructionCost ScaleCostMaxOffset = TTI.getScalingFactorCost(
        LU.AccessTy.MemTy, F.BaseGV, StackOffset::get(FixedMax, ScalableMax),
        F.HasBaseReg, F.Scale, LU.AccessTy.AddrSpace);

    assert(ScaleCostMinOffset.isValid() && ScaleCostMaxOffset.isValid() &&
           "Legal addressing mode has an illegal cost!");
    return std::max(ScaleCostMinOffset, ScaleCostMaxOffset);
  }
  case LSRUse::ICmpZero:
  case LSRUse::Basic:
  case LSRUse::Special:
    // The use is completely folded, i.e., everything is folded into the
    // instruction.
    return 0;
  }

  llvm_unreachable("Invalid LSRUse Kind!");
}

static bool isAlwaysFoldable(const TargetTransformInfo &TTI,
                             LSRUse::KindType Kind, MemAccessTy AccessTy,
                             GlobalValue *BaseGV, Immediate BaseOffset,
                             bool HasBaseReg) {
  // Fast-path: zero is always foldable.
  if (BaseOffset.isZero() && !BaseGV)
    return true;

  // Conservatively, create an address with an immediate and a
  // base and a scale.
  int64_t Scale = Kind == LSRUse::ICmpZero ? -1 : 1;

  // Canonicalize a scale of 1 to a base register if the formula doesn't
  // already have a base register.
  if (!HasBaseReg && Scale == 1) {
    Scale = 0;
    HasBaseReg = true;
  }

  // FIXME: Try with + without a scale? Maybe based on TTI?
  // I think basereg + scaledreg + immediateoffset isn't a good 'conservative'
  // default for many architectures, not just AArch64 SVE. More investigation
  // needed later to determine if this should be used more widely than just
  // on scalable types.
  if (HasBaseReg && BaseOffset.isNonZero() && Kind != LSRUse::ICmpZero &&
      AccessTy.MemTy && AccessTy.MemTy->isScalableTy() && DropScaledForVScale)
    Scale = 0;

  return isAMCompletelyFolded(TTI, Kind, AccessTy, BaseGV, BaseOffset,
                              HasBaseReg, Scale);
}

static bool isAlwaysFoldable(const TargetTransformInfo &TTI,
                             ScalarEvolution &SE, Immediate MinOffset,
                             Immediate MaxOffset, LSRUse::KindType Kind,
                             MemAccessTy AccessTy, const SCEV *S,
                             bool HasBaseReg) {
  // Fast-path: zero is always foldable.
  if (S->isZero()) return true;

  // Conservatively, create an address with an immediate and a
  // base and a scale.
  Immediate BaseOffset = ExtractImmediate(S, SE);
  GlobalValue *BaseGV = ExtractSymbol(S, SE);

  // If there's anything else involved, it's not foldable.
  if (!S->isZero()) return false;

  // Fast-path: zero is always foldable.
  if (BaseOffset.isZero() && !BaseGV)
    return true;

  if (BaseOffset.isScalable())
    return false;

  // Conservatively, create an address with an immediate and a
  // base and a scale.
  int64_t Scale = Kind == LSRUse::ICmpZero ? -1 : 1;

  return isAMCompletelyFolded(TTI, MinOffset, MaxOffset, Kind, AccessTy, BaseGV,
                              BaseOffset, HasBaseReg, Scale);
}

namespace {

/// An individual increment in a Chain of IV increments.  Relate an IV user to
/// an expression that computes the IV it uses from the IV used by the previous
/// link in the Chain.
///
/// For the head of a chain, IncExpr holds the absolute SCEV expression for the
/// original IVOperand. The head of the chain's IVOperand is only valid during
/// chain collection, before LSR replaces IV users. During chain generation,
/// IncExpr can be used to find the new IVOperand that computes the same
/// expression.
struct IVInc {
  Instruction *UserInst;
  Value* IVOperand;
  const SCEV *IncExpr;

  IVInc(Instruction *U, Value *O, const SCEV *E)
      : UserInst(U), IVOperand(O), IncExpr(E) {}
};

// The list of IV increments in program order.  We typically add the head of a
// chain without finding subsequent links.
struct IVChain {
  SmallVector<IVInc, 1> Incs;
  const SCEV *ExprBase = nullptr;

  IVChain() = default;
  IVChain(const IVInc &Head, const SCEV *Base)
      : Incs(1, Head), ExprBase(Base) {}

  using const_iterator = SmallVectorImpl<IVInc>::const_iterator;

  // Return the first increment in the chain.
  const_iterator begin() const {
    assert(!Incs.empty());
    return std::next(Incs.begin());
  }
  const_iterator end() const {
    return Incs.end();
  }

  // Returns true if this chain contains any increments.
  bool hasIncs() const { return Incs.size() >= 2; }

  // Add an IVInc to the end of this chain.
  void add(const IVInc &X) { Incs.push_back(X); }

  // Returns the last UserInst in the chain.
  Instruction *tailUserInst() const { return Incs.back().UserInst; }

  // Returns true if IncExpr can be profitably added to this chain.
  bool isProfitableIncrement(const SCEV *OperExpr,
                             const SCEV *IncExpr,
                             ScalarEvolution&);
};

/// Helper for CollectChains to track multiple IV increment uses.  Distinguish
/// between FarUsers that definitely cross IV increments and NearUsers that may
/// be used between IV increments.
struct ChainUsers {
  SmallPtrSet<Instruction*, 4> FarUsers;
  SmallPtrSet<Instruction*, 4> NearUsers;
};

/// This class holds state for the main loop strength reduction logic.
class LSRInstance {
  IVUsers &IU;
  ScalarEvolution &SE;
  DominatorTree &DT;
  LoopInfo &LI;
  AssumptionCache &AC;
  TargetLibraryInfo &TLI;
  const TargetTransformInfo &TTI;
  Loop *const L;
  MemorySSAUpdater *MSSAU;
  TTI::AddressingModeKind AMK;
  mutable SCEVExpander Rewriter;
  bool Changed = false;

  /// This is the insert position that the current loop's induction variable
  /// increment should be placed. In simple loops, this is the latch block's
  /// terminator. But in more complicated cases, this is a position which will
  /// dominate all the in-loop post-increment users.
  Instruction *IVIncInsertPos = nullptr;

  /// Interesting factors between use strides.
  ///
  /// We explicitly use a SetVector which contains a SmallSet, instead of the
  /// default, a SmallDenseSet, because we need to use the full range of
  /// int64_ts, and there's currently no good way of doing that with
  /// SmallDenseSet.
  SetVector<int64_t, SmallVector<int64_t, 8>, SmallSet<int64_t, 8>> Factors;

  /// The cost of the current SCEV, the best solution by LSR will be dropped if
  /// the solution is not profitable.
  Cost BaselineCost;

  /// Interesting use types, to facilitate truncation reuse.
  SmallSetVector<Type *, 4> Types;

  /// The list of interesting uses.
  mutable SmallVector<LSRUse, 16> Uses;

  /// Track which uses use which register candidates.
  RegUseTracker RegUses;

  // Limit the number of chains to avoid quadratic behavior. We don't expect to
  // have more than a few IV increment chains in a loop. Missing a Chain falls
  // back to normal LSR behavior for those uses.
  static const unsigned MaxChains = 8;

  /// IV users can form a chain of IV increments.
  SmallVector<IVChain, MaxChains> IVChainVec;

  /// IV users that belong to profitable IVChains.
  SmallPtrSet<Use*, MaxChains> IVIncSet;

  /// Induction variables that were generated and inserted by the SCEV Expander.
  SmallVector<llvm::WeakVH, 2> ScalarEvolutionIVs;

  void OptimizeShadowIV();
  bool FindIVUserForCond(ICmpInst *Cond, IVStrideUse *&CondUse);
  ICmpInst *OptimizeMax(ICmpInst *Cond, IVStrideUse* &CondUse);
  void OptimizeLoopTermCond();

  void ChainInstruction(Instruction *UserInst, Instruction *IVOper,
                        SmallVectorImpl<ChainUsers> &ChainUsersVec);
  void FinalizeChain(IVChain &Chain);
  void CollectChains();
  void GenerateIVChain(const IVChain &Chain,
                       SmallVectorImpl<WeakTrackingVH> &DeadInsts);

  void CollectInterestingTypesAndFactors();
  void CollectFixupsAndInitialFormulae();

  // Support for sharing of LSRUses between LSRFixups.
  using UseMapTy = DenseMap<LSRUse::SCEVUseKindPair, size_t>;
  UseMapTy UseMap;

  bool reconcileNewOffset(LSRUse &LU, Immediate NewOffset, bool HasBaseReg,
                          LSRUse::KindType Kind, MemAccessTy AccessTy);

  std::pair<size_t, Immediate> getUse(const SCEV *&Expr, LSRUse::KindType Kind,
                                      MemAccessTy AccessTy);

  void DeleteUse(LSRUse &LU, size_t LUIdx);

  LSRUse *FindUseWithSimilarFormula(const Formula &F, const LSRUse &OrigLU);

  void InsertInitialFormula(const SCEV *S, LSRUse &LU, size_t LUIdx);
  void InsertSupplementalFormula(const SCEV *S, LSRUse &LU, size_t LUIdx);
  void CountRegisters(const Formula &F, size_t LUIdx);
  bool InsertFormula(LSRUse &LU, unsigned LUIdx, const Formula &F);

  void CollectLoopInvariantFixupsAndFormulae();

  void GenerateReassociations(LSRUse &LU, unsigned LUIdx, Formula Base,
                              unsigned Depth = 0);

  void GenerateReassociationsImpl(LSRUse &LU, unsigned LUIdx,
                                  const Formula &Base, unsigned Depth,
                                  size_t Idx, bool IsScaledReg = false);
  void GenerateCombinations(LSRUse &LU, unsigned LUIdx, Formula Base);
  void GenerateSymbolicOffsetsImpl(LSRUse &LU, unsigned LUIdx,
                                   const Formula &Base, size_t Idx,
                                   bool IsScaledReg = false);
  void GenerateSymbolicOffsets(LSRUse &LU, unsigned LUIdx, Formula Base);
  void GenerateConstantOffsetsImpl(LSRUse &LU, unsigned LUIdx,
                                   const Formula &Base,
                                   const SmallVectorImpl<Immediate> &Worklist,
                                   size_t Idx, bool IsScaledReg = false);
  void GenerateConstantOffsets(LSRUse &LU, unsigned LUIdx, Formula Base);
  void GenerateICmpZeroScales(LSRUse &LU, unsigned LUIdx, Formula Base);
  void GenerateScales(LSRUse &LU, unsigned LUIdx, Formula Base);
  void GenerateTruncates(LSRUse &LU, unsigned LUIdx, Formula Base);
  void GenerateCrossUseConstantOffsets();
  void GenerateAllReuseFormulae();

  void FilterOutUndesirableDedicatedRegisters();

  size_t EstimateSearchSpaceComplexity() const;
  void NarrowSearchSpaceByDetectingSupersets();
  void NarrowSearchSpaceByCollapsingUnrolledCode();
  void NarrowSearchSpaceByRefilteringUndesirableDedicatedRegisters();
  void NarrowSearchSpaceByFilterFormulaWithSameScaledReg();
  void NarrowSearchSpaceByFilterPostInc();
  void NarrowSearchSpaceByDeletingCostlyFormulas();
  void NarrowSearchSpaceByPickingWinnerRegs();
  void NarrowSearchSpaceUsingHeuristics();

  void SolveRecurse(SmallVectorImpl<const Formula *> &Solution,
                    Cost &SolutionCost,
                    SmallVectorImpl<const Formula *> &Workspace,
                    const Cost &CurCost,
                    const SmallPtrSet<const SCEV *, 16> &CurRegs,
                    DenseSet<const SCEV *> &VisitedRegs) const;
  void Solve(SmallVectorImpl<const Formula *> &Solution) const;

  BasicBlock::iterator
  HoistInsertPosition(BasicBlock::iterator IP,
                      const SmallVectorImpl<Instruction *> &Inputs) const;
  BasicBlock::iterator AdjustInsertPositionForExpand(BasicBlock::iterator IP,
                                                     const LSRFixup &LF,
                                                     const LSRUse &LU) const;

  Value *Expand(const LSRUse &LU, const LSRFixup &LF, const Formula &F,
                BasicBlock::iterator IP,
                SmallVectorImpl<WeakTrackingVH> &DeadInsts) const;
  void RewriteForPHI(PHINode *PN, const LSRUse &LU, const LSRFixup &LF,
                     const Formula &F,
                     SmallVectorImpl<WeakTrackingVH> &DeadInsts) const;
  void Rewrite(const LSRUse &LU, const LSRFixup &LF, const Formula &F,
               SmallVectorImpl<WeakTrackingVH> &DeadInsts) const;
  void ImplementSolution(const SmallVectorImpl<const Formula *> &Solution);

public:
  LSRInstance(Loop *L, IVUsers &IU, ScalarEvolution &SE, DominatorTree &DT,
              LoopInfo &LI, const TargetTransformInfo &TTI, AssumptionCache &AC,
              TargetLibraryInfo &TLI, MemorySSAUpdater *MSSAU);

  bool getChanged() const { return Changed; }
  const SmallVectorImpl<WeakVH> &getScalarEvolutionIVs() const {
    return ScalarEvolutionIVs;
  }

  void print_factors_and_types(raw_ostream &OS) const;
  void print_fixups(raw_ostream &OS) const;
  void print_uses(raw_ostream &OS) const;
  void print(raw_ostream &OS) const;
  void dump() const;
};

} // end anonymous namespace

/// If IV is used in a int-to-float cast inside the loop then try to eliminate
/// the cast operation.
void LSRInstance::OptimizeShadowIV() {
  const SCEV *BackedgeTakenCount = SE.getBackedgeTakenCount(L);
  if (isa<SCEVCouldNotCompute>(BackedgeTakenCount))
    return;

  for (IVUsers::const_iterator UI = IU.begin(), E = IU.end();
       UI != E; /* empty */) {
    IVUsers::const_iterator CandidateUI = UI;
    ++UI;
    Instruction *ShadowUse = CandidateUI->getUser();
    Type *DestTy = nullptr;
    bool IsSigned = false;

    /* If shadow use is a int->float cast then insert a second IV
       to eliminate this cast.

         for (unsigned i = 0; i < n; ++i)
           foo((double)i);

       is transformed into

         double d = 0.0;
         for (unsigned i = 0; i < n; ++i, ++d)
           foo(d);
    */
    if (UIToFPInst *UCast = dyn_cast<UIToFPInst>(CandidateUI->getUser())) {
      IsSigned = false;
      DestTy = UCast->getDestTy();
    }
    else if (SIToFPInst *SCast = dyn_cast<SIToFPInst>(CandidateUI->getUser())) {
      IsSigned = true;
      DestTy = SCast->getDestTy();
    }
    if (!DestTy) continue;

    // If target does not support DestTy natively then do not apply
    // this transformation.
    if (!TTI.isTypeLegal(DestTy)) continue;

    PHINode *PH = dyn_cast<PHINode>(ShadowUse->getOperand(0));
    if (!PH) continue;
    if (PH->getNumIncomingValues() != 2) continue;

    // If the calculation in integers overflows, the result in FP type will
    // differ. So we only can do this transformation if we are guaranteed to not
    // deal with overflowing values
    const SCEVAddRecExpr *AR = dyn_cast<SCEVAddRecExpr>(SE.getSCEV(PH));
    if (!AR) continue;
    if (IsSigned && !AR->hasNoSignedWrap()) continue;
    if (!IsSigned && !AR->hasNoUnsignedWrap()) continue;

    Type *SrcTy = PH->getType();
    int Mantissa = DestTy->getFPMantissaWidth();
    if (Mantissa == -1) continue;
    if ((int)SE.getTypeSizeInBits(SrcTy) > Mantissa)
      continue;

    unsigned Entry, Latch;
    if (PH->getIncomingBlock(0) == L->getLoopPreheader()) {
      Entry = 0;
      Latch = 1;
    } else {
      Entry = 1;
      Latch = 0;
    }

    ConstantInt *Init = dyn_cast<ConstantInt>(PH->getIncomingValue(Entry));
    if (!Init) continue;
    Constant *NewInit = ConstantFP::get(DestTy, IsSigned ?
                                        (double)Init->getSExtValue() :
                                        (double)Init->getZExtValue());

    BinaryOperator *Incr =
      dyn_cast<BinaryOperator>(PH->getIncomingValue(Latch));
    if (!Incr) continue;
    if (Incr->getOpcode() != Instruction::Add
        && Incr->getOpcode() != Instruction::Sub)
      continue;

    /* Initialize new IV, double d = 0.0 in above example. */
    ConstantInt *C = nullptr;
    if (Incr->getOperand(0) == PH)
      C = dyn_cast<ConstantInt>(Incr->getOperand(1));
    else if (Incr->getOperand(1) == PH)
      C = dyn_cast<ConstantInt>(Incr->getOperand(0));
    else
      continue;

    if (!C) continue;

    // Ignore negative constants, as the code below doesn't handle them
    // correctly. TODO: Remove this restriction.
    if (!C->getValue().isStrictlyPositive())
      continue;

    /* Add new PHINode. */
    PHINode *NewPH = PHINode::Create(DestTy, 2, "IV.S.", PH->getIterator());
    NewPH->setDebugLoc(PH->getDebugLoc());

    /* create new increment. '++d' in above example. */
    Constant *CFP = ConstantFP::get(DestTy, C->getZExtValue());
    BinaryOperator *NewIncr = BinaryOperator::Create(
        Incr->getOpcode() == Instruction::Add ? Instruction::FAdd
                                              : Instruction::FSub,
        NewPH, CFP, "IV.S.next.", Incr->getIterator());
    NewIncr->setDebugLoc(Incr->getDebugLoc());

    NewPH->addIncoming(NewInit, PH->getIncomingBlock(Entry));
    NewPH->addIncoming(NewIncr, PH->getIncomingBlock(Latch));

    /* Remove cast operation */
    ShadowUse->replaceAllUsesWith(NewPH);
    ShadowUse->eraseFromParent();
    Changed = true;
    break;
  }
}

/// If Cond has an operand that is an expression of an IV, set the IV user and
/// stride information and return true, otherwise return false.
bool LSRInstance::FindIVUserForCond(ICmpInst *Cond, IVStrideUse *&CondUse) {
  for (IVStrideUse &U : IU)
    if (U.getUser() == Cond) {
      // NOTE: we could handle setcc instructions with multiple uses here, but
      // InstCombine does it as well for simple uses, it's not clear that it
      // occurs enough in real life to handle.
      CondUse = &U;
      return true;
    }
  return false;
}

/// Rewrite the loop's terminating condition if it uses a max computation.
///
/// This is a narrow solution to a specific, but acute, problem. For loops
/// like this:
///
///   i = 0;
///   do {
///     p[i] = 0.0;
///   } while (++i < n);
///
/// the trip count isn't just 'n', because 'n' might not be positive. And
/// unfortunately this can come up even for loops where the user didn't use
/// a C do-while loop. For example, seemingly well-behaved top-test loops
/// will commonly be lowered like this:
///
///   if (n > 0) {
///     i = 0;
///     do {
///       p[i] = 0.0;
///     } while (++i < n);
///   }
///
/// and then it's possible for subsequent optimization to obscure the if
/// test in such a way that indvars can't find it.
///
/// When indvars can't find the if test in loops like this, it creates a
/// max expression, which allows it to give the loop a canonical
/// induction variable:
///
///   i = 0;
///   max = n < 1 ? 1 : n;
///   do {
///     p[i] = 0.0;
///   } while (++i != max);
///
/// Canonical induction variables are necessary because the loop passes
/// are designed around them. The most obvious example of this is the
/// LoopInfo analysis, which doesn't remember trip count values. It
/// expects to be able to rediscover the trip count each time it is
/// needed, and it does this using a simple analysis that only succeeds if
/// the loop has a canonical induction variable.
///
/// However, when it comes time to generate code, the maximum operation
/// can be quite costly, especially if it's inside of an outer loop.
///
/// This function solves this problem by detecting this type of loop and
/// rewriting their conditions from ICMP_NE back to ICMP_SLT, and deleting
/// the instructions for the maximum computation.
ICmpInst *LSRInstance::OptimizeMax(ICmpInst *Cond, IVStrideUse* &CondUse) {
  // Check that the loop matches the pattern we're looking for.
  if (Cond->getPredicate() != CmpInst::ICMP_EQ &&
      Cond->getPredicate() != CmpInst::ICMP_NE)
    return Cond;

  SelectInst *Sel = dyn_cast<SelectInst>(Cond->getOperand(1));
  if (!Sel || !Sel->hasOneUse()) return Cond;

  const SCEV *BackedgeTakenCount = SE.getBackedgeTakenCount(L);
  if (isa<SCEVCouldNotCompute>(BackedgeTakenCount))
    return Cond;
  const SCEV *One = SE.getConstant(BackedgeTakenCount->getType(), 1);

  // Add one to the backedge-taken count to get the trip count.
  const SCEV *IterationCount = SE.getAddExpr(One, BackedgeTakenCount);
  if (IterationCount != SE.getSCEV(Sel)) return Cond;

  // Check for a max calculation that matches the pattern. There's no check
  // for ICMP_ULE here because the comparison would be with zero, which
  // isn't interesting.
  CmpInst::Predicate Pred = ICmpInst::BAD_ICMP_PREDICATE;
  const SCEVNAryExpr *Max = nullptr;
  if (const SCEVSMaxExpr *S = dyn_cast<SCEVSMaxExpr>(BackedgeTakenCount)) {
    Pred = ICmpInst::ICMP_SLE;
    Max = S;
  } else if (const SCEVSMaxExpr *S = dyn_cast<SCEVSMaxExpr>(IterationCount)) {
    Pred = ICmpInst::ICMP_SLT;
    Max = S;
  } else if (const SCEVUMaxExpr *U = dyn_cast<SCEVUMaxExpr>(IterationCount)) {
    Pred = ICmpInst::ICMP_ULT;
    Max = U;
  } else {
    // No match; bail.
    return Cond;
  }

  // To handle a max with more than two operands, this optimization would
  // require additional checking and setup.
  if (Max->getNumOperands() != 2)
    return Cond;

  const SCEV *MaxLHS = Max->getOperand(0);
  const SCEV *MaxRHS = Max->getOperand(1);

  // ScalarEvolution canonicalizes constants to the left. For < and >, look
  // for a comparison with 1. For <= and >=, a comparison with zero.
  if (!MaxLHS ||
      (ICmpInst::isTrueWhenEqual(Pred) ? !MaxLHS->isZero() : (MaxLHS != One)))
    return Cond;

  // Check the relevant induction variable for conformance to
  // the pattern.
  const SCEV *IV = SE.getSCEV(Cond->getOperand(0));
  const SCEVAddRecExpr *AR = dyn_cast<SCEVAddRecExpr>(IV);
  if (!AR || !AR->isAffine() ||
      AR->getStart() != One ||
      AR->getStepRecurrence(SE) != One)
    return Cond;

  assert(AR->getLoop() == L &&
         "Loop condition operand is an addrec in a different loop!");

  // Check the right operand of the select, and remember it, as it will
  // be used in the new comparison instruction.
  Value *NewRHS = nullptr;
  if (ICmpInst::isTrueWhenEqual(Pred)) {
    // Look for n+1, and grab n.
    if (AddOperator *BO = dyn_cast<AddOperator>(Sel->getOperand(1)))
      if (ConstantInt *BO1 = dyn_cast<ConstantInt>(BO->getOperand(1)))
         if (BO1->isOne() && SE.getSCEV(BO->getOperand(0)) == MaxRHS)
           NewRHS = BO->getOperand(0);
    if (AddOperator *BO = dyn_cast<AddOperator>(Sel->getOperand(2)))
      if (ConstantInt *BO1 = dyn_cast<ConstantInt>(BO->getOperand(1)))
        if (BO1->isOne() && SE.getSCEV(BO->getOperand(0)) == MaxRHS)
          NewRHS = BO->getOperand(0);
    if (!NewRHS)
      return Cond;
  } else if (SE.getSCEV(Sel->getOperand(1)) == MaxRHS)
    NewRHS = Sel->getOperand(1);
  else if (SE.getSCEV(Sel->getOperand(2)) == MaxRHS)
    NewRHS = Sel->getOperand(2);
  else if (const SCEVUnknown *SU = dyn_cast<SCEVUnknown>(MaxRHS))
    NewRHS = SU->getValue();
  else
    // Max doesn't match expected pattern.
    return Cond;

  // Determine the new comparison opcode. It may be signed or unsigned,
  // and the original comparison may be either equality or inequality.
  if (Cond->getPredicate() == CmpInst::ICMP_EQ)
    Pred = CmpInst::getInversePredicate(Pred);

  // Ok, everything looks ok to change the condition into an SLT or SGE and
  // delete the max calculation.
  ICmpInst *NewCond = new ICmpInst(Cond->getIterator(), Pred,
                                   Cond->getOperand(0), NewRHS, "scmp");

  // Delete the max calculation instructions.
  NewCond->setDebugLoc(Cond->getDebugLoc());
  Cond->replaceAllUsesWith(NewCond);
  CondUse->setUser(NewCond);
  Instruction *Cmp = cast<Instruction>(Sel->getOperand(0));
  Cond->eraseFromParent();
  Sel->eraseFromParent();
  if (Cmp->use_empty())
    Cmp->eraseFromParent();
  return NewCond;
}

/// Change loop terminating condition to use the postinc iv when possible.
void
LSRInstance::OptimizeLoopTermCond() {
  SmallPtrSet<Instruction *, 4> PostIncs;

  // We need a different set of heuristics for rotated and non-rotated loops.
  // If a loop is rotated then the latch is also the backedge, so inserting
  // post-inc expressions just before the latch is ideal. To reduce live ranges
  // it also makes sense to rewrite terminating conditions to use post-inc
  // expressions.
  //
  // If the loop is not rotated then the latch is not a backedge; the latch
  // check is done in the loop head. Adding post-inc expressions before the
  // latch will cause overlapping live-ranges of pre-inc and post-inc expressions
  // in the loop body. In this case we do *not* want to use post-inc expressions
  // in the latch check, and we want to insert post-inc expressions before
  // the backedge.
  BasicBlock *LatchBlock = L->getLoopLatch();
  SmallVector<BasicBlock*, 8> ExitingBlocks;
  L->getExitingBlocks(ExitingBlocks);
  if (!llvm::is_contained(ExitingBlocks, LatchBlock)) {
    // The backedge doesn't exit the loop; treat this as a head-tested loop.
    IVIncInsertPos = LatchBlock->getTerminator();
    return;
  }

  // Otherwise treat this as a rotated loop.
  for (BasicBlock *ExitingBlock : ExitingBlocks) {
    // Get the terminating condition for the loop if possible.  If we
    // can, we want to change it to use a post-incremented version of its
    // induction variable, to allow coalescing the live ranges for the IV into
    // one register value.

    BranchInst *TermBr = dyn_cast<BranchInst>(ExitingBlock->getTerminator());
    if (!TermBr)
      continue;
    // FIXME: Overly conservative, termination condition could be an 'or' etc..
    if (TermBr->isUnconditional() || !isa<ICmpInst>(TermBr->getCondition()))
      continue;

    // Search IVUsesByStride to find Cond's IVUse if there is one.
    IVStrideUse *CondUse = nullptr;
    ICmpInst *Cond = cast<ICmpInst>(TermBr->getCondition());
    if (!FindIVUserForCond(Cond, CondUse))
      continue;

    // If the trip count is computed in terms of a max (due to ScalarEvolution
    // being unable to find a sufficient guard, for example), change the loop
    // comparison to use SLT or ULT instead of NE.
    // One consequence of doing this now is that it disrupts the count-down
    // optimization. That's not always a bad thing though, because in such
    // cases it may still be worthwhile to avoid a max.
    Cond = OptimizeMax(Cond, CondUse);

    // If this exiting block dominates the latch block, it may also use
    // the post-inc value if it won't be shared with other uses.
    // Check for dominance.
    if (!DT.dominates(ExitingBlock, LatchBlock))
      continue;

    // Conservatively avoid trying to use the post-inc value in non-latch
    // exits if there may be pre-inc users in intervening blocks.
    if (LatchBlock != ExitingBlock)
      for (IVUsers::const_iterator UI = IU.begin(), E = IU.end(); UI != E; ++UI)
        // Test if the use is reachable from the exiting block. This dominator
        // query is a conservative approximation of reachability.
        if (&*UI != CondUse &&
            !DT.properlyDominates(UI->getUser()->getParent(), ExitingBlock)) {
          // Conservatively assume there may be reuse if the quotient of their
          // strides could be a legal scale.
          const SCEV *A = IU.getStride(*CondUse, L);
          const SCEV *B = IU.getStride(*UI, L);
          if (!A || !B) continue;
          if (SE.getTypeSizeInBits(A->getType()) !=
              SE.getTypeSizeInBits(B->getType())) {
            if (SE.getTypeSizeInBits(A->getType()) >
                SE.getTypeSizeInBits(B->getType()))
              B = SE.getSignExtendExpr(B, A->getType());
            else
              A = SE.getSignExtendExpr(A, B->getType());
          }
          if (const SCEVConstant *D =
                dyn_cast_or_null<SCEVConstant>(getExactSDiv(B, A, SE))) {
            const ConstantInt *C = D->getValue();
            // Stride of one or negative one can have reuse with non-addresses.
            if (C->isOne() || C->isMinusOne())
              goto decline_post_inc;
            // Avoid weird situations.
            if (C->getValue().getSignificantBits() >= 64 ||
                C->getValue().isMinSignedValue())
              goto decline_post_inc;
            // Check for possible scaled-address reuse.
            if (isAddressUse(TTI, UI->getUser(), UI->getOperandValToReplace())) {
              MemAccessTy AccessTy = getAccessType(
                  TTI, UI->getUser(), UI->getOperandValToReplace());
              int64_t Scale = C->getSExtValue();
              if (TTI.isLegalAddressingMode(AccessTy.MemTy, /*BaseGV=*/nullptr,
                                            /*BaseOffset=*/0,
                                            /*HasBaseReg=*/true, Scale,
                                            AccessTy.AddrSpace))
                goto decline_post_inc;
              Scale = -Scale;
              if (TTI.isLegalAddressingMode(AccessTy.MemTy, /*BaseGV=*/nullptr,
                                            /*BaseOffset=*/0,
                                            /*HasBaseReg=*/true, Scale,
                                            AccessTy.AddrSpace))
                goto decline_post_inc;
            }
          }
        }

    LLVM_DEBUG(dbgs() << "  Change loop exiting icmp to use postinc iv: "
                      << *Cond << '\n');

    // It's possible for the setcc instruction to be anywhere in the loop, and
    // possible for it to have multiple users.  If it is not immediately before
    // the exiting block branch, move it.
    if (Cond->getNextNonDebugInstruction() != TermBr) {
      if (Cond->hasOneUse()) {
        Cond->moveBefore(TermBr);
      } else {
        // Clone the terminating condition and insert into the loopend.
        ICmpInst *OldCond = Cond;
        Cond = cast<ICmpInst>(Cond->clone());
        Cond->setName(L->getHeader()->getName() + ".termcond");
        Cond->insertInto(ExitingBlock, TermBr->getIterator());

        // Clone the IVUse, as the old use still exists!
        CondUse = &IU.AddUser(Cond, CondUse->getOperandValToReplace());
        TermBr->replaceUsesOfWith(OldCond, Cond);
      }
    }

    // If we get to here, we know that we can transform the setcc instruction to
    // use the post-incremented version of the IV, allowing us to coalesce the
    // live ranges for the IV correctly.
    CondUse->transformToPostInc(L);
    Changed = true;

    PostIncs.insert(Cond);
  decline_post_inc:;
  }

  // Determine an insertion point for the loop induction variable increment. It
  // must dominate all the post-inc comparisons we just set up, and it must
  // dominate the loop latch edge.
  IVIncInsertPos = L->getLoopLatch()->getTerminator();
  for (Instruction *Inst : PostIncs)
    IVIncInsertPos = DT.findNearestCommonDominator(IVIncInsertPos, Inst);
}

/// Determine if the given use can accommodate a fixup at the given offset and
/// other details. If so, update the use and return true.
bool LSRInstance::reconcileNewOffset(LSRUse &LU, Immediate NewOffset,
                                     bool HasBaseReg, LSRUse::KindType Kind,
                                     MemAccessTy AccessTy) {
  Immediate NewMinOffset = LU.MinOffset;
  Immediate NewMaxOffset = LU.MaxOffset;
  MemAccessTy NewAccessTy = AccessTy;

  // Check for a mismatched kind. It's tempting to collapse mismatched kinds to
  // something conservative, however this can pessimize in the case that one of
  // the uses will have all its uses outside the loop, for example.
  if (LU.Kind != Kind)
    return false;

  // Check for a mismatched access type, and fall back conservatively as needed.
  // TODO: Be less conservative when the type is similar and can use the same
  // addressing modes.
  if (Kind == LSRUse::Address) {
    if (AccessTy.MemTy != LU.AccessTy.MemTy) {
      NewAccessTy = MemAccessTy::getUnknown(AccessTy.MemTy->getContext(),
                                            AccessTy.AddrSpace);
    }
  }

  // Conservatively assume HasBaseReg is true for now.
  if (Immediate::isKnownLT(NewOffset, LU.MinOffset)) {
    if (!isAlwaysFoldable(TTI, Kind, NewAccessTy, /*BaseGV=*/nullptr,
                          LU.MaxOffset - NewOffset, HasBaseReg))
      return false;
    NewMinOffset = NewOffset;
  } else if (Immediate::isKnownGT(NewOffset, LU.MaxOffset)) {
    if (!isAlwaysFoldable(TTI, Kind, NewAccessTy, /*BaseGV=*/nullptr,
                          NewOffset - LU.MinOffset, HasBaseReg))
      return false;
    NewMaxOffset = NewOffset;
  }

  // FIXME: We should be able to handle some level of scalable offset support
  // for 'void', but in order to get basic support up and running this is
  // being left out.
  if (NewAccessTy.MemTy && NewAccessTy.MemTy->isVoidTy() &&
      (NewMinOffset.isScalable() || NewMaxOffset.isScalable()))
    return false;

  // Update the use.
  LU.MinOffset = NewMinOffset;
  LU.MaxOffset = NewMaxOffset;
  LU.AccessTy = NewAccessTy;
  return true;
}

/// Return an LSRUse index and an offset value for a fixup which needs the given
/// expression, with the given kind and optional access type.  Either reuse an
/// existing use or create a new one, as needed.
std::pair<size_t, Immediate> LSRInstance::getUse(const SCEV *&Expr,
                                                 LSRUse::KindType Kind,
                                                 MemAccessTy AccessTy) {
  const SCEV *Copy = Expr;
  Immediate Offset = ExtractImmediate(Expr, SE);

  // Basic uses can't accept any offset, for example.
  if (!isAlwaysFoldable(TTI, Kind, AccessTy, /*BaseGV=*/ nullptr,
                        Offset, /*HasBaseReg=*/ true)) {
    Expr = Copy;
    Offset = Immediate::getFixed(0);
  }

  std::pair<UseMapTy::iterator, bool> P =
    UseMap.insert(std::make_pair(LSRUse::SCEVUseKindPair(Expr, Kind), 0));
  if (!P.second) {
    // A use already existed with this base.
    size_t LUIdx = P.first->second;
    LSRUse &LU = Uses[LUIdx];
    if (reconcileNewOffset(LU, Offset, /*HasBaseReg=*/true, Kind, AccessTy))
      // Reuse this use.
      return std::make_pair(LUIdx, Offset);
  }

  // Create a new use.
  size_t LUIdx = Uses.size();
  P.first->second = LUIdx;
  Uses.push_back(LSRUse(Kind, AccessTy));
  LSRUse &LU = Uses[LUIdx];

  LU.MinOffset = Offset;
  LU.MaxOffset = Offset;
  return std::make_pair(LUIdx, Offset);
}

/// Delete the given use from the Uses list.
void LSRInstance::DeleteUse(LSRUse &LU, size_t LUIdx) {
  if (&LU != &Uses.back())
    std::swap(LU, Uses.back());
  Uses.pop_back();

  // Update RegUses.
  RegUses.swapAndDropUse(LUIdx, Uses.size());
}

/// Look for a use distinct from OrigLU which is has a formula that has the same
/// registers as the given formula.
LSRUse *
LSRInstance::FindUseWithSimilarFormula(const Formula &OrigF,
                                       const LSRUse &OrigLU) {
  // Search all uses for the formula. This could be more clever.
  for (LSRUse &LU : Uses) {
    // Check whether this use is close enough to OrigLU, to see whether it's
    // worthwhile looking through its formulae.
    // Ignore ICmpZero uses because they may contain formulae generated by
    // GenerateICmpZeroScales, in which case adding fixup offsets may
    // be invalid.
    if (&LU != &OrigLU &&
        LU.Kind != LSRUse::ICmpZero &&
        LU.Kind == OrigLU.Kind && OrigLU.AccessTy == LU.AccessTy &&
        LU.WidestFixupType == OrigLU.WidestFixupType &&
        LU.HasFormulaWithSameRegs(OrigF)) {
      // Scan through this use's formulae.
      for (const Formula &F : LU.Formulae) {
        // Check to see if this formula has the same registers and symbols
        // as OrigF.
        if (F.BaseRegs == OrigF.BaseRegs &&
            F.ScaledReg == OrigF.ScaledReg &&
            F.BaseGV == OrigF.BaseGV &&
            F.Scale == OrigF.Scale &&
            F.UnfoldedOffset == OrigF.UnfoldedOffset) {
          if (F.BaseOffset.isZero())
            return &LU;
          // This is the formula where all the registers and symbols matched;
          // there aren't going to be any others. Since we declined it, we
          // can skip the rest of the formulae and proceed to the next LSRUse.
          break;
        }
      }
    }
  }

  // Nothing looked good.
  return nullptr;
}

void LSRInstance::CollectInterestingTypesAndFactors() {
  SmallSetVector<const SCEV *, 4> Strides;

  // Collect interesting types and strides.
  SmallVector<const SCEV *, 4> Worklist;
  for (const IVStrideUse &U : IU) {
    const SCEV *Expr = IU.getExpr(U);
    if (!Expr)
      continue;

    // Collect interesting types.
    Types.insert(SE.getEffectiveSCEVType(Expr->getType()));

    // Add strides for mentioned loops.
    Worklist.push_back(Expr);
    do {
      const SCEV *S = Worklist.pop_back_val();
      if (const SCEVAddRecExpr *AR = dyn_cast<SCEVAddRecExpr>(S)) {
        if (AR->getLoop() == L)
          Strides.insert(AR->getStepRecurrence(SE));
        Worklist.push_back(AR->getStart());
      } else if (const SCEVAddExpr *Add = dyn_cast<SCEVAddExpr>(S)) {
        append_range(Worklist, Add->operands());
      }
    } while (!Worklist.empty());
  }

  // Compute interesting factors from the set of interesting strides.
  for (SmallSetVector<const SCEV *, 4>::const_iterator
       I = Strides.begin(), E = Strides.end(); I != E; ++I)
    for (SmallSetVector<const SCEV *, 4>::const_iterator NewStrideIter =
         std::next(I); NewStrideIter != E; ++NewStrideIter) {
      const SCEV *OldStride = *I;
      const SCEV *NewStride = *NewStrideIter;

      if (SE.getTypeSizeInBits(OldStride->getType()) !=
          SE.getTypeSizeInBits(NewStride->getType())) {
        if (SE.getTypeSizeInBits(OldStride->getType()) >
            SE.getTypeSizeInBits(NewStride->getType()))
          NewStride = SE.getSignExtendExpr(NewStride, OldStride->getType());
        else
          OldStride = SE.getSignExtendExpr(OldStride, NewStride->getType());
      }
      if (const SCEVConstant *Factor =
            dyn_cast_or_null<SCEVConstant>(getExactSDiv(NewStride, OldStride,
                                                        SE, true))) {
        if (Factor->getAPInt().getSignificantBits() <= 64 && !Factor->isZero())
          Factors.insert(Factor->getAPInt().getSExtValue());
      } else if (const SCEVConstant *Factor =
                   dyn_cast_or_null<SCEVConstant>(getExactSDiv(OldStride,
                                                               NewStride,
                                                               SE, true))) {
        if (Factor->getAPInt().getSignificantBits() <= 64 && !Factor->isZero())
          Factors.insert(Factor->getAPInt().getSExtValue());
      }
    }

  // If all uses use the same type, don't bother looking for truncation-based
  // reuse.
  if (Types.size() == 1)
    Types.clear();

  LLVM_DEBUG(print_factors_and_types(dbgs()));
}

/// Helper for CollectChains that finds an IV operand (computed by an AddRec in
/// this loop) within [OI,OE) or returns OE. If IVUsers mapped Instructions to
/// IVStrideUses, we could partially skip this.
static User::op_iterator
findIVOperand(User::op_iterator OI, User::op_iterator OE,
              Loop *L, ScalarEvolution &SE) {
  for(; OI != OE; ++OI) {
    if (Instruction *Oper = dyn_cast<Instruction>(*OI)) {
      if (!SE.isSCEVable(Oper->getType()))
        continue;

      if (const SCEVAddRecExpr *AR =
          dyn_cast<SCEVAddRecExpr>(SE.getSCEV(Oper))) {
        if (AR->getLoop() == L)
          break;
      }
    }
  }
  return OI;
}

/// IVChain logic must consistently peek base TruncInst operands, so wrap it in
/// a convenient helper.
static Value *getWideOperand(Value *Oper) {
  if (TruncInst *Trunc = dyn_cast<TruncInst>(Oper))
    return Trunc->getOperand(0);
  return Oper;
}

/// Return an approximation of this SCEV expression's "base", or NULL for any
/// constant. Returning the expression itself is conservative. Returning a
/// deeper subexpression is more precise and valid as long as it isn't less
/// complex than another subexpression. For expressions involving multiple
/// unscaled values, we need to return the pointer-type SCEVUnknown. This avoids
/// forming chains across objects, such as: PrevOper==a[i], IVOper==b[i],
/// IVInc==b-a.
///
/// Since SCEVUnknown is the rightmost type, and pointers are the rightmost
/// SCEVUnknown, we simply return the rightmost SCEV operand.
static const SCEV *getExprBase(const SCEV *S) {
  switch (S->getSCEVType()) {
  default: // including scUnknown.
    return S;
  case scConstant:
  case scVScale:
    return nullptr;
  case scTruncate:
    return getExprBase(cast<SCEVTruncateExpr>(S)->getOperand());
  case scZeroExtend:
    return getExprBase(cast<SCEVZeroExtendExpr>(S)->getOperand());
  case scSignExtend:
    return getExprBase(cast<SCEVSignExtendExpr>(S)->getOperand());
  case scAddExpr: {
    // Skip over scaled operands (scMulExpr) to follow add operands as long as
    // there's nothing more complex.
    // FIXME: not sure if we want to recognize negation.
    const SCEVAddExpr *Add = cast<SCEVAddExpr>(S);
    for (const SCEV *SubExpr : reverse(Add->operands())) {
      if (SubExpr->getSCEVType() == scAddExpr)
        return getExprBase(SubExpr);

      if (SubExpr->getSCEVType() != scMulExpr)
        return SubExpr;
    }
    return S; // all operands are scaled, be conservative.
  }
  case scAddRecExpr:
    return getExprBase(cast<SCEVAddRecExpr>(S)->getStart());
  }
  llvm_unreachable("Unknown SCEV kind!");
}

/// Return true if the chain increment is profitable to expand into a loop
/// invariant value, which may require its own register. A profitable chain
/// increment will be an offset relative to the same base. We allow such offsets
/// to potentially be used as chain increment as long as it's not obviously
/// expensive to expand using real instructions.
bool IVChain::isProfitableIncrement(const SCEV *OperExpr,
                                    const SCEV *IncExpr,
                                    ScalarEvolution &SE) {
  // Aggressively form chains when -stress-ivchain.
  if (StressIVChain)
    return true;

  // Do not replace a constant offset from IV head with a nonconstant IV
  // increment.
  if (!isa<SCEVConstant>(IncExpr)) {
    const SCEV *HeadExpr = SE.getSCEV(getWideOperand(Incs[0].IVOperand));
    if (isa<SCEVConstant>(SE.getMinusSCEV(OperExpr, HeadExpr)))
      return false;
  }

  SmallPtrSet<const SCEV*, 8> Processed;
  return !isHighCostExpansion(IncExpr, Processed, SE);
}

/// Return true if the number of registers needed for the chain is estimated to
/// be less than the number required for the individual IV users. First prohibit
/// any IV users that keep the IV live across increments (the Users set should
/// be empty). Next count the number and type of increments in the chain.
///
/// Chaining IVs can lead to considerable code bloat if ISEL doesn't
/// effectively use postinc addressing modes. Only consider it profitable it the
/// increments can be computed in fewer registers when chained.
///
/// TODO: Consider IVInc free if it's already used in another chains.
static bool isProfitableChain(IVChain &Chain,
                              SmallPtrSetImpl<Instruction *> &Users,
                              ScalarEvolution &SE,
                              const TargetTransformInfo &TTI) {
  if (StressIVChain)
    return true;

  if (!Chain.hasIncs())
    return false;

  if (!Users.empty()) {
    LLVM_DEBUG(dbgs() << "Chain: " << *Chain.Incs[0].UserInst << " users:\n";
               for (Instruction *Inst
                    : Users) { dbgs() << "  " << *Inst << "\n"; });
    return false;
  }
  assert(!Chain.Incs.empty() && "empty IV chains are not allowed");

  // The chain itself may require a register, so intialize cost to 1.
  int cost = 1;

  // A complete chain likely eliminates the need for keeping the original IV in
  // a register. LSR does not currently know how to form a complete chain unless
  // the header phi already exists.
  if (isa<PHINode>(Chain.tailUserInst())
      && SE.getSCEV(Chain.tailUserInst()) == Chain.Incs[0].IncExpr) {
    --cost;
  }
  const SCEV *LastIncExpr = nullptr;
  unsigned NumConstIncrements = 0;
  unsigned NumVarIncrements = 0;
  unsigned NumReusedIncrements = 0;

  if (TTI.isProfitableLSRChainElement(Chain.Incs[0].UserInst))
    return true;

  for (const IVInc &Inc : Chain) {
    if (TTI.isProfitableLSRChainElement(Inc.UserInst))
      return true;
    if (Inc.IncExpr->isZero())
      continue;

    // Incrementing by zero or some constant is neutral. We assume constants can
    // be folded into an addressing mode or an add's immediate operand.
    if (isa<SCEVConstant>(Inc.IncExpr)) {
      ++NumConstIncrements;
      continue;
    }

    if (Inc.IncExpr == LastIncExpr)
      ++NumReusedIncrements;
    else
      ++NumVarIncrements;

    LastIncExpr = Inc.IncExpr;
  }
  // An IV chain with a single increment is handled by LSR's postinc
  // uses. However, a chain with multiple increments requires keeping the IV's
  // value live longer than it needs to be if chained.
  if (NumConstIncrements > 1)
    --cost;

  // Materializing increment expressions in the preheader that didn't exist in
  // the original code may cost a register. For example, sign-extended array
  // indices can produce ridiculous increments like this:
  // IV + ((sext i32 (2 * %s) to i64) + (-1 * (sext i32 %s to i64)))
  cost += NumVarIncrements;

  // Reusing variable increments likely saves a register to hold the multiple of
  // the stride.
  cost -= NumReusedIncrements;

  LLVM_DEBUG(dbgs() << "Chain: " << *Chain.Incs[0].UserInst << " Cost: " << cost
                    << "\n");

  return cost < 0;
}

/// Add this IV user to an existing chain or make it the head of a new chain.
void LSRInstance::ChainInstruction(Instruction *UserInst, Instruction *IVOper,
                                   SmallVectorImpl<ChainUsers> &ChainUsersVec) {
  // When IVs are used as types of varying widths, they are generally converted
  // to a wider type with some uses remaining narrow under a (free) trunc.
  Value *const NextIV = getWideOperand(IVOper);
  const SCEV *const OperExpr = SE.getSCEV(NextIV);
  const SCEV *const OperExprBase = getExprBase(OperExpr);

  // Visit all existing chains. Check if its IVOper can be computed as a
  // profitable loop invariant increment from the last link in the Chain.
  unsigned ChainIdx = 0, NChains = IVChainVec.size();
  const SCEV *LastIncExpr = nullptr;
  for (; ChainIdx < NChains; ++ChainIdx) {
    IVChain &Chain = IVChainVec[ChainIdx];

    // Prune the solution space aggressively by checking that both IV operands
    // are expressions that operate on the same unscaled SCEVUnknown. This
    // "base" will be canceled by the subsequent getMinusSCEV call. Checking
    // first avoids creating extra SCEV expressions.
    if (!StressIVChain && Chain.ExprBase != OperExprBase)
      continue;

    Value *PrevIV = getWideOperand(Chain.Incs.back().IVOperand);
    if (PrevIV->getType() != NextIV->getType())
      continue;

    // A phi node terminates a chain.
    if (isa<PHINode>(UserInst) && isa<PHINode>(Chain.tailUserInst()))
      continue;

    // The increment must be loop-invariant so it can be kept in a register.
    const SCEV *PrevExpr = SE.getSCEV(PrevIV);
    const SCEV *IncExpr = SE.getMinusSCEV(OperExpr, PrevExpr);
    if (isa<SCEVCouldNotCompute>(IncExpr) || !SE.isLoopInvariant(IncExpr, L))
      continue;

    if (Chain.isProfitableIncrement(OperExpr, IncExpr, SE)) {
      LastIncExpr = IncExpr;
      break;
    }
  }
  // If we haven't found a chain, create a new one, unless we hit the max. Don't
  // bother for phi nodes, because they must be last in the chain.
  if (ChainIdx == NChains) {
    if (isa<PHINode>(UserInst))
      return;
    if (NChains >= MaxChains && !StressIVChain) {
      LLVM_DEBUG(dbgs() << "IV Chain Limit\n");
      return;
    }
    LastIncExpr = OperExpr;
    // IVUsers may have skipped over sign/zero extensions. We don't currently
    // attempt to form chains involving extensions unless they can be hoisted
    // into this loop's AddRec.
    if (!isa<SCEVAddRecExpr>(LastIncExpr))
      return;
    ++NChains;
    IVChainVec.push_back(IVChain(IVInc(UserInst, IVOper, LastIncExpr),
                                 OperExprBase));
    ChainUsersVec.resize(NChains);
    LLVM_DEBUG(dbgs() << "IV Chain#" << ChainIdx << " Head: (" << *UserInst
                      << ") IV=" << *LastIncExpr << "\n");
  } else {
    LLVM_DEBUG(dbgs() << "IV Chain#" << ChainIdx << "  Inc: (" << *UserInst
                      << ") IV+" << *LastIncExpr << "\n");
    // Add this IV user to the end of the chain.
    IVChainVec[ChainIdx].add(IVInc(UserInst, IVOper, LastIncExpr));
  }
  IVChain &Chain = IVChainVec[ChainIdx];

  SmallPtrSet<Instruction*,4> &NearUsers = ChainUsersVec[ChainIdx].NearUsers;
  // This chain's NearUsers become FarUsers.
  if (!LastIncExpr->isZero()) {
    ChainUsersVec[ChainIdx].FarUsers.insert(NearUsers.begin(),
                                            NearUsers.end());
    NearUsers.clear();
  }

  // All other uses of IVOperand become near uses of the chain.
  // We currently ignore intermediate values within SCEV expressions, assuming
  // they will eventually be used be the current chain, or can be computed
  // from one of the chain increments. To be more precise we could
  // transitively follow its user and only add leaf IV users to the set.
  for (User *U : IVOper->users()) {
    Instruction *OtherUse = dyn_cast<Instruction>(U);
    if (!OtherUse)
      continue;
    // Uses in the chain will no longer be uses if the chain is formed.
    // Include the head of the chain in this iteration (not Chain.begin()).
    IVChain::const_iterator IncIter = Chain.Incs.begin();
    IVChain::const_iterator IncEnd = Chain.Incs.end();
    for( ; IncIter != IncEnd; ++IncIter) {
      if (IncIter->UserInst == OtherUse)
        break;
    }
    if (IncIter != IncEnd)
      continue;

    if (SE.isSCEVable(OtherUse->getType())
        && !isa<SCEVUnknown>(SE.getSCEV(OtherUse))
        && IU.isIVUserOrOperand(OtherUse)) {
      continue;
    }
    NearUsers.insert(OtherUse);
  }

  // Since this user is part of the chain, it's no longer considered a use
  // of the chain.
  ChainUsersVec[ChainIdx].FarUsers.erase(UserInst);
}

/// Populate the vector of Chains.
///
/// This decreases ILP at the architecture level. Targets with ample registers,
/// multiple memory ports, and no register renaming probably don't want
/// this. However, such targets should probably disable LSR altogether.
///
/// The job of LSR is to make a reasonable choice of induction variables across
/// the loop. Subsequent passes can easily "unchain" computation exposing more
/// ILP *within the loop* if the target wants it.
///
/// Finding the best IV chain is potentially a scheduling problem. Since LSR
/// will not reorder memory operations, it will recognize this as a chain, but
/// will generate redundant IV increments. Ideally this would be corrected later
/// by a smart scheduler:
///        = A[i]
///        = A[i+x]
/// A[i]   =
/// A[i+x] =
///
/// TODO: Walk the entire domtree within this loop, not just the path to the
/// loop latch. This will discover chains on side paths, but requires
/// maintaining multiple copies of the Chains state.
void LSRInstance::CollectChains() {
  LLVM_DEBUG(dbgs() << "Collecting IV Chains.\n");
  SmallVector<ChainUsers, 8> ChainUsersVec;

  SmallVector<BasicBlock *,8> LatchPath;
  BasicBlock *LoopHeader = L->getHeader();
  for (DomTreeNode *Rung = DT.getNode(L->getLoopLatch());
       Rung->getBlock() != LoopHeader; Rung = Rung->getIDom()) {
    LatchPath.push_back(Rung->getBlock());
  }
  LatchPath.push_back(LoopHeader);

  // Walk the instruction stream from the loop header to the loop latch.
  for (BasicBlock *BB : reverse(LatchPath)) {
    for (Instruction &I : *BB) {
      // Skip instructions that weren't seen by IVUsers analysis.
      if (isa<PHINode>(I) || !IU.isIVUserOrOperand(&I))
        continue;

      // Ignore users that are part of a SCEV expression. This way we only
      // consider leaf IV Users. This effectively rediscovers a portion of
      // IVUsers analysis but in program order this time.
      if (SE.isSCEVable(I.getType()) && !isa<SCEVUnknown>(SE.getSCEV(&I)))
          continue;

      // Remove this instruction from any NearUsers set it may be in.
      for (unsigned ChainIdx = 0, NChains = IVChainVec.size();
           ChainIdx < NChains; ++ChainIdx) {
        ChainUsersVec[ChainIdx].NearUsers.erase(&I);
      }
      // Search for operands that can be chained.
      SmallPtrSet<Instruction*, 4> UniqueOperands;
      User::op_iterator IVOpEnd = I.op_end();
      User::op_iterator IVOpIter = findIVOperand(I.op_begin(), IVOpEnd, L, SE);
      while (IVOpIter != IVOpEnd) {
        Instruction *IVOpInst = cast<Instruction>(*IVOpIter);
        if (UniqueOperands.insert(IVOpInst).second)
          ChainInstruction(&I, IVOpInst, ChainUsersVec);
        IVOpIter = findIVOperand(std::next(IVOpIter), IVOpEnd, L, SE);
      }
    } // Continue walking down the instructions.
  } // Continue walking down the domtree.
  // Visit phi backedges to determine if the chain can generate the IV postinc.
  for (PHINode &PN : L->getHeader()->phis()) {
    if (!SE.isSCEVable(PN.getType()))
      continue;

    Instruction *IncV =
        dyn_cast<Instruction>(PN.getIncomingValueForBlock(L->getLoopLatch()));
    if (IncV)
      ChainInstruction(&PN, IncV, ChainUsersVec);
  }
  // Remove any unprofitable chains.
  unsigned ChainIdx = 0;
  for (unsigned UsersIdx = 0, NChains = IVChainVec.size();
       UsersIdx < NChains; ++UsersIdx) {
    if (!isProfitableChain(IVChainVec[UsersIdx],
                           ChainUsersVec[UsersIdx].FarUsers, SE, TTI))
      continue;
    // Preserve the chain at UsesIdx.
    if (ChainIdx != UsersIdx)
      IVChainVec[ChainIdx] = IVChainVec[UsersIdx];
    FinalizeChain(IVChainVec[ChainIdx]);
    ++ChainIdx;
  }
  IVChainVec.resize(ChainIdx);
}

void LSRInstance::FinalizeChain(IVChain &Chain) {
  assert(!Chain.Incs.empty() && "empty IV chains are not allowed");
  LLVM_DEBUG(dbgs() << "Final Chain: " << *Chain.Incs[0].UserInst << "\n");
  
  for (const IVInc &Inc : Chain) {
    LLVM_DEBUG(dbgs() << "        Inc: " << *Inc.UserInst << "\n");
    auto UseI = find(Inc.UserInst->operands(), Inc.IVOperand);
    assert(UseI != Inc.UserInst->op_end() && "cannot find IV operand");
    IVIncSet.insert(UseI);
  }
}

/// Return true if the IVInc can be folded into an addressing mode.
static bool canFoldIVIncExpr(const SCEV *IncExpr, Instruction *UserInst,
                             Value *Operand, const TargetTransformInfo &TTI) {
  const SCEVConstant *IncConst = dyn_cast<SCEVConstant>(IncExpr);
  Immediate IncOffset = Immediate::getZero();
  if (IncConst) {
    if (IncConst && IncConst->getAPInt().getSignificantBits() > 64)
      return false;
    IncOffset = Immediate::getFixed(IncConst->getValue()->getSExtValue());
  } else {
    // Look for mul(vscale, constant), to detect a scalable offset.
    auto *IncVScale = dyn_cast<SCEVMulExpr>(IncExpr);
    if (!IncVScale || IncVScale->getNumOperands() != 2 ||
        !isa<SCEVVScale>(IncVScale->getOperand(1)))
      return false;
    auto *Scale = dyn_cast<SCEVConstant>(IncVScale->getOperand(0));
    if (!Scale || Scale->getType()->getScalarSizeInBits() > 64)
      return false;
    IncOffset = Immediate::getScalable(Scale->getValue()->getSExtValue());
  }

  if (!isAddressUse(TTI, UserInst, Operand))
    return false;

  MemAccessTy AccessTy = getAccessType(TTI, UserInst, Operand);
  if (!isAlwaysFoldable(TTI, LSRUse::Address, AccessTy, /*BaseGV=*/nullptr,
                        IncOffset, /*HasBaseReg=*/false))
    return false;

  return true;
}

/// Generate an add or subtract for each IVInc in a chain to materialize the IV
/// user's operand from the previous IV user's operand.
void LSRInstance::GenerateIVChain(const IVChain &Chain,
                                  SmallVectorImpl<WeakTrackingVH> &DeadInsts) {
  // Find the new IVOperand for the head of the chain. It may have been replaced
  // by LSR.
  const IVInc &Head = Chain.Incs[0];
  User::op_iterator IVOpEnd = Head.UserInst->op_end();
  // findIVOperand returns IVOpEnd if it can no longer find a valid IV user.
  User::op_iterator IVOpIter = findIVOperand(Head.UserInst->op_begin(),
                                             IVOpEnd, L, SE);
  Value *IVSrc = nullptr;
  while (IVOpIter != IVOpEnd) {
    IVSrc = getWideOperand(*IVOpIter);

    // If this operand computes the expression that the chain needs, we may use
    // it. (Check this after setting IVSrc which is used below.)
    //
    // Note that if Head.IncExpr is wider than IVSrc, then this phi is too
    // narrow for the chain, so we can no longer use it. We do allow using a
    // wider phi, assuming the LSR checked for free truncation. In that case we
    // should already have a truncate on this operand such that
    // getSCEV(IVSrc) == IncExpr.
    if (SE.getSCEV(*IVOpIter) == Head.IncExpr
        || SE.getSCEV(IVSrc) == Head.IncExpr) {
      break;
    }
    IVOpIter = findIVOperand(std::next(IVOpIter), IVOpEnd, L, SE);
  }
  if (IVOpIter == IVOpEnd) {
    // Gracefully give up on this chain.
    LLVM_DEBUG(dbgs() << "Concealed chain head: " << *Head.UserInst << "\n");
    return;
  }
  assert(IVSrc && "Failed to find IV chain source");

  LLVM_DEBUG(dbgs() << "Generate chain at: " << *IVSrc << "\n");
  Type *IVTy = IVSrc->getType();
  Type *IntTy = SE.getEffectiveSCEVType(IVTy);
  const SCEV *LeftOverExpr = nullptr;
  const SCEV *Accum = SE.getZero(IntTy);
  SmallVector<std::pair<const SCEV *, Value *>> Bases;
  Bases.emplace_back(Accum, IVSrc);

  for (const IVInc &Inc : Chain) {
    Instruction *InsertPt = Inc.UserInst;
    if (isa<PHINode>(InsertPt))
      InsertPt = L->getLoopLatch()->getTerminator();

    // IVOper will replace the current IV User's operand. IVSrc is the IV
    // value currently held in a register.
    Value *IVOper = IVSrc;
    if (!Inc.IncExpr->isZero()) {
      // IncExpr was the result of subtraction of two narrow values, so must
      // be signed.
      const SCEV *IncExpr = SE.getNoopOrSignExtend(Inc.IncExpr, IntTy);
      Accum = SE.getAddExpr(Accum, IncExpr);
      LeftOverExpr = LeftOverExpr ?
        SE.getAddExpr(LeftOverExpr, IncExpr) : IncExpr;
    }

    // Look through each base to see if any can produce a nice addressing mode.
    bool FoundBase = false;
    for (auto [MapScev, MapIVOper] : reverse(Bases)) {
      const SCEV *Remainder = SE.getMinusSCEV(Accum, MapScev);
      if (canFoldIVIncExpr(Remainder, Inc.UserInst, Inc.IVOperand, TTI)) {
        if (!Remainder->isZero()) {
          Rewriter.clearPostInc();
          Value *IncV = Rewriter.expandCodeFor(Remainder, IntTy, InsertPt);
          const SCEV *IVOperExpr =
              SE.getAddExpr(SE.getUnknown(MapIVOper), SE.getUnknown(IncV));
          IVOper = Rewriter.expandCodeFor(IVOperExpr, IVTy, InsertPt);
        } else {
          IVOper = MapIVOper;
        }

        FoundBase = true;
        break;
      }
    }
    if (!FoundBase && LeftOverExpr && !LeftOverExpr->isZero()) {
      // Expand the IV increment.
      Rewriter.clearPostInc();
      Value *IncV = Rewriter.expandCodeFor(LeftOverExpr, IntTy, InsertPt);
      const SCEV *IVOperExpr = SE.getAddExpr(SE.getUnknown(IVSrc),
                                             SE.getUnknown(IncV));
      IVOper = Rewriter.expandCodeFor(IVOperExpr, IVTy, InsertPt);

      // If an IV increment can't be folded, use it as the next IV value.
      if (!canFoldIVIncExpr(LeftOverExpr, Inc.UserInst, Inc.IVOperand, TTI)) {
        assert(IVTy == IVOper->getType() && "inconsistent IV increment type");
        Bases.emplace_back(Accum, IVOper);
        IVSrc = IVOper;
        LeftOverExpr = nullptr;
      }
    }
    Type *OperTy = Inc.IVOperand->getType();
    if (IVTy != OperTy) {
      assert(SE.getTypeSizeInBits(IVTy) >= SE.getTypeSizeInBits(OperTy) &&
             "cannot extend a chained IV");
      IRBuilder<> Builder(InsertPt);
      IVOper = Builder.CreateTruncOrBitCast(IVOper, OperTy, "lsr.chain");
    }
    Inc.UserInst->replaceUsesOfWith(Inc.IVOperand, IVOper);
    if (auto *OperandIsInstr = dyn_cast<Instruction>(Inc.IVOperand))
      DeadInsts.emplace_back(OperandIsInstr);
  }
  // If LSR created a new, wider phi, we may also replace its postinc. We only
  // do this if we also found a wide value for the head of the chain.
  if (isa<PHINode>(Chain.tailUserInst())) {
    for (PHINode &Phi : L->getHeader()->phis()) {
      if (Phi.getType() != IVSrc->getType())
        continue;
      Instruction *PostIncV = dyn_cast<Instruction>(
          Phi.getIncomingValueForBlock(L->getLoopLatch()));
      if (!PostIncV || (SE.getSCEV(PostIncV) != SE.getSCEV(IVSrc)))
        continue;
      Value *IVOper = IVSrc;
      Type *PostIncTy = PostIncV->getType();
      if (IVTy != PostIncTy) {
        assert(PostIncTy->isPointerTy() && "mixing int/ptr IV types");
        IRBuilder<> Builder(L->getLoopLatch()->getTerminator());
        Builder.SetCurrentDebugLocation(PostIncV->getDebugLoc());
        IVOper = Builder.CreatePointerCast(IVSrc, PostIncTy, "lsr.chain");
      }
      Phi.replaceUsesOfWith(PostIncV, IVOper);
      DeadInsts.emplace_back(PostIncV);
    }
  }
}

void LSRInstance::CollectFixupsAndInitialFormulae() {
  BranchInst *ExitBranch = nullptr;
  bool SaveCmp = TTI.canSaveCmp(L, &ExitBranch, &SE, &LI, &DT, &AC, &TLI);

  // For calculating baseline cost
  SmallPtrSet<const SCEV *, 16> Regs;
  DenseSet<const SCEV *> VisitedRegs;
  DenseSet<size_t> VisitedLSRUse;

  for (const IVStrideUse &U : IU) {
    Instruction *UserInst = U.getUser();
    // Skip IV users that are part of profitable IV Chains.
    User::op_iterator UseI =
        find(UserInst->operands(), U.getOperandValToReplace());
    assert(UseI != UserInst->op_end() && "cannot find IV operand");
    if (IVIncSet.count(UseI)) {
      LLVM_DEBUG(dbgs() << "Use is in profitable chain: " << **UseI << '\n');
      continue;
    }

    LSRUse::KindType Kind = LSRUse::Basic;
    MemAccessTy AccessTy;
    if (isAddressUse(TTI, UserInst, U.getOperandValToReplace())) {
      Kind = LSRUse::Address;
      AccessTy = getAccessType(TTI, UserInst, U.getOperandValToReplace());
    }

    const SCEV *S = IU.getExpr(U);
    if (!S)
      continue;
    PostIncLoopSet TmpPostIncLoops = U.getPostIncLoops();

    // Equality (== and !=) ICmps are special. We can rewrite (i == N) as
    // (N - i == 0), and this allows (N - i) to be the expression that we work
    // with rather than just N or i, so we can consider the register
    // requirements for both N and i at the same time. Limiting this code to
    // equality icmps is not a problem because all interesting loops use
    // equality icmps, thanks to IndVarSimplify.
    if (ICmpInst *CI = dyn_cast<ICmpInst>(UserInst)) {
      // If CI can be saved in some target, like replaced inside hardware loop
      // in PowerPC, no need to generate initial formulae for it.
      if (SaveCmp && CI == dyn_cast<ICmpInst>(ExitBranch->getCondition()))
        continue;
      if (CI->isEquality()) {
        // Swap the operands if needed to put the OperandValToReplace on the
        // left, for consistency.
        Value *NV = CI->getOperand(1);
        if (NV == U.getOperandValToReplace()) {
          CI->setOperand(1, CI->getOperand(0));
          CI->setOperand(0, NV);
          NV = CI->getOperand(1);
          Changed = true;
        }

        // x == y  -->  x - y == 0
        const SCEV *N = SE.getSCEV(NV);
        if (SE.isLoopInvariant(N, L) && Rewriter.isSafeToExpand(N) &&
            (!NV->getType()->isPointerTy() ||
             SE.getPointerBase(N) == SE.getPointerBase(S))) {
          // S is normalized, so normalize N before folding it into S
          // to keep the result normalized.
          N = normalizeForPostIncUse(N, TmpPostIncLoops, SE);
          if (!N)
            continue;
          Kind = LSRUse::ICmpZero;
          S = SE.getMinusSCEV(N, S);
        } else if (L->isLoopInvariant(NV) &&
                   (!isa<Instruction>(NV) ||
                    DT.dominates(cast<Instruction>(NV), L->getHeader())) &&
                   !NV->getType()->isPointerTy()) {
          // If we can't generally expand the expression (e.g. it contains
          // a divide), but it is already at a loop invariant point before the
          // loop, wrap it in an unknown (to prevent the expander from trying
          // to re-expand in a potentially unsafe way.)  The restriction to
          // integer types is required because the unknown hides the base, and
          // SCEV can't compute the difference of two unknown pointers.
          N = SE.getUnknown(NV);
          N = normalizeForPostIncUse(N, TmpPostIncLoops, SE);
          if (!N)
            continue;
          Kind = LSRUse::ICmpZero;
          S = SE.getMinusSCEV(N, S);
          assert(!isa<SCEVCouldNotCompute>(S));
        }

        // -1 and the negations of all interesting strides (except the negation
        // of -1) are now also interesting.
        for (size_t i = 0, e = Factors.size(); i != e; ++i)
          if (Factors[i] != -1)
            Factors.insert(-(uint64_t)Factors[i]);
        Factors.insert(-1);
      }
    }

    // Get or create an LSRUse.
    std::pair<size_t, Immediate> P = getUse(S, Kind, AccessTy);
    size_t LUIdx = P.first;
    Immediate Offset = P.second;
    LSRUse &LU = Uses[LUIdx];

    // Record the fixup.
    LSRFixup &LF = LU.getNewFixup();
    LF.UserInst = UserInst;
    LF.OperandValToReplace = U.getOperandValToReplace();
    LF.PostIncLoops = TmpPostIncLoops;
    LF.Offset = Offset;
    LU.AllFixupsOutsideLoop &= LF.isUseFullyOutsideLoop(L);

    // Create SCEV as Formula for calculating baseline cost
    if (!VisitedLSRUse.count(LUIdx) && !LF.isUseFullyOutsideLoop(L)) {
      Formula F;
      F.initialMatch(S, L, SE);
      BaselineCost.RateFormula(F, Regs, VisitedRegs, LU);
      VisitedLSRUse.insert(LUIdx);
    }

    if (!LU.WidestFixupType ||
        SE.getTypeSizeInBits(LU.WidestFixupType) <
        SE.getTypeSizeInBits(LF.OperandValToReplace->getType()))
      LU.WidestFixupType = LF.OperandValToReplace->getType();

    // If this is the first use of this LSRUse, give it a formula.
    if (LU.Formulae.empty()) {
      InsertInitialFormula(S, LU, LUIdx);
      CountRegisters(LU.Formulae.back(), LUIdx);
    }
  }

  LLVM_DEBUG(print_fixups(dbgs()));
}

/// Insert a formula for the given expression into the given use, separating out
/// loop-variant portions from loop-invariant and loop-computable portions.
void LSRInstance::InsertInitialFormula(const SCEV *S, LSRUse &LU,
                                       size_t LUIdx) {
  // Mark uses whose expressions cannot be expanded.
  if (!Rewriter.isSafeToExpand(S))
    LU.RigidFormula = true;

  Formula F;
  F.initialMatch(S, L, SE);
  bool Inserted = InsertFormula(LU, LUIdx, F);
  assert(Inserted && "Initial formula already exists!"); (void)Inserted;
}

/// Insert a simple single-register formula for the given expression into the
/// given use.
void
LSRInstance::InsertSupplementalFormula(const SCEV *S,
                                       LSRUse &LU, size_t LUIdx) {
  Formula F;
  F.BaseRegs.push_back(S);
  F.HasBaseReg = true;
  bool Inserted = InsertFormula(LU, LUIdx, F);
  assert(Inserted && "Supplemental formula already exists!"); (void)Inserted;
}

/// Note which registers are used by the given formula, updating RegUses.
void LSRInstance::CountRegisters(const Formula &F, size_t LUIdx) {
  if (F.ScaledReg)
    RegUses.countRegister(F.ScaledReg, LUIdx);
  for (const SCEV *BaseReg : F.BaseRegs)
    RegUses.countRegister(BaseReg, LUIdx);
}

/// If the given formula has not yet been inserted, add it to the list, and
/// return true. Return false otherwise.
bool LSRInstance::InsertFormula(LSRUse &LU, unsigned LUIdx, const Formula &F) {
  // Do not insert formula that we will not be able to expand.
  assert(isLegalUse(TTI, LU.MinOffset, LU.MaxOffset, LU.Kind, LU.AccessTy, F) &&
         "Formula is illegal");

  if (!LU.InsertFormula(F, *L))
    return false;

  CountRegisters(F, LUIdx);
  return true;
}

/// Check for other uses of loop-invariant values which we're tracking. These
/// other uses will pin these values in registers, making them less profitable
/// for elimination.
/// TODO: This currently misses non-constant addrec step registers.
/// TODO: Should this give more weight to users inside the loop?
void
LSRInstance::CollectLoopInvariantFixupsAndFormulae() {
  SmallVector<const SCEV *, 8> Worklist(RegUses.begin(), RegUses.end());
  SmallPtrSet<const SCEV *, 32> Visited;

  // Don't collect outside uses if we are favoring postinc - the instructions in
  // the loop are more important than the ones outside of it.
  if (AMK == TTI::AMK_PostIndexed)
    return;

  while (!Worklist.empty()) {
    const SCEV *S = Worklist.pop_back_val();

    // Don't process the same SCEV twice
    if (!Visited.insert(S).second)
      continue;

    if (const SCEVNAryExpr *N = dyn_cast<SCEVNAryExpr>(S))
      append_range(Worklist, N->operands());
    else if (const SCEVIntegralCastExpr *C = dyn_cast<SCEVIntegralCastExpr>(S))
      Worklist.push_back(C->getOperand());
    else if (const SCEVUDivExpr *D = dyn_cast<SCEVUDivExpr>(S)) {
      Worklist.push_back(D->getLHS());
      Worklist.push_back(D->getRHS());
    } else if (const SCEVUnknown *US = dyn_cast<SCEVUnknown>(S)) {
      const Value *V = US->getValue();
      if (const Instruction *Inst = dyn_cast<Instruction>(V)) {
        // Look for instructions defined outside the loop.
        if (L->contains(Inst)) continue;
      } else if (isa<Constant>(V))
        // Constants can be re-materialized.
        continue;
      for (const Use &U : V->uses()) {
        const Instruction *UserInst = dyn_cast<Instruction>(U.getUser());
        // Ignore non-instructions.
        if (!UserInst)
          continue;
        // Don't bother if the instruction is an EHPad.
        if (UserInst->isEHPad())
          continue;
        // Ignore instructions in other functions (as can happen with
        // Constants).
        if (UserInst->getParent()->getParent() != L->getHeader()->getParent())
          continue;
        // Ignore instructions not dominated by the loop.
        const BasicBlock *UseBB = !isa<PHINode>(UserInst) ?
          UserInst->getParent() :
          cast<PHINode>(UserInst)->getIncomingBlock(
            PHINode::getIncomingValueNumForOperand(U.getOperandNo()));
        if (!DT.dominates(L->getHeader(), UseBB))
          continue;
        // Don't bother if the instruction is in a BB which ends in an EHPad.
        if (UseBB->getTerminator()->isEHPad())
          continue;

        // Ignore cases in which the currently-examined value could come from
        // a basic block terminated with an EHPad. This checks all incoming
        // blocks of the phi node since it is possible that the same incoming
        // value comes from multiple basic blocks, only some of which may end
        // in an EHPad. If any of them do, a subsequent rewrite attempt by this
        // pass would try to insert instructions into an EHPad, hitting an
        // assertion.
        if (isa<PHINode>(UserInst)) {
          const auto *PhiNode = cast<PHINode>(UserInst);
          bool HasIncompatibleEHPTerminatedBlock = false;
          llvm::Value *ExpectedValue = U;
          for (unsigned int I = 0; I < PhiNode->getNumIncomingValues(); I++) {
            if (PhiNode->getIncomingValue(I) == ExpectedValue) {
              if (PhiNode->getIncomingBlock(I)->getTerminator()->isEHPad()) {
                HasIncompatibleEHPTerminatedBlock = true;
                break;
              }
            }
          }
          if (HasIncompatibleEHPTerminatedBlock) {
            continue;
          }
        }

        // Don't bother rewriting PHIs in catchswitch blocks.
        if (isa<CatchSwitchInst>(UserInst->getParent()->getTerminator()))
          continue;
        // Ignore uses which are part of other SCEV expressions, to avoid
        // analyzing them multiple times.
        if (SE.isSCEVable(UserInst->getType())) {
          const SCEV *UserS = SE.getSCEV(const_cast<Instruction *>(UserInst));
          // If the user is a no-op, look through to its uses.
          if (!isa<SCEVUnknown>(UserS))
            continue;
          if (UserS == US) {
            Worklist.push_back(
              SE.getUnknown(const_cast<Instruction *>(UserInst)));
            continue;
          }
        }
        // Ignore icmp instructions which are already being analyzed.
        if (const ICmpInst *ICI = dyn_cast<ICmpInst>(UserInst)) {
          unsigned OtherIdx = !U.getOperandNo();
          Value *OtherOp = const_cast<Value *>(ICI->getOperand(OtherIdx));
          if (SE.hasComputableLoopEvolution(SE.getSCEV(OtherOp), L))
            continue;
        }

        std::pair<size_t, Immediate> P =
            getUse(S, LSRUse::Basic, MemAccessTy());
        size_t LUIdx = P.first;
        Immediate Offset = P.second;
        LSRUse &LU = Uses[LUIdx];
        LSRFixup &LF = LU.getNewFixup();
        LF.UserInst = const_cast<Instruction *>(UserInst);
        LF.OperandValToReplace = U;
        LF.Offset = Offset;
        LU.AllFixupsOutsideLoop &= LF.isUseFullyOutsideLoop(L);
        if (!LU.WidestFixupType ||
            SE.getTypeSizeInBits(LU.WidestFixupType) <
            SE.getTypeSizeInBits(LF.OperandValToReplace->getType()))
          LU.WidestFixupType = LF.OperandValToReplace->getType();
        InsertSupplementalFormula(US, LU, LUIdx);
        CountRegisters(LU.Formulae.back(), Uses.size() - 1);
        break;
      }
    }
  }
}

/// Split S into subexpressions which can be pulled out into separate
/// registers. If C is non-null, multiply each subexpression by C.
///
/// Return remainder expression after factoring the subexpressions captured by
/// Ops. If Ops is complete, return NULL.
static const SCEV *CollectSubexprs(const SCEV *S, const SCEVConstant *C,
                                   SmallVectorImpl<const SCEV *> &Ops,
                                   const Loop *L,
                                   ScalarEvolution &SE,
                                   unsigned Depth = 0) {
  // Arbitrarily cap recursion to protect compile time.
  if (Depth >= 3)
    return S;

  if (const SCEVAddExpr *Add = dyn_cast<SCEVAddExpr>(S)) {
    // Break out add operands.
    for (const SCEV *S : Add->operands()) {
      const SCEV *Remainder = CollectSubexprs(S, C, Ops, L, SE, Depth+1);
      if (Remainder)
        Ops.push_back(C ? SE.getMulExpr(C, Remainder) : Remainder);
    }
    return nullptr;
  } else if (const SCEVAddRecExpr *AR = dyn_cast<SCEVAddRecExpr>(S)) {
    // Split a non-zero base out of an addrec.
    if (AR->getStart()->isZero() || !AR->isAffine())
      return S;

    const SCEV *Remainder = CollectSubexprs(AR->getStart(),
                                            C, Ops, L, SE, Depth+1);
    // Split the non-zero AddRec unless it is part of a nested recurrence that
    // does not pertain to this loop.
    if (Remainder && (AR->getLoop() == L || !isa<SCEVAddRecExpr>(Remainder))) {
      Ops.push_back(C ? SE.getMulExpr(C, Remainder) : Remainder);
      Remainder = nullptr;
    }
    if (Remainder != AR->getStart()) {
      if (!Remainder)
        Remainder = SE.getConstant(AR->getType(), 0);
      return SE.getAddRecExpr(Remainder,
                              AR->getStepRecurrence(SE),
                              AR->getLoop(),
                              //FIXME: AR->getNoWrapFlags(SCEV::FlagNW)
                              SCEV::FlagAnyWrap);
    }
  } else if (const SCEVMulExpr *Mul = dyn_cast<SCEVMulExpr>(S)) {
    // Break (C * (a + b + c)) into C*a + C*b + C*c.
    if (Mul->getNumOperands() != 2)
      return S;
    if (const SCEVConstant *Op0 =
        dyn_cast<SCEVConstant>(Mul->getOperand(0))) {
      C = C ? cast<SCEVConstant>(SE.getMulExpr(C, Op0)) : Op0;
      const SCEV *Remainder =
        CollectSubexprs(Mul->getOperand(1), C, Ops, L, SE, Depth+1);
      if (Remainder)
        Ops.push_back(SE.getMulExpr(C, Remainder));
      return nullptr;
    }
  }
  return S;
}

/// Return true if the SCEV represents a value that may end up as a
/// post-increment operation.
static bool mayUsePostIncMode(const TargetTransformInfo &TTI,
                              LSRUse &LU, const SCEV *S, const Loop *L,
                              ScalarEvolution &SE) {
  if (LU.Kind != LSRUse::Address ||
      !LU.AccessTy.getType()->isIntOrIntVectorTy())
    return false;
  const SCEVAddRecExpr *AR = dyn_cast<SCEVAddRecExpr>(S);
  if (!AR)
    return false;
  const SCEV *LoopStep = AR->getStepRecurrence(SE);
  if (!isa<SCEVConstant>(LoopStep))
    return false;
  // Check if a post-indexed load/store can be used.
  if (TTI.isIndexedLoadLegal(TTI.MIM_PostInc, AR->getType()) ||
      TTI.isIndexedStoreLegal(TTI.MIM_PostInc, AR->getType())) {
    const SCEV *LoopStart = AR->getStart();
    if (!isa<SCEVConstant>(LoopStart) && SE.isLoopInvariant(LoopStart, L))
      return true;
  }
  return false;
}

/// Helper function for LSRInstance::GenerateReassociations.
void LSRInstance::GenerateReassociationsImpl(LSRUse &LU, unsigned LUIdx,
                                             const Formula &Base,
                                             unsigned Depth, size_t Idx,
                                             bool IsScaledReg) {
  const SCEV *BaseReg = IsScaledReg ? Base.ScaledReg : Base.BaseRegs[Idx];
  // Don't generate reassociations for the base register of a value that
  // may generate a post-increment operator. The reason is that the
  // reassociations cause extra base+register formula to be created,
  // and possibly chosen, but the post-increment is more efficient.
  if (AMK == TTI::AMK_PostIndexed && mayUsePostIncMode(TTI, LU, BaseReg, L, SE))
    return;
  SmallVector<const SCEV *, 8> AddOps;
  const SCEV *Remainder = CollectSubexprs(BaseReg, nullptr, AddOps, L, SE);
  if (Remainder)
    AddOps.push_back(Remainder);

  if (AddOps.size() == 1)
    return;

  for (SmallVectorImpl<const SCEV *>::const_iterator J = AddOps.begin(),
                                                     JE = AddOps.end();
       J != JE; ++J) {
    // Loop-variant "unknown" values are uninteresting; we won't be able to
    // do anything meaningful with them.
    if (isa<SCEVUnknown>(*J) && !SE.isLoopInvariant(*J, L))
      continue;

    // Don't pull a constant into a register if the constant could be folded
    // into an immediate field.
    if (isAlwaysFoldable(TTI, SE, LU.MinOffset, LU.MaxOffset, LU.Kind,
                         LU.AccessTy, *J, Base.getNumRegs() > 1))
      continue;

    // Collect all operands except *J.
    SmallVector<const SCEV *, 8> InnerAddOps(
        ((const SmallVector<const SCEV *, 8> &)AddOps).begin(), J);
    InnerAddOps.append(std::next(J),
                       ((const SmallVector<const SCEV *, 8> &)AddOps).end());

    // Don't leave just a constant behind in a register if the constant could
    // be folded into an immediate field.
    if (InnerAddOps.size() == 1 &&
        isAlwaysFoldable(TTI, SE, LU.MinOffset, LU.MaxOffset, LU.Kind,
                         LU.AccessTy, InnerAddOps[0], Base.getNumRegs() > 1))
      continue;

    const SCEV *InnerSum = SE.getAddExpr(InnerAddOps);
    if (InnerSum->isZero())
      continue;
    Formula F = Base;

    if (F.UnfoldedOffset.isNonZero() && F.UnfoldedOffset.isScalable())
      continue;

    // Add the remaining pieces of the add back into the new formula.
    const SCEVConstant *InnerSumSC = dyn_cast<SCEVConstant>(InnerSum);
    if (InnerSumSC && SE.getTypeSizeInBits(InnerSumSC->getType()) <= 64 &&
        TTI.isLegalAddImmediate((uint64_t)F.UnfoldedOffset.getFixedValue() +
                                InnerSumSC->getValue()->getZExtValue())) {
      F.UnfoldedOffset =
          Immediate::getFixed((uint64_t)F.UnfoldedOffset.getFixedValue() +
                              InnerSumSC->getValue()->getZExtValue());
      if (IsScaledReg)
        F.ScaledReg = nullptr;
      else
        F.BaseRegs.erase(F.BaseRegs.begin() + Idx);
    } else if (IsScaledReg)
      F.ScaledReg = InnerSum;
    else
      F.BaseRegs[Idx] = InnerSum;

    // Add J as its own register, or an unfolded immediate.
    const SCEVConstant *SC = dyn_cast<SCEVConstant>(*J);
    if (SC && SE.getTypeSizeInBits(SC->getType()) <= 64 &&
        TTI.isLegalAddImmediate((uint64_t)F.UnfoldedOffset.getFixedValue() +
                                SC->getValue()->getZExtValue()))
      F.UnfoldedOffset =
          Immediate::getFixed((uint64_t)F.UnfoldedOffset.getFixedValue() +
                              SC->getValue()->getZExtValue());
    else
      F.BaseRegs.push_back(*J);
    // We may have changed the number of register in base regs, adjust the
    // formula accordingly.
    F.canonicalize(*L);

    if (InsertFormula(LU, LUIdx, F))
      // If that formula hadn't been seen before, recurse to find more like
      // it.
      // Add check on Log16(AddOps.size()) - same as Log2_32(AddOps.size()) >> 2)
      // Because just Depth is not enough to bound compile time.
      // This means that every time AddOps.size() is greater 16^x we will add
      // x to Depth.
      GenerateReassociations(LU, LUIdx, LU.Formulae.back(),
                             Depth + 1 + (Log2_32(AddOps.size()) >> 2));
  }
}

/// Split out subexpressions from adds and the bases of addrecs.
void LSRInstance::GenerateReassociations(LSRUse &LU, unsigned LUIdx,
                                         Formula Base, unsigned Depth) {
  assert(Base.isCanonical(*L) && "Input must be in the canonical form");
  // Arbitrarily cap recursion to protect compile time.
  if (Depth >= 3)
    return;

  for (size_t i = 0, e = Base.BaseRegs.size(); i != e; ++i)
    GenerateReassociationsImpl(LU, LUIdx, Base, Depth, i);

  if (Base.Scale == 1)
    GenerateReassociationsImpl(LU, LUIdx, Base, Depth,
                               /* Idx */ -1, /* IsScaledReg */ true);
}

///  Generate a formula consisting of all of the loop-dominating registers added
/// into a single register.
void LSRInstance::GenerateCombinations(LSRUse &LU, unsigned LUIdx,
                                       Formula Base) {
  // This method is only interesting on a plurality of registers.
  if (Base.BaseRegs.size() + (Base.Scale == 1) +
          (Base.UnfoldedOffset.isNonZero()) <=
      1)
    return;

  // Flatten the representation, i.e., reg1 + 1*reg2 => reg1 + reg2, before
  // processing the formula.
  Base.unscale();
  SmallVector<const SCEV *, 4> Ops;
  Formula NewBase = Base;
  NewBase.BaseRegs.clear();
  Type *CombinedIntegerType = nullptr;
  for (const SCEV *BaseReg : Base.BaseRegs) {
    if (SE.properlyDominates(BaseReg, L->getHeader()) &&
        !SE.hasComputableLoopEvolution(BaseReg, L)) {
      if (!CombinedIntegerType)
        CombinedIntegerType = SE.getEffectiveSCEVType(BaseReg->getType());
      Ops.push_back(BaseReg);
    }
    else
      NewBase.BaseRegs.push_back(BaseReg);
  }

  // If no register is relevant, we're done.
  if (Ops.size() == 0)
    return;

  // Utility function for generating the required variants of the combined
  // registers.
  auto GenerateFormula = [&](const SCEV *Sum) {
    Formula F = NewBase;

    // TODO: If Sum is zero, it probably means ScalarEvolution missed an
    // opportunity to fold something. For now, just ignore such cases
    // rather than proceed with zero in a register.
    if (Sum->isZero())
      return;

    F.BaseRegs.push_back(Sum);
    F.canonicalize(*L);
    (void)InsertFormula(LU, LUIdx, F);
  };

  // If we collected at least two registers, generate a formula combining them.
  if (Ops.size() > 1) {
    SmallVector<const SCEV *, 4> OpsCopy(Ops); // Don't let SE modify Ops.
    GenerateFormula(SE.getAddExpr(OpsCopy));
  }

  // If we have an unfolded offset, generate a formula combining it with the
  // registers collected.
  if (NewBase.UnfoldedOffset.isNonZero() && NewBase.UnfoldedOffset.isFixed()) {
    assert(CombinedIntegerType && "Missing a type for the unfolded offset");
    Ops.push_back(SE.getConstant(CombinedIntegerType,
                                 NewBase.UnfoldedOffset.getFixedValue(), true));
    NewBase.UnfoldedOffset = Immediate::getFixed(0);
    GenerateFormula(SE.getAddExpr(Ops));
  }
}

/// Helper function for LSRInstance::GenerateSymbolicOffsets.
void LSRInstance::GenerateSymbolicOffsetsImpl(LSRUse &LU, unsigned LUIdx,
                                              const Formula &Base, size_t Idx,
                                              bool IsScaledReg) {
  const SCEV *G = IsScaledReg ? Base.ScaledReg : Base.BaseRegs[Idx];
  GlobalValue *GV = ExtractSymbol(G, SE);
  if (G->isZero() || !GV)
    return;
  Formula F = Base;
  F.BaseGV = GV;
  if (!isLegalUse(TTI, LU.MinOffset, LU.MaxOffset, LU.Kind, LU.AccessTy, F))
    return;
  if (IsScaledReg)
    F.ScaledReg = G;
  else
    F.BaseRegs[Idx] = G;
  (void)InsertFormula(LU, LUIdx, F);
}

/// Generate reuse formulae using symbolic offsets.
void LSRInstance::GenerateSymbolicOffsets(LSRUse &LU, unsigned LUIdx,
                                          Formula Base) {
  // We can't add a symbolic offset if the address already contains one.
  if (Base.BaseGV) return;

  for (size_t i = 0, e = Base.BaseRegs.size(); i != e; ++i)
    GenerateSymbolicOffsetsImpl(LU, LUIdx, Base, i);
  if (Base.Scale == 1)
    GenerateSymbolicOffsetsImpl(LU, LUIdx, Base, /* Idx */ -1,
                                /* IsScaledReg */ true);
}

/// Helper function for LSRInstance::GenerateConstantOffsets.
void LSRInstance::GenerateConstantOffsetsImpl(
    LSRUse &LU, unsigned LUIdx, const Formula &Base,
    const SmallVectorImpl<Immediate> &Worklist, size_t Idx, bool IsScaledReg) {

  auto GenerateOffset = [&](const SCEV *G, Immediate Offset) {
    Formula F = Base;
    if (!Base.BaseOffset.isCompatibleImmediate(Offset))
      return;
    F.BaseOffset = Base.BaseOffset.subUnsigned(Offset);

    if (isLegalUse(TTI, LU.MinOffset, LU.MaxOffset, LU.Kind, LU.AccessTy, F)) {
      // Add the offset to the base register.
      const SCEV *NewOffset = Offset.getSCEV(SE, G->getType());
      const SCEV *NewG = SE.getAddExpr(NewOffset, G);
      // If it cancelled out, drop the base register, otherwise update it.
      if (NewG->isZero()) {
        if (IsScaledReg) {
          F.Scale = 0;
          F.ScaledReg = nullptr;
        } else
          F.deleteBaseReg(F.BaseRegs[Idx]);
        F.canonicalize(*L);
      } else if (IsScaledReg)
        F.ScaledReg = NewG;
      else
        F.BaseRegs[Idx] = NewG;

      (void)InsertFormula(LU, LUIdx, F);
    }
  };

  const SCEV *G = IsScaledReg ? Base.ScaledReg : Base.BaseRegs[Idx];

  // With constant offsets and constant steps, we can generate pre-inc
  // accesses by having the offset equal the step. So, for access #0 with a
  // step of 8, we generate a G - 8 base which would require the first access
  // to be ((G - 8) + 8),+,8. The pre-indexed access then updates the pointer
  // for itself and hopefully becomes the base for other accesses. This means
  // means that a single pre-indexed access can be generated to become the new
  // base pointer for each iteration of the loop, resulting in no extra add/sub
  // instructions for pointer updating.
  if (AMK == TTI::AMK_PreIndexed && LU.Kind == LSRUse::Address) {
    if (auto *GAR = dyn_cast<SCEVAddRecExpr>(G)) {
      if (auto *StepRec =
          dyn_cast<SCEVConstant>(GAR->getStepRecurrence(SE))) {
        const APInt &StepInt = StepRec->getAPInt();
        int64_t Step = StepInt.isNegative() ?
          StepInt.getSExtValue() : StepInt.getZExtValue();

        for (Immediate Offset : Worklist) {
          if (Offset.isFixed()) {
            Offset = Immediate::getFixed(Offset.getFixedValue() - Step);
            GenerateOffset(G, Offset);
          }
        }
      }
    }
  }
  for (Immediate Offset : Worklist)
    GenerateOffset(G, Offset);

  Immediate Imm = ExtractImmediate(G, SE);
  if (G->isZero() || Imm.isZero() ||
      !Base.BaseOffset.isCompatibleImmediate(Imm))
    return;
  Formula F = Base;
  F.BaseOffset = F.BaseOffset.addUnsigned(Imm);
  if (!isLegalUse(TTI, LU.MinOffset, LU.MaxOffset, LU.Kind, LU.AccessTy, F))
    return;
  if (IsScaledReg) {
    F.ScaledReg = G;
  } else {
    F.BaseRegs[Idx] = G;
    // We may generate non canonical Formula if G is a recurrent expr reg
    // related with current loop while F.ScaledReg is not.
    F.canonicalize(*L);
  }
  (void)InsertFormula(LU, LUIdx, F);
}

/// GenerateConstantOffsets - Generate reuse formulae using symbolic offsets.
void LSRInstance::GenerateConstantOffsets(LSRUse &LU, unsigned LUIdx,
                                          Formula Base) {
  // TODO: For now, just add the min and max offset, because it usually isn't
  // worthwhile looking at everything inbetween.
  SmallVector<Immediate, 2> Worklist;
  Worklist.push_back(LU.MinOffset);
  if (LU.MaxOffset != LU.MinOffset)
    Worklist.push_back(LU.MaxOffset);

  for (size_t i = 0, e = Base.BaseRegs.size(); i != e; ++i)
    GenerateConstantOffsetsImpl(LU, LUIdx, Base, Worklist, i);
  if (Base.Scale == 1)
    GenerateConstantOffsetsImpl(LU, LUIdx, Base, Worklist, /* Idx */ -1,
                                /* IsScaledReg */ true);
}

/// For ICmpZero, check to see if we can scale up the comparison. For example, x
/// == y -> x*c == y*c.
void LSRInstance::GenerateICmpZeroScales(LSRUse &LU, unsigned LUIdx,
                                         Formula Base) {
  if (LU.Kind != LSRUse::ICmpZero) return;

  // Determine the integer type for the base formula.
  Type *IntTy = Base.getType();
  if (!IntTy) return;
  if (SE.getTypeSizeInBits(IntTy) > 64) return;

  // Don't do this if there is more than one offset.
  if (LU.MinOffset != LU.MaxOffset) return;

  // Check if transformation is valid. It is illegal to multiply pointer.
  if (Base.ScaledReg && Base.ScaledReg->getType()->isPointerTy())
    return;
  for (const SCEV *BaseReg : Base.BaseRegs)
    if (BaseReg->getType()->isPointerTy())
      return;
  assert(!Base.BaseGV && "ICmpZero use is not legal!");

  // Check each interesting stride.
  for (int64_t Factor : Factors) {
    // Check that Factor can be represented by IntTy
    if (!ConstantInt::isValueValidForType(IntTy, Factor))
      continue;
    // Check that the multiplication doesn't overflow.
    if (Base.BaseOffset.isMin() && Factor == -1)
      continue;
    // Not supporting scalable immediates.
    if (Base.BaseOffset.isNonZero() && Base.BaseOffset.isScalable())
      continue;
    Immediate NewBaseOffset = Base.BaseOffset.mulUnsigned(Factor);
    assert(Factor != 0 && "Zero factor not expected!");
    if (NewBaseOffset.getFixedValue() / Factor !=
        Base.BaseOffset.getFixedValue())
      continue;
    // If the offset will be truncated at this use, check that it is in bounds.
    if (!IntTy->isPointerTy() &&
        !ConstantInt::isValueValidForType(IntTy, NewBaseOffset.getFixedValue()))
      continue;

    // Check that multiplying with the use offset doesn't overflow.
    Immediate Offset = LU.MinOffset;
    if (Offset.isMin() && Factor == -1)
      continue;
    Offset = Offset.mulUnsigned(Factor);
    if (Offset.getFixedValue() / Factor != LU.MinOffset.getFixedValue())
      continue;
    // If the offset will be truncated at this use, check that it is in bounds.
    if (!IntTy->isPointerTy() &&
        !ConstantInt::isValueValidForType(IntTy, Offset.getFixedValue()))
      continue;

    Formula F = Base;
    F.BaseOffset = NewBaseOffset;

    // Check that this scale is legal.
    if (!isLegalUse(TTI, Offset, Offset, LU.Kind, LU.AccessTy, F))
      continue;

    // Compensate for the use having MinOffset built into it.
    F.BaseOffset = F.BaseOffset.addUnsigned(Offset).subUnsigned(LU.MinOffset);

    const SCEV *FactorS = SE.getConstant(IntTy, Factor);

    // Check that multiplying with each base register doesn't overflow.
    for (size_t i = 0, e = F.BaseRegs.size(); i != e; ++i) {
      F.BaseRegs[i] = SE.getMulExpr(F.BaseRegs[i], FactorS);
      if (getExactSDiv(F.BaseRegs[i], FactorS, SE) != Base.BaseRegs[i])
        goto next;
    }

    // Check that multiplying with the scaled register doesn't overflow.
    if (F.ScaledReg) {
      F.ScaledReg = SE.getMulExpr(F.ScaledReg, FactorS);
      if (getExactSDiv(F.ScaledReg, FactorS, SE) != Base.ScaledReg)
        continue;
    }

    // Check that multiplying with the unfolded offset doesn't overflow.
    if (F.UnfoldedOffset.isNonZero()) {
      if (F.UnfoldedOffset.isMin() && Factor == -1)
        continue;
      F.UnfoldedOffset = F.UnfoldedOffset.mulUnsigned(Factor);
      if (F.UnfoldedOffset.getFixedValue() / Factor !=
          Base.UnfoldedOffset.getFixedValue())
        continue;
      // If the offset will be truncated, check that it is in bounds.
      if (!IntTy->isPointerTy() && !ConstantInt::isValueValidForType(
                                       IntTy, F.UnfoldedOffset.getFixedValue()))
        continue;
    }

    // If we make it here and it's legal, add it.
    (void)InsertFormula(LU, LUIdx, F);
  next:;
  }
}

/// Generate stride factor reuse formulae by making use of scaled-offset address
/// modes, for example.
void LSRInstance::GenerateScales(LSRUse &LU, unsigned LUIdx, Formula Base) {
  // Determine the integer type for the base formula.
  Type *IntTy = Base.getType();
  if (!IntTy) return;

  // If this Formula already has a scaled register, we can't add another one.
  // Try to unscale the formula to generate a better scale.
  if (Base.Scale != 0 && !Base.unscale())
    return;

  assert(Base.Scale == 0 && "unscale did not did its job!");

  // Check each interesting stride.
  for (int64_t Factor : Factors) {
    Base.Scale = Factor;
    Base.HasBaseReg = Base.BaseRegs.size() > 1;
    // Check whether this scale is going to be legal.
    if (!isLegalUse(TTI, LU.MinOffset, LU.MaxOffset, LU.Kind, LU.AccessTy,
                    Base)) {
      // As a special-case, handle special out-of-loop Basic users specially.
      // TODO: Reconsider this special case.
      if (LU.Kind == LSRUse::Basic &&
          isLegalUse(TTI, LU.MinOffset, LU.MaxOffset, LSRUse::Special,
                     LU.AccessTy, Base) &&
          LU.AllFixupsOutsideLoop)
        LU.Kind = LSRUse::Special;
      else
        continue;
    }
    // For an ICmpZero, negating a solitary base register won't lead to
    // new solutions.
    if (LU.Kind == LSRUse::ICmpZero && !Base.HasBaseReg &&
        Base.BaseOffset.isZero() && !Base.BaseGV)
      continue;
    // For each addrec base reg, if its loop is current loop, apply the scale.
    for (size_t i = 0, e = Base.BaseRegs.size(); i != e; ++i) {
      const SCEVAddRecExpr *AR = dyn_cast<SCEVAddRecExpr>(Base.BaseRegs[i]);
      if (AR && (AR->getLoop() == L || LU.AllFixupsOutsideLoop)) {
        const SCEV *FactorS = SE.getConstant(IntTy, Factor);
        if (FactorS->isZero())
          continue;
        // Divide out the factor, ignoring high bits, since we'll be
        // scaling the value back up in the end.
        if (const SCEV *Quotient = getExactSDiv(AR, FactorS, SE, true))
          if (!Quotient->isZero()) {
            // TODO: This could be optimized to avoid all the copying.
            Formula F = Base;
            F.ScaledReg = Quotient;
            F.deleteBaseReg(F.BaseRegs[i]);
            // The canonical representation of 1*reg is reg, which is already in
            // Base. In that case, do not try to insert the formula, it will be
            // rejected anyway.
            if (F.Scale == 1 && (F.BaseRegs.empty() ||
                                 (AR->getLoop() != L && LU.AllFixupsOutsideLoop)))
              continue;
            // If AllFixupsOutsideLoop is true and F.Scale is 1, we may generate
            // non canonical Formula with ScaledReg's loop not being L.
            if (F.Scale == 1 && LU.AllFixupsOutsideLoop)
              F.canonicalize(*L);
            (void)InsertFormula(LU, LUIdx, F);
          }
      }
    }
  }
}

/// Extend/Truncate \p Expr to \p ToTy considering post-inc uses in \p Loops.
/// For all PostIncLoopSets in \p Loops, first de-normalize \p Expr, then
/// perform the extension/truncate and normalize again, as the normalized form
/// can result in folds that are not valid in the post-inc use contexts. The
/// expressions for all PostIncLoopSets must match, otherwise return nullptr.
static const SCEV *
getAnyExtendConsideringPostIncUses(ArrayRef<PostIncLoopSet> Loops,
                                   const SCEV *Expr, Type *ToTy,
                                   ScalarEvolution &SE) {
  const SCEV *Result = nullptr;
  for (auto &L : Loops) {
    auto *DenormExpr = denormalizeForPostIncUse(Expr, L, SE);
    const SCEV *NewDenormExpr = SE.getAnyExtendExpr(DenormExpr, ToTy);
    const SCEV *New = normalizeForPostIncUse(NewDenormExpr, L, SE);
    if (!New || (Result && New != Result))
      return nullptr;
    Result = New;
  }

  assert(Result && "failed to create expression");
  return Result;
}

/// Generate reuse formulae from different IV types.
void LSRInstance::GenerateTruncates(LSRUse &LU, unsigned LUIdx, Formula Base) {
  // Don't bother truncating symbolic values.
  if (Base.BaseGV) return;

  // Determine the integer type for the base formula.
  Type *DstTy = Base.getType();
  if (!DstTy) return;
  if (DstTy->isPointerTy())
    return;

  // It is invalid to extend a pointer type so exit early if ScaledReg or
  // any of the BaseRegs are pointers.
  if (Base.ScaledReg && Base.ScaledReg->getType()->isPointerTy())
    return;
  if (any_of(Base.BaseRegs,
             [](const SCEV *S) { return S->getType()->isPointerTy(); }))
    return;

  SmallVector<PostIncLoopSet> Loops;
  for (auto &LF : LU.Fixups)
    Loops.push_back(LF.PostIncLoops);

  for (Type *SrcTy : Types) {
    if (SrcTy != DstTy && TTI.isTruncateFree(SrcTy, DstTy)) {
      Formula F = Base;

      // Sometimes SCEV is able to prove zero during ext transform. It may
      // happen if SCEV did not do all possible transforms while creating the
      // initial node (maybe due to depth limitations), but it can do them while
      // taking ext.
      if (F.ScaledReg) {
        const SCEV *NewScaledReg =
            getAnyExtendConsideringPostIncUses(Loops, F.ScaledReg, SrcTy, SE);
        if (!NewScaledReg || NewScaledReg->isZero())
          continue;
        F.ScaledReg = NewScaledReg;
      }
      bool HasZeroBaseReg = false;
      for (const SCEV *&BaseReg : F.BaseRegs) {
        const SCEV *NewBaseReg =
            getAnyExtendConsideringPostIncUses(Loops, BaseReg, SrcTy, SE);
        if (!NewBaseReg || NewBaseReg->isZero()) {
          HasZeroBaseReg = true;
          break;
        }
        BaseReg = NewBaseReg;
      }
      if (HasZeroBaseReg)
        continue;

      // TODO: This assumes we've done basic processing on all uses and
      // have an idea what the register usage is.
      if (!F.hasRegsUsedByUsesOtherThan(LUIdx, RegUses))
        continue;

      F.canonicalize(*L);
      (void)InsertFormula(LU, LUIdx, F);
    }
  }
}

namespace {

/// Helper class for GenerateCrossUseConstantOffsets. It's used to defer
/// modifications so that the search phase doesn't have to worry about the data
/// structures moving underneath it.
struct WorkItem {
  size_t LUIdx;
  Immediate Imm;
  const SCEV *OrigReg;

  WorkItem(size_t LI, Immediate I, const SCEV *R)
      : LUIdx(LI), Imm(I), OrigReg(R) {}

  void print(raw_ostream &OS) const;
  void dump() const;
};

} // end anonymous namespace

#if !defined(NDEBUG) || defined(LLVM_ENABLE_DUMP)
void WorkItem::print(raw_ostream &OS) const {
  OS << "in formulae referencing " << *OrigReg << " in use " << LUIdx
     << " , add offset " << Imm;
}

LLVM_DUMP_METHOD void WorkItem::dump() const {
  print(errs()); errs() << '\n';
}
#endif

/// Look for registers which are a constant distance apart and try to form reuse
/// opportunities between them.
void LSRInstance::GenerateCrossUseConstantOffsets() {
  // Group the registers by their value without any added constant offset.
  using ImmMapTy = std::map<Immediate, const SCEV *, KeyOrderTargetImmediate>;

  DenseMap<const SCEV *, ImmMapTy> Map;
  DenseMap<const SCEV *, SmallBitVector> UsedByIndicesMap;
  SmallVector<const SCEV *, 8> Sequence;
  for (const SCEV *Use : RegUses) {
    const SCEV *Reg = Use; // Make a copy for ExtractImmediate to modify.
    Immediate Imm = ExtractImmediate(Reg, SE);
    auto Pair = Map.insert(std::make_pair(Reg, ImmMapTy()));
    if (Pair.second)
      Sequence.push_back(Reg);
    Pair.first->second.insert(std::make_pair(Imm, Use));
    UsedByIndicesMap[Reg] |= RegUses.getUsedByIndices(Use);
  }

  // Now examine each set of registers with the same base value. Build up
  // a list of work to do and do the work in a separate step so that we're
  // not adding formulae and register counts while we're searching.
  SmallVector<WorkItem, 32> WorkItems;
  SmallSet<std::pair<size_t, Immediate>, 32, KeyOrderSizeTAndImmediate>
      UniqueItems;
  for (const SCEV *Reg : Sequence) {
    const ImmMapTy &Imms = Map.find(Reg)->second;

    // It's not worthwhile looking for reuse if there's only one offset.
    if (Imms.size() == 1)
      continue;

    LLVM_DEBUG(dbgs() << "Generating cross-use offsets for " << *Reg << ':';
               for (const auto &Entry
                    : Imms) dbgs()
               << ' ' << Entry.first;
               dbgs() << '\n');

    // Examine each offset.
    for (ImmMapTy::const_iterator J = Imms.begin(), JE = Imms.end();
         J != JE; ++J) {
      const SCEV *OrigReg = J->second;

      Immediate JImm = J->first;
      const SmallBitVector &UsedByIndices = RegUses.getUsedByIndices(OrigReg);

      if (!isa<SCEVConstant>(OrigReg) &&
          UsedByIndicesMap[Reg].count() == 1) {
        LLVM_DEBUG(dbgs() << "Skipping cross-use reuse for " << *OrigReg
                          << '\n');
        continue;
      }

      // Conservatively examine offsets between this orig reg a few selected
      // other orig regs.
      Immediate First = Imms.begin()->first;
      Immediate Last = std::prev(Imms.end())->first;
      if (!First.isCompatibleImmediate(Last)) {
        LLVM_DEBUG(dbgs() << "Skipping cross-use reuse for " << *OrigReg
                          << "\n");
        continue;
      }
      // Only scalable if both terms are scalable, or if one is scalable and
      // the other is 0.
      bool Scalable = First.isScalable() || Last.isScalable();
      int64_t FI = First.getKnownMinValue();
      int64_t LI = Last.getKnownMinValue();
      // Compute (First + Last)  / 2 without overflow using the fact that
      // First + Last = 2 * (First + Last) + (First ^ Last).
      int64_t Avg = (FI & LI) + ((FI ^ LI) >> 1);
      // If the result is negative and FI is odd and LI even (or vice versa),
      // we rounded towards -inf. Add 1 in that case, to round towards 0.
      Avg = Avg + ((FI ^ LI) & ((uint64_t)Avg >> 63));
      ImmMapTy::const_iterator OtherImms[] = {
          Imms.begin(), std::prev(Imms.end()),
          Imms.lower_bound(Immediate::get(Avg, Scalable))};
      for (const auto &M : OtherImms) {
        if (M == J || M == JE) continue;
        if (!JImm.isCompatibleImmediate(M->first))
          continue;

        // Compute the difference between the two.
        Immediate Imm = JImm.subUnsigned(M->first);
        for (unsigned LUIdx : UsedByIndices.set_bits())
          // Make a memo of this use, offset, and register tuple.
          if (UniqueItems.insert(std::make_pair(LUIdx, Imm)).second)
            WorkItems.push_back(WorkItem(LUIdx, Imm, OrigReg));
      }
    }
  }

  Map.clear();
  Sequence.clear();
  UsedByIndicesMap.clear();
  UniqueItems.clear();

  // Now iterate through the worklist and add new formulae.
  for (const WorkItem &WI : WorkItems) {
    size_t LUIdx = WI.LUIdx;
    LSRUse &LU = Uses[LUIdx];
    Immediate Imm = WI.Imm;
    const SCEV *OrigReg = WI.OrigReg;

    Type *IntTy = SE.getEffectiveSCEVType(OrigReg->getType());
    const SCEV *NegImmS = Imm.getNegativeSCEV(SE, IntTy);
    unsigned BitWidth = SE.getTypeSizeInBits(IntTy);

    // TODO: Use a more targeted data structure.
    for (size_t L = 0, LE = LU.Formulae.size(); L != LE; ++L) {
      Formula F = LU.Formulae[L];
      // FIXME: The code for the scaled and unscaled registers looks
      // very similar but slightly different. Investigate if they
      // could be merged. That way, we would not have to unscale the
      // Formula.
      F.unscale();
      // Use the immediate in the scaled register.
      if (F.ScaledReg == OrigReg) {
        if (!F.BaseOffset.isCompatibleImmediate(Imm))
          continue;
        Immediate Offset = F.BaseOffset.addUnsigned(Imm.mulUnsigned(F.Scale));
        // Don't create 50 + reg(-50).
        const SCEV *S = Offset.getNegativeSCEV(SE, IntTy);
        if (F.referencesReg(S))
          continue;
        Formula NewF = F;
        NewF.BaseOffset = Offset;
        if (!isLegalUse(TTI, LU.MinOffset, LU.MaxOffset, LU.Kind, LU.AccessTy,
                        NewF))
          continue;
        NewF.ScaledReg = SE.getAddExpr(NegImmS, NewF.ScaledReg);

        // If the new scale is a constant in a register, and adding the constant
        // value to the immediate would produce a value closer to zero than the
        // immediate itself, then the formula isn't worthwhile.
        if (const SCEVConstant *C = dyn_cast<SCEVConstant>(NewF.ScaledReg)) {
          // FIXME: Do we need to do something for scalable immediates here?
          //        A scalable SCEV won't be constant, but we might still have
          //        something in the offset? Bail out for now to be safe.
          if (NewF.BaseOffset.isNonZero() && NewF.BaseOffset.isScalable())
            continue;
          if (C->getValue()->isNegative() !=
                  (NewF.BaseOffset.isLessThanZero()) &&
              (C->getAPInt().abs() * APInt(BitWidth, F.Scale))
                  .ule(std::abs(NewF.BaseOffset.getFixedValue())))
            continue;
        }

        // OK, looks good.
        NewF.canonicalize(*this->L);
        (void)InsertFormula(LU, LUIdx, NewF);
      } else {
        // Use the immediate in a base register.
        for (size_t N = 0, NE = F.BaseRegs.size(); N != NE; ++N) {
          const SCEV *BaseReg = F.BaseRegs[N];
          if (BaseReg != OrigReg)
            continue;
          Formula NewF = F;
          if (!NewF.BaseOffset.isCompatibleImmediate(Imm) ||
              !NewF.UnfoldedOffset.isCompatibleImmediate(Imm) ||
              !NewF.BaseOffset.isCompatibleImmediate(NewF.UnfoldedOffset))
            continue;
          NewF.BaseOffset = NewF.BaseOffset.addUnsigned(Imm);
          if (!isLegalUse(TTI, LU.MinOffset, LU.MaxOffset,
                          LU.Kind, LU.AccessTy, NewF)) {
            if (AMK == TTI::AMK_PostIndexed &&
                mayUsePostIncMode(TTI, LU, OrigReg, this->L, SE))
              continue;
            Immediate NewUnfoldedOffset = NewF.UnfoldedOffset.addUnsigned(Imm);
            if (!isLegalAddImmediate(TTI, NewUnfoldedOffset))
              continue;
            NewF = F;
            NewF.UnfoldedOffset = NewUnfoldedOffset;
          }
          NewF.BaseRegs[N] = SE.getAddExpr(NegImmS, BaseReg);

          // If the new formula has a constant in a register, and adding the
          // constant value to the immediate would produce a value closer to
          // zero than the immediate itself, then the formula isn't worthwhile.
          for (const SCEV *NewReg : NewF.BaseRegs)
            if (const SCEVConstant *C = dyn_cast<SCEVConstant>(NewReg)) {
              if (NewF.BaseOffset.isNonZero() && NewF.BaseOffset.isScalable())
                goto skip_formula;
              if ((C->getAPInt() + NewF.BaseOffset.getFixedValue())
                      .abs()
                      .slt(std::abs(NewF.BaseOffset.getFixedValue())) &&
                  (C->getAPInt() + NewF.BaseOffset.getFixedValue())
                          .countr_zero() >=
                      (unsigned)llvm::countr_zero<uint64_t>(
                          NewF.BaseOffset.getFixedValue()))
                goto skip_formula;
            }

          // Ok, looks good.
          NewF.canonicalize(*this->L);
          (void)InsertFormula(LU, LUIdx, NewF);
          break;
        skip_formula:;
        }
      }
    }
  }
}

/// Generate formulae for each use.
void
LSRInstance::GenerateAllReuseFormulae() {
  // This is split into multiple loops so that hasRegsUsedByUsesOtherThan
  // queries are more precise.
  for (size_t LUIdx = 0, NumUses = Uses.size(); LUIdx != NumUses; ++LUIdx) {
    LSRUse &LU = Uses[LUIdx];
    for (size_t i = 0, f = LU.Formulae.size(); i != f; ++i)
      GenerateReassociations(LU, LUIdx, LU.Formulae[i]);
    for (size_t i = 0, f = LU.Formulae.size(); i != f; ++i)
      GenerateCombinations(LU, LUIdx, LU.Formulae[i]);
  }
  for (size_t LUIdx = 0, NumUses = Uses.size(); LUIdx != NumUses; ++LUIdx) {
    LSRUse &LU = Uses[LUIdx];
    for (size_t i = 0, f = LU.Formulae.size(); i != f; ++i)
      GenerateSymbolicOffsets(LU, LUIdx, LU.Formulae[i]);
    for (size_t i = 0, f = LU.Formulae.size(); i != f; ++i)
      GenerateConstantOffsets(LU, LUIdx, LU.Formulae[i]);
    for (size_t i = 0, f = LU.Formulae.size(); i != f; ++i)
      GenerateICmpZeroScales(LU, LUIdx, LU.Formulae[i]);
    for (size_t i = 0, f = LU.Formulae.size(); i != f; ++i)
      GenerateScales(LU, LUIdx, LU.Formulae[i]);
  }
  for (size_t LUIdx = 0, NumUses = Uses.size(); LUIdx != NumUses; ++LUIdx) {
    LSRUse &LU = Uses[LUIdx];
    for (size_t i = 0, f = LU.Formulae.size(); i != f; ++i)
      GenerateTruncates(LU, LUIdx, LU.Formulae[i]);
  }

  GenerateCrossUseConstantOffsets();

  LLVM_DEBUG(dbgs() << "\n"
                       "After generating reuse formulae:\n";
             print_uses(dbgs()));
}

/// If there are multiple formulae with the same set of registers used
/// by other uses, pick the best one and delete the others.
void LSRInstance::FilterOutUndesirableDedicatedRegisters() {
  DenseSet<const SCEV *> VisitedRegs;
  SmallPtrSet<const SCEV *, 16> Regs;
  SmallPtrSet<const SCEV *, 16> LoserRegs;
#ifndef NDEBUG
  bool ChangedFormulae = false;
#endif

  // Collect the best formula for each unique set of shared registers. This
  // is reset for each use.
  using BestFormulaeTy =
      DenseMap<SmallVector<const SCEV *, 4>, size_t, UniquifierDenseMapInfo>;

  BestFormulaeTy BestFormulae;

  for (size_t LUIdx = 0, NumUses = Uses.size(); LUIdx != NumUses; ++LUIdx) {
    LSRUse &LU = Uses[LUIdx];
    LLVM_DEBUG(dbgs() << "Filtering for use "; LU.print(dbgs());
               dbgs() << '\n');

    bool Any = false;
    for (size_t FIdx = 0, NumForms = LU.Formulae.size();
         FIdx != NumForms; ++FIdx) {
      Formula &F = LU.Formulae[FIdx];

      // Some formulas are instant losers. For example, they may depend on
      // nonexistent AddRecs from other loops. These need to be filtered
      // immediately, otherwise heuristics could choose them over others leading
      // to an unsatisfactory solution. Passing LoserRegs into RateFormula here
      // avoids the need to recompute this information across formulae using the
      // same bad AddRec. Passing LoserRegs is also essential unless we remove
      // the corresponding bad register from the Regs set.
      Cost CostF(L, SE, TTI, AMK);
      Regs.clear();
      CostF.RateFormula(F, Regs, VisitedRegs, LU, &LoserRegs);
      if (CostF.isLoser()) {
        // During initial formula generation, undesirable formulae are generated
        // by uses within other loops that have some non-trivial address mode or
        // use the postinc form of the IV. LSR needs to provide these formulae
        // as the basis of rediscovering the desired formula that uses an AddRec
        // corresponding to the existing phi. Once all formulae have been
        // generated, these initial losers may be pruned.
        LLVM_DEBUG(dbgs() << "  Filtering loser "; F.print(dbgs());
                   dbgs() << "\n");
      }
      else {
        SmallVector<const SCEV *, 4> Key;
        for (const SCEV *Reg : F.BaseRegs) {
          if (RegUses.isRegUsedByUsesOtherThan(Reg, LUIdx))
            Key.push_back(Reg);
        }
        if (F.ScaledReg &&
            RegUses.isRegUsedByUsesOtherThan(F.ScaledReg, LUIdx))
          Key.push_back(F.ScaledReg);
        // Unstable sort by host order ok, because this is only used for
        // uniquifying.
        llvm::sort(Key);

        std::pair<BestFormulaeTy::const_iterator, bool> P =
          BestFormulae.insert(std::make_pair(Key, FIdx));
        if (P.second)
          continue;

        Formula &Best = LU.Formulae[P.first->second];

        Cost CostBest(L, SE, TTI, AMK);
        Regs.clear();
        CostBest.RateFormula(Best, Regs, VisitedRegs, LU);
        if (CostF.isLess(CostBest))
          std::swap(F, Best);
        LLVM_DEBUG(dbgs() << "  Filtering out formula "; F.print(dbgs());
                   dbgs() << "\n"
                             "    in favor of formula ";
                   Best.print(dbgs()); dbgs() << '\n');
      }
#ifndef NDEBUG
      ChangedFormulae = true;
#endif
      LU.DeleteFormula(F);
      --FIdx;
      --NumForms;
      Any = true;
    }

    // Now that we've filtered out some formulae, recompute the Regs set.
    if (Any)
      LU.RecomputeRegs(LUIdx, RegUses);

    // Reset this to prepare for the next use.
    BestFormulae.clear();
  }

  LLVM_DEBUG(if (ChangedFormulae) {
    dbgs() << "\n"
              "After filtering out undesirable candidates:\n";
    print_uses(dbgs());
  });
}

/// Estimate the worst-case number of solutions the solver might have to
/// consider. It almost never considers this many solutions because it prune the
/// search space, but the pruning isn't always sufficient.
size_t LSRInstance::EstimateSearchSpaceComplexity() const {
  size_t Power = 1;
  for (const LSRUse &LU : Uses) {
    size_t FSize = LU.Formulae.size();
    if (FSize >= ComplexityLimit) {
      Power = ComplexityLimit;
      break;
    }
    Power *= FSize;
    if (Power >= ComplexityLimit)
      break;
  }
  return Power;
}

/// When one formula uses a superset of the registers of another formula, it
/// won't help reduce register pressure (though it may not necessarily hurt
/// register pressure); remove it to simplify the system.
void LSRInstance::NarrowSearchSpaceByDetectingSupersets() {
  if (EstimateSearchSpaceComplexity() >= ComplexityLimit) {
    LLVM_DEBUG(dbgs() << "The search space is too complex.\n");

    LLVM_DEBUG(dbgs() << "Narrowing the search space by eliminating formulae "
                         "which use a superset of registers used by other "
                         "formulae.\n");

    for (size_t LUIdx = 0, NumUses = Uses.size(); LUIdx != NumUses; ++LUIdx) {
      LSRUse &LU = Uses[LUIdx];
      bool Any = false;
      for (size_t i = 0, e = LU.Formulae.size(); i != e; ++i) {
        Formula &F = LU.Formulae[i];
        if (F.BaseOffset.isNonZero() && F.BaseOffset.isScalable())
          continue;
        // Look for a formula with a constant or GV in a register. If the use
        // also has a formula with that same value in an immediate field,
        // delete the one that uses a register.
        for (SmallVectorImpl<const SCEV *>::const_iterator
             I = F.BaseRegs.begin(), E = F.BaseRegs.end(); I != E; ++I) {
          if (const SCEVConstant *C = dyn_cast<SCEVConstant>(*I)) {
            Formula NewF = F;
            //FIXME: Formulas should store bitwidth to do wrapping properly.
            //       See PR41034.
            NewF.BaseOffset =
                Immediate::getFixed(NewF.BaseOffset.getFixedValue() +
                                    (uint64_t)C->getValue()->getSExtValue());
            NewF.BaseRegs.erase(NewF.BaseRegs.begin() +
                                (I - F.BaseRegs.begin()));
            if (LU.HasFormulaWithSameRegs(NewF)) {
              LLVM_DEBUG(dbgs() << "  Deleting "; F.print(dbgs());
                         dbgs() << '\n');
              LU.DeleteFormula(F);
              --i;
              --e;
              Any = true;
              break;
            }
          } else if (const SCEVUnknown *U = dyn_cast<SCEVUnknown>(*I)) {
            if (GlobalValue *GV = dyn_cast<GlobalValue>(U->getValue()))
              if (!F.BaseGV) {
                Formula NewF = F;
                NewF.BaseGV = GV;
                NewF.BaseRegs.erase(NewF.BaseRegs.begin() +
                                    (I - F.BaseRegs.begin()));
                if (LU.HasFormulaWithSameRegs(NewF)) {
                  LLVM_DEBUG(dbgs() << "  Deleting "; F.print(dbgs());
                             dbgs() << '\n');
                  LU.DeleteFormula(F);
                  --i;
                  --e;
                  Any = true;
                  break;
                }
              }
          }
        }
      }
      if (Any)
        LU.RecomputeRegs(LUIdx, RegUses);
    }

    LLVM_DEBUG(dbgs() << "After pre-selection:\n"; print_uses(dbgs()));
  }
}

/// When there are many registers for expressions like A, A+1, A+2, etc.,
/// allocate a single register for them.
void LSRInstance::NarrowSearchSpaceByCollapsingUnrolledCode() {
  if (EstimateSearchSpaceComplexity() < ComplexityLimit)
    return;

  LLVM_DEBUG(
      dbgs() << "The search space is too complex.\n"
                "Narrowing the search space by assuming that uses separated "
                "by a constant offset will use the same registers.\n");

  // This is especially useful for unrolled loops.

  for (size_t LUIdx = 0, NumUses = Uses.size(); LUIdx != NumUses; ++LUIdx) {
    LSRUse &LU = Uses[LUIdx];
    for (const Formula &F : LU.Formulae) {
      if (F.BaseOffset.isZero() || (F.Scale != 0 && F.Scale != 1))
        continue;

      LSRUse *LUThatHas = FindUseWithSimilarFormula(F, LU);
      if (!LUThatHas)
        continue;

      if (!reconcileNewOffset(*LUThatHas, F.BaseOffset, /*HasBaseReg=*/ false,
                              LU.Kind, LU.AccessTy))
        continue;

      LLVM_DEBUG(dbgs() << "  Deleting use "; LU.print(dbgs()); dbgs() << '\n');

      LUThatHas->AllFixupsOutsideLoop &= LU.AllFixupsOutsideLoop;

      // Transfer the fixups of LU to LUThatHas.
      for (LSRFixup &Fixup : LU.Fixups) {
        Fixup.Offset += F.BaseOffset;
        LUThatHas->pushFixup(Fixup);
        LLVM_DEBUG(dbgs() << "New fixup has offset " << Fixup.Offset << '\n');
      }

      // Delete formulae from the new use which are no longer legal.
      bool Any = false;
      for (size_t i = 0, e = LUThatHas->Formulae.size(); i != e; ++i) {
        Formula &F = LUThatHas->Formulae[i];
        if (!isLegalUse(TTI, LUThatHas->MinOffset, LUThatHas->MaxOffset,
                        LUThatHas->Kind, LUThatHas->AccessTy, F)) {
          LLVM_DEBUG(dbgs() << "  Deleting "; F.print(dbgs()); dbgs() << '\n');
          LUThatHas->DeleteFormula(F);
          --i;
          --e;
          Any = true;
        }
      }

      if (Any)
        LUThatHas->RecomputeRegs(LUThatHas - &Uses.front(), RegUses);

      // Delete the old use.
      DeleteUse(LU, LUIdx);
      --LUIdx;
      --NumUses;
      break;
    }
  }

  LLVM_DEBUG(dbgs() << "After pre-selection:\n"; print_uses(dbgs()));
}

/// Call FilterOutUndesirableDedicatedRegisters again, if necessary, now that
/// we've done more filtering, as it may be able to find more formulae to
/// eliminate.
void LSRInstance::NarrowSearchSpaceByRefilteringUndesirableDedicatedRegisters(){
  if (EstimateSearchSpaceComplexity() >= ComplexityLimit) {
    LLVM_DEBUG(dbgs() << "The search space is too complex.\n");

    LLVM_DEBUG(dbgs() << "Narrowing the search space by re-filtering out "
                         "undesirable dedicated registers.\n");

    FilterOutUndesirableDedicatedRegisters();

    LLVM_DEBUG(dbgs() << "After pre-selection:\n"; print_uses(dbgs()));
  }
}

/// If a LSRUse has multiple formulae with the same ScaledReg and Scale.
/// Pick the best one and delete the others.
/// This narrowing heuristic is to keep as many formulae with different
/// Scale and ScaledReg pair as possible while narrowing the search space.
/// The benefit is that it is more likely to find out a better solution
/// from a formulae set with more Scale and ScaledReg variations than
/// a formulae set with the same Scale and ScaledReg. The picking winner
/// reg heuristic will often keep the formulae with the same Scale and
/// ScaledReg and filter others, and we want to avoid that if possible.
void LSRInstance::NarrowSearchSpaceByFilterFormulaWithSameScaledReg() {
  if (EstimateSearchSpaceComplexity() < ComplexityLimit)
    return;

  LLVM_DEBUG(
      dbgs() << "The search space is too complex.\n"
                "Narrowing the search space by choosing the best Formula "
                "from the Formulae with the same Scale and ScaledReg.\n");

  // Map the "Scale * ScaledReg" pair to the best formula of current LSRUse.
  using BestFormulaeTy = DenseMap<std::pair<const SCEV *, int64_t>, size_t>;

  BestFormulaeTy BestFormulae;
#ifndef NDEBUG
  bool ChangedFormulae = false;
#endif
  DenseSet<const SCEV *> VisitedRegs;
  SmallPtrSet<const SCEV *, 16> Regs;

  for (size_t LUIdx = 0, NumUses = Uses.size(); LUIdx != NumUses; ++LUIdx) {
    LSRUse &LU = Uses[LUIdx];
    LLVM_DEBUG(dbgs() << "Filtering for use "; LU.print(dbgs());
               dbgs() << '\n');

    // Return true if Formula FA is better than Formula FB.
    auto IsBetterThan = [&](Formula &FA, Formula &FB) {
      // First we will try to choose the Formula with fewer new registers.
      // For a register used by current Formula, the more the register is
      // shared among LSRUses, the less we increase the register number
      // counter of the formula.
      size_t FARegNum = 0;
      for (const SCEV *Reg : FA.BaseRegs) {
        const SmallBitVector &UsedByIndices = RegUses.getUsedByIndices(Reg);
        FARegNum += (NumUses - UsedByIndices.count() + 1);
      }
      size_t FBRegNum = 0;
      for (const SCEV *Reg : FB.BaseRegs) {
        const SmallBitVector &UsedByIndices = RegUses.getUsedByIndices(Reg);
        FBRegNum += (NumUses - UsedByIndices.count() + 1);
      }
      if (FARegNum != FBRegNum)
        return FARegNum < FBRegNum;

      // If the new register numbers are the same, choose the Formula with
      // less Cost.
      Cost CostFA(L, SE, TTI, AMK);
      Cost CostFB(L, SE, TTI, AMK);
      Regs.clear();
      CostFA.RateFormula(FA, Regs, VisitedRegs, LU);
      Regs.clear();
      CostFB.RateFormula(FB, Regs, VisitedRegs, LU);
      return CostFA.isLess(CostFB);
    };

    bool Any = false;
    for (size_t FIdx = 0, NumForms = LU.Formulae.size(); FIdx != NumForms;
         ++FIdx) {
      Formula &F = LU.Formulae[FIdx];
      if (!F.ScaledReg)
        continue;
      auto P = BestFormulae.insert({{F.ScaledReg, F.Scale}, FIdx});
      if (P.second)
        continue;

      Formula &Best = LU.Formulae[P.first->second];
      if (IsBetterThan(F, Best))
        std::swap(F, Best);
      LLVM_DEBUG(dbgs() << "  Filtering out formula "; F.print(dbgs());
                 dbgs() << "\n"
                           "    in favor of formula ";
                 Best.print(dbgs()); dbgs() << '\n');
#ifndef NDEBUG
      ChangedFormulae = true;
#endif
      LU.DeleteFormula(F);
      --FIdx;
      --NumForms;
      Any = true;
    }
    if (Any)
      LU.RecomputeRegs(LUIdx, RegUses);

    // Reset this to prepare for the next use.
    BestFormulae.clear();
  }

  LLVM_DEBUG(if (ChangedFormulae) {
    dbgs() << "\n"
              "After filtering out undesirable candidates:\n";
    print_uses(dbgs());
  });
}

/// If we are over the complexity limit, filter out any post-inc prefering
/// variables to only post-inc values.
void LSRInstance::NarrowSearchSpaceByFilterPostInc() {
  if (AMK != TTI::AMK_PostIndexed)
    return;
  if (EstimateSearchSpaceComplexity() < ComplexityLimit)
    return;

  LLVM_DEBUG(dbgs() << "The search space is too complex.\n"
                       "Narrowing the search space by choosing the lowest "
                       "register Formula for PostInc Uses.\n");

  for (size_t LUIdx = 0, NumUses = Uses.size(); LUIdx != NumUses; ++LUIdx) {
    LSRUse &LU = Uses[LUIdx];

    if (LU.Kind != LSRUse::Address)
      continue;
    if (!TTI.isIndexedLoadLegal(TTI.MIM_PostInc, LU.AccessTy.getType()) &&
        !TTI.isIndexedStoreLegal(TTI.MIM_PostInc, LU.AccessTy.getType()))
      continue;

    size_t MinRegs = std::numeric_limits<size_t>::max();
    for (const Formula &F : LU.Formulae)
      MinRegs = std::min(F.getNumRegs(), MinRegs);

    bool Any = false;
    for (size_t FIdx = 0, NumForms = LU.Formulae.size(); FIdx != NumForms;
         ++FIdx) {
      Formula &F = LU.Formulae[FIdx];
      if (F.getNumRegs() > MinRegs) {
        LLVM_DEBUG(dbgs() << "  Filtering out formula "; F.print(dbgs());
                   dbgs() << "\n");
        LU.DeleteFormula(F);
        --FIdx;
        --NumForms;
        Any = true;
      }
    }
    if (Any)
      LU.RecomputeRegs(LUIdx, RegUses);

    if (EstimateSearchSpaceComplexity() < ComplexityLimit)
      break;
  }

  LLVM_DEBUG(dbgs() << "After pre-selection:\n"; print_uses(dbgs()));
}

/// The function delete formulas with high registers number expectation.
/// Assuming we don't know the value of each formula (already delete
/// all inefficient), generate probability of not selecting for each
/// register.
/// For example,
/// Use1:
///  reg(a) + reg({0,+,1})
///  reg(a) + reg({-1,+,1}) + 1
///  reg({a,+,1})
/// Use2:
///  reg(b) + reg({0,+,1})
///  reg(b) + reg({-1,+,1}) + 1
///  reg({b,+,1})
/// Use3:
///  reg(c) + reg(b) + reg({0,+,1})
///  reg(c) + reg({b,+,1})
///
/// Probability of not selecting
///                 Use1   Use2    Use3
/// reg(a)         (1/3) *   1   *   1
/// reg(b)           1   * (1/3) * (1/2)
/// reg({0,+,1})   (2/3) * (2/3) * (1/2)
/// reg({-1,+,1})  (2/3) * (2/3) *   1
/// reg({a,+,1})   (2/3) *   1   *   1
/// reg({b,+,1})     1   * (2/3) * (2/3)
/// reg(c)           1   *   1   *   0
///
/// Now count registers number mathematical expectation for each formula:
/// Note that for each use we exclude probability if not selecting for the use.
/// For example for Use1 probability for reg(a) would be just 1 * 1 (excluding
/// probabilty 1/3 of not selecting for Use1).
/// Use1:
///  reg(a) + reg({0,+,1})          1 + 1/3       -- to be deleted
///  reg(a) + reg({-1,+,1}) + 1     1 + 4/9       -- to be deleted
///  reg({a,+,1})                   1
/// Use2:
///  reg(b) + reg({0,+,1})          1/2 + 1/3     -- to be deleted
///  reg(b) + reg({-1,+,1}) + 1     1/2 + 2/3     -- to be deleted
///  reg({b,+,1})                   2/3
/// Use3:
///  reg(c) + reg(b) + reg({0,+,1}) 1 + 1/3 + 4/9 -- to be deleted
///  reg(c) + reg({b,+,1})          1 + 2/3
void LSRInstance::NarrowSearchSpaceByDeletingCostlyFormulas() {
  if (EstimateSearchSpaceComplexity() < ComplexityLimit)
    return;
  // Ok, we have too many of formulae on our hands to conveniently handle.
  // Use a rough heuristic to thin out the list.

  // Set of Regs wich will be 100% used in final solution.
  // Used in each formula of a solution (in example above this is reg(c)).
  // We can skip them in calculations.
  SmallPtrSet<const SCEV *, 4> UniqRegs;
  LLVM_DEBUG(dbgs() << "The search space is too complex.\n");

  // Map each register to probability of not selecting
  DenseMap <const SCEV *, float> RegNumMap;
  for (const SCEV *Reg : RegUses) {
    if (UniqRegs.count(Reg))
      continue;
    float PNotSel = 1;
    for (const LSRUse &LU : Uses) {
      if (!LU.Regs.count(Reg))
        continue;
      float P = LU.getNotSelectedProbability(Reg);
      if (P != 0.0)
        PNotSel *= P;
      else
        UniqRegs.insert(Reg);
    }
    RegNumMap.insert(std::make_pair(Reg, PNotSel));
  }

  LLVM_DEBUG(
      dbgs() << "Narrowing the search space by deleting costly formulas\n");

  // Delete formulas where registers number expectation is high.
  for (size_t LUIdx = 0, NumUses = Uses.size(); LUIdx != NumUses; ++LUIdx) {
    LSRUse &LU = Uses[LUIdx];
    // If nothing to delete - continue.
    if (LU.Formulae.size() < 2)
      continue;
    // This is temporary solution to test performance. Float should be
    // replaced with round independent type (based on integers) to avoid
    // different results for different target builds.
    float FMinRegNum = LU.Formulae[0].getNumRegs();
    float FMinARegNum = LU.Formulae[0].getNumRegs();
    size_t MinIdx = 0;
    for (size_t i = 0, e = LU.Formulae.size(); i != e; ++i) {
      Formula &F = LU.Formulae[i];
      float FRegNum = 0;
      float FARegNum = 0;
      for (const SCEV *BaseReg : F.BaseRegs) {
        if (UniqRegs.count(BaseReg))
          continue;
        FRegNum += RegNumMap[BaseReg] / LU.getNotSelectedProbability(BaseReg);
        if (isa<SCEVAddRecExpr>(BaseReg))
          FARegNum +=
              RegNumMap[BaseReg] / LU.getNotSelectedProbability(BaseReg);
      }
      if (const SCEV *ScaledReg = F.ScaledReg) {
        if (!UniqRegs.count(ScaledReg)) {
          FRegNum +=
              RegNumMap[ScaledReg] / LU.getNotSelectedProbability(ScaledReg);
          if (isa<SCEVAddRecExpr>(ScaledReg))
            FARegNum +=
                RegNumMap[ScaledReg] / LU.getNotSelectedProbability(ScaledReg);
        }
      }
      if (FMinRegNum > FRegNum ||
          (FMinRegNum == FRegNum && FMinARegNum > FARegNum)) {
        FMinRegNum = FRegNum;
        FMinARegNum = FARegNum;
        MinIdx = i;
      }
    }
    LLVM_DEBUG(dbgs() << "  The formula "; LU.Formulae[MinIdx].print(dbgs());
               dbgs() << " with min reg num " << FMinRegNum << '\n');
    if (MinIdx != 0)
      std::swap(LU.Formulae[MinIdx], LU.Formulae[0]);
    while (LU.Formulae.size() != 1) {
      LLVM_DEBUG(dbgs() << "  Deleting "; LU.Formulae.back().print(dbgs());
                 dbgs() << '\n');
      LU.Formulae.pop_back();
    }
    LU.RecomputeRegs(LUIdx, RegUses);
    assert(LU.Formulae.size() == 1 && "Should be exactly 1 min regs formula");
    Formula &F = LU.Formulae[0];
    LLVM_DEBUG(dbgs() << "  Leaving only "; F.print(dbgs()); dbgs() << '\n');
    // When we choose the formula, the regs become unique.
    UniqRegs.insert(F.BaseRegs.begin(), F.BaseRegs.end());
    if (F.ScaledReg)
      UniqRegs.insert(F.ScaledReg);
  }
  LLVM_DEBUG(dbgs() << "After pre-selection:\n"; print_uses(dbgs()));
}

// Check if Best and Reg are SCEVs separated by a constant amount C, and if so
// would the addressing offset +C would be legal where the negative offset -C is
// not.
static bool IsSimplerBaseSCEVForTarget(const TargetTransformInfo &TTI,
                                       ScalarEvolution &SE, const SCEV *Best,
                                       const SCEV *Reg,
                                       MemAccessTy AccessType) {
  if (Best->getType() != Reg->getType() ||
      (isa<SCEVAddRecExpr>(Best) && isa<SCEVAddRecExpr>(Reg) &&
       cast<SCEVAddRecExpr>(Best)->getLoop() !=
           cast<SCEVAddRecExpr>(Reg)->getLoop()))
    return false;
  const auto *Diff = dyn_cast<SCEVConstant>(SE.getMinusSCEV(Best, Reg));
  if (!Diff)
    return false;

  return TTI.isLegalAddressingMode(
             AccessType.MemTy, /*BaseGV=*/nullptr,
             /*BaseOffset=*/Diff->getAPInt().getSExtValue(),
             /*HasBaseReg=*/true, /*Scale=*/0, AccessType.AddrSpace) &&
         !TTI.isLegalAddressingMode(
             AccessType.MemTy, /*BaseGV=*/nullptr,
             /*BaseOffset=*/-Diff->getAPInt().getSExtValue(),
             /*HasBaseReg=*/true, /*Scale=*/0, AccessType.AddrSpace);
}

/// Pick a register which seems likely to be profitable, and then in any use
/// which has any reference to that register, delete all formulae which do not
/// reference that register.
void LSRInstance::NarrowSearchSpaceByPickingWinnerRegs() {
  // With all other options exhausted, loop until the system is simple
  // enough to handle.
  SmallPtrSet<const SCEV *, 4> Taken;
  while (EstimateSearchSpaceComplexity() >= ComplexityLimit) {
    // Ok, we have too many of formulae on our hands to conveniently handle.
    // Use a rough heuristic to thin out the list.
    LLVM_DEBUG(dbgs() << "The search space is too complex.\n");

    // Pick the register which is used by the most LSRUses, which is likely
    // to be a good reuse register candidate.
    const SCEV *Best = nullptr;
    unsigned BestNum = 0;
    for (const SCEV *Reg : RegUses) {
      if (Taken.count(Reg))
        continue;
      if (!Best) {
        Best = Reg;
        BestNum = RegUses.getUsedByIndices(Reg).count();
      } else {
        unsigned Count = RegUses.getUsedByIndices(Reg).count();
        if (Count > BestNum) {
          Best = Reg;
          BestNum = Count;
        }

        // If the scores are the same, but the Reg is simpler for the target
        // (for example {x,+,1} as opposed to {x+C,+,1}, where the target can
        // handle +C but not -C), opt for the simpler formula.
        if (Count == BestNum) {
          int LUIdx = RegUses.getUsedByIndices(Reg).find_first();
          if (LUIdx >= 0 && Uses[LUIdx].Kind == LSRUse::Address &&
              IsSimplerBaseSCEVForTarget(TTI, SE, Best, Reg,
                                         Uses[LUIdx].AccessTy)) {
            Best = Reg;
            BestNum = Count;
          }
        }
      }
    }
    assert(Best && "Failed to find best LSRUse candidate");

    LLVM_DEBUG(dbgs() << "Narrowing the search space by assuming " << *Best
                      << " will yield profitable reuse.\n");
    Taken.insert(Best);

    // In any use with formulae which references this register, delete formulae
    // which don't reference it.
    for (size_t LUIdx = 0, NumUses = Uses.size(); LUIdx != NumUses; ++LUIdx) {
      LSRUse &LU = Uses[LUIdx];
      if (!LU.Regs.count(Best)) continue;

      bool Any = false;
      for (size_t i = 0, e = LU.Formulae.size(); i != e; ++i) {
        Formula &F = LU.Formulae[i];
        if (!F.referencesReg(Best)) {
          LLVM_DEBUG(dbgs() << "  Deleting "; F.print(dbgs()); dbgs() << '\n');
          LU.DeleteFormula(F);
          --e;
          --i;
          Any = true;
          assert(e != 0 && "Use has no formulae left! Is Regs inconsistent?");
          continue;
        }
      }

      if (Any)
        LU.RecomputeRegs(LUIdx, RegUses);
    }

    LLVM_DEBUG(dbgs() << "After pre-selection:\n"; print_uses(dbgs()));
  }
}

/// If there are an extraordinary number of formulae to choose from, use some
/// rough heuristics to prune down the number of formulae. This keeps the main
/// solver from taking an extraordinary amount of time in some worst-case
/// scenarios.
void LSRInstance::NarrowSearchSpaceUsingHeuristics() {
  NarrowSearchSpaceByDetectingSupersets();
  NarrowSearchSpaceByCollapsingUnrolledCode();
  NarrowSearchSpaceByRefilteringUndesirableDedicatedRegisters();
  if (FilterSameScaledReg)
    NarrowSearchSpaceByFilterFormulaWithSameScaledReg();
  NarrowSearchSpaceByFilterPostInc();
  if (LSRExpNarrow)
    NarrowSearchSpaceByDeletingCostlyFormulas();
  else
    NarrowSearchSpaceByPickingWinnerRegs();
}

/// This is the recursive solver.
void LSRInstance::SolveRecurse(SmallVectorImpl<const Formula *> &Solution,
                               Cost &SolutionCost,
                               SmallVectorImpl<const Formula *> &Workspace,
                               const Cost &CurCost,
                               const SmallPtrSet<const SCEV *, 16> &CurRegs,
                               DenseSet<const SCEV *> &VisitedRegs) const {
  // Some ideas:
  //  - prune more:
  //    - use more aggressive filtering
  //    - sort the formula so that the most profitable solutions are found first
  //    - sort the uses too
  //  - search faster:
  //    - don't compute a cost, and then compare. compare while computing a cost
  //      and bail early.
  //    - track register sets with SmallBitVector

  const LSRUse &LU = Uses[Workspace.size()];

  // If this use references any register that's already a part of the
  // in-progress solution, consider it a requirement that a formula must
  // reference that register in order to be considered. This prunes out
  // unprofitable searching.
  SmallSetVector<const SCEV *, 4> ReqRegs;
  for (const SCEV *S : CurRegs)
    if (LU.Regs.count(S))
      ReqRegs.insert(S);

  SmallPtrSet<const SCEV *, 16> NewRegs;
  Cost NewCost(L, SE, TTI, AMK);
  for (const Formula &F : LU.Formulae) {
    // Ignore formulae which may not be ideal in terms of register reuse of
    // ReqRegs.  The formula should use all required registers before
    // introducing new ones.
    // This can sometimes (notably when trying to favour postinc) lead to
    // sub-optimial decisions. There it is best left to the cost modelling to
    // get correct.
    if (AMK != TTI::AMK_PostIndexed || LU.Kind != LSRUse::Address) {
      int NumReqRegsToFind = std::min(F.getNumRegs(), ReqRegs.size());
      for (const SCEV *Reg : ReqRegs) {
        if ((F.ScaledReg && F.ScaledReg == Reg) ||
            is_contained(F.BaseRegs, Reg)) {
          --NumReqRegsToFind;
          if (NumReqRegsToFind == 0)
            break;
        }
      }
      if (NumReqRegsToFind != 0) {
        // If none of the formulae satisfied the required registers, then we could
        // clear ReqRegs and try again. Currently, we simply give up in this case.
        continue;
      }
    }

    // Evaluate the cost of the current formula. If it's already worse than
    // the current best, prune the search at that point.
    NewCost = CurCost;
    NewRegs = CurRegs;
    NewCost.RateFormula(F, NewRegs, VisitedRegs, LU);
    if (NewCost.isLess(SolutionCost)) {
      Workspace.push_back(&F);
      if (Workspace.size() != Uses.size()) {
        SolveRecurse(Solution, SolutionCost, Workspace, NewCost,
                     NewRegs, VisitedRegs);
        if (F.getNumRegs() == 1 && Workspace.size() == 1)
          VisitedRegs.insert(F.ScaledReg ? F.ScaledReg : F.BaseRegs[0]);
      } else {
        LLVM_DEBUG(dbgs() << "New best at "; NewCost.print(dbgs());
                   dbgs() << ".\nRegs:\n";
                   for (const SCEV *S : NewRegs) dbgs()
                      << "- " << *S << "\n";
                   dbgs() << '\n');

        SolutionCost = NewCost;
        Solution = Workspace;
      }
      Workspace.pop_back();
    }
  }
}

/// Choose one formula from each use. Return the results in the given Solution
/// vector.
void LSRInstance::Solve(SmallVectorImpl<const Formula *> &Solution) const {
  SmallVector<const Formula *, 8> Workspace;
  Cost SolutionCost(L, SE, TTI, AMK);
  SolutionCost.Lose();
  Cost CurCost(L, SE, TTI, AMK);
  SmallPtrSet<const SCEV *, 16> CurRegs;
  DenseSet<const SCEV *> VisitedRegs;
  Workspace.reserve(Uses.size());

  // SolveRecurse does all the work.
  SolveRecurse(Solution, SolutionCost, Workspace, CurCost,
               CurRegs, VisitedRegs);
  if (Solution.empty()) {
    LLVM_DEBUG(dbgs() << "\nNo Satisfactory Solution\n");
    return;
  }

  // Ok, we've now made all our decisions.
  LLVM_DEBUG(dbgs() << "\n"
                       "The chosen solution requires ";
             SolutionCost.print(dbgs()); dbgs() << ":\n";
             for (size_t i = 0, e = Uses.size(); i != e; ++i) {
               dbgs() << "  ";
               Uses[i].print(dbgs());
               dbgs() << "\n"
                         "    ";
               Solution[i]->print(dbgs());
               dbgs() << '\n';
             });

  assert(Solution.size() == Uses.size() && "Malformed solution!");

  const bool EnableDropUnprofitableSolution = [&] {
    switch (AllowDropSolutionIfLessProfitable) {
    case cl::BOU_TRUE:
      return true;
    case cl::BOU_FALSE:
      return false;
    case cl::BOU_UNSET:
      return TTI.shouldDropLSRSolutionIfLessProfitable();
    }
    llvm_unreachable("Unhandled cl::boolOrDefault enum");
  }();

  if (BaselineCost.isLess(SolutionCost)) {
    if (!EnableDropUnprofitableSolution)
      LLVM_DEBUG(
          dbgs() << "Baseline is more profitable than chosen solution, "
                    "add option 'lsr-drop-solution' to drop LSR solution.\n");
    else {
      LLVM_DEBUG(dbgs() << "Baseline is more profitable than chosen "
                           "solution, dropping LSR solution.\n";);
      Solution.clear();
    }
  }
}

/// Helper for AdjustInsertPositionForExpand. Climb up the dominator tree far as
/// we can go while still being dominated by the input positions. This helps
/// canonicalize the insert position, which encourages sharing.
BasicBlock::iterator
LSRInstance::HoistInsertPosition(BasicBlock::iterator IP,
                                 const SmallVectorImpl<Instruction *> &Inputs)
                                                                         const {
  Instruction *Tentative = &*IP;
  while (true) {
    bool AllDominate = true;
    Instruction *BetterPos = nullptr;
    // Don't bother attempting to insert before a catchswitch, their basic block
    // cannot have other non-PHI instructions.
    if (isa<CatchSwitchInst>(Tentative))
      return IP;

    for (Instruction *Inst : Inputs) {
      if (Inst == Tentative || !DT.dominates(Inst, Tentative)) {
        AllDominate = false;
        break;
      }
      // Attempt to find an insert position in the middle of the block,
      // instead of at the end, so that it can be used for other expansions.
      if (Tentative->getParent() == Inst->getParent() &&
          (!BetterPos || !DT.dominates(Inst, BetterPos)))
        BetterPos = &*std::next(BasicBlock::iterator(Inst));
    }
    if (!AllDominate)
      break;
    if (BetterPos)
      IP = BetterPos->getIterator();
    else
      IP = Tentative->getIterator();

    const Loop *IPLoop = LI.getLoopFor(IP->getParent());
    unsigned IPLoopDepth = IPLoop ? IPLoop->getLoopDepth() : 0;

    BasicBlock *IDom;
    for (DomTreeNode *Rung = DT.getNode(IP->getParent()); ; ) {
      if (!Rung) return IP;
      Rung = Rung->getIDom();
      if (!Rung) return IP;
      IDom = Rung->getBlock();

      // Don't climb into a loop though.
      const Loop *IDomLoop = LI.getLoopFor(IDom);
      unsigned IDomDepth = IDomLoop ? IDomLoop->getLoopDepth() : 0;
      if (IDomDepth <= IPLoopDepth &&
          (IDomDepth != IPLoopDepth || IDomLoop == IPLoop))
        break;
    }

    Tentative = IDom->getTerminator();
  }

  return IP;
}

/// Determine an input position which will be dominated by the operands and
/// which will dominate the result.
BasicBlock::iterator LSRInstance::AdjustInsertPositionForExpand(
    BasicBlock::iterator LowestIP, const LSRFixup &LF, const LSRUse &LU) const {
  // Collect some instructions which must be dominated by the
  // expanding replacement. These must be dominated by any operands that
  // will be required in the expansion.
  SmallVector<Instruction *, 4> Inputs;
  if (Instruction *I = dyn_cast<Instruction>(LF.OperandValToReplace))
    Inputs.push_back(I);
  if (LU.Kind == LSRUse::ICmpZero)
    if (Instruction *I =
          dyn_cast<Instruction>(cast<ICmpInst>(LF.UserInst)->getOperand(1)))
      Inputs.push_back(I);
  if (LF.PostIncLoops.count(L)) {
    if (LF.isUseFullyOutsideLoop(L))
      Inputs.push_back(L->getLoopLatch()->getTerminator());
    else
      Inputs.push_back(IVIncInsertPos);
  }
  // The expansion must also be dominated by the increment positions of any
  // loops it for which it is using post-inc mode.
  for (const Loop *PIL : LF.PostIncLoops) {
    if (PIL == L) continue;

    // Be dominated by the loop exit.
    SmallVector<BasicBlock *, 4> ExitingBlocks;
    PIL->getExitingBlocks(ExitingBlocks);
    if (!ExitingBlocks.empty()) {
      BasicBlock *BB = ExitingBlocks[0];
      for (unsigned i = 1, e = ExitingBlocks.size(); i != e; ++i)
        BB = DT.findNearestCommonDominator(BB, ExitingBlocks[i]);
      Inputs.push_back(BB->getTerminator());
    }
  }

  assert(!isa<PHINode>(LowestIP) && !LowestIP->isEHPad()
         && !isa<DbgInfoIntrinsic>(LowestIP) &&
         "Insertion point must be a normal instruction");

  // Then, climb up the immediate dominator tree as far as we can go while
  // still being dominated by the input positions.
  BasicBlock::iterator IP = HoistInsertPosition(LowestIP, Inputs);

  // Don't insert instructions before PHI nodes.
  while (isa<PHINode>(IP)) ++IP;

  // Ignore landingpad instructions.
  while (IP->isEHPad()) ++IP;

  // Ignore debug intrinsics.
  while (isa<DbgInfoIntrinsic>(IP)) ++IP;

  // Set IP below instructions recently inserted by SCEVExpander. This keeps the
  // IP consistent across expansions and allows the previously inserted
  // instructions to be reused by subsequent expansion.
  while (Rewriter.isInsertedInstruction(&*IP) && IP != LowestIP)
    ++IP;

  return IP;
}

/// Emit instructions for the leading candidate expression for this LSRUse (this
/// is called "expanding").
Value *LSRInstance::Expand(const LSRUse &LU, const LSRFixup &LF,
                           const Formula &F, BasicBlock::iterator IP,
                           SmallVectorImpl<WeakTrackingVH> &DeadInsts) const {
  if (LU.RigidFormula)
    return LF.OperandValToReplace;

  // Determine an input position which will be dominated by the operands and
  // which will dominate the result.
  IP = AdjustInsertPositionForExpand(IP, LF, LU);
  Rewriter.setInsertPoint(&*IP);

  // Inform the Rewriter if we have a post-increment use, so that it can
  // perform an advantageous expansion.
  Rewriter.setPostInc(LF.PostIncLoops);

  // This is the type that the user actually needs.
  Type *OpTy = LF.OperandValToReplace->getType();
  // This will be the type that we'll initially expand to.
  Type *Ty = F.getType();
  if (!Ty)
    // No type known; just expand directly to the ultimate type.
    Ty = OpTy;
  else if (SE.getEffectiveSCEVType(Ty) == SE.getEffectiveSCEVType(OpTy))
    // Expand directly to the ultimate type if it's the right size.
    Ty = OpTy;
  // This is the type to do integer arithmetic in.
  Type *IntTy = SE.getEffectiveSCEVType(Ty);

  // Build up a list of operands to add together to form the full base.
  SmallVector<const SCEV *, 8> Ops;

  // Expand the BaseRegs portion.
  for (const SCEV *Reg : F.BaseRegs) {
    assert(!Reg->isZero() && "Zero allocated in a base register!");

    // If we're expanding for a post-inc user, make the post-inc adjustment.
    Reg = denormalizeForPostIncUse(Reg, LF.PostIncLoops, SE);
    Ops.push_back(SE.getUnknown(Rewriter.expandCodeFor(Reg, nullptr)));
  }

  // Expand the ScaledReg portion.
  Value *ICmpScaledV = nullptr;
  if (F.Scale != 0) {
    const SCEV *ScaledS = F.ScaledReg;

    // If we're expanding for a post-inc user, make the post-inc adjustment.
    PostIncLoopSet &Loops = const_cast<PostIncLoopSet &>(LF.PostIncLoops);
    ScaledS = denormalizeForPostIncUse(ScaledS, Loops, SE);

    if (LU.Kind == LSRUse::ICmpZero) {
      // Expand ScaleReg as if it was part of the base regs.
      if (F.Scale == 1)
        Ops.push_back(
            SE.getUnknown(Rewriter.expandCodeFor(ScaledS, nullptr)));
      else {
        // An interesting way of "folding" with an icmp is to use a negated
        // scale, which we'll implement by inserting it into the other operand
        // of the icmp.
        assert(F.Scale == -1 &&
               "The only scale supported by ICmpZero uses is -1!");
        ICmpScaledV = Rewriter.expandCodeFor(ScaledS, nullptr);
      }
    } else {
      // Otherwise just expand the scaled register and an explicit scale,
      // which is expected to be matched as part of the address.

      // Flush the operand list to suppress SCEVExpander hoisting address modes.
      // Unless the addressing mode will not be folded.
      if (!Ops.empty() && LU.Kind == LSRUse::Address &&
          isAMCompletelyFolded(TTI, LU, F)) {
        Value *FullV = Rewriter.expandCodeFor(SE.getAddExpr(Ops), nullptr);
        Ops.clear();
        Ops.push_back(SE.getUnknown(FullV));
      }
      ScaledS = SE.getUnknown(Rewriter.expandCodeFor(ScaledS, nullptr));
      if (F.Scale != 1)
        ScaledS =
            SE.getMulExpr(ScaledS, SE.getConstant(ScaledS->getType(), F.Scale));
      Ops.push_back(ScaledS);
    }
  }

  // Expand the GV portion.
  if (F.BaseGV) {
    // Flush the operand list to suppress SCEVExpander hoisting.
    if (!Ops.empty()) {
      Value *FullV = Rewriter.expandCodeFor(SE.getAddExpr(Ops), IntTy);
      Ops.clear();
      Ops.push_back(SE.getUnknown(FullV));
    }
    Ops.push_back(SE.getUnknown(F.BaseGV));
  }

  // Flush the operand list to suppress SCEVExpander hoisting of both folded and
  // unfolded offsets. LSR assumes they both live next to their uses.
  if (!Ops.empty()) {
    Value *FullV = Rewriter.expandCodeFor(SE.getAddExpr(Ops), Ty);
    Ops.clear();
    Ops.push_back(SE.getUnknown(FullV));
  }

  // FIXME: Are we sure we won't get a mismatch here? Is there a way to bail
  // out at this point, or should we generate a SCEV adding together mixed
  // offsets?
  assert(F.BaseOffset.isCompatibleImmediate(LF.Offset) &&
         "Expanding mismatched offsets\n");
  // Expand the immediate portion.
  Immediate Offset = F.BaseOffset.addUnsigned(LF.Offset);
  if (Offset.isNonZero()) {
    if (LU.Kind == LSRUse::ICmpZero) {
      // The other interesting way of "folding" with an ICmpZero is to use a
      // negated immediate.
      if (!ICmpScaledV)
        ICmpScaledV =
            ConstantInt::get(IntTy, -(uint64_t)Offset.getFixedValue());
      else {
        Ops.push_back(SE.getUnknown(ICmpScaledV));
        ICmpScaledV = ConstantInt::get(IntTy, Offset.getFixedValue());
      }
    } else {
      // Just add the immediate values. These again are expected to be matched
      // as part of the address.
      Ops.push_back(Offset.getUnknownSCEV(SE, IntTy));
    }
  }

  // Expand the unfolded offset portion.
  Immediate UnfoldedOffset = F.UnfoldedOffset;
  if (UnfoldedOffset.isNonZero()) {
    // Just add the immediate values.
    Ops.push_back(UnfoldedOffset.getUnknownSCEV(SE, IntTy));
  }

  // Emit instructions summing all the operands.
  const SCEV *FullS = Ops.empty() ?
                      SE.getConstant(IntTy, 0) :
                      SE.getAddExpr(Ops);
  Value *FullV = Rewriter.expandCodeFor(FullS, Ty);

  // We're done expanding now, so reset the rewriter.
  Rewriter.clearPostInc();

  // An ICmpZero Formula represents an ICmp which we're handling as a
  // comparison against zero. Now that we've expanded an expression for that
  // form, update the ICmp's other operand.
  if (LU.Kind == LSRUse::ICmpZero) {
    ICmpInst *CI = cast<ICmpInst>(LF.UserInst);
    if (auto *OperandIsInstr = dyn_cast<Instruction>(CI->getOperand(1)))
      DeadInsts.emplace_back(OperandIsInstr);
    assert(!F.BaseGV && "ICmp does not support folding a global value and "
                           "a scale at the same time!");
    if (F.Scale == -1) {
      if (ICmpScaledV->getType() != OpTy) {
        Instruction *Cast = CastInst::Create(
            CastInst::getCastOpcode(ICmpScaledV, false, OpTy, false),
            ICmpScaledV, OpTy, "tmp", CI->getIterator());
        ICmpScaledV = Cast;
      }
      CI->setOperand(1, ICmpScaledV);
    } else {
      // A scale of 1 means that the scale has been expanded as part of the
      // base regs.
      assert((F.Scale == 0 || F.Scale == 1) &&
             "ICmp does not support folding a global value and "
             "a scale at the same time!");
      Constant *C = ConstantInt::getSigned(SE.getEffectiveSCEVType(OpTy),
                                           -(uint64_t)Offset.getFixedValue());
      if (C->getType() != OpTy) {
        C = ConstantFoldCastOperand(
            CastInst::getCastOpcode(C, false, OpTy, false), C, OpTy,
            CI->getDataLayout());
        assert(C && "Cast of ConstantInt should have folded");
      }

      CI->setOperand(1, C);
    }
  }

  return FullV;
}

/// Helper for Rewrite. PHI nodes are special because the use of their operands
/// effectively happens in their predecessor blocks, so the expression may need
/// to be expanded in multiple places.
void LSRInstance::RewriteForPHI(
    PHINode *PN, const LSRUse &LU, const LSRFixup &LF, const Formula &F,
    SmallVectorImpl<WeakTrackingVH> &DeadInsts) const {
  DenseMap<BasicBlock *, Value *> Inserted;

  // Inserting instructions in the loop and using them as PHI's input could
  // break LCSSA in case if PHI's parent block is not a loop exit (i.e. the
  // corresponding incoming block is not loop exiting). So collect all such
  // instructions to form LCSSA for them later.
  SmallVector<Instruction *, 4> InsertedNonLCSSAInsts;

  for (unsigned i = 0, e = PN->getNumIncomingValues(); i != e; ++i)
    if (PN->getIncomingValue(i) == LF.OperandValToReplace) {
      bool needUpdateFixups = false;
      BasicBlock *BB = PN->getIncomingBlock(i);

      // If this is a critical edge, split the edge so that we do not insert
      // the code on all predecessor/successor paths.  We do this unless this
      // is the canonical backedge for this loop, which complicates post-inc
      // users.
      if (e != 1 && BB->getTerminator()->getNumSuccessors() > 1 &&
          !isa<IndirectBrInst>(BB->getTerminator()) &&
          !isa<CatchSwitchInst>(BB->getTerminator())) {
        BasicBlock *Parent = PN->getParent();
        Loop *PNLoop = LI.getLoopFor(Parent);
        if (!PNLoop || Parent != PNLoop->getHeader()) {
          // Split the critical edge.
          BasicBlock *NewBB = nullptr;
          if (!Parent->isLandingPad()) {
            NewBB =
                SplitCriticalEdge(BB, Parent,
                                  CriticalEdgeSplittingOptions(&DT, &LI, MSSAU)
                                      .setMergeIdenticalEdges()
                                      .setKeepOneInputPHIs());
          } else {
            SmallVector<BasicBlock*, 2> NewBBs;
            DomTreeUpdater DTU(DT, DomTreeUpdater::UpdateStrategy::Eager);
            SplitLandingPadPredecessors(Parent, BB, "", "", NewBBs, &DTU, &LI);
            NewBB = NewBBs[0];
          }
          // If NewBB==NULL, then SplitCriticalEdge refused to split because all
          // phi predecessors are identical. The simple thing to do is skip
          // splitting in this case rather than complicate the API.
          if (NewBB) {
            // If PN is outside of the loop and BB is in the loop, we want to
            // move the block to be immediately before the PHI block, not
            // immediately after BB.
            if (L->contains(BB) && !L->contains(PN))
              NewBB->moveBefore(PN->getParent());

            // Splitting the edge can reduce the number of PHI entries we have.
            e = PN->getNumIncomingValues();
            BB = NewBB;
            i = PN->getBasicBlockIndex(BB);

            needUpdateFixups = true;
          }
        }
      }

      std::pair<DenseMap<BasicBlock *, Value *>::iterator, bool> Pair =
        Inserted.insert(std::make_pair(BB, static_cast<Value *>(nullptr)));
      if (!Pair.second)
        PN->setIncomingValue(i, Pair.first->second);
      else {
        Value *FullV =
            Expand(LU, LF, F, BB->getTerminator()->getIterator(), DeadInsts);

        // If this is reuse-by-noop-cast, insert the noop cast.
        Type *OpTy = LF.OperandValToReplace->getType();
        if (FullV->getType() != OpTy)
          FullV = CastInst::Create(
              CastInst::getCastOpcode(FullV, false, OpTy, false), FullV,
              LF.OperandValToReplace->getType(), "tmp",
              BB->getTerminator()->getIterator());

        // If the incoming block for this value is not in the loop, it means the
        // current PHI is not in a loop exit, so we must create a LCSSA PHI for
        // the inserted value.
        if (auto *I = dyn_cast<Instruction>(FullV))
          if (L->contains(I) && !L->contains(BB))
            InsertedNonLCSSAInsts.push_back(I);

        PN->setIncomingValue(i, FullV);
        Pair.first->second = FullV;
      }

      // If LSR splits critical edge and phi node has other pending
      // fixup operands, we need to update those pending fixups. Otherwise
      // formulae will not be implemented completely and some instructions
      // will not be eliminated.
      if (needUpdateFixups) {
        for (LSRUse &LU : Uses)
          for (LSRFixup &Fixup : LU.Fixups)
            // If fixup is supposed to rewrite some operand in the phi
            // that was just updated, it may be already moved to
            // another phi node. Such fixup requires update.
            if (Fixup.UserInst == PN) {
              // Check if the operand we try to replace still exists in the
              // original phi.
              bool foundInOriginalPHI = false;
              for (const auto &val : PN->incoming_values())
                if (val == Fixup.OperandValToReplace) {
                  foundInOriginalPHI = true;
                  break;
                }

              // If fixup operand found in original PHI - nothing to do.
              if (foundInOriginalPHI)
                continue;

              // Otherwise it might be moved to another PHI and requires update.
              // If fixup operand not found in any of the incoming blocks that
              // means we have already rewritten it - nothing to do.
              for (const auto &Block : PN->blocks())
                for (BasicBlock::iterator I = Block->begin(); isa<PHINode>(I);
                     ++I) {
                  PHINode *NewPN = cast<PHINode>(I);
                  for (const auto &val : NewPN->incoming_values())
                    if (val == Fixup.OperandValToReplace)
                      Fixup.UserInst = NewPN;
                }
            }
      }
    }

  formLCSSAForInstructions(InsertedNonLCSSAInsts, DT, LI, &SE);
}

/// Emit instructions for the leading candidate expression for this LSRUse (this
/// is called "expanding"), and update the UserInst to reference the newly
/// expanded value.
void LSRInstance::Rewrite(const LSRUse &LU, const LSRFixup &LF,
                          const Formula &F,
                          SmallVectorImpl<WeakTrackingVH> &DeadInsts) const {
  // First, find an insertion point that dominates UserInst. For PHI nodes,
  // find the nearest block which dominates all the relevant uses.
  if (PHINode *PN = dyn_cast<PHINode>(LF.UserInst)) {
    RewriteForPHI(PN, LU, LF, F, DeadInsts);
  } else {
    Value *FullV = Expand(LU, LF, F, LF.UserInst->getIterator(), DeadInsts);

    // If this is reuse-by-noop-cast, insert the noop cast.
    Type *OpTy = LF.OperandValToReplace->getType();
    if (FullV->getType() != OpTy) {
      Instruction *Cast =
          CastInst::Create(CastInst::getCastOpcode(FullV, false, OpTy, false),
                           FullV, OpTy, "tmp", LF.UserInst->getIterator());
      FullV = Cast;
    }

    // Update the user. ICmpZero is handled specially here (for now) because
    // Expand may have updated one of the operands of the icmp already, and
    // its new value may happen to be equal to LF.OperandValToReplace, in
    // which case doing replaceUsesOfWith leads to replacing both operands
    // with the same value. TODO: Reorganize this.
    if (LU.Kind == LSRUse::ICmpZero)
      LF.UserInst->setOperand(0, FullV);
    else
      LF.UserInst->replaceUsesOfWith(LF.OperandValToReplace, FullV);
  }

  if (auto *OperandIsInstr = dyn_cast<Instruction>(LF.OperandValToReplace))
    DeadInsts.emplace_back(OperandIsInstr);
}

// Trying to hoist the IVInc to loop header if all IVInc users are in
// the loop header. It will help backend to generate post index load/store
// when the latch block is different from loop header block.
static bool canHoistIVInc(const TargetTransformInfo &TTI, const LSRFixup &Fixup,
                          const LSRUse &LU, Instruction *IVIncInsertPos,
                          Loop *L) {
  if (LU.Kind != LSRUse::Address)
    return false;

  // For now this code do the conservative optimization, only work for
  // the header block. Later we can hoist the IVInc to the block post
  // dominate all users.
  BasicBlock *LHeader = L->getHeader();
  if (IVIncInsertPos->getParent() == LHeader)
    return false;

  if (!Fixup.OperandValToReplace ||
      any_of(Fixup.OperandValToReplace->users(), [&LHeader](User *U) {
        Instruction *UI = cast<Instruction>(U);
        return UI->getParent() != LHeader;
      }))
    return false;

  Instruction *I = Fixup.UserInst;
  Type *Ty = I->getType();
  return Ty->isIntegerTy() &&
         ((isa<LoadInst>(I) && TTI.isIndexedLoadLegal(TTI.MIM_PostInc, Ty)) ||
          (isa<StoreInst>(I) && TTI.isIndexedStoreLegal(TTI.MIM_PostInc, Ty)));
}

/// Rewrite all the fixup locations with new values, following the chosen
/// solution.
void LSRInstance::ImplementSolution(
    const SmallVectorImpl<const Formula *> &Solution) {
  // Keep track of instructions we may have made dead, so that
  // we can remove them after we are done working.
  SmallVector<WeakTrackingVH, 16> DeadInsts;

  // Mark phi nodes that terminate chains so the expander tries to reuse them.
  for (const IVChain &Chain : IVChainVec) {
    if (PHINode *PN = dyn_cast<PHINode>(Chain.tailUserInst()))
      Rewriter.setChainedPhi(PN);
  }

  // Expand the new value definitions and update the users.
  for (size_t LUIdx = 0, NumUses = Uses.size(); LUIdx != NumUses; ++LUIdx)
    for (const LSRFixup &Fixup : Uses[LUIdx].Fixups) {
      Instruction *InsertPos =
          canHoistIVInc(TTI, Fixup, Uses[LUIdx], IVIncInsertPos, L)
              ? L->getHeader()->getTerminator()
              : IVIncInsertPos;
      Rewriter.setIVIncInsertPos(L, InsertPos);
      Rewrite(Uses[LUIdx], Fixup, *Solution[LUIdx], DeadInsts);
      Changed = true;
    }

  for (const IVChain &Chain : IVChainVec) {
    GenerateIVChain(Chain, DeadInsts);
    Changed = true;
  }

  for (const WeakVH &IV : Rewriter.getInsertedIVs())
    if (IV && dyn_cast<Instruction>(&*IV)->getParent())
      ScalarEvolutionIVs.push_back(IV);

  // Clean up after ourselves. This must be done before deleting any
  // instructions.
  Rewriter.clear();

  Changed |= RecursivelyDeleteTriviallyDeadInstructionsPermissive(DeadInsts,
                                                                  &TLI, MSSAU);

  // In our cost analysis above, we assume that each addrec consumes exactly
  // one register, and arrange to have increments inserted just before the
  // latch to maximimize the chance this is true.  However, if we reused
  // existing IVs, we now need to move the increments to match our
  // expectations.  Otherwise, our cost modeling results in us having a
  // chosen a non-optimal result for the actual schedule.  (And yes, this
  // scheduling decision does impact later codegen.)
  for (PHINode &PN : L->getHeader()->phis()) {
    BinaryOperator *BO = nullptr;
    Value *Start = nullptr, *Step = nullptr;
    if (!matchSimpleRecurrence(&PN, BO, Start, Step))
      continue;

    switch (BO->getOpcode()) {
    case Instruction::Sub:
      if (BO->getOperand(0) != &PN)
        // sub is non-commutative - match handling elsewhere in LSR
        continue;
      break;
    case Instruction::Add:
      break;
    default:
      continue;
    };

    if (!isa<Constant>(Step))
      // If not a constant step, might increase register pressure
      // (We assume constants have been canonicalized to RHS)
      continue;

    if (BO->getParent() == IVIncInsertPos->getParent())
      // Only bother moving across blocks.  Isel can handle block local case.
      continue;

    // Can we legally schedule inc at the desired point?
    if (!llvm::all_of(BO->uses(),
                      [&](Use &U) {return DT.dominates(IVIncInsertPos, U);}))
      continue;
    BO->moveBefore(IVIncInsertPos);
    Changed = true;
  }


}

LSRInstance::LSRInstance(Loop *L, IVUsers &IU, ScalarEvolution &SE,
                         DominatorTree &DT, LoopInfo &LI,
                         const TargetTransformInfo &TTI, AssumptionCache &AC,
                         TargetLibraryInfo &TLI, MemorySSAUpdater *MSSAU)
    : IU(IU), SE(SE), DT(DT), LI(LI), AC(AC), TLI(TLI), TTI(TTI), L(L),
      MSSAU(MSSAU), AMK(PreferredAddresingMode.getNumOccurrences() > 0
                            ? PreferredAddresingMode
                            : TTI.getPreferredAddressingMode(L, &SE)),
      Rewriter(SE, L->getHeader()->getDataLayout(), "lsr", false),
      BaselineCost(L, SE, TTI, AMK) {
  // If LoopSimplify form is not available, stay out of trouble.
  if (!L->isLoopSimplifyForm())
    return;

  // If there's no interesting work to be done, bail early.
  if (IU.empty()) return;

  // If there's too much analysis to be done, bail early. We won't be able to
  // model the problem anyway.
  unsigned NumUsers = 0;
  for (const IVStrideUse &U : IU) {
    if (++NumUsers > MaxIVUsers) {
      (void)U;
      LLVM_DEBUG(dbgs() << "LSR skipping loop, too many IV Users in " << U
                        << "\n");
      return;
    }
    // Bail out if we have a PHI on an EHPad that gets a value from a
    // CatchSwitchInst.  Because the CatchSwitchInst cannot be split, there is
    // no good place to stick any instructions.
    if (auto *PN = dyn_cast<PHINode>(U.getUser())) {
       auto *FirstNonPHI = PN->getParent()->getFirstNonPHI();
       if (isa<FuncletPadInst>(FirstNonPHI) ||
           isa<CatchSwitchInst>(FirstNonPHI))
         for (BasicBlock *PredBB : PN->blocks())
           if (isa<CatchSwitchInst>(PredBB->getFirstNonPHI()))
             return;
    }
  }

  LLVM_DEBUG(dbgs() << "\nLSR on loop ";
             L->getHeader()->printAsOperand(dbgs(), /*PrintType=*/false);
             dbgs() << ":\n");

  // Configure SCEVExpander already now, so the correct mode is used for
  // isSafeToExpand() checks.
#ifndef NDEBUG
  Rewriter.setDebugType(DEBUG_TYPE);
#endif
  Rewriter.disableCanonicalMode();
  Rewriter.enableLSRMode();

  // First, perform some low-level loop optimizations.
  OptimizeShadowIV();
  OptimizeLoopTermCond();

  // If loop preparation eliminates all interesting IV users, bail.
  if (IU.empty()) return;

  // Skip nested loops until we can model them better with formulae.
  if (!L->isInnermost()) {
    LLVM_DEBUG(dbgs() << "LSR skipping outer loop " << *L << "\n");
    return;
  }

  // Start collecting data and preparing for the solver.
  // If number of registers is not the major cost, we cannot benefit from the
  // current profitable chain optimization which is based on number of
  // registers.
  // FIXME: add profitable chain optimization for other kinds major cost, for
  // example number of instructions.
  if (TTI.isNumRegsMajorCostOfLSR() || StressIVChain)
    CollectChains();
  CollectInterestingTypesAndFactors();
  CollectFixupsAndInitialFormulae();
  CollectLoopInvariantFixupsAndFormulae();

  if (Uses.empty())
    return;

  LLVM_DEBUG(dbgs() << "LSR found " << Uses.size() << " uses:\n";
             print_uses(dbgs()));
  LLVM_DEBUG(dbgs() << "The baseline solution requires ";
             BaselineCost.print(dbgs()); dbgs() << "\n");

  // Now use the reuse data to generate a bunch of interesting ways
  // to formulate the values needed for the uses.
  GenerateAllReuseFormulae();

  FilterOutUndesirableDedicatedRegisters();
  NarrowSearchSpaceUsingHeuristics();

  SmallVector<const Formula *, 8> Solution;
  Solve(Solution);

  // Release memory that is no longer needed.
  Factors.clear();
  Types.clear();
  RegUses.clear();

  if (Solution.empty())
    return;

#ifndef NDEBUG
  // Formulae should be legal.
  for (const LSRUse &LU : Uses) {
    for (const Formula &F : LU.Formulae)
      assert(isLegalUse(TTI, LU.MinOffset, LU.MaxOffset, LU.Kind, LU.AccessTy,
                        F) && "Illegal formula generated!");
  };
#endif

  // Now that we've decided what we want, make it so.
  ImplementSolution(Solution);
}

#if !defined(NDEBUG) || defined(LLVM_ENABLE_DUMP)
void LSRInstance::print_factors_and_types(raw_ostream &OS) const {
  if (Factors.empty() && Types.empty()) return;

  OS << "LSR has identified the following interesting factors and types: ";
  bool First = true;

  for (int64_t Factor : Factors) {
    if (!First) OS << ", ";
    First = false;
    OS << '*' << Factor;
  }

  for (Type *Ty : Types) {
    if (!First) OS << ", ";
    First = false;
    OS << '(' << *Ty << ')';
  }
  OS << '\n';
}

void LSRInstance::print_fixups(raw_ostream &OS) const {
  OS << "LSR is examining the following fixup sites:\n";
  for (const LSRUse &LU : Uses)
    for (const LSRFixup &LF : LU.Fixups) {
      dbgs() << "  ";
      LF.print(OS);
      OS << '\n';
    }
}

void LSRInstance::print_uses(raw_ostream &OS) const {
  OS << "LSR is examining the following uses:\n";
  for (const LSRUse &LU : Uses) {
    dbgs() << "  ";
    LU.print(OS);
    OS << '\n';
    for (const Formula &F : LU.Formulae) {
      OS << "    ";
      F.print(OS);
      OS << '\n';
    }
  }
}

void LSRInstance::print(raw_ostream &OS) const {
  print_factors_and_types(OS);
  print_fixups(OS);
  print_uses(OS);
}

LLVM_DUMP_METHOD void LSRInstance::dump() const {
  print(errs()); errs() << '\n';
}
#endif

namespace {

class LoopStrengthReduce : public LoopPass {
public:
  static char ID; // Pass ID, replacement for typeid

  LoopStrengthReduce();

private:
  bool runOnLoop(Loop *L, LPPassManager &LPM) override;
  void getAnalysisUsage(AnalysisUsage &AU) const override;
};

} // end anonymous namespace

LoopStrengthReduce::LoopStrengthReduce() : LoopPass(ID) {
  initializeLoopStrengthReducePass(*PassRegistry::getPassRegistry());
}

void LoopStrengthReduce::getAnalysisUsage(AnalysisUsage &AU) const {
  // We split critical edges, so we change the CFG.  However, we do update
  // many analyses if they are around.
  AU.addPreservedID(LoopSimplifyID);

  AU.addRequired<LoopInfoWrapperPass>();
  AU.addPreserved<LoopInfoWrapperPass>();
  AU.addRequiredID(LoopSimplifyID);
  AU.addRequired<DominatorTreeWrapperPass>();
  AU.addPreserved<DominatorTreeWrapperPass>();
  AU.addRequired<ScalarEvolutionWrapperPass>();
  AU.addPreserved<ScalarEvolutionWrapperPass>();
  AU.addRequired<AssumptionCacheTracker>();
  AU.addRequired<TargetLibraryInfoWrapperPass>();
  // Requiring LoopSimplify a second time here prevents IVUsers from running
  // twice, since LoopSimplify was invalidated by running ScalarEvolution.
  AU.addRequiredID(LoopSimplifyID);
  AU.addRequired<IVUsersWrapperPass>();
  AU.addPreserved<IVUsersWrapperPass>();
  AU.addRequired<TargetTransformInfoWrapperPass>();
  AU.addPreserved<MemorySSAWrapperPass>();
}

namespace {

/// Enables more convenient iteration over a DWARF expression vector.
static iterator_range<llvm::DIExpression::expr_op_iterator>
ToDwarfOpIter(SmallVectorImpl<uint64_t> &Expr) {
  llvm::DIExpression::expr_op_iterator Begin =
      llvm::DIExpression::expr_op_iterator(Expr.begin());
  llvm::DIExpression::expr_op_iterator End =
      llvm::DIExpression::expr_op_iterator(Expr.end());
  return {Begin, End};
}

struct SCEVDbgValueBuilder {
  SCEVDbgValueBuilder() = default;
  SCEVDbgValueBuilder(const SCEVDbgValueBuilder &Base) { clone(Base); }

  void clone(const SCEVDbgValueBuilder &Base) {
    LocationOps = Base.LocationOps;
    Expr = Base.Expr;
  }

  void clear() {
    LocationOps.clear();
    Expr.clear();
  }

  /// The DIExpression as we translate the SCEV.
  SmallVector<uint64_t, 6> Expr;
  /// The location ops of the DIExpression.
  SmallVector<Value *, 2> LocationOps;

  void pushOperator(uint64_t Op) { Expr.push_back(Op); }
  void pushUInt(uint64_t Operand) { Expr.push_back(Operand); }

  /// Add a DW_OP_LLVM_arg to the expression, followed by the index of the value
  /// in the set of values referenced by the expression.
  void pushLocation(llvm::Value *V) {
    Expr.push_back(llvm::dwarf::DW_OP_LLVM_arg);
    auto *It = llvm::find(LocationOps, V);
    unsigned ArgIndex = 0;
    if (It != LocationOps.end()) {
      ArgIndex = std::distance(LocationOps.begin(), It);
    } else {
      ArgIndex = LocationOps.size();
      LocationOps.push_back(V);
    }
    Expr.push_back(ArgIndex);
  }

  void pushValue(const SCEVUnknown *U) {
    llvm::Value *V = cast<SCEVUnknown>(U)->getValue();
    pushLocation(V);
  }

  bool pushConst(const SCEVConstant *C) {
    if (C->getAPInt().getSignificantBits() > 64)
      return false;
    Expr.push_back(llvm::dwarf::DW_OP_consts);
    Expr.push_back(C->getAPInt().getSExtValue());
    return true;
  }

  // Iterating the expression as DWARF ops is convenient when updating
  // DWARF_OP_LLVM_args.
  iterator_range<llvm::DIExpression::expr_op_iterator> expr_ops() {
    return ToDwarfOpIter(Expr);
  }

  /// Several SCEV types are sequences of the same arithmetic operator applied
  /// to constants and values that may be extended or truncated.
  bool pushArithmeticExpr(const llvm::SCEVCommutativeExpr *CommExpr,
                          uint64_t DwarfOp) {
    assert((isa<llvm::SCEVAddExpr>(CommExpr) || isa<SCEVMulExpr>(CommExpr)) &&
           "Expected arithmetic SCEV type");
    bool Success = true;
    unsigned EmitOperator = 0;
    for (const auto &Op : CommExpr->operands()) {
      Success &= pushSCEV(Op);

      if (EmitOperator >= 1)
        pushOperator(DwarfOp);
      ++EmitOperator;
    }
    return Success;
  }

  // TODO: Identify and omit noop casts.
  bool pushCast(const llvm::SCEVCastExpr *C, bool IsSigned) {
    const llvm::SCEV *Inner = C->getOperand(0);
    const llvm::Type *Type = C->getType();
    uint64_t ToWidth = Type->getIntegerBitWidth();
    bool Success = pushSCEV(Inner);
    uint64_t CastOps[] = {dwarf::DW_OP_LLVM_convert, ToWidth,
                          IsSigned ? llvm::dwarf::DW_ATE_signed
                                   : llvm::dwarf::DW_ATE_unsigned};
    for (const auto &Op : CastOps)
      pushOperator(Op);
    return Success;
  }

  // TODO: MinMax - although these haven't been encountered in the test suite.
  bool pushSCEV(const llvm::SCEV *S) {
    bool Success = true;
    if (const SCEVConstant *StartInt = dyn_cast<SCEVConstant>(S)) {
      Success &= pushConst(StartInt);

    } else if (const SCEVUnknown *U = dyn_cast<SCEVUnknown>(S)) {
      if (!U->getValue())
        return false;
      pushLocation(U->getValue());

    } else if (const SCEVMulExpr *MulRec = dyn_cast<SCEVMulExpr>(S)) {
      Success &= pushArithmeticExpr(MulRec, llvm::dwarf::DW_OP_mul);

    } else if (const SCEVUDivExpr *UDiv = dyn_cast<SCEVUDivExpr>(S)) {
      Success &= pushSCEV(UDiv->getLHS());
      Success &= pushSCEV(UDiv->getRHS());
      pushOperator(llvm::dwarf::DW_OP_div);

    } else if (const SCEVCastExpr *Cast = dyn_cast<SCEVCastExpr>(S)) {
      // Assert if a new and unknown SCEVCastEXpr type is encountered.
      assert((isa<SCEVZeroExtendExpr>(Cast) || isa<SCEVTruncateExpr>(Cast) ||
              isa<SCEVPtrToIntExpr>(Cast) || isa<SCEVSignExtendExpr>(Cast)) &&
             "Unexpected cast type in SCEV.");
      Success &= pushCast(Cast, (isa<SCEVSignExtendExpr>(Cast)));

    } else if (const SCEVAddExpr *AddExpr = dyn_cast<SCEVAddExpr>(S)) {
      Success &= pushArithmeticExpr(AddExpr, llvm::dwarf::DW_OP_plus);

    } else if (isa<SCEVAddRecExpr>(S)) {
      // Nested SCEVAddRecExpr are generated by nested loops and are currently
      // unsupported.
      return false;

    } else {
      return false;
    }
    return Success;
  }

  /// Return true if the combination of arithmetic operator and underlying
  /// SCEV constant value is an identity function.
  bool isIdentityFunction(uint64_t Op, const SCEV *S) {
    if (const SCEVConstant *C = dyn_cast<SCEVConstant>(S)) {
      if (C->getAPInt().getSignificantBits() > 64)
        return false;
      int64_t I = C->getAPInt().getSExtValue();
      switch (Op) {
      case llvm::dwarf::DW_OP_plus:
      case llvm::dwarf::DW_OP_minus:
        return I == 0;
      case llvm::dwarf::DW_OP_mul:
      case llvm::dwarf::DW_OP_div:
        return I == 1;
      }
    }
    return false;
  }

  /// Convert a SCEV of a value to a DIExpression that is pushed onto the
  /// builder's expression stack. The stack should already contain an
  /// expression for the iteration count, so that it can be multiplied by
  /// the stride and added to the start.
  /// Components of the expression are omitted if they are an identity function.
  /// Chain (non-affine) SCEVs are not supported.
  bool SCEVToValueExpr(const llvm::SCEVAddRecExpr &SAR, ScalarEvolution &SE) {
    assert(SAR.isAffine() && "Expected affine SCEV");
    // TODO: Is this check needed?
    if (isa<SCEVAddRecExpr>(SAR.getStart()))
      return false;

    const SCEV *Start = SAR.getStart();
    const SCEV *Stride = SAR.getStepRecurrence(SE);

    // Skip pushing arithmetic noops.
    if (!isIdentityFunction(llvm::dwarf::DW_OP_mul, Stride)) {
      if (!pushSCEV(Stride))
        return false;
      pushOperator(llvm::dwarf::DW_OP_mul);
    }
    if (!isIdentityFunction(llvm::dwarf::DW_OP_plus, Start)) {
      if (!pushSCEV(Start))
        return false;
      pushOperator(llvm::dwarf::DW_OP_plus);
    }
    return true;
  }

  /// Create an expression that is an offset from a value (usually the IV).
  void createOffsetExpr(int64_t Offset, Value *OffsetValue) {
    pushLocation(OffsetValue);
    DIExpression::appendOffset(Expr, Offset);
    LLVM_DEBUG(
        dbgs() << "scev-salvage: Generated IV offset expression. Offset: "
               << std::to_string(Offset) << "\n");
  }

  /// Combine a translation of the SCEV and the IV to create an expression that
  /// recovers a location's value.
  /// returns true if an expression was created.
  bool createIterCountExpr(const SCEV *S,
                           const SCEVDbgValueBuilder &IterationCount,
                           ScalarEvolution &SE) {
    // SCEVs for SSA values are most frquently of the form
    // {start,+,stride}, but sometimes they are ({start,+,stride} + %a + ..).
    // This is because %a is a PHI node that is not the IV. However, these
    // SCEVs have not been observed to result in debuginfo-lossy optimisations,
    // so its not expected this point will be reached.
    if (!isa<SCEVAddRecExpr>(S))
      return false;

    LLVM_DEBUG(dbgs() << "scev-salvage: Location to salvage SCEV: " << *S
                      << '\n');

    const auto *Rec = cast<SCEVAddRecExpr>(S);
    if (!Rec->isAffine())
      return false;

    if (S->getExpressionSize() > MaxSCEVSalvageExpressionSize)
      return false;

    // Initialise a new builder with the iteration count expression. In
    // combination with the value's SCEV this enables recovery.
    clone(IterationCount);
    if (!SCEVToValueExpr(*Rec, SE))
      return false;

    return true;
  }

  /// Convert a SCEV of a value to a DIExpression that is pushed onto the
  /// builder's expression stack. The stack should already contain an
  /// expression for the iteration count, so that it can be multiplied by
  /// the stride and added to the start.
  /// Components of the expression are omitted if they are an identity function.
  bool SCEVToIterCountExpr(const llvm::SCEVAddRecExpr &SAR,
                           ScalarEvolution &SE) {
    assert(SAR.isAffine() && "Expected affine SCEV");
    if (isa<SCEVAddRecExpr>(SAR.getStart())) {
      LLVM_DEBUG(dbgs() << "scev-salvage: IV SCEV. Unsupported nested AddRec: "
                        << SAR << '\n');
      return false;
    }
    const SCEV *Start = SAR.getStart();
    const SCEV *Stride = SAR.getStepRecurrence(SE);

    // Skip pushing arithmetic noops.
    if (!isIdentityFunction(llvm::dwarf::DW_OP_minus, Start)) {
      if (!pushSCEV(Start))
        return false;
      pushOperator(llvm::dwarf::DW_OP_minus);
    }
    if (!isIdentityFunction(llvm::dwarf::DW_OP_div, Stride)) {
      if (!pushSCEV(Stride))
        return false;
      pushOperator(llvm::dwarf::DW_OP_div);
    }
    return true;
  }

  // Append the current expression and locations to a location list and an
  // expression list. Modify the DW_OP_LLVM_arg indexes to account for
  // the locations already present in the destination list.
  void appendToVectors(SmallVectorImpl<uint64_t> &DestExpr,
                       SmallVectorImpl<Value *> &DestLocations) {
    assert(!DestLocations.empty() &&
           "Expected the locations vector to contain the IV");
    // The DWARF_OP_LLVM_arg arguments of the expression being appended must be
    // modified to account for the locations already in the destination vector.
    // All builders contain the IV as the first location op.
    assert(!LocationOps.empty() &&
           "Expected the location ops to contain the IV.");
    // DestIndexMap[n] contains the index in DestLocations for the nth
    // location in this SCEVDbgValueBuilder.
    SmallVector<uint64_t, 2> DestIndexMap;
    for (const auto &Op : LocationOps) {
      auto It = find(DestLocations, Op);
      if (It != DestLocations.end()) {
        // Location already exists in DestLocations, reuse existing ArgIndex.
        DestIndexMap.push_back(std::distance(DestLocations.begin(), It));
        continue;
      }
      // Location is not in DestLocations, add it.
      DestIndexMap.push_back(DestLocations.size());
      DestLocations.push_back(Op);
    }

    for (const auto &Op : expr_ops()) {
      if (Op.getOp() != dwarf::DW_OP_LLVM_arg) {
        Op.appendToVector(DestExpr);
        continue;
      } 

      DestExpr.push_back(dwarf::DW_OP_LLVM_arg);
      // `DW_OP_LLVM_arg n` represents the nth LocationOp in this SCEV,
      // DestIndexMap[n] contains its new index in DestLocations.
      uint64_t NewIndex = DestIndexMap[Op.getArg(0)];
      DestExpr.push_back(NewIndex);
    }
  }
};

/// Holds all the required data to salvage a dbg.value using the pre-LSR SCEVs
/// and DIExpression.
struct DVIRecoveryRec {
  DVIRecoveryRec(DbgValueInst *DbgValue)
      : DbgRef(DbgValue), Expr(DbgValue->getExpression()),
        HadLocationArgList(false) {}
  DVIRecoveryRec(DbgVariableRecord *DVR)
      : DbgRef(DVR), Expr(DVR->getExpression()), HadLocationArgList(false) {}

  PointerUnion<DbgValueInst *, DbgVariableRecord *> DbgRef;
  DIExpression *Expr;
  bool HadLocationArgList;
  SmallVector<WeakVH, 2> LocationOps;
  SmallVector<const llvm::SCEV *, 2> SCEVs;
  SmallVector<std::unique_ptr<SCEVDbgValueBuilder>, 2> RecoveryExprs;

  void clear() {
    for (auto &RE : RecoveryExprs)
      RE.reset();
    RecoveryExprs.clear();
  }

  ~DVIRecoveryRec() { clear(); }
};
} // namespace

/// Returns the total number of DW_OP_llvm_arg operands in the expression.
/// This helps in determining if a DIArglist is necessary or can be omitted from
/// the dbg.value.
static unsigned numLLVMArgOps(SmallVectorImpl<uint64_t> &Expr) {
  auto expr_ops = ToDwarfOpIter(Expr);
  unsigned Count = 0;
  for (auto Op : expr_ops)
    if (Op.getOp() == dwarf::DW_OP_LLVM_arg)
      Count++;
  return Count;
}

/// Overwrites DVI with the location and Ops as the DIExpression. This will
/// create an invalid expression if Ops has any dwarf::DW_OP_llvm_arg operands,
/// because a DIArglist is not created for the first argument of the dbg.value.
template <typename T>
static void updateDVIWithLocation(T &DbgVal, Value *Location,
                                  SmallVectorImpl<uint64_t> &Ops) {
  assert(numLLVMArgOps(Ops) == 0 && "Expected expression that does not "
                                    "contain any DW_OP_llvm_arg operands.");
  DbgVal.setRawLocation(ValueAsMetadata::get(Location));
  DbgVal.setExpression(DIExpression::get(DbgVal.getContext(), Ops));
  DbgVal.setExpression(DIExpression::get(DbgVal.getContext(), Ops));
}

/// Overwrite DVI with locations placed into a DIArglist.
template <typename T>
static void updateDVIWithLocations(T &DbgVal,
                                   SmallVectorImpl<Value *> &Locations,
                                   SmallVectorImpl<uint64_t> &Ops) {
  assert(numLLVMArgOps(Ops) != 0 &&
         "Expected expression that references DIArglist locations using "
         "DW_OP_llvm_arg operands.");
  SmallVector<ValueAsMetadata *, 3> MetadataLocs;
  for (Value *V : Locations)
    MetadataLocs.push_back(ValueAsMetadata::get(V));
  auto ValArrayRef = llvm::ArrayRef<llvm::ValueAsMetadata *>(MetadataLocs);
  DbgVal.setRawLocation(llvm::DIArgList::get(DbgVal.getContext(), ValArrayRef));
  DbgVal.setExpression(DIExpression::get(DbgVal.getContext(), Ops));
}

/// Write the new expression and new location ops for the dbg.value. If possible
/// reduce the szie of the dbg.value intrinsic by omitting DIArglist. This
/// can be omitted if:
/// 1. There is only a single location, refenced by a single DW_OP_llvm_arg.
/// 2. The DW_OP_LLVM_arg is the first operand in the expression.
static void UpdateDbgValueInst(DVIRecoveryRec &DVIRec,
                               SmallVectorImpl<Value *> &NewLocationOps,
                               SmallVectorImpl<uint64_t> &NewExpr) {
  auto UpdateDbgValueInstImpl = [&](auto *DbgVal) {
    unsigned NumLLVMArgs = numLLVMArgOps(NewExpr);
    if (NumLLVMArgs == 0) {
      // Location assumed to be on the stack.
      updateDVIWithLocation(*DbgVal, NewLocationOps[0], NewExpr);
    } else if (NumLLVMArgs == 1 && NewExpr[0] == dwarf::DW_OP_LLVM_arg) {
      // There is only a single DW_OP_llvm_arg at the start of the expression,
      // so it can be omitted along with DIArglist.
      assert(NewExpr[1] == 0 &&
             "Lone LLVM_arg in a DIExpression should refer to location-op 0.");
      llvm::SmallVector<uint64_t, 6> ShortenedOps(llvm::drop_begin(NewExpr, 2));
      updateDVIWithLocation(*DbgVal, NewLocationOps[0], ShortenedOps);
    } else {
      // Multiple DW_OP_llvm_arg, so DIArgList is strictly necessary.
      updateDVIWithLocations(*DbgVal, NewLocationOps, NewExpr);
    }

    // If the DIExpression was previously empty then add the stack terminator.
    // Non-empty expressions have only had elements inserted into them and so
    // the terminator should already be present e.g. stack_value or fragment.
    DIExpression *SalvageExpr = DbgVal->getExpression();
    if (!DVIRec.Expr->isComplex() && SalvageExpr->isComplex()) {
      SalvageExpr =
          DIExpression::append(SalvageExpr, {dwarf::DW_OP_stack_value});
      DbgVal->setExpression(SalvageExpr);
    }
  };
  if (isa<DbgValueInst *>(DVIRec.DbgRef))
    UpdateDbgValueInstImpl(cast<DbgValueInst *>(DVIRec.DbgRef));
  else
    UpdateDbgValueInstImpl(cast<DbgVariableRecord *>(DVIRec.DbgRef));
}

/// Cached location ops may be erased during LSR, in which case a poison is
/// required when restoring from the cache. The type of that location is no
/// longer available, so just use int8. The poison will be replaced by one or
/// more locations later when a SCEVDbgValueBuilder selects alternative
/// locations to use for the salvage.
static Value *getValueOrPoison(WeakVH &VH, LLVMContext &C) {
  return (VH) ? VH : PoisonValue::get(llvm::Type::getInt8Ty(C));
}

/// Restore the DVI's pre-LSR arguments. Substitute undef for any erased values.
static void restorePreTransformState(DVIRecoveryRec &DVIRec) {
  auto RestorePreTransformStateImpl = [&](auto *DbgVal) {
    LLVM_DEBUG(dbgs() << "scev-salvage: restore dbg.value to pre-LSR state\n"
                      << "scev-salvage: post-LSR: " << *DbgVal << '\n');
    assert(DVIRec.Expr && "Expected an expression");
    DbgVal->setExpression(DVIRec.Expr);

    // Even a single location-op may be inside a DIArgList and referenced with
    // DW_OP_LLVM_arg, which is valid only with a DIArgList.
    if (!DVIRec.HadLocationArgList) {
      assert(DVIRec.LocationOps.size() == 1 &&
             "Unexpected number of location ops.");
      // LSR's unsuccessful salvage attempt may have added DIArgList, which in
      // this case was not present before, so force the location back to a
      // single uncontained Value.
      Value *CachedValue =
          getValueOrPoison(DVIRec.LocationOps[0], DbgVal->getContext());
      DbgVal->setRawLocation(ValueAsMetadata::get(CachedValue));
    } else {
      SmallVector<ValueAsMetadata *, 3> MetadataLocs;
      for (WeakVH VH : DVIRec.LocationOps) {
        Value *CachedValue = getValueOrPoison(VH, DbgVal->getContext());
        MetadataLocs.push_back(ValueAsMetadata::get(CachedValue));
      }
      auto ValArrayRef = llvm::ArrayRef<llvm::ValueAsMetadata *>(MetadataLocs);
      DbgVal->setRawLocation(
          llvm::DIArgList::get(DbgVal->getContext(), ValArrayRef));
    }
    LLVM_DEBUG(dbgs() << "scev-salvage: pre-LSR: " << *DbgVal << '\n');
  };
  if (isa<DbgValueInst *>(DVIRec.DbgRef))
    RestorePreTransformStateImpl(cast<DbgValueInst *>(DVIRec.DbgRef));
  else
    RestorePreTransformStateImpl(cast<DbgVariableRecord *>(DVIRec.DbgRef));
}

static bool SalvageDVI(llvm::Loop *L, ScalarEvolution &SE,
                       llvm::PHINode *LSRInductionVar, DVIRecoveryRec &DVIRec,
                       const SCEV *SCEVInductionVar,
                       SCEVDbgValueBuilder IterCountExpr) {

  if (isa<DbgValueInst *>(DVIRec.DbgRef)
          ? !cast<DbgValueInst *>(DVIRec.DbgRef)->isKillLocation()
          : !cast<DbgVariableRecord *>(DVIRec.DbgRef)->isKillLocation())
    return false;

  // LSR may have caused several changes to the dbg.value in the failed salvage
  // attempt. So restore the DIExpression, the location ops and also the
  // location ops format, which is always DIArglist for multiple ops, but only
  // sometimes for a single op.
  restorePreTransformState(DVIRec);

  // LocationOpIndexMap[i] will store the post-LSR location index of
  // the non-optimised out location at pre-LSR index i.
  SmallVector<int64_t, 2> LocationOpIndexMap;
  LocationOpIndexMap.assign(DVIRec.LocationOps.size(), -1);
  SmallVector<Value *, 2> NewLocationOps;
  NewLocationOps.push_back(LSRInductionVar);

  for (unsigned i = 0; i < DVIRec.LocationOps.size(); i++) {
    WeakVH VH = DVIRec.LocationOps[i];
    // Place the locations not optimised out in the list first, avoiding
    // inserts later. The map is used to update the DIExpression's
    // DW_OP_LLVM_arg arguments as the expression is updated.
    if (VH && !isa<UndefValue>(VH)) {
      NewLocationOps.push_back(VH);
      LocationOpIndexMap[i] = NewLocationOps.size() - 1;
      LLVM_DEBUG(dbgs() << "scev-salvage: Location index " << i
                        << " now at index " << LocationOpIndexMap[i] << "\n");
      continue;
    }

    // It's possible that a value referred to in the SCEV may have been
    // optimised out by LSR.
    if (SE.containsErasedValue(DVIRec.SCEVs[i]) ||
        SE.containsUndefs(DVIRec.SCEVs[i])) {
      LLVM_DEBUG(dbgs() << "scev-salvage: SCEV for location at index: " << i
                        << " refers to a location that is now undef or erased. "
                           "Salvage abandoned.\n");
      return false;
    }

    LLVM_DEBUG(dbgs() << "scev-salvage: salvaging location at index " << i
                      << " with SCEV: " << *DVIRec.SCEVs[i] << "\n");

    DVIRec.RecoveryExprs[i] = std::make_unique<SCEVDbgValueBuilder>();
    SCEVDbgValueBuilder *SalvageExpr = DVIRec.RecoveryExprs[i].get();

    // Create an offset-based salvage expression if possible, as it requires
    // less DWARF ops than an iteration count-based expression.
    if (std::optional<APInt> Offset =
            SE.computeConstantDifference(DVIRec.SCEVs[i], SCEVInductionVar)) {
      if (Offset->getSignificantBits() <= 64)
        SalvageExpr->createOffsetExpr(Offset->getSExtValue(), LSRInductionVar);
    } else if (!SalvageExpr->createIterCountExpr(DVIRec.SCEVs[i], IterCountExpr,
                                                 SE))
      return false;
  }

  // Merge the DbgValueBuilder generated expressions and the original
  // DIExpression, place the result into an new vector.
  SmallVector<uint64_t, 3> NewExpr;
  if (DVIRec.Expr->getNumElements() == 0) {
    assert(DVIRec.RecoveryExprs.size() == 1 &&
           "Expected only a single recovery expression for an empty "
           "DIExpression.");
    assert(DVIRec.RecoveryExprs[0] &&
           "Expected a SCEVDbgSalvageBuilder for location 0");
    SCEVDbgValueBuilder *B = DVIRec.RecoveryExprs[0].get();
    B->appendToVectors(NewExpr, NewLocationOps);
  }
  for (const auto &Op : DVIRec.Expr->expr_ops()) {
    // Most Ops needn't be updated.
    if (Op.getOp() != dwarf::DW_OP_LLVM_arg) {
      Op.appendToVector(NewExpr);
      continue;
    }

    uint64_t LocationArgIndex = Op.getArg(0);
    SCEVDbgValueBuilder *DbgBuilder =
        DVIRec.RecoveryExprs[LocationArgIndex].get();
    // The location doesn't have s SCEVDbgValueBuilder, so LSR did not
    // optimise it away. So just translate the argument to the updated
    // location index.
    if (!DbgBuilder) {
      NewExpr.push_back(dwarf::DW_OP_LLVM_arg);
      assert(LocationOpIndexMap[Op.getArg(0)] != -1 &&
             "Expected a positive index for the location-op position.");
      NewExpr.push_back(LocationOpIndexMap[Op.getArg(0)]);
      continue;
    }
    // The location has a recovery expression.
    DbgBuilder->appendToVectors(NewExpr, NewLocationOps);
  }

  UpdateDbgValueInst(DVIRec, NewLocationOps, NewExpr);
  if (isa<DbgValueInst *>(DVIRec.DbgRef))
    LLVM_DEBUG(dbgs() << "scev-salvage: Updated DVI: "
                      << *cast<DbgValueInst *>(DVIRec.DbgRef) << "\n");
  else
    LLVM_DEBUG(dbgs() << "scev-salvage: Updated DVI: "
                      << *cast<DbgVariableRecord *>(DVIRec.DbgRef) << "\n");
  return true;
}

/// Obtain an expression for the iteration count, then attempt to salvage the
/// dbg.value intrinsics.
static void DbgRewriteSalvageableDVIs(
    llvm::Loop *L, ScalarEvolution &SE, llvm::PHINode *LSRInductionVar,
    SmallVector<std::unique_ptr<DVIRecoveryRec>, 2> &DVIToUpdate) {
  if (DVIToUpdate.empty())
    return;

  const llvm::SCEV *SCEVInductionVar = SE.getSCEV(LSRInductionVar);
  assert(SCEVInductionVar &&
         "Anticipated a SCEV for the post-LSR induction variable");

  if (const SCEVAddRecExpr *IVAddRec =
          dyn_cast<SCEVAddRecExpr>(SCEVInductionVar)) {
    if (!IVAddRec->isAffine())
      return;

    // Prevent translation using excessive resources.
    if (IVAddRec->getExpressionSize() > MaxSCEVSalvageExpressionSize)
      return;

    // The iteration count is required to recover location values.
    SCEVDbgValueBuilder IterCountExpr;
    IterCountExpr.pushLocation(LSRInductionVar);
    if (!IterCountExpr.SCEVToIterCountExpr(*IVAddRec, SE))
      return;

    LLVM_DEBUG(dbgs() << "scev-salvage: IV SCEV: " << *SCEVInductionVar
                      << '\n');

    for (auto &DVIRec : DVIToUpdate) {
      SalvageDVI(L, SE, LSRInductionVar, *DVIRec, SCEVInductionVar,
                 IterCountExpr);
    }
  }
}

/// Identify and cache salvageable DVI locations and expressions along with the
/// corresponding SCEV(s). Also ensure that the DVI is not deleted between
/// cacheing and salvaging.
static void DbgGatherSalvagableDVI(
    Loop *L, ScalarEvolution &SE,
    SmallVector<std::unique_ptr<DVIRecoveryRec>, 2> &SalvageableDVISCEVs,
    SmallSet<AssertingVH<DbgValueInst>, 2> &DVIHandles) {
  for (const auto &B : L->getBlocks()) {
    for (auto &I : *B) {
      auto ProcessDbgValue = [&](auto *DbgVal) -> bool {
        // Ensure that if any location op is undef that the dbg.vlue is not
        // cached.
        if (DbgVal->isKillLocation())
          return false;

        // Check that the location op SCEVs are suitable for translation to
        // DIExpression.
        const auto &HasTranslatableLocationOps =
            [&](const auto *DbgValToTranslate) -> bool {
          for (const auto LocOp : DbgValToTranslate->location_ops()) {
            if (!LocOp)
              return false;

            if (!SE.isSCEVable(LocOp->getType()))
              return false;

            const SCEV *S = SE.getSCEV(LocOp);
            if (SE.containsUndefs(S))
              return false;
          }
          return true;
        };

        if (!HasTranslatableLocationOps(DbgVal))
          return false;

        std::unique_ptr<DVIRecoveryRec> NewRec =
            std::make_unique<DVIRecoveryRec>(DbgVal);
        // Each location Op may need a SCEVDbgValueBuilder in order to recover
        // it. Pre-allocating a vector will enable quick lookups of the builder
        // later during the salvage.
        NewRec->RecoveryExprs.resize(DbgVal->getNumVariableLocationOps());
        for (const auto LocOp : DbgVal->location_ops()) {
          NewRec->SCEVs.push_back(SE.getSCEV(LocOp));
          NewRec->LocationOps.push_back(LocOp);
          NewRec->HadLocationArgList = DbgVal->hasArgList();
        }
        SalvageableDVISCEVs.push_back(std::move(NewRec));
        return true;
      };
      for (DbgVariableRecord &DVR : filterDbgVars(I.getDbgRecordRange())) {
        if (DVR.isDbgValue() || DVR.isDbgAssign())
          ProcessDbgValue(&DVR);
      }
      auto DVI = dyn_cast<DbgValueInst>(&I);
      if (!DVI)
        continue;
      if (ProcessDbgValue(DVI))
        DVIHandles.insert(DVI);
    }
  }
}

/// Ideally pick the PHI IV inserted by ScalarEvolutionExpander. As a fallback
/// any PHi from the loop header is usable, but may have less chance of
/// surviving subsequent transforms.
static llvm::PHINode *GetInductionVariable(const Loop &L, ScalarEvolution &SE,
                                           const LSRInstance &LSR) {

  auto IsSuitableIV = [&](PHINode *P) {
    if (!SE.isSCEVable(P->getType()))
      return false;
    if (const SCEVAddRecExpr *Rec = dyn_cast<SCEVAddRecExpr>(SE.getSCEV(P)))
      return Rec->isAffine() && !SE.containsUndefs(SE.getSCEV(P));
    return false;
  };

  // For now, just pick the first IV that was generated and inserted by
  // ScalarEvolution. Ideally pick an IV that is unlikely to be optimised away
  // by subsequent transforms.
  for (const WeakVH &IV : LSR.getScalarEvolutionIVs()) {
    if (!IV)
      continue;

    // There should only be PHI node IVs.
    PHINode *P = cast<PHINode>(&*IV);

    if (IsSuitableIV(P))
      return P;
  }

  for (PHINode &P : L.getHeader()->phis()) {
    if (IsSuitableIV(&P))
      return &P;
  }
  return nullptr;
}

static std::optional<std::tuple<PHINode *, PHINode *, const SCEV *, bool>>
canFoldTermCondOfLoop(Loop *L, ScalarEvolution &SE, DominatorTree &DT,
                      const LoopInfo &LI, const TargetTransformInfo &TTI) {
  if (!L->isInnermost()) {
    LLVM_DEBUG(dbgs() << "Cannot fold on non-innermost loop\n");
    return std::nullopt;
  }
  // Only inspect on simple loop structure
  if (!L->isLoopSimplifyForm()) {
    LLVM_DEBUG(dbgs() << "Cannot fold on non-simple loop\n");
    return std::nullopt;
  }

  if (!SE.hasLoopInvariantBackedgeTakenCount(L)) {
    LLVM_DEBUG(dbgs() << "Cannot fold on backedge that is loop variant\n");
    return std::nullopt;
  }

  BasicBlock *LoopLatch = L->getLoopLatch();
  BranchInst *BI = dyn_cast<BranchInst>(LoopLatch->getTerminator());
  if (!BI || BI->isUnconditional())
    return std::nullopt;
  auto *TermCond = dyn_cast<ICmpInst>(BI->getCondition());
  if (!TermCond) {
    LLVM_DEBUG(
        dbgs() << "Cannot fold on branching condition that is not an ICmpInst");
    return std::nullopt;
  }
  if (!TermCond->hasOneUse()) {
    LLVM_DEBUG(
        dbgs()
        << "Cannot replace terminating condition with more than one use\n");
    return std::nullopt;
  }

  BinaryOperator *LHS = dyn_cast<BinaryOperator>(TermCond->getOperand(0));
  Value *RHS = TermCond->getOperand(1);
  if (!LHS || !L->isLoopInvariant(RHS))
    // We could pattern match the inverse form of the icmp, but that is
    // non-canonical, and this pass is running *very* late in the pipeline.
    return std::nullopt;

  // Find the IV used by the current exit condition.
  PHINode *ToFold;
  Value *ToFoldStart, *ToFoldStep;
  if (!matchSimpleRecurrence(LHS, ToFold, ToFoldStart, ToFoldStep))
    return std::nullopt;

  // Ensure the simple recurrence is a part of the current loop.
  if (ToFold->getParent() != L->getHeader())
    return std::nullopt;

  // If that IV isn't dead after we rewrite the exit condition in terms of
  // another IV, there's no point in doing the transform.
  if (!isAlmostDeadIV(ToFold, LoopLatch, TermCond))
    return std::nullopt;

  // Inserting instructions in the preheader has a runtime cost, scale
  // the allowed cost with the loops trip count as best we can.
  const unsigned ExpansionBudget = [&]() {
    unsigned Budget = 2 * SCEVCheapExpansionBudget;
    if (unsigned SmallTC = SE.getSmallConstantMaxTripCount(L))
      return std::min(Budget, SmallTC);
    if (std::optional<unsigned> SmallTC = getLoopEstimatedTripCount(L))
      return std::min(Budget, *SmallTC);
    // Unknown trip count, assume long running by default.
    return Budget;
  }();

  const SCEV *BECount = SE.getBackedgeTakenCount(L);
  const DataLayout &DL = L->getHeader()->getDataLayout();
  SCEVExpander Expander(SE, DL, "lsr_fold_term_cond");

  PHINode *ToHelpFold = nullptr;
  const SCEV *TermValueS = nullptr;
  bool MustDropPoison = false;
  auto InsertPt = L->getLoopPreheader()->getTerminator();
  for (PHINode &PN : L->getHeader()->phis()) {
    if (ToFold == &PN)
      continue;

    if (!SE.isSCEVable(PN.getType())) {
      LLVM_DEBUG(dbgs() << "IV of phi '" << PN
                        << "' is not SCEV-able, not qualified for the "
                           "terminating condition folding.\n");
      continue;
    }
    const SCEVAddRecExpr *AddRec = dyn_cast<SCEVAddRecExpr>(SE.getSCEV(&PN));
    // Only speculate on affine AddRec
    if (!AddRec || !AddRec->isAffine()) {
      LLVM_DEBUG(dbgs() << "SCEV of phi '" << PN
                        << "' is not an affine add recursion, not qualified "
                           "for the terminating condition folding.\n");
      continue;
    }

    // Check that we can compute the value of AddRec on the exiting iteration
    // without soundness problems.  evaluateAtIteration internally needs
    // to multiply the stride of the iteration number - which may wrap around.
    // The issue here is subtle because computing the result accounting for
    // wrap is insufficient. In order to use the result in an exit test, we
    // must also know that AddRec doesn't take the same value on any previous
    // iteration. The simplest case to consider is a candidate IV which is
    // narrower than the trip count (and thus original IV), but this can
    // also happen due to non-unit strides on the candidate IVs.
    if (!AddRec->hasNoSelfWrap() ||
        !SE.isKnownNonZero(AddRec->getStepRecurrence(SE)))
      continue;

    const SCEVAddRecExpr *PostInc = AddRec->getPostIncExpr(SE);
    const SCEV *TermValueSLocal = PostInc->evaluateAtIteration(BECount, SE);
    if (!Expander.isSafeToExpand(TermValueSLocal)) {
      LLVM_DEBUG(
          dbgs() << "Is not safe to expand terminating value for phi node" << PN
                 << "\n");
      continue;
    }

    if (Expander.isHighCostExpansion(TermValueSLocal, L, ExpansionBudget,
                                     &TTI, InsertPt)) {
      LLVM_DEBUG(
          dbgs() << "Is too expensive to expand terminating value for phi node"
                 << PN << "\n");
      continue;
    }

    // The candidate IV may have been otherwise dead and poison from the
    // very first iteration.  If we can't disprove that, we can't use the IV.
    if (!mustExecuteUBIfPoisonOnPathTo(&PN, LoopLatch->getTerminator(), &DT)) {
      LLVM_DEBUG(dbgs() << "Can not prove poison safety for IV "
                        << PN << "\n");
      continue;
    }

    // The candidate IV may become poison on the last iteration.  If this
    // value is not branched on, this is a well defined program.  We're
    // about to add a new use to this IV, and we have to ensure we don't
    // insert UB which didn't previously exist.
    bool MustDropPoisonLocal = false;
    Instruction *PostIncV =
      cast<Instruction>(PN.getIncomingValueForBlock(LoopLatch));
    if (!mustExecuteUBIfPoisonOnPathTo(PostIncV, LoopLatch->getTerminator(),
                                       &DT)) {
      LLVM_DEBUG(dbgs() << "Can not prove poison safety to insert use"
                        << PN << "\n");

      // If this is a complex recurrance with multiple instructions computing
      // the backedge value, we might need to strip poison flags from all of
      // them.
      if (PostIncV->getOperand(0) != &PN)
        continue;

      // In order to perform the transform, we need to drop the poison generating
      // flags on this instruction (if any).
      MustDropPoisonLocal = PostIncV->hasPoisonGeneratingFlags();
    }

    // We pick the last legal alternate IV.  We could expore choosing an optimal
    // alternate IV if we had a decent heuristic to do so.
    ToHelpFold = &PN;
    TermValueS = TermValueSLocal;
    MustDropPoison = MustDropPoisonLocal;
  }

  LLVM_DEBUG(if (ToFold && !ToHelpFold) dbgs()
                 << "Cannot find other AddRec IV to help folding\n";);

  LLVM_DEBUG(if (ToFold && ToHelpFold) dbgs()
             << "\nFound loop that can fold terminating condition\n"
             << "  BECount (SCEV): " << *SE.getBackedgeTakenCount(L) << "\n"
             << "  TermCond: " << *TermCond << "\n"
             << "  BrandInst: " << *BI << "\n"
             << "  ToFold: " << *ToFold << "\n"
             << "  ToHelpFold: " << *ToHelpFold << "\n");

  if (!ToFold || !ToHelpFold)
    return std::nullopt;
  return std::make_tuple(ToFold, ToHelpFold, TermValueS, MustDropPoison);
}

static bool ReduceLoopStrength(Loop *L, IVUsers &IU, ScalarEvolution &SE,
                               DominatorTree &DT, LoopInfo &LI,
                               const TargetTransformInfo &TTI,
                               AssumptionCache &AC, TargetLibraryInfo &TLI,
                               MemorySSA *MSSA) {

  // Debug preservation - before we start removing anything identify which DVI
  // meet the salvageable criteria and store their DIExpression and SCEVs.
  SmallVector<std::unique_ptr<DVIRecoveryRec>, 2> SalvageableDVIRecords;
  SmallSet<AssertingVH<DbgValueInst>, 2> DVIHandles;
  DbgGatherSalvagableDVI(L, SE, SalvageableDVIRecords, DVIHandles);

  bool Changed = false;
  std::unique_ptr<MemorySSAUpdater> MSSAU;
  if (MSSA)
    MSSAU = std::make_unique<MemorySSAUpdater>(MSSA);

  // Run the main LSR transformation.
  const LSRInstance &Reducer =
      LSRInstance(L, IU, SE, DT, LI, TTI, AC, TLI, MSSAU.get());
  Changed |= Reducer.getChanged();

  // Remove any extra phis created by processing inner loops.
  Changed |= DeleteDeadPHIs(L->getHeader(), &TLI, MSSAU.get());
  if (EnablePhiElim && L->isLoopSimplifyForm()) {
    SmallVector<WeakTrackingVH, 16> DeadInsts;
    const DataLayout &DL = L->getHeader()->getDataLayout();
    SCEVExpander Rewriter(SE, DL, "lsr", false);
#ifndef NDEBUG
    Rewriter.setDebugType(DEBUG_TYPE);
#endif
    unsigned numFolded = Rewriter.replaceCongruentIVs(L, &DT, DeadInsts, &TTI);
    Rewriter.clear();
    if (numFolded) {
      Changed = true;
      RecursivelyDeleteTriviallyDeadInstructionsPermissive(DeadInsts, &TLI,
                                                           MSSAU.get());
      DeleteDeadPHIs(L->getHeader(), &TLI, MSSAU.get());
    }
  }
  // LSR may at times remove all uses of an induction variable from a loop.
  // The only remaining use is the PHI in the exit block.
  // When this is the case, if the exit value of the IV can be calculated using
  // SCEV, we can replace the exit block PHI with the final value of the IV and
  // skip the updates in each loop iteration.
  if (L->isRecursivelyLCSSAForm(DT, LI) && L->getExitBlock()) {
    SmallVector<WeakTrackingVH, 16> DeadInsts;
    const DataLayout &DL = L->getHeader()->getDataLayout();
    SCEVExpander Rewriter(SE, DL, "lsr", true);
    int Rewrites = rewriteLoopExitValues(L, &LI, &TLI, &SE, &TTI, Rewriter, &DT,
                                         UnusedIndVarInLoop, DeadInsts);
    Rewriter.clear();
    if (Rewrites) {
      Changed = true;
      RecursivelyDeleteTriviallyDeadInstructionsPermissive(DeadInsts, &TLI,
                                                           MSSAU.get());
      DeleteDeadPHIs(L->getHeader(), &TLI, MSSAU.get());
    }
  }

  const bool EnableFormTerm = [&] {
    switch (AllowTerminatingConditionFoldingAfterLSR) {
    case cl::BOU_TRUE:
      return true;
    case cl::BOU_FALSE:
      return false;
    case cl::BOU_UNSET:
      return TTI.shouldFoldTerminatingConditionAfterLSR();
    }
    llvm_unreachable("Unhandled cl::boolOrDefault enum");
  }();

  if (EnableFormTerm) {
    if (auto Opt = canFoldTermCondOfLoop(L, SE, DT, LI, TTI)) {
      auto [ToFold, ToHelpFold, TermValueS, MustDrop] = *Opt;

      Changed = true;
      NumTermFold++;

      BasicBlock *LoopPreheader = L->getLoopPreheader();
      BasicBlock *LoopLatch = L->getLoopLatch();

      (void)ToFold;
      LLVM_DEBUG(dbgs() << "To fold phi-node:\n"
                        << *ToFold << "\n"
                        << "New term-cond phi-node:\n"
                        << *ToHelpFold << "\n");

      Value *StartValue = ToHelpFold->getIncomingValueForBlock(LoopPreheader);
      (void)StartValue;
      Value *LoopValue = ToHelpFold->getIncomingValueForBlock(LoopLatch);

      // See comment in canFoldTermCondOfLoop on why this is sufficient.
      if (MustDrop)
        cast<Instruction>(LoopValue)->dropPoisonGeneratingFlags();

      // SCEVExpander for both use in preheader and latch
      const DataLayout &DL = L->getHeader()->getDataLayout();
      SCEVExpander Expander(SE, DL, "lsr_fold_term_cond");

      assert(Expander.isSafeToExpand(TermValueS) &&
             "Terminating value was checked safe in canFoldTerminatingCondition");

      // Create new terminating value at loop preheader
      Value *TermValue = Expander.expandCodeFor(TermValueS, ToHelpFold->getType(),
                                                LoopPreheader->getTerminator());

      LLVM_DEBUG(dbgs() << "Start value of new term-cond phi-node:\n"
                        << *StartValue << "\n"
                        << "Terminating value of new term-cond phi-node:\n"
                        << *TermValue << "\n");

      // Create new terminating condition at loop latch
      BranchInst *BI = cast<BranchInst>(LoopLatch->getTerminator());
      ICmpInst *OldTermCond = cast<ICmpInst>(BI->getCondition());
      IRBuilder<> LatchBuilder(LoopLatch->getTerminator());
      Value *NewTermCond =
          LatchBuilder.CreateICmp(CmpInst::ICMP_EQ, LoopValue, TermValue,
                                  "lsr_fold_term_cond.replaced_term_cond");
      // Swap successors to exit loop body if IV equals to new TermValue
      if (BI->getSuccessor(0) == L->getHeader())
        BI->swapSuccessors();

      LLVM_DEBUG(dbgs() << "Old term-cond:\n"
                        << *OldTermCond << "\n"
                        << "New term-cond:\n" << *NewTermCond << "\n");

      BI->setCondition(NewTermCond);

      Expander.clear();
      OldTermCond->eraseFromParent();
      DeleteDeadPHIs(L->getHeader(), &TLI, MSSAU.get());
    }
  }

  if (SalvageableDVIRecords.empty())
    return Changed;

  // Obtain relevant IVs and attempt to rewrite the salvageable DVIs with
  // expressions composed using the derived iteration count.
  // TODO: Allow for multiple IV references for nested AddRecSCEVs
  for (const auto &L : LI) {
    if (llvm::PHINode *IV = GetInductionVariable(*L, SE, Reducer))
      DbgRewriteSalvageableDVIs(L, SE, IV, SalvageableDVIRecords);
    else {
      LLVM_DEBUG(dbgs() << "scev-salvage: SCEV salvaging not possible. An IV "
                           "could not be identified.\n");
    }
  }

  for (auto &Rec : SalvageableDVIRecords)
    Rec->clear();
  SalvageableDVIRecords.clear();
  DVIHandles.clear();
  return Changed;
}

bool LoopStrengthReduce::runOnLoop(Loop *L, LPPassManager & /*LPM*/) {
  if (skipLoop(L))
    return false;

  auto &IU = getAnalysis<IVUsersWrapperPass>().getIU();
  auto &SE = getAnalysis<ScalarEvolutionWrapperPass>().getSE();
  auto &DT = getAnalysis<DominatorTreeWrapperPass>().getDomTree();
  auto &LI = getAnalysis<LoopInfoWrapperPass>().getLoopInfo();
  const auto &TTI = getAnalysis<TargetTransformInfoWrapperPass>().getTTI(
      *L->getHeader()->getParent());
  auto &AC = getAnalysis<AssumptionCacheTracker>().getAssumptionCache(
      *L->getHeader()->getParent());
  auto &TLI = getAnalysis<TargetLibraryInfoWrapperPass>().getTLI(
      *L->getHeader()->getParent());
  auto *MSSAAnalysis = getAnalysisIfAvailable<MemorySSAWrapperPass>();
  MemorySSA *MSSA = nullptr;
  if (MSSAAnalysis)
    MSSA = &MSSAAnalysis->getMSSA();
  return ReduceLoopStrength(L, IU, SE, DT, LI, TTI, AC, TLI, MSSA);
}

PreservedAnalyses LoopStrengthReducePass::run(Loop &L, LoopAnalysisManager &AM,
                                              LoopStandardAnalysisResults &AR,
                                              LPMUpdater &) {
  if (!ReduceLoopStrength(&L, AM.getResult<IVUsersAnalysis>(L, AR), AR.SE,
                          AR.DT, AR.LI, AR.TTI, AR.AC, AR.TLI, AR.MSSA))
    return PreservedAnalyses::all();

  auto PA = getLoopPassPreservedAnalyses();
  if (AR.MSSA)
    PA.preserve<MemorySSAAnalysis>();
  return PA;
}

char LoopStrengthReduce::ID = 0;

INITIALIZE_PASS_BEGIN(LoopStrengthReduce, "loop-reduce",
                      "Loop Strength Reduction", false, false)
INITIALIZE_PASS_DEPENDENCY(TargetTransformInfoWrapperPass)
INITIALIZE_PASS_DEPENDENCY(DominatorTreeWrapperPass)
INITIALIZE_PASS_DEPENDENCY(ScalarEvolutionWrapperPass)
INITIALIZE_PASS_DEPENDENCY(IVUsersWrapperPass)
INITIALIZE_PASS_DEPENDENCY(LoopInfoWrapperPass)
INITIALIZE_PASS_DEPENDENCY(LoopSimplify)
INITIALIZE_PASS_END(LoopStrengthReduce, "loop-reduce",
                    "Loop Strength Reduction", false, false)

Pass *llvm::createLoopStrengthReducePass() { return new LoopStrengthReduce(); }<|MERGE_RESOLUTION|>--- conflicted
+++ resolved
@@ -946,23 +946,15 @@
                            // FIXME: AR->getNoWrapFlags(SCEV::FlagNW)
                            SCEV::FlagAnyWrap);
     return Result;
-<<<<<<< HEAD
-  } else if (EnableVScaleImmediates)
-    if (const SCEVMulExpr *M = dyn_cast<SCEVMulExpr>(S))
-=======
   } else if (const SCEVMulExpr *M = dyn_cast<SCEVMulExpr>(S)) {
     if (EnableVScaleImmediates && M->getNumOperands() == 2) {
->>>>>>> 9c4aab8c
       if (const SCEVConstant *C = dyn_cast<SCEVConstant>(M->getOperand(0)))
         if (isa<SCEVVScale>(M->getOperand(1))) {
           S = SE.getConstant(M->getType(), 0);
           return Immediate::getScalable(C->getValue()->getSExtValue());
         }
-<<<<<<< HEAD
-=======
-    }
-  }
->>>>>>> 9c4aab8c
+    }
+  }
   return Immediate::getZero();
 }
 
