//===- LoopDeletion.cpp - Dead Loop Deletion Pass ---------------===//
//
// Part of the LLVM Project, under the Apache License v2.0 with LLVM Exceptions.
// See https://llvm.org/LICENSE.txt for license information.
// SPDX-License-Identifier: Apache-2.0 WITH LLVM-exception
//
//===----------------------------------------------------------------------===//
//
// This file implements the Dead Loop Deletion Pass. This pass is responsible
// for eliminating loops with non-infinite computable trip counts that have no
// side effects or volatile instructions, and do not contribute to the
// computation of the function's return value.
//
//===----------------------------------------------------------------------===//

#include "llvm/Transforms/Scalar/LoopDeletion.h"
#include "llvm/ADT/SmallVector.h"
#include "llvm/ADT/Statistic.h"
#include "llvm/Analysis/CFG.h"
#include "llvm/Analysis/GlobalsModRef.h"
#include "llvm/Analysis/InstructionSimplify.h"
#include "llvm/Analysis/LoopIterator.h"
#include "llvm/Analysis/LoopPass.h"
#include "llvm/Analysis/MemorySSA.h"
#include "llvm/Analysis/OptimizationRemarkEmitter.h"
#include "llvm/IR/Dominators.h"

#include "llvm/IR/PatternMatch.h"
#include "llvm/InitializePasses.h"
#include "llvm/Transforms/Scalar.h"
#include "llvm/Transforms/Scalar/LoopPassManager.h"
#include "llvm/Transforms/Utils/LoopUtils.h"

using namespace llvm;

#define DEBUG_TYPE "loop-delete"

STATISTIC(NumDeleted, "Number of loops deleted");

static cl::opt<bool> EnableSymbolicExecution(
    "loop-deletion-enable-symbolic-execution", cl::Hidden, cl::init(true),
    cl::desc("Break backedge through symbolic execution of 1st iteration "
             "attempting to prove that the backedge is never taken"));

enum class LoopDeletionResult {
  Unmodified,
  Modified,
  Deleted,
};

static LoopDeletionResult merge(LoopDeletionResult A, LoopDeletionResult B) {
  if (A == LoopDeletionResult::Deleted || B == LoopDeletionResult::Deleted)
    return LoopDeletionResult::Deleted;
  if (A == LoopDeletionResult::Modified || B == LoopDeletionResult::Modified)
    return LoopDeletionResult::Modified;
  return LoopDeletionResult::Unmodified;
}

/// Determines if a loop is dead.
///
/// This assumes that we've already checked for unique exit and exiting blocks,
/// and that the code is in LCSSA form.
static bool isLoopDead(Loop *L, ScalarEvolution &SE,
                       SmallVectorImpl<BasicBlock *> &ExitingBlocks,
                       BasicBlock *ExitBlock, bool &Changed,
                       BasicBlock *Preheader, LoopInfo &LI) {
  // Make sure that all PHI entries coming from the loop are loop invariant.
  // Because the code is in LCSSA form, any values used outside of the loop
  // must pass through a PHI in the exit block, meaning that this check is
  // sufficient to guarantee that no loop-variant values are used outside
  // of the loop.
  bool AllEntriesInvariant = true;
  bool AllOutgoingValuesSame = true;
  if (!L->hasNoExitBlocks()) {
    for (PHINode &P : ExitBlock->phis()) {
      Value *incoming = P.getIncomingValueForBlock(ExitingBlocks[0]);

      // Make sure all exiting blocks produce the same incoming value for the
      // block. If there are different incoming values for different exiting
      // blocks, then it is impossible to statically determine which value
      // should be used.
      AllOutgoingValuesSame =
          all_of(makeArrayRef(ExitingBlocks).slice(1), [&](BasicBlock *BB) {
            return incoming == P.getIncomingValueForBlock(BB);
          });

      if (!AllOutgoingValuesSame)
        break;

      if (Instruction *I = dyn_cast<Instruction>(incoming))
        if (!L->makeLoopInvariant(I, Changed, Preheader->getTerminator())) {
          AllEntriesInvariant = false;
          break;
        }
    }
  }

  if (Changed)
    SE.forgetLoopDispositions(L);

  if (!AllEntriesInvariant || !AllOutgoingValuesSame)
    return false;

  // Make sure that no instructions in the block have potential side-effects.
  // This includes instructions that could write to memory, and loads that are
  // marked volatile.
  for (auto &I : L->blocks())
    if (any_of(*I, [](Instruction &I) {
          return I.mayHaveSideEffects() && !I.isDroppable();
        }))
      return false;

  // The loop or any of its sub-loops looping infinitely is legal. The loop can
  // only be considered dead if either
  // a. the function is mustprogress.
  // b. all (sub-)loops are mustprogress or have a known trip-count.
  if (L->getHeader()->getParent()->mustProgress())
    return true;

  LoopBlocksRPO RPOT(L);
  RPOT.perform(&LI);
  // If the loop contains an irreducible cycle, it may loop infinitely.
  if (containsIrreducibleCFG<const BasicBlock *>(RPOT, LI))
    return false;

  SmallVector<Loop *, 8> WorkList;
  WorkList.push_back(L);
  while (!WorkList.empty()) {
    Loop *Current = WorkList.pop_back_val();
    if (hasMustProgress(Current))
      continue;

    const SCEV *S = SE.getConstantMaxBackedgeTakenCount(Current);
    if (isa<SCEVCouldNotCompute>(S)) {
      LLVM_DEBUG(
          dbgs() << "Could not compute SCEV MaxBackedgeTakenCount and was "
                    "not required to make progress.\n");
      return false;
    }
    WorkList.append(Current->begin(), Current->end());
  }
  return true;
}

/// This function returns true if there is no viable path from the
/// entry block to the header of \p L. Right now, it only does
/// a local search to save compile time.
static bool isLoopNeverExecuted(Loop *L) {
  using namespace PatternMatch;

  auto *Preheader = L->getLoopPreheader();
  // TODO: We can relax this constraint, since we just need a loop
  // predecessor.
  assert(Preheader && "Needs preheader!");

  if (Preheader->isEntryBlock())
    return false;
  // All predecessors of the preheader should have a constant conditional
  // branch, with the loop's preheader as not-taken.
  for (auto *Pred: predecessors(Preheader)) {
    BasicBlock *Taken, *NotTaken;
    ConstantInt *Cond;
    if (!match(Pred->getTerminator(),
               m_Br(m_ConstantInt(Cond), Taken, NotTaken)))
      return false;
    if (!Cond->getZExtValue())
      std::swap(Taken, NotTaken);
    if (Taken == Preheader)
      return false;
  }
  assert(!pred_empty(Preheader) &&
         "Preheader should have predecessors at this point!");
  // All the predecessors have the loop preheader as not-taken target.
  return true;
}

static Value *
getValueOnFirstIteration(Value *V, DenseMap<Value *, Value *> &FirstIterValue,
                         const SimplifyQuery &SQ) {
  // Quick hack: do not flood cache with non-instruction values.
  if (!isa<Instruction>(V))
    return V;
  // Do we already know cached result?
  auto Existing = FirstIterValue.find(V);
  if (Existing != FirstIterValue.end())
    return Existing->second;
  Value *FirstIterV = nullptr;
  if (auto *BO = dyn_cast<BinaryOperator>(V)) {
    Value *LHS =
        getValueOnFirstIteration(BO->getOperand(0), FirstIterValue, SQ);
    Value *RHS =
        getValueOnFirstIteration(BO->getOperand(1), FirstIterValue, SQ);
    FirstIterV = SimplifyBinOp(BO->getOpcode(), LHS, RHS, SQ);
  }
  if (!FirstIterV)
    FirstIterV = V;
  FirstIterValue[V] = FirstIterV;
  return FirstIterV;
}

// Try to prove that one of conditions that dominates the latch must exit on 1st
// iteration.
static bool canProveExitOnFirstIteration(Loop *L, DominatorTree &DT,
                                         LoopInfo &LI) {
  // Disabled by option.
  if (!EnableSymbolicExecution)
    return false;

  BasicBlock *Predecessor = L->getLoopPredecessor();
  BasicBlock *Latch = L->getLoopLatch();

  if (!Predecessor || !Latch)
    return false;

  LoopBlocksRPO RPOT(L);
  RPOT.perform(&LI);

  // For the optimization to be correct, we need RPOT to have a property that
  // each block is processed after all its predecessors, which may only be
  // violated for headers of the current loop and all nested loops. Irreducible
  // CFG provides multiple ways to break this assumption, so we do not want to
  // deal with it.
  if (containsIrreducibleCFG<const BasicBlock *>(RPOT, LI))
    return false;

  BasicBlock *Header = L->getHeader();
  // Blocks that are reachable on the 1st iteration.
  SmallPtrSet<BasicBlock *, 4> LiveBlocks;
  // Edges that are reachable on the 1st iteration.
  DenseSet<BasicBlockEdge> LiveEdges;
  LiveBlocks.insert(Header);

  SmallPtrSet<BasicBlock *, 4> Visited;
  auto MarkLiveEdge = [&](BasicBlock *From, BasicBlock *To) {
    assert(LiveBlocks.count(From) && "Must be live!");
    assert((LI.isLoopHeader(To) || !Visited.count(To)) &&
           "Only canonical backedges are allowed. Irreducible CFG?");
    assert((LiveBlocks.count(To) || !Visited.count(To)) &&
           "We already discarded this block as dead!");
    LiveBlocks.insert(To);
    LiveEdges.insert({ From, To });
  };

  auto MarkAllSuccessorsLive = [&](BasicBlock *BB) {
    for (auto *Succ : successors(BB))
      MarkLiveEdge(BB, Succ);
  };

  // Check if there is only one value coming from all live predecessor blocks.
  // Note that because we iterate in RPOT, we have already visited all its
  // (non-latch) predecessors.
  auto GetSoleInputOnFirstIteration = [&](PHINode & PN)->Value * {
    BasicBlock *BB = PN.getParent();
    bool HasLivePreds = false;
    (void)HasLivePreds;
    if (BB == Header)
      return PN.getIncomingValueForBlock(Predecessor);
    Value *OnlyInput = nullptr;
    for (auto *Pred : predecessors(BB))
      if (LiveEdges.count({ Pred, BB })) {
        HasLivePreds = true;
        Value *Incoming = PN.getIncomingValueForBlock(Pred);
        // Skip undefs. If they are present, we can assume they are equal to
        // the non-undef input.
        if (isa<UndefValue>(Incoming))
          continue;
        // Two inputs.
        if (OnlyInput && OnlyInput != Incoming)
          return nullptr;
        OnlyInput = Incoming;
      }

    assert(HasLivePreds && "No live predecessors?");
    // If all incoming live value were undefs, return undef.
    return OnlyInput ? OnlyInput : UndefValue::get(PN.getType());
  };
  DenseMap<Value *, Value *> FirstIterValue;

  // Use the following algorithm to prove we never take the latch on the 1st
  // iteration:
  // 1. Traverse in topological order, so that whenever we visit a block, all
  //    its predecessors are already visited.
  // 2. If we can prove that the block may have only 1 predecessor on the 1st
  //    iteration, map all its phis onto input from this predecessor.
  // 3a. If we can prove which successor of out block is taken on the 1st
  //     iteration, mark this successor live.
  // 3b. If we cannot prove it, conservatively assume that all successors are
  //     live.
  auto &DL = Header->getModule()->getDataLayout();
  const SimplifyQuery SQ(DL);
  for (auto *BB : RPOT) {
    Visited.insert(BB);

    // This block is not reachable on the 1st iterations.
    if (!LiveBlocks.count(BB))
      continue;

    // Skip inner loops.
    if (LI.getLoopFor(BB) != L) {
      MarkAllSuccessorsLive(BB);
      continue;
    }

    // If Phi has only one input from all live input blocks, use it.
    for (auto &PN : BB->phis()) {
      if (!PN.getType()->isIntegerTy())
        continue;
      auto *Incoming = GetSoleInputOnFirstIteration(PN);
      if (Incoming && DT.dominates(Incoming, BB->getTerminator())) {
        Value *FirstIterV =
            getValueOnFirstIteration(Incoming, FirstIterValue, SQ);
        FirstIterValue[&PN] = FirstIterV;
      }
    }

    using namespace PatternMatch;
    ICmpInst::Predicate Pred;
    Value *LHS, *RHS;
    BasicBlock *IfTrue, *IfFalse;
    auto *Term = BB->getTerminator();
    if (match(Term, m_Br(m_ICmp(Pred, m_Value(LHS), m_Value(RHS)),
                         m_BasicBlock(IfTrue), m_BasicBlock(IfFalse)))) {
      if (!LHS->getType()->isIntegerTy()) {
        MarkAllSuccessorsLive(BB);
        continue;
      }

      // Can we prove constant true or false for this condition?
      LHS = getValueOnFirstIteration(LHS, FirstIterValue, SQ);
      RHS = getValueOnFirstIteration(RHS, FirstIterValue, SQ);
      auto *KnownCondition = SimplifyICmpInst(Pred, LHS, RHS, SQ);
      if (!KnownCondition) {
        // Failed to simplify.
        MarkAllSuccessorsLive(BB);
        continue;
      }
      if (isa<UndefValue>(KnownCondition)) {
        // TODO: According to langref, branching by undef is undefined behavior.
        // It means that, theoretically, we should be able to just continue
        // without marking any successors as live. However, we are not certain
        // how correct our compiler is at handling such cases. So we are being
        // very conservative here.
        //
        // If there is a non-loop successor, always assume this branch leaves the
        // loop. Otherwise, arbitrarily take IfTrue.
        //
        // Once we are certain that branching by undef is handled correctly by
        // other transforms, we should not mark any successors live here.
        if (L->contains(IfTrue) && L->contains(IfFalse))
          MarkLiveEdge(BB, IfTrue);
        continue;
      }
      auto *ConstCondition = dyn_cast<ConstantInt>(KnownCondition);
      if (!ConstCondition) {
        // Non-constant condition, cannot analyze any further.
        MarkAllSuccessorsLive(BB);
        continue;
      }
      if (ConstCondition->isAllOnesValue())
        MarkLiveEdge(BB, IfTrue);
      else
        MarkLiveEdge(BB, IfFalse);
    } else if (SwitchInst *SI = dyn_cast<SwitchInst>(Term)) {
      auto *SwitchValue = SI->getCondition();
      auto *SwitchValueOnFirstIter =
          getValueOnFirstIteration(SwitchValue, FirstIterValue, SQ);
      auto *ConstSwitchValue = dyn_cast<ConstantInt>(SwitchValueOnFirstIter);
      if (!ConstSwitchValue) {
        MarkAllSuccessorsLive(BB);
        continue;
      }
      auto CaseIterator = SI->findCaseValue(ConstSwitchValue);
      MarkLiveEdge(BB, CaseIterator->getCaseSuccessor());
    } else {
      MarkAllSuccessorsLive(BB);
      continue;
    }
  }

  // We can break the latch if it wasn't live.
  return !LiveEdges.count({ Latch, Header });
}

/// If we can prove the backedge is untaken, remove it.  This destroys the
/// loop, but leaves the (now trivially loop invariant) control flow and
/// side effects (if any) in place.
static LoopDeletionResult
breakBackedgeIfNotTaken(Loop *L, DominatorTree &DT, ScalarEvolution &SE,
                        LoopInfo &LI, MemorySSA *MSSA,
                        OptimizationRemarkEmitter &ORE) {
  assert(L->isLCSSAForm(DT) && "Expected LCSSA!");

  if (!L->getLoopLatch())
    return LoopDeletionResult::Unmodified;

<<<<<<< HEAD
  auto *BTCMax = SE.getConstantMaxBackedgeTakenCount(L);
  if (!BTCMax->isZero()) {
    auto *BTC = SE.getBackedgeTakenCount(L);
    if (!BTC->isZero()) {
      if (!isa<SCEVCouldNotCompute>(BTC) && SE.isKnownNonZero(BTC))
        return LoopDeletionResult::Unmodified;
      if (!canProveExitOnFirstIteration(L, DT, LI))
        return LoopDeletionResult::Unmodified;
    }
=======
  auto *BTC = SE.getSymbolicMaxBackedgeTakenCount(L);
  if (BTC->isZero()) {
    // SCEV knows this backedge isn't taken!
    breakLoopBackedge(L, DT, SE, LI, MSSA);
    return LoopDeletionResult::Deleted;
>>>>>>> ce42012e
  }

  // If SCEV leaves open the possibility of a zero trip count, see if
  // symbolically evaluating the first iteration lets us prove the backedge
  // unreachable.
  if (isa<SCEVCouldNotCompute>(BTC) || !SE.isKnownNonZero(BTC))
    if (canProveExitOnFirstIteration(L, DT, LI)) {
      breakLoopBackedge(L, DT, SE, LI, MSSA);
      return LoopDeletionResult::Deleted;
    }

  return LoopDeletionResult::Unmodified;
}

/// Remove a loop if it is dead.
///
/// A loop is considered dead either if it does not impact the observable
/// behavior of the program other than finite running time, or if it is
/// required to make progress by an attribute such as 'mustprogress' or
/// 'llvm.loop.mustprogress' and does not make any. This may remove
/// infinite loops that have been required to make progress.
///
/// This entire process relies pretty heavily on LoopSimplify form and LCSSA in
/// order to make various safety checks work.
///
/// \returns true if any changes were made. This may mutate the loop even if it
/// is unable to delete it due to hoisting trivially loop invariant
/// instructions out of the loop.
static LoopDeletionResult deleteLoopIfDead(Loop *L, DominatorTree &DT,
                                           ScalarEvolution &SE, LoopInfo &LI,
                                           MemorySSA *MSSA,
                                           OptimizationRemarkEmitter &ORE) {
  assert(L->isLCSSAForm(DT) && "Expected LCSSA!");

  // We can only remove the loop if there is a preheader that we can branch from
  // after removing it. Also, if LoopSimplify form is not available, stay out
  // of trouble.
  BasicBlock *Preheader = L->getLoopPreheader();
  if (!Preheader || !L->hasDedicatedExits()) {
    LLVM_DEBUG(
        dbgs()
        << "Deletion requires Loop with preheader and dedicated exits.\n");
    return LoopDeletionResult::Unmodified;
  }

  BasicBlock *ExitBlock = L->getUniqueExitBlock();

  if (ExitBlock && isLoopNeverExecuted(L)) {
    LLVM_DEBUG(dbgs() << "Loop is proven to never execute, delete it!");
    // We need to forget the loop before setting the incoming values of the exit
    // phis to undef, so we properly invalidate the SCEV expressions for those
    // phis.
    SE.forgetLoop(L);
    // Set incoming value to undef for phi nodes in the exit block.
    for (PHINode &P : ExitBlock->phis()) {
      std::fill(P.incoming_values().begin(), P.incoming_values().end(),
                UndefValue::get(P.getType()));
    }
    ORE.emit([&]() {
      return OptimizationRemark(DEBUG_TYPE, "NeverExecutes", L->getStartLoc(),
                                L->getHeader())
             << "Loop deleted because it never executes";
    });
    deleteDeadLoop(L, &DT, &SE, &LI, MSSA);
    ++NumDeleted;
    return LoopDeletionResult::Deleted;
  }

  // The remaining checks below are for a loop being dead because all statements
  // in the loop are invariant.
  SmallVector<BasicBlock *, 4> ExitingBlocks;
  L->getExitingBlocks(ExitingBlocks);

  // We require that the loop has at most one exit block. Otherwise, we'd be in
  // the situation of needing to be able to solve statically which exit block
  // will be branched to, or trying to preserve the branching logic in a loop
  // invariant manner.
  if (!ExitBlock && !L->hasNoExitBlocks()) {
    LLVM_DEBUG(dbgs() << "Deletion requires at most one exit block.\n");
    return LoopDeletionResult::Unmodified;
  }
  // Finally, we have to check that the loop really is dead.
  bool Changed = false;
  if (!isLoopDead(L, SE, ExitingBlocks, ExitBlock, Changed, Preheader, LI)) {
    LLVM_DEBUG(dbgs() << "Loop is not invariant, cannot delete.\n");
    return Changed ? LoopDeletionResult::Modified
                   : LoopDeletionResult::Unmodified;
  }

  LLVM_DEBUG(dbgs() << "Loop is invariant, delete it!");
  ORE.emit([&]() {
    return OptimizationRemark(DEBUG_TYPE, "Invariant", L->getStartLoc(),
                              L->getHeader())
           << "Loop deleted because it is invariant";
  });
  deleteDeadLoop(L, &DT, &SE, &LI, MSSA);
  ++NumDeleted;

  return LoopDeletionResult::Deleted;
}

PreservedAnalyses LoopDeletionPass::run(Loop &L, LoopAnalysisManager &AM,
                                        LoopStandardAnalysisResults &AR,
                                        LPMUpdater &Updater) {

  LLVM_DEBUG(dbgs() << "Analyzing Loop for deletion: ");
  LLVM_DEBUG(L.dump());
  std::string LoopName = std::string(L.getName());
  // For the new PM, we can't use OptimizationRemarkEmitter as an analysis
  // pass. Function analyses need to be preserved across loop transformations
  // but ORE cannot be preserved (see comment before the pass definition).
  OptimizationRemarkEmitter ORE(L.getHeader()->getParent());
  auto Result = deleteLoopIfDead(&L, AR.DT, AR.SE, AR.LI, AR.MSSA, ORE);

  // If we can prove the backedge isn't taken, just break it and be done.  This
  // leaves the loop structure in place which means it can handle dispatching
  // to the right exit based on whatever loop invariant structure remains.
  if (Result != LoopDeletionResult::Deleted)
    Result = merge(Result, breakBackedgeIfNotTaken(&L, AR.DT, AR.SE, AR.LI,
                                                   AR.MSSA, ORE));

  if (Result == LoopDeletionResult::Unmodified)
    return PreservedAnalyses::all();

  if (Result == LoopDeletionResult::Deleted)
    Updater.markLoopAsDeleted(L, LoopName);

  auto PA = getLoopPassPreservedAnalyses();
  if (AR.MSSA)
    PA.preserve<MemorySSAAnalysis>();
  return PA;
}

namespace {
class LoopDeletionLegacyPass : public LoopPass {
public:
  static char ID; // Pass ID, replacement for typeid
  LoopDeletionLegacyPass() : LoopPass(ID) {
    initializeLoopDeletionLegacyPassPass(*PassRegistry::getPassRegistry());
  }

  // Possibly eliminate loop L if it is dead.
  bool runOnLoop(Loop *L, LPPassManager &) override;

  void getAnalysisUsage(AnalysisUsage &AU) const override {
    AU.addPreserved<MemorySSAWrapperPass>();
    getLoopAnalysisUsage(AU);
  }
};
}

char LoopDeletionLegacyPass::ID = 0;
INITIALIZE_PASS_BEGIN(LoopDeletionLegacyPass, "loop-deletion",
                      "Delete dead loops", false, false)
INITIALIZE_PASS_DEPENDENCY(LoopPass)
INITIALIZE_PASS_END(LoopDeletionLegacyPass, "loop-deletion",
                    "Delete dead loops", false, false)

Pass *llvm::createLoopDeletionPass() { return new LoopDeletionLegacyPass(); }

bool LoopDeletionLegacyPass::runOnLoop(Loop *L, LPPassManager &LPM) {
  if (skipLoop(L))
    return false;
  DominatorTree &DT = getAnalysis<DominatorTreeWrapperPass>().getDomTree();
  ScalarEvolution &SE = getAnalysis<ScalarEvolutionWrapperPass>().getSE();
  LoopInfo &LI = getAnalysis<LoopInfoWrapperPass>().getLoopInfo();
  auto *MSSAAnalysis = getAnalysisIfAvailable<MemorySSAWrapperPass>();
  MemorySSA *MSSA = nullptr;
  if (MSSAAnalysis)
    MSSA = &MSSAAnalysis->getMSSA();
  // For the old PM, we can't use OptimizationRemarkEmitter as an analysis
  // pass.  Function analyses need to be preserved across loop transformations
  // but ORE cannot be preserved (see comment before the pass definition).
  OptimizationRemarkEmitter ORE(L->getHeader()->getParent());

  LLVM_DEBUG(dbgs() << "Analyzing Loop for deletion: ");
  LLVM_DEBUG(L->dump());

  LoopDeletionResult Result = deleteLoopIfDead(L, DT, SE, LI, MSSA, ORE);

  // If we can prove the backedge isn't taken, just break it and be done.  This
  // leaves the loop structure in place which means it can handle dispatching
  // to the right exit based on whatever loop invariant structure remains.
  if (Result != LoopDeletionResult::Deleted)
    Result = merge(Result, breakBackedgeIfNotTaken(L, DT, SE, LI, MSSA, ORE));

  if (Result == LoopDeletionResult::Deleted)
    LPM.markLoopAsDeleted(*L);

  return Result != LoopDeletionResult::Unmodified;
}<|MERGE_RESOLUTION|>--- conflicted
+++ resolved
@@ -393,23 +393,11 @@
   if (!L->getLoopLatch())
     return LoopDeletionResult::Unmodified;
 
-<<<<<<< HEAD
-  auto *BTCMax = SE.getConstantMaxBackedgeTakenCount(L);
-  if (!BTCMax->isZero()) {
-    auto *BTC = SE.getBackedgeTakenCount(L);
-    if (!BTC->isZero()) {
-      if (!isa<SCEVCouldNotCompute>(BTC) && SE.isKnownNonZero(BTC))
-        return LoopDeletionResult::Unmodified;
-      if (!canProveExitOnFirstIteration(L, DT, LI))
-        return LoopDeletionResult::Unmodified;
-    }
-=======
   auto *BTC = SE.getSymbolicMaxBackedgeTakenCount(L);
   if (BTC->isZero()) {
     // SCEV knows this backedge isn't taken!
     breakLoopBackedge(L, DT, SE, LI, MSSA);
     return LoopDeletionResult::Deleted;
->>>>>>> ce42012e
   }
 
   // If SCEV leaves open the possibility of a zero trip count, see if
