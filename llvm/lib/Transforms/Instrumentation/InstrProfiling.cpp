//===-- InstrProfiling.cpp - Frontend instrumentation based profiling -----===//
//
// Part of the LLVM Project, under the Apache License v2.0 with LLVM Exceptions.
// See https://llvm.org/LICENSE.txt for license information.
// SPDX-License-Identifier: Apache-2.0 WITH LLVM-exception
//
//===----------------------------------------------------------------------===//
//
// This pass lowers instrprof_* intrinsics emitted by a frontend for profiling.
// It also builds the data structures and initialization code needed for
// updating execution counts and emitting the profile at runtime.
//
//===----------------------------------------------------------------------===//

#include "llvm/Transforms/Instrumentation/InstrProfiling.h"
#include "llvm/ADT/ArrayRef.h"
#include "llvm/ADT/SmallVector.h"
#include "llvm/ADT/StringRef.h"
#include "llvm/ADT/Twine.h"
#include "llvm/Analysis/BlockFrequencyInfo.h"
#include "llvm/Analysis/BranchProbabilityInfo.h"
#include "llvm/Analysis/LoopInfo.h"
#include "llvm/Analysis/TargetLibraryInfo.h"
#include "llvm/IR/Attributes.h"
#include "llvm/IR/BasicBlock.h"
#include "llvm/IR/Constant.h"
#include "llvm/IR/Constants.h"
#include "llvm/IR/DIBuilder.h"
#include "llvm/IR/DerivedTypes.h"
#include "llvm/IR/DiagnosticInfo.h"
#include "llvm/IR/Dominators.h"
#include "llvm/IR/Function.h"
#include "llvm/IR/GlobalValue.h"
#include "llvm/IR/GlobalVariable.h"
#include "llvm/IR/IRBuilder.h"
#include "llvm/IR/Instruction.h"
#include "llvm/IR/Instructions.h"
#include "llvm/IR/IntrinsicInst.h"
#include "llvm/IR/Module.h"
#include "llvm/IR/Type.h"
#include "llvm/InitializePasses.h"
#include "llvm/Pass.h"
#include "llvm/ProfileData/InstrProf.h"
#include "llvm/ProfileData/InstrProfCorrelator.h"
#include "llvm/Support/Casting.h"
#include "llvm/Support/CommandLine.h"
#include "llvm/Support/Error.h"
#include "llvm/Support/ErrorHandling.h"
#include "llvm/TargetParser/Triple.h"
#include "llvm/Transforms/Instrumentation/PGOInstrumentation.h"
#include "llvm/Transforms/Utils/ModuleUtils.h"
#include "llvm/Transforms/Utils/SSAUpdater.h"
#include <algorithm>
#include <cassert>
#include <cstdint>
#include <string>

using namespace llvm;

#define DEBUG_TYPE "instrprof"

namespace llvm {
cl::opt<bool>
    DebugInfoCorrelate("debug-info-correlate",
                       cl::desc("Use debug info to correlate profiles."),
                       cl::init(false));
} // namespace llvm

namespace {

cl::opt<bool> DoHashBasedCounterSplit(
    "hash-based-counter-split",
    cl::desc("Rename counter variable of a comdat function based on cfg hash"),
    cl::init(true));

cl::opt<bool>
    RuntimeCounterRelocation("runtime-counter-relocation",
                             cl::desc("Enable relocating counters at runtime."),
                             cl::init(false));

cl::opt<bool> ValueProfileStaticAlloc(
    "vp-static-alloc",
    cl::desc("Do static counter allocation for value profiler"),
    cl::init(true));

cl::opt<double> NumCountersPerValueSite(
    "vp-counters-per-site",
    cl::desc("The average number of profile counters allocated "
             "per value profiling site."),
    // This is set to a very small value because in real programs, only
    // a very small percentage of value sites have non-zero targets, e.g, 1/30.
    // For those sites with non-zero profile, the average number of targets
    // is usually smaller than 2.
    cl::init(1.0));

cl::opt<bool> AtomicCounterUpdateAll(
    "instrprof-atomic-counter-update-all",
    cl::desc("Make all profile counter updates atomic (for testing only)"),
    cl::init(false));

cl::opt<bool> AtomicCounterUpdatePromoted(
    "atomic-counter-update-promoted",
    cl::desc("Do counter update using atomic fetch add "
             " for promoted counters only"),
    cl::init(false));

cl::opt<bool> AtomicFirstCounter(
    "atomic-first-counter",
    cl::desc("Use atomic fetch add for first counter in a function (usually "
             "the entry counter)"),
    cl::init(false));

// If the option is not specified, the default behavior about whether
// counter promotion is done depends on how instrumentaiton lowering
// pipeline is setup, i.e., the default value of true of this option
// does not mean the promotion will be done by default. Explicitly
// setting this option can override the default behavior.
cl::opt<bool> DoCounterPromotion("do-counter-promotion",
                                 cl::desc("Do counter register promotion"),
                                 cl::init(false));
cl::opt<unsigned> MaxNumOfPromotionsPerLoop(
    "max-counter-promotions-per-loop", cl::init(20),
    cl::desc("Max number counter promotions per loop to avoid"
             " increasing register pressure too much"));

// A debug option
cl::opt<int>
    MaxNumOfPromotions("max-counter-promotions", cl::init(-1),
                       cl::desc("Max number of allowed counter promotions"));

cl::opt<unsigned> SpeculativeCounterPromotionMaxExiting(
    "speculative-counter-promotion-max-exiting", cl::init(3),
    cl::desc("The max number of exiting blocks of a loop to allow "
             " speculative counter promotion"));

cl::opt<bool> SpeculativeCounterPromotionToLoop(
    "speculative-counter-promotion-to-loop",
    cl::desc("When the option is false, if the target block is in a loop, "
             "the promotion will be disallowed unless the promoted counter "
             " update can be further/iteratively promoted into an acyclic "
             " region."));

cl::opt<bool> IterativeCounterPromotion(
    "iterative-counter-promotion", cl::init(true),
    cl::desc("Allow counter promotion across the whole loop nest."));

cl::opt<bool> SkipRetExitBlock(
    "skip-ret-exit-block", cl::init(true),
    cl::desc("Suppress counter promotion if exit blocks contain ret."));

///
/// A helper class to promote one counter RMW operation in the loop
/// into register update.
///
/// RWM update for the counter will be sinked out of the loop after
/// the transformation.
///
class PGOCounterPromoterHelper : public LoadAndStorePromoter {
public:
  PGOCounterPromoterHelper(
      Instruction *L, Instruction *S, SSAUpdater &SSA, Value *Init,
      BasicBlock *PH, ArrayRef<BasicBlock *> ExitBlocks,
      ArrayRef<Instruction *> InsertPts,
      DenseMap<Loop *, SmallVector<LoadStorePair, 8>> &LoopToCands,
      LoopInfo &LI)
      : LoadAndStorePromoter({L, S}, SSA), Store(S), ExitBlocks(ExitBlocks),
        InsertPts(InsertPts), LoopToCandidates(LoopToCands), LI(LI) {
    assert(isa<LoadInst>(L));
    assert(isa<StoreInst>(S));
    SSA.AddAvailableValue(PH, Init);
  }

  void doExtraRewritesBeforeFinalDeletion() override {
    for (unsigned i = 0, e = ExitBlocks.size(); i != e; ++i) {
      BasicBlock *ExitBlock = ExitBlocks[i];
      Instruction *InsertPos = InsertPts[i];
      // Get LiveIn value into the ExitBlock. If there are multiple
      // predecessors, the value is defined by a PHI node in this
      // block.
      Value *LiveInValue = SSA.GetValueInMiddleOfBlock(ExitBlock);
      Value *Addr = cast<StoreInst>(Store)->getPointerOperand();
      Type *Ty = LiveInValue->getType();
      IRBuilder<> Builder(InsertPos);
      if (auto *AddrInst = dyn_cast_or_null<IntToPtrInst>(Addr)) {
        // If isRuntimeCounterRelocationEnabled() is true then the address of
        // the store instruction is computed with two instructions in
        // InstrProfiling::getCounterAddress(). We need to copy those
        // instructions to this block to compute Addr correctly.
        // %BiasAdd = add i64 ptrtoint <__profc_>, <__llvm_profile_counter_bias>
        // %Addr = inttoptr i64 %BiasAdd to i64*
        auto *OrigBiasInst = dyn_cast<BinaryOperator>(AddrInst->getOperand(0));
        assert(OrigBiasInst->getOpcode() == Instruction::BinaryOps::Add);
        Value *BiasInst = Builder.Insert(OrigBiasInst->clone());
        Addr = Builder.CreateIntToPtr(BiasInst,
                                      PointerType::getUnqual(Ty->getContext()));
      }
      if (AtomicCounterUpdatePromoted)
        // automic update currently can only be promoted across the current
        // loop, not the whole loop nest.
        Builder.CreateAtomicRMW(AtomicRMWInst::Add, Addr, LiveInValue,
                                MaybeAlign(),
                                AtomicOrdering::SequentiallyConsistent);
      else {
        LoadInst *OldVal = Builder.CreateLoad(Ty, Addr, "pgocount.promoted");
        auto *NewVal = Builder.CreateAdd(OldVal, LiveInValue);
        auto *NewStore = Builder.CreateStore(NewVal, Addr);

        // Now update the parent loop's candidate list:
        if (IterativeCounterPromotion) {
          auto *TargetLoop = LI.getLoopFor(ExitBlock);
          if (TargetLoop)
            LoopToCandidates[TargetLoop].emplace_back(OldVal, NewStore);
        }
      }
    }
  }

private:
  Instruction *Store;
  ArrayRef<BasicBlock *> ExitBlocks;
  ArrayRef<Instruction *> InsertPts;
  DenseMap<Loop *, SmallVector<LoadStorePair, 8>> &LoopToCandidates;
  LoopInfo &LI;
};

/// A helper class to do register promotion for all profile counter
/// updates in a loop.
///
class PGOCounterPromoter {
public:
  PGOCounterPromoter(
      DenseMap<Loop *, SmallVector<LoadStorePair, 8>> &LoopToCands,
      Loop &CurLoop, LoopInfo &LI, BlockFrequencyInfo *BFI)
      : LoopToCandidates(LoopToCands), L(CurLoop), LI(LI), BFI(BFI) {

    // Skip collection of ExitBlocks and InsertPts for loops that will not be
    // able to have counters promoted.
    SmallVector<BasicBlock *, 8> LoopExitBlocks;
    SmallPtrSet<BasicBlock *, 8> BlockSet;

    L.getExitBlocks(LoopExitBlocks);
    if (!isPromotionPossible(&L, LoopExitBlocks))
      return;

    for (BasicBlock *ExitBlock : LoopExitBlocks) {
      if (BlockSet.insert(ExitBlock).second) {
        ExitBlocks.push_back(ExitBlock);
        InsertPts.push_back(&*ExitBlock->getFirstInsertionPt());
      }
    }
  }

  bool run(int64_t *NumPromoted) {
    // Skip 'infinite' loops:
    if (ExitBlocks.size() == 0)
      return false;

    // Skip if any of the ExitBlocks contains a ret instruction.
    // This is to prevent dumping of incomplete profile -- if the
    // the loop is a long running loop and dump is called in the middle
    // of the loop, the result profile is incomplete.
    // FIXME: add other heuristics to detect long running loops.
    if (SkipRetExitBlock) {
      for (auto *BB : ExitBlocks)
        if (isa<ReturnInst>(BB->getTerminator()))
          return false;
    }

    unsigned MaxProm = getMaxNumOfPromotionsInLoop(&L);
    if (MaxProm == 0)
      return false;

    unsigned Promoted = 0;
    for (auto &Cand : LoopToCandidates[&L]) {

      SmallVector<PHINode *, 4> NewPHIs;
      SSAUpdater SSA(&NewPHIs);
      Value *InitVal = ConstantInt::get(Cand.first->getType(), 0);

      // If BFI is set, we will use it to guide the promotions.
      if (BFI) {
        auto *BB = Cand.first->getParent();
        auto InstrCount = BFI->getBlockProfileCount(BB);
        if (!InstrCount)
          continue;
        auto PreheaderCount = BFI->getBlockProfileCount(L.getLoopPreheader());
        // If the average loop trip count is not greater than 1.5, we skip
        // promotion.
        if (PreheaderCount && (*PreheaderCount * 3) >= (*InstrCount * 2))
          continue;
      }

      PGOCounterPromoterHelper Promoter(Cand.first, Cand.second, SSA, InitVal,
                                        L.getLoopPreheader(), ExitBlocks,
                                        InsertPts, LoopToCandidates, LI);
      Promoter.run(SmallVector<Instruction *, 2>({Cand.first, Cand.second}));
      Promoted++;
      if (Promoted >= MaxProm)
        break;

      (*NumPromoted)++;
      if (MaxNumOfPromotions != -1 && *NumPromoted >= MaxNumOfPromotions)
        break;
    }

    LLVM_DEBUG(dbgs() << Promoted << " counters promoted for loop (depth="
                      << L.getLoopDepth() << ")\n");
    return Promoted != 0;
  }

private:
  bool allowSpeculativeCounterPromotion(Loop *LP) {
    SmallVector<BasicBlock *, 8> ExitingBlocks;
    L.getExitingBlocks(ExitingBlocks);
    // Not considierered speculative.
    if (ExitingBlocks.size() == 1)
      return true;
    if (ExitingBlocks.size() > SpeculativeCounterPromotionMaxExiting)
      return false;
    return true;
  }

  // Check whether the loop satisfies the basic conditions needed to perform
  // Counter Promotions.
  bool
  isPromotionPossible(Loop *LP,
                      const SmallVectorImpl<BasicBlock *> &LoopExitBlocks) {
    // We can't insert into a catchswitch.
    if (llvm::any_of(LoopExitBlocks, [](BasicBlock *Exit) {
          return isa<CatchSwitchInst>(Exit->getTerminator());
        }))
      return false;

    if (!LP->hasDedicatedExits())
      return false;

    BasicBlock *PH = LP->getLoopPreheader();
    if (!PH)
      return false;

    return true;
  }

  // Returns the max number of Counter Promotions for LP.
  unsigned getMaxNumOfPromotionsInLoop(Loop *LP) {
    SmallVector<BasicBlock *, 8> LoopExitBlocks;
    LP->getExitBlocks(LoopExitBlocks);
    if (!isPromotionPossible(LP, LoopExitBlocks))
      return 0;

    SmallVector<BasicBlock *, 8> ExitingBlocks;
    LP->getExitingBlocks(ExitingBlocks);

    // If BFI is set, we do more aggressive promotions based on BFI.
    if (BFI)
      return (unsigned)-1;

    // Not considierered speculative.
    if (ExitingBlocks.size() == 1)
      return MaxNumOfPromotionsPerLoop;

    if (ExitingBlocks.size() > SpeculativeCounterPromotionMaxExiting)
      return 0;

    // Whether the target block is in a loop does not matter:
    if (SpeculativeCounterPromotionToLoop)
      return MaxNumOfPromotionsPerLoop;

    // Now check the target block:
    unsigned MaxProm = MaxNumOfPromotionsPerLoop;
    for (auto *TargetBlock : LoopExitBlocks) {
      auto *TargetLoop = LI.getLoopFor(TargetBlock);
      if (!TargetLoop)
        continue;
      unsigned MaxPromForTarget = getMaxNumOfPromotionsInLoop(TargetLoop);
      unsigned PendingCandsInTarget = LoopToCandidates[TargetLoop].size();
      MaxProm =
          std::min(MaxProm, std::max(MaxPromForTarget, PendingCandsInTarget) -
                                PendingCandsInTarget);
    }
    return MaxProm;
  }

  DenseMap<Loop *, SmallVector<LoadStorePair, 8>> &LoopToCandidates;
  SmallVector<BasicBlock *, 8> ExitBlocks;
  SmallVector<Instruction *, 8> InsertPts;
  Loop &L;
  LoopInfo &LI;
  BlockFrequencyInfo *BFI;
};

enum class ValueProfilingCallType {
  // Individual values are tracked. Currently used for indiret call target
  // profiling.
  Default,

  // MemOp: the memop size value profiling.
  MemOp
};

} // end anonymous namespace

PreservedAnalyses InstrProfiling::run(Module &M, ModuleAnalysisManager &AM) {
  FunctionAnalysisManager &FAM =
      AM.getResult<FunctionAnalysisManagerModuleProxy>(M).getManager();
  auto GetTLI = [&FAM](Function &F) -> TargetLibraryInfo & {
    return FAM.getResult<TargetLibraryAnalysis>(F);
  };
  if (!run(M, GetTLI))
    return PreservedAnalyses::all();

  return PreservedAnalyses::none();
}

bool InstrProfiling::lowerIntrinsics(Function *F) {
  bool MadeChange = false;
  PromotionCandidates.clear();
  for (BasicBlock &BB : *F) {
    for (Instruction &Instr : llvm::make_early_inc_range(BB)) {
      if (auto *IPIS = dyn_cast<InstrProfIncrementInstStep>(&Instr)) {
        lowerIncrement(IPIS);
        MadeChange = true;
      } else if (auto *IPI = dyn_cast<InstrProfIncrementInst>(&Instr)) {
        lowerIncrement(IPI);
        MadeChange = true;
      } else if (auto *IPC = dyn_cast<InstrProfTimestampInst>(&Instr)) {
        lowerTimestamp(IPC);
        MadeChange = true;
      } else if (auto *IPC = dyn_cast<InstrProfCoverInst>(&Instr)) {
        lowerCover(IPC);
        MadeChange = true;
      } else if (auto *IPVP = dyn_cast<InstrProfValueProfileInst>(&Instr)) {
        lowerValueProfileInst(IPVP);
        MadeChange = true;
      } else if (auto *IPMP = dyn_cast<InstrProfMCDCBitmapParameters>(&Instr)) {
        IPMP->eraseFromParent();
        MadeChange = true;
      } else if (auto *IPBU = dyn_cast<InstrProfMCDCTVBitmapUpdate>(&Instr)) {
        lowerMCDCTestVectorBitmapUpdate(IPBU);
        MadeChange = true;
      } else if (auto *IPTU = dyn_cast<InstrProfMCDCCondBitmapUpdate>(&Instr)) {
        lowerMCDCCondBitmapUpdate(IPTU);
        MadeChange = true;
      }
    }
  }

  if (!MadeChange)
    return false;

  promoteCounterLoadStores(F);
  return true;
}

bool InstrProfiling::isRuntimeCounterRelocationEnabled() const {
  // Mach-O don't support weak external references.
  if (TT.isOSBinFormatMachO())
    return false;

  if (RuntimeCounterRelocation.getNumOccurrences() > 0)
    return RuntimeCounterRelocation;

  // Fuchsia uses runtime counter relocation by default.
  return TT.isOSFuchsia();
}

bool InstrProfiling::isCounterPromotionEnabled() const {
  if (DoCounterPromotion.getNumOccurrences() > 0)
    return DoCounterPromotion;

  return Options.DoCounterPromotion;
}

void InstrProfiling::promoteCounterLoadStores(Function *F) {
  if (!isCounterPromotionEnabled())
    return;

  DominatorTree DT(*F);
  LoopInfo LI(DT);
  DenseMap<Loop *, SmallVector<LoadStorePair, 8>> LoopPromotionCandidates;

  std::unique_ptr<BlockFrequencyInfo> BFI;
  if (Options.UseBFIInPromotion) {
    std::unique_ptr<BranchProbabilityInfo> BPI;
    BPI.reset(new BranchProbabilityInfo(*F, LI, &GetTLI(*F)));
    BFI.reset(new BlockFrequencyInfo(*F, *BPI, LI));
  }

  for (const auto &LoadStore : PromotionCandidates) {
    auto *CounterLoad = LoadStore.first;
    auto *CounterStore = LoadStore.second;
    BasicBlock *BB = CounterLoad->getParent();
    Loop *ParentLoop = LI.getLoopFor(BB);
    if (!ParentLoop)
      continue;
    LoopPromotionCandidates[ParentLoop].emplace_back(CounterLoad, CounterStore);
  }

  SmallVector<Loop *, 4> Loops = LI.getLoopsInPreorder();

  // Do a post-order traversal of the loops so that counter updates can be
  // iteratively hoisted outside the loop nest.
  for (auto *Loop : llvm::reverse(Loops)) {
    PGOCounterPromoter Promoter(LoopPromotionCandidates, *Loop, LI, BFI.get());
    Promoter.run(&TotalCountersPromoted);
  }
}

static bool needsRuntimeHookUnconditionally(const Triple &TT) {
  // On Fuchsia, we only need runtime hook if any counters are present.
  if (TT.isOSFuchsia())
    return false;

  return true;
}

/// Check if the module contains uses of any profiling intrinsics.
static bool containsProfilingIntrinsics(Module &M) {
  auto containsIntrinsic = [&](int ID) {
    if (auto *F = M.getFunction(Intrinsic::getName(ID)))
      return !F->use_empty();
    return false;
  };
  return containsIntrinsic(llvm::Intrinsic::instrprof_cover) ||
         containsIntrinsic(llvm::Intrinsic::instrprof_increment) ||
         containsIntrinsic(llvm::Intrinsic::instrprof_increment_step) ||
         containsIntrinsic(llvm::Intrinsic::instrprof_timestamp) ||
         containsIntrinsic(llvm::Intrinsic::instrprof_value_profile);
}

bool InstrProfiling::run(
    Module &M, std::function<const TargetLibraryInfo &(Function &F)> GetTLI) {
  this->M = &M;
  this->GetTLI = std::move(GetTLI);
  NamesVar = nullptr;
  NamesSize = 0;
  ProfileDataMap.clear();
  CompilerUsedVars.clear();
  UsedVars.clear();
  TT = Triple(M.getTargetTriple());

  bool MadeChange = false;
  bool NeedsRuntimeHook = needsRuntimeHookUnconditionally(TT);
  if (NeedsRuntimeHook)
    MadeChange = emitRuntimeHook();

  bool ContainsProfiling = containsProfilingIntrinsics(M);
  GlobalVariable *CoverageNamesVar =
      M.getNamedGlobal(getCoverageUnusedNamesVarName());
  // Improve compile time by avoiding linear scans when there is no work.
  if (!ContainsProfiling && !CoverageNamesVar)
    return MadeChange;

  // We did not know how many value sites there would be inside
  // the instrumented function. This is counting the number of instrumented
  // target value sites to enter it as field in the profile data variable.
  for (Function &F : M) {
    InstrProfCntrInstBase *FirstProfInst = nullptr;
    for (BasicBlock &BB : F) {
      for (auto I = BB.begin(), E = BB.end(); I != E; I++) {
        if (auto *Ind = dyn_cast<InstrProfValueProfileInst>(I))
          computeNumValueSiteCounts(Ind);
        else {
          if (FirstProfInst == nullptr &&
              (isa<InstrProfIncrementInst>(I) || isa<InstrProfCoverInst>(I)))
            FirstProfInst = dyn_cast<InstrProfCntrInstBase>(I);
          // If the MCDCBitmapParameters intrinsic seen, create the bitmaps.
          if (const auto &Params = dyn_cast<InstrProfMCDCBitmapParameters>(I))
            static_cast<void>(getOrCreateRegionBitmaps(Params));
        }
      }
    }

    // Use a profile intrinsic to create the region counters and data variable.
    // Also create the data variable based on the MCDCParams.
    if (FirstProfInst != nullptr) {
      static_cast<void>(getOrCreateRegionCounters(FirstProfInst));
    }
  }

  for (Function &F : M)
    MadeChange |= lowerIntrinsics(&F);

  if (CoverageNamesVar) {
    lowerCoverageData(CoverageNamesVar);
    MadeChange = true;
  }

  if (!MadeChange)
    return false;

  emitVNodes();
  emitNameData();

  // Emit runtime hook for the cases where the target does not unconditionally
  // require pulling in profile runtime, and coverage is enabled on code that is
  // not eliminated by the front-end, e.g. unused functions with internal
  // linkage.
  if (!NeedsRuntimeHook && ContainsProfiling)
    emitRuntimeHook();

  emitRegistration();
  emitUses();
  emitInitialization();
  return true;
}

static FunctionCallee getOrInsertValueProfilingCall(
    Module &M, const TargetLibraryInfo &TLI,
    ValueProfilingCallType CallType = ValueProfilingCallType::Default) {
  LLVMContext &Ctx = M.getContext();
  auto *ReturnTy = Type::getVoidTy(M.getContext());

  AttributeList AL;
  if (auto AK = TLI.getExtAttrForI32Param(false))
    AL = AL.addParamAttribute(M.getContext(), 2, AK);

  assert((CallType == ValueProfilingCallType::Default ||
          CallType == ValueProfilingCallType::MemOp) &&
         "Must be Default or MemOp");
  Type *ParamTypes[] = {
#define VALUE_PROF_FUNC_PARAM(ParamType, ParamName, ParamLLVMType) ParamLLVMType
#include "llvm/ProfileData/InstrProfData.inc"
  };
  auto *ValueProfilingCallTy =
      FunctionType::get(ReturnTy, ArrayRef(ParamTypes), false);
  StringRef FuncName = CallType == ValueProfilingCallType::Default
                           ? getInstrProfValueProfFuncName()
                           : getInstrProfValueProfMemOpFuncName();
  return M.getOrInsertFunction(FuncName, ValueProfilingCallTy, AL);
}

void InstrProfiling::computeNumValueSiteCounts(InstrProfValueProfileInst *Ind) {
  GlobalVariable *Name = Ind->getName();
  uint64_t ValueKind = Ind->getValueKind()->getZExtValue();
  uint64_t Index = Ind->getIndex()->getZExtValue();
  auto &PD = ProfileDataMap[Name];
  PD.NumValueSites[ValueKind] =
      std::max(PD.NumValueSites[ValueKind], (uint32_t)(Index + 1));
}

void InstrProfiling::lowerValueProfileInst(InstrProfValueProfileInst *Ind) {
  // TODO: Value profiling heavily depends on the data section which is omitted
  // in lightweight mode. We need to move the value profile pointer to the
  // Counter struct to get this working.
  assert(
      !DebugInfoCorrelate &&
      "Value profiling is not yet supported with lightweight instrumentation");
  GlobalVariable *Name = Ind->getName();
  auto It = ProfileDataMap.find(Name);
  assert(It != ProfileDataMap.end() && It->second.DataVar &&
         "value profiling detected in function with no counter incerement");

  GlobalVariable *DataVar = It->second.DataVar;
  uint64_t ValueKind = Ind->getValueKind()->getZExtValue();
  uint64_t Index = Ind->getIndex()->getZExtValue();
  for (uint32_t Kind = IPVK_First; Kind < ValueKind; ++Kind)
    Index += It->second.NumValueSites[Kind];

  IRBuilder<> Builder(Ind);
  bool IsMemOpSize = (Ind->getValueKind()->getZExtValue() ==
                      llvm::InstrProfValueKind::IPVK_MemOPSize);
  CallInst *Call = nullptr;
  auto *TLI = &GetTLI(*Ind->getFunction());

  // To support value profiling calls within Windows exception handlers, funclet
  // information contained within operand bundles needs to be copied over to
  // the library call. This is required for the IR to be processed by the
  // WinEHPrepare pass.
  SmallVector<OperandBundleDef, 1> OpBundles;
  Ind->getOperandBundlesAsDefs(OpBundles);
  if (!IsMemOpSize) {
<<<<<<< HEAD
    Value *Args[3] = {Ind->getTargetValue(),
                      Builder.CreateBitCast(DataVar, Builder.getPtrTy()),
                      Builder.getInt32(Index)};
    Call = Builder.CreateCall(getOrInsertValueProfilingCall(*M, *TLI), Args,
                              OpBundles);
  } else {
    Value *Args[3] = {Ind->getTargetValue(),
                      Builder.CreateBitCast(DataVar, Builder.getPtrTy()),
                      Builder.getInt32(Index)};
=======
    Value *Args[3] = {Ind->getTargetValue(), DataVar, Builder.getInt32(Index)};
    Call = Builder.CreateCall(getOrInsertValueProfilingCall(*M, *TLI), Args,
                              OpBundles);
  } else {
    Value *Args[3] = {Ind->getTargetValue(), DataVar, Builder.getInt32(Index)};
>>>>>>> 7ca33737
    Call = Builder.CreateCall(
        getOrInsertValueProfilingCall(*M, *TLI, ValueProfilingCallType::MemOp),
        Args, OpBundles);
  }
  if (auto AK = TLI->getExtAttrForI32Param(false))
    Call->addParamAttr(2, AK);
  Ind->replaceAllUsesWith(Call);
  Ind->eraseFromParent();
}

Value *InstrProfiling::getCounterAddress(InstrProfCntrInstBase *I) {
  auto *Counters = getOrCreateRegionCounters(I);
  IRBuilder<> Builder(I);

  if (isa<InstrProfTimestampInst>(I))
    Counters->setAlignment(Align(8));

  auto *Addr = Builder.CreateConstInBoundsGEP2_32(
      Counters->getValueType(), Counters, 0, I->getIndex()->getZExtValue());

  if (!isRuntimeCounterRelocationEnabled())
    return Addr;

  Type *Int64Ty = Type::getInt64Ty(M->getContext());
  Function *Fn = I->getParent()->getParent();
  LoadInst *&BiasLI = FunctionToProfileBiasMap[Fn];
  if (!BiasLI) {
    IRBuilder<> EntryBuilder(&Fn->getEntryBlock().front());
    auto *Bias = M->getGlobalVariable(getInstrProfCounterBiasVarName());
    if (!Bias) {
      // Compiler must define this variable when runtime counter relocation
      // is being used. Runtime has a weak external reference that is used
      // to check whether that's the case or not.
      Bias = new GlobalVariable(
          *M, Int64Ty, false, GlobalValue::LinkOnceODRLinkage,
          Constant::getNullValue(Int64Ty), getInstrProfCounterBiasVarName());
      Bias->setVisibility(GlobalVariable::HiddenVisibility);
      // A definition that's weak (linkonce_odr) without being in a COMDAT
      // section wouldn't lead to link errors, but it would lead to a dead
      // data word from every TU but one. Putting it in COMDAT ensures there
      // will be exactly one data slot in the link.
      if (TT.supportsCOMDAT())
        Bias->setComdat(M->getOrInsertComdat(Bias->getName()));
    }
    BiasLI = EntryBuilder.CreateLoad(Int64Ty, Bias);
  }
  auto *Add = Builder.CreateAdd(Builder.CreatePtrToInt(Addr, Int64Ty), BiasLI);
  return Builder.CreateIntToPtr(Add, Addr->getType());
}

Value *InstrProfiling::getBitmapAddress(InstrProfMCDCTVBitmapUpdate *I) {
  auto *Bitmaps = getOrCreateRegionBitmaps(I);
  IRBuilder<> Builder(I);

  auto *Addr = Builder.CreateConstInBoundsGEP2_32(
      Bitmaps->getValueType(), Bitmaps, 0, I->getBitmapIndex()->getZExtValue());

  if (isRuntimeCounterRelocationEnabled()) {
    LLVMContext &Ctx = M->getContext();
    Ctx.diagnose(DiagnosticInfoPGOProfile(
        M->getName().data(),
        Twine("Runtime counter relocation is presently not supported for MC/DC "
              "bitmaps."),
        DS_Warning));
  }

  return Addr;
}

void InstrProfiling::lowerCover(InstrProfCoverInst *CoverInstruction) {
  auto *Addr = getCounterAddress(CoverInstruction);
  IRBuilder<> Builder(CoverInstruction);
  // We store zero to represent that this block is covered.
  Builder.CreateStore(Builder.getInt8(0), Addr);
  CoverInstruction->eraseFromParent();
}

void InstrProfiling::lowerTimestamp(
    InstrProfTimestampInst *TimestampInstruction) {
  assert(TimestampInstruction->getIndex()->isZeroValue() &&
         "timestamp probes are always the first probe for a function");
  auto &Ctx = M->getContext();
  auto *TimestampAddr = getCounterAddress(TimestampInstruction);
  IRBuilder<> Builder(TimestampInstruction);
  auto *CalleeTy =
      FunctionType::get(Type::getVoidTy(Ctx), TimestampAddr->getType(), false);
  auto Callee = M->getOrInsertFunction(
      INSTR_PROF_QUOTE(INSTR_PROF_PROFILE_SET_TIMESTAMP), CalleeTy);
  Builder.CreateCall(Callee, {TimestampAddr});
  TimestampInstruction->eraseFromParent();
}

void InstrProfiling::lowerIncrement(InstrProfIncrementInst *Inc) {
  auto *Addr = getCounterAddress(Inc);

  IRBuilder<> Builder(Inc);
  if (Options.Atomic || AtomicCounterUpdateAll ||
      (Inc->getIndex()->isZeroValue() && AtomicFirstCounter)) {
    Builder.CreateAtomicRMW(AtomicRMWInst::Add, Addr, Inc->getStep(),
                            MaybeAlign(), AtomicOrdering::Monotonic);
  } else {
    Value *IncStep = Inc->getStep();
    Value *Load = Builder.CreateLoad(IncStep->getType(), Addr, "pgocount");
    auto *Count = Builder.CreateAdd(Load, Inc->getStep());
    auto *Store = Builder.CreateStore(Count, Addr);
    if (isCounterPromotionEnabled())
      PromotionCandidates.emplace_back(cast<Instruction>(Load), Store);
  }
  Inc->eraseFromParent();
}

void InstrProfiling::lowerCoverageData(GlobalVariable *CoverageNamesVar) {
  ConstantArray *Names =
      cast<ConstantArray>(CoverageNamesVar->getInitializer());
  for (unsigned I = 0, E = Names->getNumOperands(); I < E; ++I) {
    Constant *NC = Names->getOperand(I);
    Value *V = NC->stripPointerCasts();
    assert(isa<GlobalVariable>(V) && "Missing reference to function name");
    GlobalVariable *Name = cast<GlobalVariable>(V);

    Name->setLinkage(GlobalValue::PrivateLinkage);
    ReferencedNames.push_back(Name);
    if (isa<ConstantExpr>(NC))
      NC->dropAllReferences();
  }
  CoverageNamesVar->eraseFromParent();
}

void InstrProfiling::lowerMCDCTestVectorBitmapUpdate(
    InstrProfMCDCTVBitmapUpdate *Update) {
  IRBuilder<> Builder(Update);
  auto *Int8Ty = Type::getInt8Ty(M->getContext());
  auto *Int8PtrTy = PointerType::getUnqual(M->getContext());
  auto *Int32Ty = Type::getInt32Ty(M->getContext());
  auto *Int64Ty = Type::getInt64Ty(M->getContext());
  auto *MCDCCondBitmapAddr = Update->getMCDCCondBitmapAddr();
  auto *BitmapAddr = getBitmapAddress(Update);

  // Load Temp Val.
  //  %mcdc.temp = load i32, ptr %mcdc.addr, align 4
  auto *Temp = Builder.CreateLoad(Int32Ty, MCDCCondBitmapAddr, "mcdc.temp");

  // Calculate byte offset using div8.
  //  %1 = lshr i32 %mcdc.temp, 3
  auto *BitmapByteOffset = Builder.CreateLShr(Temp, 0x3);

  // Add byte offset to section base byte address.
  //  %2 = zext i32 %1 to i64
  //  %3 = add i64 ptrtoint (ptr @__profbm_test to i64), %2
  auto *BitmapByteAddr =
      Builder.CreateAdd(Builder.CreatePtrToInt(BitmapAddr, Int64Ty),
                        Builder.CreateZExtOrBitCast(BitmapByteOffset, Int64Ty));

  // Convert to a pointer.
  //  %4 = inttoptr i32 %3 to ptr
  BitmapByteAddr = Builder.CreateIntToPtr(BitmapByteAddr, Int8PtrTy);

  // Calculate bit offset into bitmap byte by using div8 remainder (AND ~8)
  //  %5 = and i32 %mcdc.temp, 7
  //  %6 = trunc i32 %5 to i8
  auto *BitToSet = Builder.CreateTrunc(Builder.CreateAnd(Temp, 0x7), Int8Ty);

  // Shift bit offset left to form a bitmap.
  //  %7 = shl i8 1, %6
  auto *ShiftedVal = Builder.CreateShl(Builder.getInt8(0x1), BitToSet);

  // Load profile bitmap byte.
  //  %mcdc.bits = load i8, ptr %4, align 1
  auto *Bitmap = Builder.CreateLoad(Int8Ty, BitmapByteAddr, "mcdc.bits");

  // Perform logical OR of profile bitmap byte and shifted bit offset.
  //  %8 = or i8 %mcdc.bits, %7
  auto *Result = Builder.CreateOr(Bitmap, ShiftedVal);

  // Store the updated profile bitmap byte.
  //  store i8 %8, ptr %3, align 1
  Builder.CreateStore(Result, BitmapByteAddr);
  Update->eraseFromParent();
}

void InstrProfiling::lowerMCDCCondBitmapUpdate(
    InstrProfMCDCCondBitmapUpdate *Update) {
  IRBuilder<> Builder(Update);
  auto *Int32Ty = Type::getInt32Ty(M->getContext());
  auto *MCDCCondBitmapAddr = Update->getMCDCCondBitmapAddr();

  // Load the MCDC temporary value from the stack.
  //  %mcdc.temp = load i32, ptr %mcdc.addr, align 4
  auto *Temp = Builder.CreateLoad(Int32Ty, MCDCCondBitmapAddr, "mcdc.temp");

  // Zero-extend the evaluated condition boolean value (0 or 1) by 32bits.
  //  %1 = zext i1 %tobool to i32
  auto *CondV_32 = Builder.CreateZExt(Update->getCondBool(), Int32Ty);

  // Shift the boolean value left (by the condition's ID) to form a bitmap.
  //  %2 = shl i32 %1, <Update->getCondID()>
  auto *ShiftedVal = Builder.CreateShl(CondV_32, Update->getCondID());

  // Perform logical OR of the bitmap against the loaded MCDC temporary value.
  //  %3 = or i32 %mcdc.temp, %2
  auto *Result = Builder.CreateOr(Temp, ShiftedVal);

  // Store the updated temporary value back to the stack.
  //  store i32 %3, ptr %mcdc.addr, align 4
  Builder.CreateStore(Result, MCDCCondBitmapAddr);
  Update->eraseFromParent();
}

/// Get the name of a profiling variable for a particular function.
static std::string getVarName(InstrProfInstBase *Inc, StringRef Prefix,
                              bool &Renamed) {
  StringRef NamePrefix = getInstrProfNameVarPrefix();
  StringRef Name = Inc->getName()->getName().substr(NamePrefix.size());
  Function *F = Inc->getParent()->getParent();
  Module *M = F->getParent();
  if (!DoHashBasedCounterSplit || !isIRPGOFlagSet(M) ||
      !canRenameComdatFunc(*F)) {
    Renamed = false;
    return (Prefix + Name).str();
  }
  Renamed = true;
  uint64_t FuncHash = Inc->getHash()->getZExtValue();
  SmallVector<char, 24> HashPostfix;
  if (Name.ends_with((Twine(".") + Twine(FuncHash)).toStringRef(HashPostfix)))
    return (Prefix + Name).str();
  return (Prefix + Name + "." + Twine(FuncHash)).str();
}

static uint64_t getIntModuleFlagOrZero(const Module &M, StringRef Flag) {
  auto *MD = dyn_cast_or_null<ConstantAsMetadata>(M.getModuleFlag(Flag));
  if (!MD)
    return 0;

  // If the flag is a ConstantAsMetadata, it should be an integer representable
  // in 64-bits.
  return cast<ConstantInt>(MD->getValue())->getZExtValue();
}

static bool enablesValueProfiling(const Module &M) {
  return isIRPGOFlagSet(&M) ||
         getIntModuleFlagOrZero(M, "EnableValueProfiling") != 0;
}

// Conservatively returns true if data variables may be referenced by code.
static bool profDataReferencedByCode(const Module &M) {
  return enablesValueProfiling(M);
}

static inline bool shouldRecordFunctionAddr(Function *F) {
  // Only record function addresses if IR PGO is enabled or if clang value
  // profiling is enabled. Recording function addresses greatly increases object
  // file size, because it prevents the inliner from deleting functions that
  // have been inlined everywhere.
  if (!profDataReferencedByCode(*F->getParent()))
    return false;

  // Check the linkage
  bool HasAvailableExternallyLinkage = F->hasAvailableExternallyLinkage();
  if (!F->hasLinkOnceLinkage() && !F->hasLocalLinkage() &&
      !HasAvailableExternallyLinkage)
    return true;

  // A function marked 'alwaysinline' with available_externally linkage can't
  // have its address taken. Doing so would create an undefined external ref to
  // the function, which would fail to link.
  if (HasAvailableExternallyLinkage &&
      F->hasFnAttribute(Attribute::AlwaysInline))
    return false;

  // Prohibit function address recording if the function is both internal and
  // COMDAT. This avoids the profile data variable referencing internal symbols
  // in COMDAT.
  if (F->hasLocalLinkage() && F->hasComdat())
    return false;

  // Check uses of this function for other than direct calls or invokes to it.
  // Inline virtual functions have linkeOnceODR linkage. When a key method
  // exists, the vtable will only be emitted in the TU where the key method
  // is defined. In a TU where vtable is not available, the function won't
  // be 'addresstaken'. If its address is not recorded here, the profile data
  // with missing address may be picked by the linker leading  to missing
  // indirect call target info.
  return F->hasAddressTaken() || F->hasLinkOnceLinkage();
}

static inline bool shouldUsePublicSymbol(Function *Fn) {
  // It isn't legal to make an alias of this function at all
  if (Fn->isDeclarationForLinker())
    return true;

  // Symbols with local linkage can just use the symbol directly without
  // introducing relocations
  if (Fn->hasLocalLinkage())
    return true;

  // PGO + ThinLTO + CFI cause duplicate symbols to be introduced due to some
  // unfavorable interaction between the new alias and the alias renaming done
  // in LowerTypeTests under ThinLTO. For comdat functions that would normally
  // be deduplicated, but the renaming scheme ends up preventing renaming, since
  // it creates unique names for each alias, resulting in duplicated symbols. In
  // the future, we should update the CFI related passes to migrate these
  // aliases to the same module as the jump-table they refer to will be defined.
  if (Fn->hasMetadata(LLVMContext::MD_type))
    return true;

  // For comdat functions, an alias would need the same linkage as the original
  // function and hidden visibility. There is no point in adding an alias with
  // identical linkage an visibility to avoid introducing symbolic relocations.
  if (Fn->hasComdat() &&
      (Fn->getVisibility() == GlobalValue::VisibilityTypes::HiddenVisibility))
    return true;

  // its OK to use an alias
  return false;
}

static inline Constant *getFuncAddrForProfData(Function *Fn) {
  auto *Int8PtrTy = PointerType::getUnqual(Fn->getContext());
  // Store a nullptr in __llvm_profd, if we shouldn't use a real address
  if (!shouldRecordFunctionAddr(Fn))
    return ConstantPointerNull::get(Int8PtrTy);

  // If we can't use an alias, we must use the public symbol, even though this
  // may require a symbolic relocation.
  if (shouldUsePublicSymbol(Fn))
    return Fn;

  // When possible use a private alias to avoid symbolic relocations.
  auto *GA = GlobalAlias::create(GlobalValue::LinkageTypes::PrivateLinkage,
                                 Fn->getName() + ".local", Fn);

  // When the instrumented function is a COMDAT function, we cannot use a
  // private alias. If we did, we would create reference to a local label in
  // this function's section. If this version of the function isn't selected by
  // the linker, then the metadata would introduce a reference to a discarded
  // section. So, for COMDAT functions, we need to adjust the linkage of the
  // alias. Using hidden visibility avoids a dynamic relocation and an entry in
  // the dynamic symbol table.
  //
  // Note that this handles COMDAT functions with visibility other than Hidden,
  // since that case is covered in shouldUsePublicSymbol()
  if (Fn->hasComdat()) {
    GA->setLinkage(Fn->getLinkage());
    GA->setVisibility(GlobalValue::VisibilityTypes::HiddenVisibility);
  }

  // appendToCompilerUsed(*Fn->getParent(), {GA});

  return GA;
}

static bool needsRuntimeRegistrationOfSectionRange(const Triple &TT) {
  // Don't do this for Darwin.  compiler-rt uses linker magic.
  if (TT.isOSDarwin())
    return false;
  // Use linker script magic to get data/cnts/name start/end.
  if (TT.isOSAIX() || TT.isOSLinux() || TT.isOSFreeBSD() || TT.isOSNetBSD() ||
      TT.isOSSolaris() || TT.isOSFuchsia() || TT.isPS() || TT.isOSWindows())
    return false;

  return true;
}

void InstrProfiling::maybeSetComdat(GlobalVariable *GV, Function *Fn,
                                    StringRef VarName) {
  bool DataReferencedByCode = profDataReferencedByCode(*M);
  bool NeedComdat = needsComdatForCounter(*Fn, *M);
  bool UseComdat = (NeedComdat || TT.isOSBinFormatELF());

  if (!UseComdat)
    return;

  StringRef GroupName =
      TT.isOSBinFormatCOFF() && DataReferencedByCode ? GV->getName() : VarName;
  Comdat *C = M->getOrInsertComdat(GroupName);
  if (!NeedComdat)
    C->setSelectionKind(Comdat::NoDeduplicate);
  GV->setComdat(C);
  // COFF doesn't allow the comdat group leader to have private linkage, so
  // upgrade private linkage to internal linkage to produce a symbol table
  // entry.
  if (TT.isOSBinFormatCOFF() && GV->hasPrivateLinkage())
    GV->setLinkage(GlobalValue::InternalLinkage);
}

GlobalVariable *InstrProfiling::setupProfileSection(InstrProfInstBase *Inc,
                                                    InstrProfSectKind IPSK) {
  GlobalVariable *NamePtr = Inc->getName();

  // Match the linkage and visibility of the name global.
  Function *Fn = Inc->getParent()->getParent();
  GlobalValue::LinkageTypes Linkage = NamePtr->getLinkage();
  GlobalValue::VisibilityTypes Visibility = NamePtr->getVisibility();

  // Use internal rather than private linkage so the counter variable shows up
  // in the symbol table when using debug info for correlation.
  if (DebugInfoCorrelate && TT.isOSBinFormatMachO() &&
      Linkage == GlobalValue::PrivateLinkage)
    Linkage = GlobalValue::InternalLinkage;

  // Due to the limitation of binder as of 2021/09/28, the duplicate weak
  // symbols in the same csect won't be discarded. When there are duplicate weak
  // symbols, we can NOT guarantee that the relocations get resolved to the
  // intended weak symbol, so we can not ensure the correctness of the relative
  // CounterPtr, so we have to use private linkage for counter and data symbols.
  if (TT.isOSBinFormatXCOFF()) {
    Linkage = GlobalValue::PrivateLinkage;
    Visibility = GlobalValue::DefaultVisibility;
  }
  // Move the name variable to the right section. Place them in a COMDAT group
  // if the associated function is a COMDAT. This will make sure that only one
  // copy of counters of the COMDAT function will be emitted after linking. Keep
  // in mind that this pass may run before the inliner, so we need to create a
  // new comdat group for the counters and profiling data. If we use the comdat
  // of the parent function, that will result in relocations against discarded
  // sections.
  //
  // If the data variable is referenced by code,  counters and data have to be
  // in different comdats for COFF because the Visual C++ linker will report
  // duplicate symbol errors if there are multiple external symbols with the
  // same name marked IMAGE_COMDAT_SELECT_ASSOCIATIVE.
  //
  // For ELF, when not using COMDAT, put counters, data and values into a
  // nodeduplicate COMDAT which is lowered to a zero-flag section group. This
  // allows -z start-stop-gc to discard the entire group when the function is
  // discarded.
  bool Renamed;
  GlobalVariable *Ptr;
  StringRef VarPrefix;
  std::string VarName;
  if (IPSK == IPSK_cnts) {
    VarPrefix = getInstrProfCountersVarPrefix();
    VarName = getVarName(Inc, VarPrefix, Renamed);
    InstrProfCntrInstBase *CntrIncrement = dyn_cast<InstrProfCntrInstBase>(Inc);
    Ptr = createRegionCounters(CntrIncrement, VarName, Linkage);
  } else if (IPSK == IPSK_bitmap) {
    VarPrefix = getInstrProfBitmapVarPrefix();
    VarName = getVarName(Inc, VarPrefix, Renamed);
    InstrProfMCDCBitmapInstBase *BitmapUpdate =
        dyn_cast<InstrProfMCDCBitmapInstBase>(Inc);
    Ptr = createRegionBitmaps(BitmapUpdate, VarName, Linkage);
  } else {
    llvm_unreachable("Profile Section must be for Counters or Bitmaps");
  }

  Ptr->setVisibility(Visibility);
  // Put the counters and bitmaps in their own sections so linkers can
  // remove unneeded sections.
  Ptr->setSection(getInstrProfSectionName(IPSK, TT.getObjectFormat()));
  Ptr->setLinkage(Linkage);
  maybeSetComdat(Ptr, Fn, VarName);
  return Ptr;
}

GlobalVariable *
InstrProfiling::createRegionBitmaps(InstrProfMCDCBitmapInstBase *Inc,
                                    StringRef Name,
                                    GlobalValue::LinkageTypes Linkage) {
  uint64_t NumBytes = Inc->getNumBitmapBytes()->getZExtValue();
  auto *BitmapTy = ArrayType::get(Type::getInt8Ty(M->getContext()), NumBytes);
  auto GV = new GlobalVariable(*M, BitmapTy, false, Linkage,
                               Constant::getNullValue(BitmapTy), Name);
  GV->setAlignment(Align(1));
  return GV;
}

GlobalVariable *
InstrProfiling::getOrCreateRegionBitmaps(InstrProfMCDCBitmapInstBase *Inc) {
  GlobalVariable *NamePtr = Inc->getName();
  auto &PD = ProfileDataMap[NamePtr];
  if (PD.RegionBitmaps)
    return PD.RegionBitmaps;

  // If RegionBitmaps doesn't already exist, create it by first setting up
  // the corresponding profile section.
  auto *BitmapPtr = setupProfileSection(Inc, IPSK_bitmap);
  PD.RegionBitmaps = BitmapPtr;
  PD.NumBitmapBytes = Inc->getNumBitmapBytes()->getZExtValue();
  return PD.RegionBitmaps;
}

GlobalVariable *
InstrProfiling::createRegionCounters(InstrProfCntrInstBase *Inc, StringRef Name,
                                     GlobalValue::LinkageTypes Linkage) {
  uint64_t NumCounters = Inc->getNumCounters()->getZExtValue();
  auto &Ctx = M->getContext();
  GlobalVariable *GV;
  if (isa<InstrProfCoverInst>(Inc)) {
    auto *CounterTy = Type::getInt8Ty(Ctx);
    auto *CounterArrTy = ArrayType::get(CounterTy, NumCounters);
    // TODO: `Constant::getAllOnesValue()` does not yet accept an array type.
    std::vector<Constant *> InitialValues(NumCounters,
                                          Constant::getAllOnesValue(CounterTy));
    GV = new GlobalVariable(*M, CounterArrTy, false, Linkage,
                            ConstantArray::get(CounterArrTy, InitialValues),
                            Name);
    GV->setAlignment(Align(1));
  } else {
    auto *CounterTy = ArrayType::get(Type::getInt64Ty(Ctx), NumCounters);
    GV = new GlobalVariable(*M, CounterTy, false, Linkage,
                            Constant::getNullValue(CounterTy), Name);
    GV->setAlignment(Align(8));
  }
  return GV;
}

GlobalVariable *
InstrProfiling::getOrCreateRegionCounters(InstrProfCntrInstBase *Inc) {
  GlobalVariable *NamePtr = Inc->getName();
  auto &PD = ProfileDataMap[NamePtr];
  if (PD.RegionCounters)
    return PD.RegionCounters;

  // If RegionCounters doesn't already exist, create it by first setting up
  // the corresponding profile section.
  auto *CounterPtr = setupProfileSection(Inc, IPSK_cnts);
  PD.RegionCounters = CounterPtr;

  if (DebugInfoCorrelate) {
    LLVMContext &Ctx = M->getContext();
    Function *Fn = Inc->getParent()->getParent();
    if (auto *SP = Fn->getSubprogram()) {
      DIBuilder DB(*M, true, SP->getUnit());
      Metadata *FunctionNameAnnotation[] = {
          MDString::get(Ctx, InstrProfCorrelator::FunctionNameAttributeName),
          MDString::get(Ctx, getPGOFuncNameVarInitializer(NamePtr)),
      };
      Metadata *CFGHashAnnotation[] = {
          MDString::get(Ctx, InstrProfCorrelator::CFGHashAttributeName),
          ConstantAsMetadata::get(Inc->getHash()),
      };
      Metadata *NumCountersAnnotation[] = {
          MDString::get(Ctx, InstrProfCorrelator::NumCountersAttributeName),
          ConstantAsMetadata::get(Inc->getNumCounters()),
      };
      auto Annotations = DB.getOrCreateArray({
          MDNode::get(Ctx, FunctionNameAnnotation),
          MDNode::get(Ctx, CFGHashAnnotation),
          MDNode::get(Ctx, NumCountersAnnotation),
      });
      auto *DICounter = DB.createGlobalVariableExpression(
          SP, CounterPtr->getName(), /*LinkageName=*/StringRef(), SP->getFile(),
          /*LineNo=*/0, DB.createUnspecifiedType("Profile Data Type"),
          CounterPtr->hasLocalLinkage(), /*IsDefined=*/true, /*Expr=*/nullptr,
          /*Decl=*/nullptr, /*TemplateParams=*/nullptr, /*AlignInBits=*/0,
          Annotations);
      CounterPtr->addDebugInfo(DICounter);
      DB.finalize();
    }

    // Mark the counter variable as used so that it isn't optimized out.
    CompilerUsedVars.push_back(PD.RegionCounters);
  }

  // Create the data variable (if it doesn't already exist).
  createDataVariable(Inc);

  return PD.RegionCounters;
}

void InstrProfiling::createDataVariable(InstrProfCntrInstBase *Inc) {
  // When debug information is correlated to profile data, a data variable
  // is not needed.
  if (DebugInfoCorrelate)
    return;

  GlobalVariable *NamePtr = Inc->getName();
  auto &PD = ProfileDataMap[NamePtr];

  // Return if data variable was already created.
  if (PD.DataVar)
    return;

  LLVMContext &Ctx = M->getContext();

  Function *Fn = Inc->getParent()->getParent();
  GlobalValue::LinkageTypes Linkage = NamePtr->getLinkage();
  GlobalValue::VisibilityTypes Visibility = NamePtr->getVisibility();

  // Due to the limitation of binder as of 2021/09/28, the duplicate weak
  // symbols in the same csect won't be discarded. When there are duplicate weak
  // symbols, we can NOT guarantee that the relocations get resolved to the
  // intended weak symbol, so we can not ensure the correctness of the relative
  // CounterPtr, so we have to use private linkage for counter and data symbols.
  if (TT.isOSBinFormatXCOFF()) {
    Linkage = GlobalValue::PrivateLinkage;
    Visibility = GlobalValue::DefaultVisibility;
  }

  bool DataReferencedByCode = profDataReferencedByCode(*M);
  bool NeedComdat = needsComdatForCounter(*Fn, *M);
  bool Renamed;

  // The Data Variable section is anchored to profile counters.
  std::string CntsVarName =
      getVarName(Inc, getInstrProfCountersVarPrefix(), Renamed);
  std::string DataVarName =
      getVarName(Inc, getInstrProfDataVarPrefix(), Renamed);

  auto *Int8PtrTy = PointerType::getUnqual(Ctx);
  // Allocate statically the array of pointers to value profile nodes for
  // the current function.
  Constant *ValuesPtrExpr = ConstantPointerNull::get(Int8PtrTy);
  uint64_t NS = 0;
  for (uint32_t Kind = IPVK_First; Kind <= IPVK_Last; ++Kind)
    NS += PD.NumValueSites[Kind];
  if (NS > 0 && ValueProfileStaticAlloc &&
      !needsRuntimeRegistrationOfSectionRange(TT)) {
    ArrayType *ValuesTy = ArrayType::get(Type::getInt64Ty(Ctx), NS);
    auto *ValuesVar = new GlobalVariable(
        *M, ValuesTy, false, Linkage, Constant::getNullValue(ValuesTy),
        getVarName(Inc, getInstrProfValuesVarPrefix(), Renamed));
    ValuesVar->setVisibility(Visibility);
    ValuesVar->setSection(
        getInstrProfSectionName(IPSK_vals, TT.getObjectFormat()));
    ValuesVar->setAlignment(Align(8));
    maybeSetComdat(ValuesVar, Fn, CntsVarName);
    ValuesPtrExpr = ValuesVar;
  }

  uint64_t NumCounters = Inc->getNumCounters()->getZExtValue();
  auto *CounterPtr = PD.RegionCounters;

  uint64_t NumBitmapBytes = PD.NumBitmapBytes;

  // Create data variable.
  auto *IntPtrTy = M->getDataLayout().getIntPtrType(M->getContext());
  auto *Int16Ty = Type::getInt16Ty(Ctx);
  auto *Int16ArrayTy = ArrayType::get(Int16Ty, IPVK_Last + 1);
  Type *DataTypes[] = {
#define INSTR_PROF_DATA(Type, LLVMType, Name, Init) LLVMType,
#include "llvm/ProfileData/InstrProfData.inc"
  };
  auto *DataTy = StructType::get(Ctx, ArrayRef(DataTypes));

  Constant *FunctionAddr = getFuncAddrForProfData(Fn);

  Constant *Int16ArrayVals[IPVK_Last + 1];
  for (uint32_t Kind = IPVK_First; Kind <= IPVK_Last; ++Kind)
    Int16ArrayVals[Kind] = ConstantInt::get(Int16Ty, PD.NumValueSites[Kind]);

  // If the data variable is not referenced by code (if we don't emit
  // @llvm.instrprof.value.profile, NS will be 0), and the counter keeps the
  // data variable live under linker GC, the data variable can be private. This
  // optimization applies to ELF.
  //
  // On COFF, a comdat leader cannot be local so we require DataReferencedByCode
  // to be false.
  //
  // If profd is in a deduplicate comdat, NS==0 with a hash suffix guarantees
  // that other copies must have the same CFG and cannot have value profiling.
  // If no hash suffix, other profd copies may be referenced by code.
  if (NS == 0 && !(DataReferencedByCode && NeedComdat && !Renamed) &&
      (TT.isOSBinFormatELF() ||
       (!DataReferencedByCode && TT.isOSBinFormatCOFF()))) {
    Linkage = GlobalValue::PrivateLinkage;
    Visibility = GlobalValue::DefaultVisibility;
  }
  auto *Data =
      new GlobalVariable(*M, DataTy, false, Linkage, nullptr, DataVarName);
  // Reference the counter variable with a label difference (link-time
  // constant).
  auto *RelativeCounterPtr =
      ConstantExpr::getSub(ConstantExpr::getPtrToInt(CounterPtr, IntPtrTy),
                           ConstantExpr::getPtrToInt(Data, IntPtrTy));

  // Bitmaps are relative to the same data variable as profile counters.
  GlobalVariable *BitmapPtr = PD.RegionBitmaps;
  Constant *RelativeBitmapPtr = ConstantInt::get(IntPtrTy, 0);

  if (BitmapPtr != nullptr) {
    RelativeBitmapPtr =
        ConstantExpr::getSub(ConstantExpr::getPtrToInt(BitmapPtr, IntPtrTy),
                             ConstantExpr::getPtrToInt(Data, IntPtrTy));
  }

  Constant *DataVals[] = {
#define INSTR_PROF_DATA(Type, LLVMType, Name, Init) Init,
#include "llvm/ProfileData/InstrProfData.inc"
  };
  Data->setInitializer(ConstantStruct::get(DataTy, DataVals));

  Data->setVisibility(Visibility);
  Data->setSection(getInstrProfSectionName(IPSK_data, TT.getObjectFormat()));
  Data->setAlignment(Align(INSTR_PROF_DATA_ALIGNMENT));
  maybeSetComdat(Data, Fn, CntsVarName);

  PD.DataVar = Data;

  // Mark the data variable as used so that it isn't stripped out.
  CompilerUsedVars.push_back(Data);
  // Now that the linkage set by the FE has been passed to the data and counter
  // variables, reset Name variable's linkage and visibility to private so that
  // it can be removed later by the compiler.
  NamePtr->setLinkage(GlobalValue::PrivateLinkage);
  // Collect the referenced names to be used by emitNameData.
  ReferencedNames.push_back(NamePtr);
}

void InstrProfiling::emitVNodes() {
  if (!ValueProfileStaticAlloc)
    return;

  // For now only support this on platforms that do
  // not require runtime registration to discover
  // named section start/end.
  if (needsRuntimeRegistrationOfSectionRange(TT))
    return;

  size_t TotalNS = 0;
  for (auto &PD : ProfileDataMap) {
    for (uint32_t Kind = IPVK_First; Kind <= IPVK_Last; ++Kind)
      TotalNS += PD.second.NumValueSites[Kind];
  }

  if (!TotalNS)
    return;

  uint64_t NumCounters = TotalNS * NumCountersPerValueSite;
// Heuristic for small programs with very few total value sites.
// The default value of vp-counters-per-site is chosen based on
// the observation that large apps usually have a low percentage
// of value sites that actually have any profile data, and thus
// the average number of counters per site is low. For small
// apps with very few sites, this may not be true. Bump up the
// number of counters in this case.
#define INSTR_PROF_MIN_VAL_COUNTS 10
  if (NumCounters < INSTR_PROF_MIN_VAL_COUNTS)
    NumCounters = std::max(INSTR_PROF_MIN_VAL_COUNTS, (int)NumCounters * 2);

  auto &Ctx = M->getContext();
  Type *VNodeTypes[] = {
#define INSTR_PROF_VALUE_NODE(Type, LLVMType, Name, Init) LLVMType,
#include "llvm/ProfileData/InstrProfData.inc"
  };
  auto *VNodeTy = StructType::get(Ctx, ArrayRef(VNodeTypes));

  ArrayType *VNodesTy = ArrayType::get(VNodeTy, NumCounters);
  auto *VNodesVar = new GlobalVariable(
      *M, VNodesTy, false, GlobalValue::PrivateLinkage,
      Constant::getNullValue(VNodesTy), getInstrProfVNodesVarName());
  VNodesVar->setSection(
      getInstrProfSectionName(IPSK_vnodes, TT.getObjectFormat()));
  VNodesVar->setAlignment(M->getDataLayout().getABITypeAlign(VNodesTy));
  // VNodesVar is used by runtime but not referenced via relocation by other
  // sections. Conservatively make it linker retained.
  UsedVars.push_back(VNodesVar);
}

void InstrProfiling::emitNameData() {
  std::string UncompressedData;

  if (ReferencedNames.empty())
    return;

  std::string CompressedNameStr;
  if (Error E = collectPGOFuncNameStrings(ReferencedNames, CompressedNameStr,
                                          DoInstrProfNameCompression)) {
    report_fatal_error(Twine(toString(std::move(E))), false);
  }

  auto &Ctx = M->getContext();
  auto *NamesVal =
      ConstantDataArray::getString(Ctx, StringRef(CompressedNameStr), false);
  NamesVar = new GlobalVariable(*M, NamesVal->getType(), true,
                                GlobalValue::PrivateLinkage, NamesVal,
                                getInstrProfNamesVarName());
  NamesSize = CompressedNameStr.size();
  NamesVar->setSection(
      getInstrProfSectionName(IPSK_name, TT.getObjectFormat()));
  // On COFF, it's important to reduce the alignment down to 1 to prevent the
  // linker from inserting padding before the start of the names section or
  // between names entries.
  NamesVar->setAlignment(Align(1));
  // NamesVar is used by runtime but not referenced via relocation by other
  // sections. Conservatively make it linker retained.
  UsedVars.push_back(NamesVar);

  for (auto *NamePtr : ReferencedNames)
    NamePtr->eraseFromParent();
}

void InstrProfiling::emitRegistration() {
  if (!needsRuntimeRegistrationOfSectionRange(TT))
    return;

  // Construct the function.
  auto *VoidTy = Type::getVoidTy(M->getContext());
  auto *VoidPtrTy = PointerType::getUnqual(M->getContext());
  auto *Int64Ty = Type::getInt64Ty(M->getContext());
  auto *RegisterFTy = FunctionType::get(VoidTy, false);
  auto *RegisterF = Function::Create(RegisterFTy, GlobalValue::InternalLinkage,
                                     getInstrProfRegFuncsName(), M);
  RegisterF->setUnnamedAddr(GlobalValue::UnnamedAddr::Global);
  if (Options.NoRedZone)
    RegisterF->addFnAttr(Attribute::NoRedZone);

  auto *RuntimeRegisterTy = FunctionType::get(VoidTy, VoidPtrTy, false);
  auto *RuntimeRegisterF =
      Function::Create(RuntimeRegisterTy, GlobalVariable::ExternalLinkage,
                       getInstrProfRegFuncName(), M);

  IRBuilder<> IRB(BasicBlock::Create(M->getContext(), "", RegisterF));
  for (Value *Data : CompilerUsedVars)
    if (!isa<Function>(Data))
      IRB.CreateCall(RuntimeRegisterF, Data);
  for (Value *Data : UsedVars)
    if (Data != NamesVar && !isa<Function>(Data))
      IRB.CreateCall(RuntimeRegisterF, Data);

  if (NamesVar) {
    Type *ParamTypes[] = {VoidPtrTy, Int64Ty};
    auto *NamesRegisterTy =
        FunctionType::get(VoidTy, ArrayRef(ParamTypes), false);
    auto *NamesRegisterF =
        Function::Create(NamesRegisterTy, GlobalVariable::ExternalLinkage,
                         getInstrProfNamesRegFuncName(), M);
    IRB.CreateCall(NamesRegisterF, {NamesVar, IRB.getInt64(NamesSize)});
  }

  IRB.CreateRetVoid();
}

bool InstrProfiling::emitRuntimeHook() {
  // We expect the linker to be invoked with -u<hook_var> flag for Linux
  // in which case there is no need to emit the external variable.
  if (TT.isOSLinux() || TT.isOSAIX())
    return false;

  // If the module's provided its own runtime, we don't need to do anything.
  if (M->getGlobalVariable(getInstrProfRuntimeHookVarName()))
    return false;

  // Declare an external variable that will pull in the runtime initialization.
  auto *Int32Ty = Type::getInt32Ty(M->getContext());
  auto *Var =
      new GlobalVariable(*M, Int32Ty, false, GlobalValue::ExternalLinkage,
                         nullptr, getInstrProfRuntimeHookVarName());
  Var->setVisibility(GlobalValue::HiddenVisibility);

  if (TT.isOSBinFormatELF() && !TT.isPS()) {
    // Mark the user variable as used so that it isn't stripped out.
    CompilerUsedVars.push_back(Var);
  } else {
    // Make a function that uses it.
    auto *User = Function::Create(FunctionType::get(Int32Ty, false),
                                  GlobalValue::LinkOnceODRLinkage,
                                  getInstrProfRuntimeHookVarUseFuncName(), M);
    User->addFnAttr(Attribute::NoInline);
    if (Options.NoRedZone)
      User->addFnAttr(Attribute::NoRedZone);
    User->setVisibility(GlobalValue::HiddenVisibility);
    if (TT.supportsCOMDAT())
      User->setComdat(M->getOrInsertComdat(User->getName()));

    IRBuilder<> IRB(BasicBlock::Create(M->getContext(), "", User));
    auto *Load = IRB.CreateLoad(Int32Ty, Var);
    IRB.CreateRet(Load);

    // Mark the function as used so that it isn't stripped out.
    CompilerUsedVars.push_back(User);
  }
  return true;
}

void InstrProfiling::emitUses() {
  // The metadata sections are parallel arrays. Optimizers (e.g.
  // GlobalOpt/ConstantMerge) may not discard associated sections as a unit, so
  // we conservatively retain all unconditionally in the compiler.
  //
  // On ELF and Mach-O, the linker can guarantee the associated sections will be
  // retained or discarded as a unit, so llvm.compiler.used is sufficient.
  // Similarly on COFF, if prof data is not referenced by code we use one comdat
  // and ensure this GC property as well. Otherwise, we have to conservatively
  // make all of the sections retained by the linker.
  if (TT.isOSBinFormatELF() || TT.isOSBinFormatMachO() ||
      (TT.isOSBinFormatCOFF() && !profDataReferencedByCode(*M)))
    appendToCompilerUsed(*M, CompilerUsedVars);
  else
    appendToUsed(*M, CompilerUsedVars);

  // We do not add proper references from used metadata sections to NamesVar and
  // VNodesVar, so we have to be conservative and place them in llvm.used
  // regardless of the target,
  appendToUsed(*M, UsedVars);
}

void InstrProfiling::emitInitialization() {
  // Create ProfileFileName variable. Don't don't this for the
  // context-sensitive instrumentation lowering: This lowering is after
  // LTO/ThinLTO linking. Pass PGOInstrumentationGenCreateVar should
  // have already create the variable before LTO/ThinLTO linking.
  if (!IsCS)
    createProfileFileNameVar(*M, Options.InstrProfileOutput);
  Function *RegisterF = M->getFunction(getInstrProfRegFuncsName());
  if (!RegisterF)
    return;

  // Create the initialization function.
  auto *VoidTy = Type::getVoidTy(M->getContext());
  auto *F = Function::Create(FunctionType::get(VoidTy, false),
                             GlobalValue::InternalLinkage,
                             getInstrProfInitFuncName(), M);
  F->setUnnamedAddr(GlobalValue::UnnamedAddr::Global);
  F->addFnAttr(Attribute::NoInline);
  if (Options.NoRedZone)
    F->addFnAttr(Attribute::NoRedZone);

  // Add the basic block and the necessary calls.
  IRBuilder<> IRB(BasicBlock::Create(M->getContext(), "", F));
  IRB.CreateCall(RegisterF, {});
  IRB.CreateRetVoid();

  appendToGlobalCtors(*M, F, 0);
}<|MERGE_RESOLUTION|>--- conflicted
+++ resolved
@@ -670,23 +670,11 @@
   SmallVector<OperandBundleDef, 1> OpBundles;
   Ind->getOperandBundlesAsDefs(OpBundles);
   if (!IsMemOpSize) {
-<<<<<<< HEAD
-    Value *Args[3] = {Ind->getTargetValue(),
-                      Builder.CreateBitCast(DataVar, Builder.getPtrTy()),
-                      Builder.getInt32(Index)};
-    Call = Builder.CreateCall(getOrInsertValueProfilingCall(*M, *TLI), Args,
-                              OpBundles);
-  } else {
-    Value *Args[3] = {Ind->getTargetValue(),
-                      Builder.CreateBitCast(DataVar, Builder.getPtrTy()),
-                      Builder.getInt32(Index)};
-=======
     Value *Args[3] = {Ind->getTargetValue(), DataVar, Builder.getInt32(Index)};
     Call = Builder.CreateCall(getOrInsertValueProfilingCall(*M, *TLI), Args,
                               OpBundles);
   } else {
     Value *Args[3] = {Ind->getTargetValue(), DataVar, Builder.getInt32(Index)};
->>>>>>> 7ca33737
     Call = Builder.CreateCall(
         getOrInsertValueProfilingCall(*M, *TLI, ValueProfilingCallType::MemOp),
         Args, OpBundles);
