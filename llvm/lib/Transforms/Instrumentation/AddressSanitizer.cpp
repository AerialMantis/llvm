//===- AddressSanitizer.cpp - memory error detector -----------------------===//
//
// Part of the LLVM Project, under the Apache License v2.0 with LLVM Exceptions.
// See https://llvm.org/LICENSE.txt for license information.
// SPDX-License-Identifier: Apache-2.0 WITH LLVM-exception
//
//===----------------------------------------------------------------------===//
//
// This file is a part of AddressSanitizer, an address basic correctness
// checker.
// Details of the algorithm:
//  https://github.com/google/sanitizers/wiki/AddressSanitizerAlgorithm
//
// FIXME: This sanitizer does not yet handle scalable vectors
//
//===----------------------------------------------------------------------===//

#include "llvm/Transforms/Instrumentation/AddressSanitizer.h"
#include "llvm/ADT/ArrayRef.h"
#include "llvm/ADT/DenseMap.h"
#include "llvm/ADT/DepthFirstIterator.h"
#include "llvm/ADT/SmallPtrSet.h"
#include "llvm/ADT/SmallVector.h"
#include "llvm/ADT/Statistic.h"
#include "llvm/ADT/StringExtras.h"
#include "llvm/ADT/StringRef.h"
#include "llvm/ADT/Twine.h"
#include "llvm/Analysis/GlobalsModRef.h"
#include "llvm/Analysis/MemoryBuiltins.h"
#include "llvm/Analysis/StackSafetyAnalysis.h"
#include "llvm/Analysis/TargetLibraryInfo.h"
#include "llvm/Analysis/ValueTracking.h"
#include "llvm/BinaryFormat/MachO.h"
#include "llvm/Demangle/Demangle.h"
#include "llvm/IR/Argument.h"
#include "llvm/IR/Attributes.h"
#include "llvm/IR/BasicBlock.h"
#include "llvm/IR/Comdat.h"
#include "llvm/IR/Constant.h"
#include "llvm/IR/Constants.h"
#include "llvm/IR/DIBuilder.h"
#include "llvm/IR/DataLayout.h"
#include "llvm/IR/DebugInfoMetadata.h"
#include "llvm/IR/DebugLoc.h"
#include "llvm/IR/DerivedTypes.h"
#include "llvm/IR/EHPersonalities.h"
#include "llvm/IR/Function.h"
#include "llvm/IR/GlobalAlias.h"
#include "llvm/IR/GlobalValue.h"
#include "llvm/IR/GlobalVariable.h"
#include "llvm/IR/IRBuilder.h"
#include "llvm/IR/InlineAsm.h"
#include "llvm/IR/InstVisitor.h"
#include "llvm/IR/InstrTypes.h"
#include "llvm/IR/Instruction.h"
#include "llvm/IR/Instructions.h"
#include "llvm/IR/IntrinsicInst.h"
#include "llvm/IR/Intrinsics.h"
#include "llvm/IR/LLVMContext.h"
#include "llvm/IR/MDBuilder.h"
#include "llvm/IR/Metadata.h"
#include "llvm/IR/Module.h"
#include "llvm/IR/Type.h"
#include "llvm/IR/Use.h"
#include "llvm/IR/Value.h"
#include "llvm/MC/MCSectionMachO.h"
#include "llvm/Support/Casting.h"
#include "llvm/Support/CommandLine.h"
#include "llvm/Support/Debug.h"
#include "llvm/Support/ErrorHandling.h"
#include "llvm/Support/MathExtras.h"
#include "llvm/Support/Path.h"
#include "llvm/Support/raw_ostream.h"
#include "llvm/TargetParser/Triple.h"
#include "llvm/Transforms/Instrumentation.h"
#include "llvm/Transforms/Instrumentation/AddressSanitizerCommon.h"
#include "llvm/Transforms/Instrumentation/AddressSanitizerOptions.h"
#include "llvm/Transforms/Utils/ASanStackFrameLayout.h"
#include "llvm/Transforms/Utils/BasicBlockUtils.h"
#include "llvm/Transforms/Utils/Local.h"
#include "llvm/Transforms/Utils/ModuleUtils.h"
#include "llvm/Transforms/Utils/PromoteMemToReg.h"
#include <algorithm>
#include <cassert>
#include <cstddef>
#include <cstdint>
#include <iomanip>
#include <limits>
#include <sstream>
#include <string>
#include <tuple>

using namespace llvm;

#define DEBUG_TYPE "asan"

static const uint64_t kDefaultShadowScale = 3;
static const uint64_t kDefaultShadowOffset32 = 1ULL << 29;
static const uint64_t kDefaultShadowOffset64 = 1ULL << 44;
static const uint64_t kDynamicShadowSentinel =
    std::numeric_limits<uint64_t>::max();
static const uint64_t kSmallX86_64ShadowOffsetBase = 0x7FFFFFFF;  // < 2G.
static const uint64_t kSmallX86_64ShadowOffsetAlignMask = ~0xFFFULL;
static const uint64_t kLinuxKasan_ShadowOffset64 = 0xdffffc0000000000;
static const uint64_t kPPC64_ShadowOffset64 = 1ULL << 44;
static const uint64_t kSystemZ_ShadowOffset64 = 1ULL << 52;
static const uint64_t kMIPS_ShadowOffsetN32 = 1ULL << 29;
static const uint64_t kMIPS32_ShadowOffset32 = 0x0aaa0000;
static const uint64_t kMIPS64_ShadowOffset64 = 1ULL << 37;
static const uint64_t kAArch64_ShadowOffset64 = 1ULL << 36;
static const uint64_t kLoongArch64_ShadowOffset64 = 1ULL << 46;
static const uint64_t kRISCV64_ShadowOffset64 = kDynamicShadowSentinel;
static const uint64_t kFreeBSD_ShadowOffset32 = 1ULL << 30;
static const uint64_t kFreeBSD_ShadowOffset64 = 1ULL << 46;
static const uint64_t kFreeBSDAArch64_ShadowOffset64 = 1ULL << 47;
static const uint64_t kFreeBSDKasan_ShadowOffset64 = 0xdffff7c000000000;
static const uint64_t kNetBSD_ShadowOffset32 = 1ULL << 30;
static const uint64_t kNetBSD_ShadowOffset64 = 1ULL << 46;
static const uint64_t kNetBSDKasan_ShadowOffset64 = 0xdfff900000000000;
static const uint64_t kPS_ShadowOffset64 = 1ULL << 40;
static const uint64_t kWindowsShadowOffset32 = 3ULL << 28;
static const uint64_t kEmscriptenShadowOffset = 0;

// The shadow memory space is dynamically allocated.
static const uint64_t kWindowsShadowOffset64 = kDynamicShadowSentinel;

static const size_t kMinStackMallocSize = 1 << 6;   // 64B
static const size_t kMaxStackMallocSize = 1 << 16;  // 64K
static const uintptr_t kCurrentStackFrameMagic = 0x41B58AB3;
static const uintptr_t kRetiredStackFrameMagic = 0x45E0360E;

const char kAsanModuleCtorName[] = "asan.module_ctor";
const char kAsanModuleDtorName[] = "asan.module_dtor";
static const uint64_t kAsanCtorAndDtorPriority = 1;
// On Emscripten, the system needs more than one priorities for constructors.
static const uint64_t kAsanEmscriptenCtorAndDtorPriority = 50;
const char kAsanReportErrorTemplate[] = "__asan_report_";
const char kAsanRegisterGlobalsName[] = "__asan_register_globals";
const char kAsanUnregisterGlobalsName[] = "__asan_unregister_globals";
const char kAsanRegisterImageGlobalsName[] = "__asan_register_image_globals";
const char kAsanUnregisterImageGlobalsName[] =
    "__asan_unregister_image_globals";
const char kAsanRegisterElfGlobalsName[] = "__asan_register_elf_globals";
const char kAsanUnregisterElfGlobalsName[] = "__asan_unregister_elf_globals";
const char kAsanPoisonGlobalsName[] = "__asan_before_dynamic_init";
const char kAsanUnpoisonGlobalsName[] = "__asan_after_dynamic_init";
const char kAsanInitName[] = "__asan_init";
const char kAsanVersionCheckNamePrefix[] = "__asan_version_mismatch_check_v";
const char kAsanPtrCmp[] = "__sanitizer_ptr_cmp";
const char kAsanPtrSub[] = "__sanitizer_ptr_sub";
const char kAsanHandleNoReturnName[] = "__asan_handle_no_return";
static const int kMaxAsanStackMallocSizeClass = 10;
const char kAsanStackMallocNameTemplate[] = "__asan_stack_malloc_";
const char kAsanStackMallocAlwaysNameTemplate[] =
    "__asan_stack_malloc_always_";
const char kAsanStackFreeNameTemplate[] = "__asan_stack_free_";
const char kAsanGenPrefix[] = "___asan_gen_";
const char kODRGenPrefix[] = "__odr_asan_gen_";
const char kSanCovGenPrefix[] = "__sancov_gen_";
const char kAsanSetShadowPrefix[] = "__asan_set_shadow_";
const char kAsanPoisonStackMemoryName[] = "__asan_poison_stack_memory";
const char kAsanUnpoisonStackMemoryName[] = "__asan_unpoison_stack_memory";

// ASan version script has __asan_* wildcard. Triple underscore prevents a
// linker (gold) warning about attempting to export a local symbol.
const char kAsanGlobalsRegisteredFlagName[] = "___asan_globals_registered";

const char kAsanOptionDetectUseAfterReturn[] =
    "__asan_option_detect_stack_use_after_return";

const char kAsanShadowMemoryDynamicAddress[] =
    "__asan_shadow_memory_dynamic_address";

const char kAsanAllocaPoison[] = "__asan_alloca_poison";
const char kAsanAllocasUnpoison[] = "__asan_allocas_unpoison";

const char kAMDGPUAddressSharedName[] = "llvm.amdgcn.is.shared";
const char kAMDGPUAddressPrivateName[] = "llvm.amdgcn.is.private";
const char kAMDGPUBallotName[] = "llvm.amdgcn.ballot.i64";
const char kAMDGPUUnreachableName[] = "llvm.amdgcn.unreachable";

const char kAsanMemToShadow[] = "__asan_mem_to_shadow";

// Accesses sizes are powers of two: 1, 2, 4, 8, 16.
static const size_t kNumberOfAccessSizes = 5;

static const uint64_t kAllocaRzSize = 32;

// ASanAccessInfo implementation constants.
constexpr size_t kCompileKernelShift = 0;
constexpr size_t kCompileKernelMask = 0x1;
constexpr size_t kAccessSizeIndexShift = 1;
constexpr size_t kAccessSizeIndexMask = 0xf;
constexpr size_t kIsWriteShift = 5;
constexpr size_t kIsWriteMask = 0x1;

// Spir memory address space
static constexpr unsigned kSpirOffloadPrivateAS = 0;
static constexpr unsigned kSpirOffloadGlobalAS = 1;
static constexpr unsigned kSpirOffloadConstantAS = 2;
static constexpr unsigned kSpirOffloadLocalAS = 3;
static constexpr unsigned kSpirOffloadGenericAS = 4;

// Command-line flags.

static cl::opt<bool> ClEnableKasan(
    "asan-kernel", cl::desc("Enable KernelAddressSanitizer instrumentation"),
    cl::Hidden, cl::init(false));

static cl::opt<bool> ClRecover(
    "asan-recover",
    cl::desc("Enable recovery mode (continue-after-error)."),
    cl::Hidden, cl::init(false));

static cl::opt<bool> ClInsertVersionCheck(
    "asan-guard-against-version-mismatch",
    cl::desc("Guard against compiler/runtime version mismatch."), cl::Hidden,
    cl::init(true));

// This flag may need to be replaced with -f[no-]asan-reads.
static cl::opt<bool> ClInstrumentReads("asan-instrument-reads",
                                       cl::desc("instrument read instructions"),
                                       cl::Hidden, cl::init(true));

static cl::opt<bool> ClInstrumentWrites(
    "asan-instrument-writes", cl::desc("instrument write instructions"),
    cl::Hidden, cl::init(true));

static cl::opt<bool>
    ClUseStackSafety("asan-use-stack-safety", cl::Hidden, cl::init(true),
                     cl::Hidden, cl::desc("Use Stack Safety analysis results"),
                     cl::Optional);

static cl::opt<bool> ClInstrumentAtomics(
    "asan-instrument-atomics",
    cl::desc("instrument atomic instructions (rmw, cmpxchg)"), cl::Hidden,
    cl::init(true));

static cl::opt<bool>
    ClInstrumentByval("asan-instrument-byval",
                      cl::desc("instrument byval call arguments"), cl::Hidden,
                      cl::init(true));

static cl::opt<bool> ClAlwaysSlowPath(
    "asan-always-slow-path",
    cl::desc("use instrumentation with slow path for all accesses"), cl::Hidden,
    cl::init(false));

static cl::opt<bool> ClForceDynamicShadow(
    "asan-force-dynamic-shadow",
    cl::desc("Load shadow address into a local variable for each function"),
    cl::Hidden, cl::init(false));

static cl::opt<bool>
    ClWithIfunc("asan-with-ifunc",
                cl::desc("Access dynamic shadow through an ifunc global on "
                         "platforms that support this"),
                cl::Hidden, cl::init(true));

static cl::opt<bool> ClWithIfuncSuppressRemat(
    "asan-with-ifunc-suppress-remat",
    cl::desc("Suppress rematerialization of dynamic shadow address by passing "
             "it through inline asm in prologue."),
    cl::Hidden, cl::init(true));

// This flag limits the number of instructions to be instrumented
// in any given BB. Normally, this should be set to unlimited (INT_MAX),
// but due to http://llvm.org/bugs/show_bug.cgi?id=12652 we temporary
// set it to 10000.
static cl::opt<int> ClMaxInsnsToInstrumentPerBB(
    "asan-max-ins-per-bb", cl::init(10000),
    cl::desc("maximal number of instructions to instrument in any given BB"),
    cl::Hidden);

// This flag may need to be replaced with -f[no]asan-stack.
static cl::opt<bool> ClStack("asan-stack", cl::desc("Handle stack memory"),
                             cl::Hidden, cl::init(true));
static cl::opt<uint32_t> ClMaxInlinePoisoningSize(
    "asan-max-inline-poisoning-size",
    cl::desc(
        "Inline shadow poisoning for blocks up to the given size in bytes."),
    cl::Hidden, cl::init(64));

static cl::opt<AsanDetectStackUseAfterReturnMode> ClUseAfterReturn(
    "asan-use-after-return",
    cl::desc("Sets the mode of detection for stack-use-after-return."),
    cl::values(
        clEnumValN(AsanDetectStackUseAfterReturnMode::Never, "never",
                   "Never detect stack use after return."),
        clEnumValN(
            AsanDetectStackUseAfterReturnMode::Runtime, "runtime",
            "Detect stack use after return if "
            "binary flag 'ASAN_OPTIONS=detect_stack_use_after_return' is set."),
        clEnumValN(AsanDetectStackUseAfterReturnMode::Always, "always",
                   "Always detect stack use after return.")),
    cl::Hidden, cl::init(AsanDetectStackUseAfterReturnMode::Runtime));

static cl::opt<bool> ClRedzoneByvalArgs("asan-redzone-byval-args",
                                        cl::desc("Create redzones for byval "
                                                 "arguments (extra copy "
                                                 "required)"), cl::Hidden,
                                        cl::init(true));

static cl::opt<bool> ClUseAfterScope("asan-use-after-scope",
                                     cl::desc("Check stack-use-after-scope"),
                                     cl::Hidden, cl::init(false));

// This flag may need to be replaced with -f[no]asan-globals.
static cl::opt<bool> ClGlobals("asan-globals",
                               cl::desc("Handle global objects"), cl::Hidden,
                               cl::init(true));

static cl::opt<bool> ClInitializers("asan-initialization-order",
                                    cl::desc("Handle C++ initializer order"),
                                    cl::Hidden, cl::init(true));

static cl::opt<bool> ClInvalidPointerPairs(
    "asan-detect-invalid-pointer-pair",
    cl::desc("Instrument <, <=, >, >=, - with pointer operands"), cl::Hidden,
    cl::init(false));

static cl::opt<bool> ClInvalidPointerCmp(
    "asan-detect-invalid-pointer-cmp",
    cl::desc("Instrument <, <=, >, >= with pointer operands"), cl::Hidden,
    cl::init(false));

static cl::opt<bool> ClInvalidPointerSub(
    "asan-detect-invalid-pointer-sub",
    cl::desc("Instrument - operations with pointer operands"), cl::Hidden,
    cl::init(false));

static cl::opt<unsigned> ClRealignStack(
    "asan-realign-stack",
    cl::desc("Realign stack to the value of this flag (power of two)"),
    cl::Hidden, cl::init(32));

static cl::opt<int> ClInstrumentationWithCallsThreshold(
    "asan-instrumentation-with-call-threshold",
    cl::desc("If the function being instrumented contains more than "
             "this number of memory accesses, use callbacks instead of "
             "inline checks (-1 means never use callbacks)."),
    cl::Hidden, cl::init(7000));

static cl::opt<std::string> ClMemoryAccessCallbackPrefix(
    "asan-memory-access-callback-prefix",
    cl::desc("Prefix for memory access callbacks"), cl::Hidden,
    cl::init("__asan_"));

static cl::opt<bool> ClKasanMemIntrinCallbackPrefix(
    "asan-kernel-mem-intrinsic-prefix",
    cl::desc("Use prefix for memory intrinsics in KASAN mode"), cl::Hidden,
    cl::init(false));

static cl::opt<bool>
    ClInstrumentDynamicAllocas("asan-instrument-dynamic-allocas",
                               cl::desc("instrument dynamic allocas"),
                               cl::Hidden, cl::init(true));

static cl::opt<bool> ClSkipPromotableAllocas(
    "asan-skip-promotable-allocas",
    cl::desc("Do not instrument promotable allocas"), cl::Hidden,
    cl::init(true));

static cl::opt<AsanCtorKind> ClConstructorKind(
    "asan-constructor-kind",
    cl::desc("Sets the ASan constructor kind"),
    cl::values(clEnumValN(AsanCtorKind::None, "none", "No constructors"),
               clEnumValN(AsanCtorKind::Global, "global",
                          "Use global constructors")),
    cl::init(AsanCtorKind::Global), cl::Hidden);
// These flags allow to change the shadow mapping.
// The shadow mapping looks like
//    Shadow = (Mem >> scale) + offset

static cl::opt<int> ClMappingScale("asan-mapping-scale",
                                   cl::desc("scale of asan shadow mapping"),
                                   cl::Hidden, cl::init(0));

static cl::opt<uint64_t>
    ClMappingOffset("asan-mapping-offset",
                    cl::desc("offset of asan shadow mapping [EXPERIMENTAL]"),
                    cl::Hidden, cl::init(0));

// Optimization flags. Not user visible, used mostly for testing
// and benchmarking the tool.

static cl::opt<bool> ClOpt("asan-opt", cl::desc("Optimize instrumentation"),
                           cl::Hidden, cl::init(true));

static cl::opt<bool> ClOptimizeCallbacks("asan-optimize-callbacks",
                                         cl::desc("Optimize callbacks"),
                                         cl::Hidden, cl::init(false));

static cl::opt<bool> ClOptSameTemp(
    "asan-opt-same-temp", cl::desc("Instrument the same temp just once"),
    cl::Hidden, cl::init(true));

static cl::opt<bool> ClOptGlobals("asan-opt-globals",
                                  cl::desc("Don't instrument scalar globals"),
                                  cl::Hidden, cl::init(true));

static cl::opt<bool> ClOptStack(
    "asan-opt-stack", cl::desc("Don't instrument scalar stack variables"),
    cl::Hidden, cl::init(false));

static cl::opt<bool> ClDynamicAllocaStack(
    "asan-stack-dynamic-alloca",
    cl::desc("Use dynamic alloca to represent stack variables"), cl::Hidden,
    cl::init(true));

static cl::opt<uint32_t> ClForceExperiment(
    "asan-force-experiment",
    cl::desc("Force optimization experiment (for testing)"), cl::Hidden,
    cl::init(0));

static cl::opt<bool>
    ClUsePrivateAlias("asan-use-private-alias",
                      cl::desc("Use private aliases for global variables"),
                      cl::Hidden, cl::init(true));

static cl::opt<bool>
    ClUseOdrIndicator("asan-use-odr-indicator",
                      cl::desc("Use odr indicators to improve ODR reporting"),
                      cl::Hidden, cl::init(true));

static cl::opt<bool>
    ClUseGlobalsGC("asan-globals-live-support",
                   cl::desc("Use linker features to support dead "
                            "code stripping of globals"),
                   cl::Hidden, cl::init(true));

// This is on by default even though there is a bug in gold:
// https://sourceware.org/bugzilla/show_bug.cgi?id=19002
static cl::opt<bool>
    ClWithComdat("asan-with-comdat",
                 cl::desc("Place ASan constructors in comdat sections"),
                 cl::Hidden, cl::init(true));

static cl::opt<AsanDtorKind> ClOverrideDestructorKind(
    "asan-destructor-kind",
    cl::desc("Sets the ASan destructor kind. The default is to use the value "
             "provided to the pass constructor"),
    cl::values(clEnumValN(AsanDtorKind::None, "none", "No destructors"),
               clEnumValN(AsanDtorKind::Global, "global",
                          "Use global destructors")),
    cl::init(AsanDtorKind::Invalid), cl::Hidden);

// SYCL flags
static cl::opt<bool>
    ClSpirOffloadPrivates("asan-spir-privates",
                          cl::desc("instrument private pointer"), cl::Hidden,
                          cl::init(true));

static cl::opt<bool> ClSpirOffloadGlobals("asan-spir-globals",
                                          cl::desc("instrument global pointer"),
                                          cl::Hidden, cl::init(true));

static cl::opt<bool> ClSpirOffloadLocals("asan-spir-locals",
                                         cl::desc("instrument local pointer"),
                                         cl::Hidden, cl::init(true));

static cl::opt<bool>
    ClSpirOffloadGenerics("asan-spir-generics",
                          cl::desc("instrument generic pointer"), cl::Hidden,
                          cl::init(true));

// Debug flags.

static cl::opt<int> ClDebug("asan-debug", cl::desc("debug"), cl::Hidden,
                            cl::init(0));

static cl::opt<int> ClDebugStack("asan-debug-stack", cl::desc("debug stack"),
                                 cl::Hidden, cl::init(0));

static cl::opt<std::string> ClDebugFunc("asan-debug-func", cl::Hidden,
                                        cl::desc("Debug func"));

static cl::opt<int> ClDebugMin("asan-debug-min", cl::desc("Debug min inst"),
                               cl::Hidden, cl::init(-1));

static cl::opt<int> ClDebugMax("asan-debug-max", cl::desc("Debug max inst"),
                               cl::Hidden, cl::init(-1));

STATISTIC(NumInstrumentedReads, "Number of instrumented reads");
STATISTIC(NumInstrumentedWrites, "Number of instrumented writes");
STATISTIC(NumOptimizedAccessesToGlobalVar,
          "Number of optimized accesses to global vars");
STATISTIC(NumOptimizedAccessesToStackVar,
          "Number of optimized accesses to stack vars");

namespace {

/// This struct defines the shadow mapping using the rule:
///   shadow = (mem >> Scale) ADD-or-OR Offset.
/// If InGlobal is true, then
///   extern char __asan_shadow[];
///   shadow = (mem >> Scale) + &__asan_shadow
struct ShadowMapping {
  int Scale;
  uint64_t Offset;
  bool OrShadowOffset;
  bool InGlobal;
};

} // end anonymous namespace

static ShadowMapping getShadowMapping(const Triple &TargetTriple, int LongSize,
                                      bool IsKasan) {
  bool IsAndroid = TargetTriple.isAndroid();
  bool IsIOS = TargetTriple.isiOS() || TargetTriple.isWatchOS() ||
               TargetTriple.isDriverKit();
  bool IsMacOS = TargetTriple.isMacOSX();
  bool IsFreeBSD = TargetTriple.isOSFreeBSD();
  bool IsNetBSD = TargetTriple.isOSNetBSD();
  bool IsPS = TargetTriple.isPS();
  bool IsLinux = TargetTriple.isOSLinux();
  bool IsPPC64 = TargetTriple.getArch() == Triple::ppc64 ||
                 TargetTriple.getArch() == Triple::ppc64le;
  bool IsSystemZ = TargetTriple.getArch() == Triple::systemz;
  bool IsX86_64 = TargetTriple.getArch() == Triple::x86_64;
  bool IsMIPSN32ABI = TargetTriple.getEnvironment() == Triple::GNUABIN32;
  bool IsMIPS32 = TargetTriple.isMIPS32();
  bool IsMIPS64 = TargetTriple.isMIPS64();
  bool IsArmOrThumb = TargetTriple.isARM() || TargetTriple.isThumb();
  bool IsAArch64 = TargetTriple.getArch() == Triple::aarch64 ||
                   TargetTriple.getArch() == Triple::aarch64_be;
  bool IsLoongArch64 = TargetTriple.isLoongArch64();
  bool IsRISCV64 = TargetTriple.getArch() == Triple::riscv64;
  bool IsWindows = TargetTriple.isOSWindows();
  bool IsFuchsia = TargetTriple.isOSFuchsia();
  bool IsEmscripten = TargetTriple.isOSEmscripten();
  bool IsAMDGPU = TargetTriple.isAMDGPU();

  ShadowMapping Mapping;

  Mapping.Scale = kDefaultShadowScale;
  if (ClMappingScale.getNumOccurrences() > 0) {
    Mapping.Scale = ClMappingScale;
  }

  if (LongSize == 32) {
    if (IsAndroid)
      Mapping.Offset = kDynamicShadowSentinel;
    else if (IsMIPSN32ABI)
      Mapping.Offset = kMIPS_ShadowOffsetN32;
    else if (IsMIPS32)
      Mapping.Offset = kMIPS32_ShadowOffset32;
    else if (IsFreeBSD)
      Mapping.Offset = kFreeBSD_ShadowOffset32;
    else if (IsNetBSD)
      Mapping.Offset = kNetBSD_ShadowOffset32;
    else if (IsIOS)
      Mapping.Offset = kDynamicShadowSentinel;
    else if (IsWindows)
      Mapping.Offset = kWindowsShadowOffset32;
    else if (IsEmscripten)
      Mapping.Offset = kEmscriptenShadowOffset;
    else
      Mapping.Offset = kDefaultShadowOffset32;
  } else {  // LongSize == 64
    // Fuchsia is always PIE, which means that the beginning of the address
    // space is always available.
    if (IsFuchsia)
      Mapping.Offset = 0;
    else if (IsPPC64)
      Mapping.Offset = kPPC64_ShadowOffset64;
    else if (IsSystemZ)
      Mapping.Offset = kSystemZ_ShadowOffset64;
    else if (IsFreeBSD && IsAArch64)
        Mapping.Offset = kFreeBSDAArch64_ShadowOffset64;
    else if (IsFreeBSD && !IsMIPS64) {
      if (IsKasan)
        Mapping.Offset = kFreeBSDKasan_ShadowOffset64;
      else
        Mapping.Offset = kFreeBSD_ShadowOffset64;
    } else if (IsNetBSD) {
      if (IsKasan)
        Mapping.Offset = kNetBSDKasan_ShadowOffset64;
      else
        Mapping.Offset = kNetBSD_ShadowOffset64;
    } else if (IsPS)
      Mapping.Offset = kPS_ShadowOffset64;
    else if (IsLinux && IsX86_64) {
      if (IsKasan)
        Mapping.Offset = kLinuxKasan_ShadowOffset64;
      else
        Mapping.Offset = (kSmallX86_64ShadowOffsetBase &
                          (kSmallX86_64ShadowOffsetAlignMask << Mapping.Scale));
    } else if (IsWindows && IsX86_64) {
      Mapping.Offset = kWindowsShadowOffset64;
    } else if (IsMIPS64)
      Mapping.Offset = kMIPS64_ShadowOffset64;
    else if (IsIOS)
      Mapping.Offset = kDynamicShadowSentinel;
    else if (IsMacOS && IsAArch64)
      Mapping.Offset = kDynamicShadowSentinel;
    else if (IsAArch64)
      Mapping.Offset = kAArch64_ShadowOffset64;
    else if (IsLoongArch64)
      Mapping.Offset = kLoongArch64_ShadowOffset64;
    else if (IsRISCV64)
      Mapping.Offset = kRISCV64_ShadowOffset64;
    else if (IsAMDGPU)
      Mapping.Offset = (kSmallX86_64ShadowOffsetBase &
                        (kSmallX86_64ShadowOffsetAlignMask << Mapping.Scale));
    else
      Mapping.Offset = kDefaultShadowOffset64;
  }

  if (ClForceDynamicShadow) {
    Mapping.Offset = kDynamicShadowSentinel;
  }

  if (ClMappingOffset.getNumOccurrences() > 0) {
    Mapping.Offset = ClMappingOffset;
  }

  // OR-ing shadow offset if more efficient (at least on x86) if the offset
  // is a power of two, but on ppc64 and loongarch64 we have to use add since
  // the shadow offset is not necessarily 1/8-th of the address space.  On
  // SystemZ, we could OR the constant in a single instruction, but it's more
  // efficient to load it once and use indexed addressing.
  Mapping.OrShadowOffset = !IsAArch64 && !IsPPC64 && !IsSystemZ && !IsPS &&
                           !IsRISCV64 && !IsLoongArch64 &&
                           !(Mapping.Offset & (Mapping.Offset - 1)) &&
                           Mapping.Offset != kDynamicShadowSentinel;
  bool IsAndroidWithIfuncSupport =
      IsAndroid && !TargetTriple.isAndroidVersionLT(21);
  Mapping.InGlobal = ClWithIfunc && IsAndroidWithIfuncSupport && IsArmOrThumb;

  return Mapping;
}

namespace llvm {
void getAddressSanitizerParams(const Triple &TargetTriple, int LongSize,
                               bool IsKasan, uint64_t *ShadowBase,
                               int *MappingScale, bool *OrShadowOffset) {
  auto Mapping = getShadowMapping(TargetTriple, LongSize, IsKasan);
  *ShadowBase = Mapping.Offset;
  *MappingScale = Mapping.Scale;
  *OrShadowOffset = Mapping.OrShadowOffset;
}

ASanAccessInfo::ASanAccessInfo(int32_t Packed)
    : Packed(Packed),
      AccessSizeIndex((Packed >> kAccessSizeIndexShift) & kAccessSizeIndexMask),
      IsWrite((Packed >> kIsWriteShift) & kIsWriteMask),
      CompileKernel((Packed >> kCompileKernelShift) & kCompileKernelMask) {}

ASanAccessInfo::ASanAccessInfo(bool IsWrite, bool CompileKernel,
                               uint8_t AccessSizeIndex)
    : Packed((IsWrite << kIsWriteShift) +
             (CompileKernel << kCompileKernelShift) +
             (AccessSizeIndex << kAccessSizeIndexShift)),
      AccessSizeIndex(AccessSizeIndex), IsWrite(IsWrite),
      CompileKernel(CompileKernel) {}

} // namespace llvm

static uint64_t getRedzoneSizeForScale(int MappingScale) {
  // Redzone used for stack and globals is at least 32 bytes.
  // For scales 6 and 7, the redzone has to be 64 and 128 bytes respectively.
  return std::max(32U, 1U << MappingScale);
}

static uint64_t GetCtorAndDtorPriority(Triple &TargetTriple) {
  if (TargetTriple.isOSEmscripten()) {
    return kAsanEmscriptenCtorAndDtorPriority;
  } else {
    return kAsanCtorAndDtorPriority;
  }
}

static Twine genName(StringRef suffix) {
  return Twine(kAsanGenPrefix) + suffix;
}

namespace {
/// Helper RAII class to post-process inserted asan runtime calls during a
/// pass on a single Function. Upon end of scope, detects and applies the
/// required funclet OpBundle.
class RuntimeCallInserter {
  Function *OwnerFn = nullptr;
  bool TrackInsertedCalls = false;
  SmallVector<CallInst *> InsertedCalls;

public:
  RuntimeCallInserter(Function &Fn) : OwnerFn(&Fn) {
    if (Fn.hasPersonalityFn()) {
      auto Personality = classifyEHPersonality(Fn.getPersonalityFn());
      if (isScopedEHPersonality(Personality))
        TrackInsertedCalls = true;
    }
  }

  ~RuntimeCallInserter() {
    if (InsertedCalls.empty())
      return;
    assert(TrackInsertedCalls && "Calls were wrongly tracked");

    DenseMap<BasicBlock *, ColorVector> BlockColors = colorEHFunclets(*OwnerFn);
    for (CallInst *CI : InsertedCalls) {
      BasicBlock *BB = CI->getParent();
      assert(BB && "Instruction doesn't belong to a BasicBlock");
      assert(BB->getParent() == OwnerFn &&
             "Instruction doesn't belong to the expected Function!");

      ColorVector &Colors = BlockColors[BB];
      // funclet opbundles are only valid in monochromatic BBs.
      // Note that unreachable BBs are seen as colorless by colorEHFunclets()
      // and will be DCE'ed later.
      if (Colors.empty())
        continue;
      if (Colors.size() != 1) {
        OwnerFn->getContext().emitError(
            "Instruction's BasicBlock is not monochromatic");
        continue;
      }

      BasicBlock *Color = Colors.front();
      Instruction *EHPad = Color->getFirstNonPHI();

      if (EHPad && EHPad->isEHPad()) {
        // Replace CI with a clone with an added funclet OperandBundle
        OperandBundleDef OB("funclet", EHPad);
        auto *NewCall = CallBase::addOperandBundle(CI, LLVMContext::OB_funclet,
                                                   OB, CI->getIterator());
        NewCall->copyMetadata(*CI);
        CI->replaceAllUsesWith(NewCall);
        CI->eraseFromParent();
      }
    }
  }

  CallInst *createRuntimeCall(IRBuilder<> &IRB, FunctionCallee Callee,
                              ArrayRef<Value *> Args = {},
                              const Twine &Name = "") {
    assert(IRB.GetInsertBlock()->getParent() == OwnerFn);

    CallInst *Inst = IRB.CreateCall(Callee, Args, Name, nullptr);
    if (TrackInsertedCalls)
      InsertedCalls.push_back(Inst);
    return Inst;
  }
};

/// AddressSanitizer: instrument the code in module to find memory bugs.
struct AddressSanitizer {
  AddressSanitizer(Module &M, const StackSafetyGlobalInfo *SSGI,
                   int InstrumentationWithCallsThreshold,
                   uint32_t MaxInlinePoisoningSize, bool CompileKernel = false,
                   bool Recover = false, bool UseAfterScope = false,
                   AsanDetectStackUseAfterReturnMode UseAfterReturn =
                       AsanDetectStackUseAfterReturnMode::Runtime)
      : M(M),
        CompileKernel(ClEnableKasan.getNumOccurrences() > 0 ? ClEnableKasan
                                                            : CompileKernel),
        Recover(ClRecover.getNumOccurrences() > 0 ? ClRecover : Recover),
        UseAfterScope(UseAfterScope || ClUseAfterScope),
        UseAfterReturn(ClUseAfterReturn.getNumOccurrences() ? ClUseAfterReturn
                                                            : UseAfterReturn),
        SSGI(SSGI),
        InstrumentationWithCallsThreshold(
            ClInstrumentationWithCallsThreshold.getNumOccurrences() > 0
                ? ClInstrumentationWithCallsThreshold
                : InstrumentationWithCallsThreshold),
        MaxInlinePoisoningSize(ClMaxInlinePoisoningSize.getNumOccurrences() > 0
                                   ? ClMaxInlinePoisoningSize
                                   : MaxInlinePoisoningSize) {
    C = &(M.getContext());
    DL = &M.getDataLayout();
    LongSize = M.getDataLayout().getPointerSizeInBits();
    IntptrTy = Type::getIntNTy(*C, LongSize);
    PtrTy = PointerType::getUnqual(*C);
    Int32Ty = Type::getInt32Ty(*C);
    TargetTriple = Triple(M.getTargetTriple());

    Mapping = getShadowMapping(TargetTriple, LongSize, this->CompileKernel);

    assert(this->UseAfterReturn != AsanDetectStackUseAfterReturnMode::Invalid);
  }

  TypeSize getAllocaSizeInBytes(const AllocaInst &AI) const {
    return *AI.getAllocationSize(AI.getDataLayout());
  }

  /// Check if we want (and can) handle this alloca.
  bool isInterestingAlloca(const AllocaInst &AI);

  bool ignoreAccess(Instruction *Inst, Value *Ptr);
  void getInterestingMemoryOperands(
      Instruction *I, SmallVectorImpl<InterestingMemoryOperand> &Interesting);

  void instrumentMop(ObjectSizeOffsetVisitor &ObjSizeVis,
                     InterestingMemoryOperand &O, bool UseCalls,
                     const DataLayout &DL, RuntimeCallInserter &RTCI);
  void instrumentPointerComparisonOrSubtraction(Instruction *I,
                                                RuntimeCallInserter &RTCI);
  void instrumentAddress(Instruction *OrigIns, Instruction *InsertBefore,
                         Value *Addr, MaybeAlign Alignment,
                         uint32_t TypeStoreSize, bool IsWrite,
                         Value *SizeArgument, bool UseCalls, uint32_t Exp,
                         RuntimeCallInserter &RTCI);
  Instruction *instrumentAMDGPUAddress(Instruction *OrigIns,
                                       Instruction *InsertBefore, Value *Addr,
                                       uint32_t TypeStoreSize, bool IsWrite,
                                       Value *SizeArgument);
  Instruction *genAMDGPUReportBlock(IRBuilder<> &IRB, Value *Cond,
                                    bool Recover);
  void instrumentUnusualSizeOrAlignment(Instruction *I,
                                        Instruction *InsertBefore, Value *Addr,
                                        TypeSize TypeStoreSize, bool IsWrite,
                                        Value *SizeArgument, bool UseCalls,
                                        uint32_t Exp,
                                        RuntimeCallInserter &RTCI);
  void instrumentMaskedLoadOrStore(AddressSanitizer *Pass, const DataLayout &DL,
                                   Type *IntptrTy, Value *Mask, Value *EVL,
                                   Value *Stride, Instruction *I, Value *Addr,
                                   MaybeAlign Alignment, unsigned Granularity,
                                   Type *OpType, bool IsWrite,
                                   Value *SizeArgument, bool UseCalls,
                                   uint32_t Exp, RuntimeCallInserter &RTCI);
  Value *createSlowPathCmp(IRBuilder<> &IRB, Value *AddrLong,
                           Value *ShadowValue, uint32_t TypeStoreSize);
  Instruction *generateCrashCode(Instruction *InsertBefore, Value *Addr,
                                 bool IsWrite, size_t AccessSizeIndex,
                                 Value *SizeArgument, uint32_t Exp,
                                 RuntimeCallInserter &RTCI);
  void instrumentMemIntrinsic(MemIntrinsic *MI, RuntimeCallInserter &RTCI);
  Value *memToShadow(Value *Shadow, IRBuilder<> &IRB,
                     uint32_t AddressSpace = kSpirOffloadPrivateAS);
  bool suppressInstrumentationSiteForDebug(int &Instrumented);
  bool instrumentFunction(Function &F, const TargetLibraryInfo *TLI);
  bool maybeInsertAsanInitAtFunctionEntry(Function &F);
  bool maybeInsertDynamicShadowAtFunctionEntry(Function &F);
  void markEscapedLocalAllocas(Function &F);
  void instrumentSyclStaticLocalMemory(CallInst *CI,
                                       ArrayRef<Instruction *> RetVec);
  bool instrumentSyclDynamicLocalMemory(Function &F,
                                        ArrayRef<Instruction *> RetVec);

  GlobalVariable *GetOrCreateGlobalString(Module &M, StringRef Name,
                                          StringRef Value,
                                          unsigned AddressSpace);
  void AppendDebugInfoToArgs(Instruction *InsertBefore, Value *Addr,
                             SmallVectorImpl<Value *> &Args);

private:
  friend struct FunctionStackPoisoner;

  void initializeCallbacks(const TargetLibraryInfo *TLI);

  bool LooksLikeCodeInBug11395(Instruction *I);
  bool GlobalIsLinkerInitialized(GlobalVariable *G);
  bool isSafeAccess(ObjectSizeOffsetVisitor &ObjSizeVis, Value *Addr,
                    TypeSize TypeStoreSize) const;

  /// Helper to cleanup per-function state.
  struct FunctionStateRAII {
    AddressSanitizer *Pass;

    FunctionStateRAII(AddressSanitizer *Pass) : Pass(Pass) {
      assert(Pass->ProcessedAllocas.empty() &&
             "last pass forgot to clear cache");
      assert(!Pass->LocalDynamicShadow);
    }

    ~FunctionStateRAII() {
      Pass->LocalDynamicShadow = nullptr;
      Pass->ProcessedAllocas.clear();
    }
  };

  Module &M;
  LLVMContext *C;
  const DataLayout *DL;
  Triple TargetTriple;
  int LongSize;
  bool CompileKernel;
  bool Recover;
  bool UseAfterScope;
  AsanDetectStackUseAfterReturnMode UseAfterReturn;
  Type *IntptrTy;
  Type *Int32Ty;
  PointerType *PtrTy;
  ShadowMapping Mapping;
  FunctionCallee AsanHandleNoReturnFunc;
  FunctionCallee AsanPtrCmpFunction, AsanPtrSubFunction;
  FunctionCallee AsanSetShadowStaticLocalFunc;
  FunctionCallee AsanUnpoisonShadowStaticLocalFunc;
  FunctionCallee AsanSetShadowDynamicLocalFunc;
  FunctionCallee AsanUnpoisonShadowDynamicLocalFunc;
  Constant *AsanShadowGlobal;
  StringMap<GlobalVariable *> GlobalStringMap;
  Constant *AsanLaunchInfo;

  // These arrays is indexed by AccessIsWrite, Experiment and log2(AccessSize).
  FunctionCallee AsanErrorCallback[2][2][kNumberOfAccessSizes];
  FunctionCallee AsanMemoryAccessCallback[2][2][kNumberOfAccessSizes];

  // These arrays is indexed by AccessIsWrite and Experiment.
  FunctionCallee AsanErrorCallbackSized[2][2];
  FunctionCallee AsanMemoryAccessCallbackSized[2][2];

  FunctionCallee AsanMemmove, AsanMemcpy, AsanMemset;
  Value *LocalDynamicShadow = nullptr;
  const StackSafetyGlobalInfo *SSGI;
  DenseMap<const AllocaInst *, bool> ProcessedAllocas;

  FunctionCallee AMDGPUAddressShared;
  FunctionCallee AMDGPUAddressPrivate;
  int InstrumentationWithCallsThreshold;
  uint32_t MaxInlinePoisoningSize;

  FunctionCallee AsanMemToShadow;
};

class ModuleAddressSanitizer {
public:
  ModuleAddressSanitizer(Module &M, bool InsertVersionCheck,
                         bool CompileKernel = false, bool Recover = false,
                         bool UseGlobalsGC = true, bool UseOdrIndicator = true,
                         AsanDtorKind DestructorKind = AsanDtorKind::Global,
                         AsanCtorKind ConstructorKind = AsanCtorKind::Global)
      : M(M),
        CompileKernel(ClEnableKasan.getNumOccurrences() > 0 ? ClEnableKasan
                                                            : CompileKernel),
        InsertVersionCheck(ClInsertVersionCheck.getNumOccurrences() > 0
                               ? ClInsertVersionCheck
                               : InsertVersionCheck),
        Recover(ClRecover.getNumOccurrences() > 0 ? ClRecover : Recover),
        UseGlobalsGC(UseGlobalsGC && ClUseGlobalsGC && !this->CompileKernel),
        // Enable aliases as they should have no downside with ODR indicators.
        UsePrivateAlias(ClUsePrivateAlias.getNumOccurrences() > 0
                            ? ClUsePrivateAlias
                            : UseOdrIndicator),
        UseOdrIndicator(ClUseOdrIndicator.getNumOccurrences() > 0
                            ? ClUseOdrIndicator
                            : UseOdrIndicator),
        // Not a typo: ClWithComdat is almost completely pointless without
        // ClUseGlobalsGC (because then it only works on modules without
        // globals, which are rare); it is a prerequisite for ClUseGlobalsGC;
        // and both suffer from gold PR19002 for which UseGlobalsGC constructor
        // argument is designed as workaround. Therefore, disable both
        // ClWithComdat and ClUseGlobalsGC unless the frontend says it's ok to
        // do globals-gc.
        UseCtorComdat(UseGlobalsGC && ClWithComdat && !this->CompileKernel),
        DestructorKind(DestructorKind),
        ConstructorKind(ClConstructorKind.getNumOccurrences() > 0
                            ? ClConstructorKind
                            : ConstructorKind) {
    C = &(M.getContext());
    int LongSize = M.getDataLayout().getPointerSizeInBits();
    IntptrTy = Type::getIntNTy(*C, LongSize);
    PtrTy = PointerType::getUnqual(*C);
    TargetTriple = Triple(M.getTargetTriple());
    Mapping = getShadowMapping(TargetTriple, LongSize, this->CompileKernel);

    if (ClOverrideDestructorKind != AsanDtorKind::Invalid)
      this->DestructorKind = ClOverrideDestructorKind;
    assert(this->DestructorKind != AsanDtorKind::Invalid);
  }

  bool instrumentModule();

private:
  void initializeCallbacks();

  void instrumentGlobals(IRBuilder<> &IRB, bool *CtorComdat);
  void InstrumentGlobalsCOFF(IRBuilder<> &IRB,
                             ArrayRef<GlobalVariable *> ExtendedGlobals,
                             ArrayRef<Constant *> MetadataInitializers);
  void instrumentGlobalsELF(IRBuilder<> &IRB,
                            ArrayRef<GlobalVariable *> ExtendedGlobals,
                            ArrayRef<Constant *> MetadataInitializers,
                            const std::string &UniqueModuleId);
  void InstrumentGlobalsMachO(IRBuilder<> &IRB,
                              ArrayRef<GlobalVariable *> ExtendedGlobals,
                              ArrayRef<Constant *> MetadataInitializers);
  void
  InstrumentGlobalsWithMetadataArray(IRBuilder<> &IRB,
                                     ArrayRef<GlobalVariable *> ExtendedGlobals,
                                     ArrayRef<Constant *> MetadataInitializers);

  GlobalVariable *CreateMetadataGlobal(Constant *Initializer,
                                       StringRef OriginalName);
  void SetComdatForGlobalMetadata(GlobalVariable *G, GlobalVariable *Metadata,
                                  StringRef InternalSuffix);
  Instruction *CreateAsanModuleDtor();

  const GlobalVariable *getExcludedAliasedGlobal(const GlobalAlias &GA) const;
  bool shouldInstrumentGlobal(GlobalVariable *G) const;
  bool ShouldUseMachOGlobalsSection() const;
  StringRef getGlobalMetadataSection() const;
  void poisonOneInitializer(Function &GlobalInit, GlobalValue *ModuleName);
  void createInitializerPoisonCalls(GlobalValue *ModuleName);
  uint64_t getMinRedzoneSizeForGlobal() const {
    return getRedzoneSizeForScale(Mapping.Scale);
  }
  uint64_t getRedzoneSizeForGlobal(uint64_t SizeInBytes) const;
  int GetAsanVersion() const;

  Module &M;
  bool CompileKernel;
  bool InsertVersionCheck;
  bool Recover;
  bool UseGlobalsGC;
  bool UsePrivateAlias;
  bool UseOdrIndicator;
  bool UseCtorComdat;
  AsanDtorKind DestructorKind;
  AsanCtorKind ConstructorKind;
  Type *IntptrTy;
  PointerType *PtrTy;
  LLVMContext *C;
  Triple TargetTriple;
  ShadowMapping Mapping;
  FunctionCallee AsanPoisonGlobals;
  FunctionCallee AsanUnpoisonGlobals;
  FunctionCallee AsanRegisterGlobals;
  FunctionCallee AsanUnregisterGlobals;
  FunctionCallee AsanRegisterImageGlobals;
  FunctionCallee AsanUnregisterImageGlobals;
  FunctionCallee AsanRegisterElfGlobals;
  FunctionCallee AsanUnregisterElfGlobals;

  Function *AsanCtorFunction = nullptr;
  Function *AsanDtorFunction = nullptr;
};

// Stack poisoning does not play well with exception handling.
// When an exception is thrown, we essentially bypass the code
// that unpoisones the stack. This is why the run-time library has
// to intercept __cxa_throw (as well as longjmp, etc) and unpoison the entire
// stack in the interceptor. This however does not work inside the
// actual function which catches the exception. Most likely because the
// compiler hoists the load of the shadow value somewhere too high.
// This causes asan to report a non-existing bug on 453.povray.
// It sounds like an LLVM bug.
struct FunctionStackPoisoner : public InstVisitor<FunctionStackPoisoner> {
  Function &F;
  AddressSanitizer &ASan;
  RuntimeCallInserter &RTCI;
  DIBuilder DIB;
  LLVMContext *C;
  Type *IntptrTy;
  Type *IntptrPtrTy;
  ShadowMapping Mapping;

  SmallVector<AllocaInst *, 16> AllocaVec;
  SmallVector<AllocaInst *, 16> StaticAllocasToMoveUp;
  SmallVector<Instruction *, 8> RetVec;

  FunctionCallee AsanStackMallocFunc[kMaxAsanStackMallocSizeClass + 1],
      AsanStackFreeFunc[kMaxAsanStackMallocSizeClass + 1];
  FunctionCallee AsanSetShadowFunc[0x100] = {};
  FunctionCallee AsanSetShadowPrivateFunc;
  FunctionCallee AsanPoisonStackMemoryFunc, AsanUnpoisonStackMemoryFunc;
  FunctionCallee AsanAllocaPoisonFunc, AsanAllocasUnpoisonFunc;

  // Stores a place and arguments of poisoning/unpoisoning call for alloca.
  struct AllocaPoisonCall {
    IntrinsicInst *InsBefore;
    AllocaInst *AI;
    uint64_t Size;
    bool DoPoison;
  };
  SmallVector<AllocaPoisonCall, 8> DynamicAllocaPoisonCallVec;
  SmallVector<AllocaPoisonCall, 8> StaticAllocaPoisonCallVec;
  bool HasUntracedLifetimeIntrinsic = false;

  SmallVector<AllocaInst *, 1> DynamicAllocaVec;
  SmallVector<IntrinsicInst *, 1> StackRestoreVec;
  AllocaInst *DynamicAllocaLayout = nullptr;
  IntrinsicInst *LocalEscapeCall = nullptr;

  bool HasInlineAsm = false;
  bool HasReturnsTwiceCall = false;
  bool PoisonStack;

  FunctionStackPoisoner(Function &F, AddressSanitizer &ASan,
                        RuntimeCallInserter &RTCI)
      : F(F), ASan(ASan), RTCI(RTCI),
        DIB(*F.getParent(), /*AllowUnresolved*/ false), C(ASan.C),
        IntptrTy(ASan.IntptrTy), IntptrPtrTy(PointerType::get(IntptrTy, 0)),
        Mapping(ASan.Mapping),
        PoisonStack(
            Triple(F.getParent()->getTargetTriple()).isSPIROrSPIRV()
                ? ClSpirOffloadPrivates
                : (ClStack &&
                   !Triple(F.getParent()->getTargetTriple()).isAMDGPU())) {}

  bool runOnFunction() {
    if (!PoisonStack)
      return false;

    if (ClRedzoneByvalArgs)
      copyArgsPassedByValToAllocas();

    // Collect alloca, ret, lifetime instructions etc.
    for (BasicBlock *BB : depth_first(&F.getEntryBlock())) visit(*BB);

    if (AllocaVec.empty() && DynamicAllocaVec.empty()) return false;

    initializeCallbacks(*F.getParent());

    if (HasUntracedLifetimeIntrinsic) {
      // If there are lifetime intrinsics which couldn't be traced back to an
      // alloca, we may not know exactly when a variable enters scope, and
      // therefore should "fail safe" by not poisoning them.
      StaticAllocaPoisonCallVec.clear();
      DynamicAllocaPoisonCallVec.clear();
    }

    processDynamicAllocas();
    processStaticAllocas();

    if (ClDebugStack) {
      LLVM_DEBUG(dbgs() << F);
    }
    return true;
  }

  // Arguments marked with the "byval" attribute are implicitly copied without
  // using an alloca instruction.  To produce redzones for those arguments, we
  // copy them a second time into memory allocated with an alloca instruction.
  void copyArgsPassedByValToAllocas();

  // Finds all Alloca instructions and puts
  // poisoned red zones around all of them.
  // Then unpoison everything back before the function returns.
  void processStaticAllocas();
  void processDynamicAllocas();

  void createDynamicAllocasInitStorage();

  // ----------------------- Visitors.
  /// Collect all Ret instructions, or the musttail call instruction if it
  /// precedes the return instruction.
  void visitReturnInst(ReturnInst &RI) {
    if (CallInst *CI = RI.getParent()->getTerminatingMustTailCall())
      RetVec.push_back(CI);
    else
      RetVec.push_back(&RI);
  }

  /// Collect all Resume instructions.
  void visitResumeInst(ResumeInst &RI) { RetVec.push_back(&RI); }

  /// Collect all CatchReturnInst instructions.
  void visitCleanupReturnInst(CleanupReturnInst &CRI) { RetVec.push_back(&CRI); }

  void unpoisonDynamicAllocasBeforeInst(Instruction *InstBefore,
                                        Value *SavedStack) {
    IRBuilder<> IRB(InstBefore);
    Value *DynamicAreaPtr = IRB.CreatePtrToInt(SavedStack, IntptrTy);
    // When we insert _asan_allocas_unpoison before @llvm.stackrestore, we
    // need to adjust extracted SP to compute the address of the most recent
    // alloca. We have a special @llvm.get.dynamic.area.offset intrinsic for
    // this purpose.
    if (!isa<ReturnInst>(InstBefore)) {
      Function *DynamicAreaOffsetFunc = Intrinsic::getDeclaration(
          InstBefore->getModule(), Intrinsic::get_dynamic_area_offset,
          {IntptrTy});

      Value *DynamicAreaOffset = IRB.CreateCall(DynamicAreaOffsetFunc, {});

      DynamicAreaPtr = IRB.CreateAdd(IRB.CreatePtrToInt(SavedStack, IntptrTy),
                                     DynamicAreaOffset);
    }

    RTCI.createRuntimeCall(
        IRB, AsanAllocasUnpoisonFunc,
        {IRB.CreateLoad(IntptrTy, DynamicAllocaLayout), DynamicAreaPtr});
  }

  // Unpoison dynamic allocas redzones.
  void unpoisonDynamicAllocas() {
    for (Instruction *Ret : RetVec)
      unpoisonDynamicAllocasBeforeInst(Ret, DynamicAllocaLayout);

    for (Instruction *StackRestoreInst : StackRestoreVec)
      unpoisonDynamicAllocasBeforeInst(StackRestoreInst,
                                       StackRestoreInst->getOperand(0));
  }

  // Deploy and poison redzones around dynamic alloca call. To do this, we
  // should replace this call with another one with changed parameters and
  // replace all its uses with new address, so
  //   addr = alloca type, old_size, align
  // is replaced by
  //   new_size = (old_size + additional_size) * sizeof(type)
  //   tmp = alloca i8, new_size, max(align, 32)
  //   addr = tmp + 32 (first 32 bytes are for the left redzone).
  // Additional_size is added to make new memory allocation contain not only
  // requested memory, but also left, partial and right redzones.
  void handleDynamicAllocaCall(AllocaInst *AI);

  /// Collect Alloca instructions we want (and can) handle.
  void visitAllocaInst(AllocaInst &AI) {
    // FIXME: Handle scalable vectors instead of ignoring them.
    const Type *AllocaType = AI.getAllocatedType();
    const auto *STy = dyn_cast<StructType>(AllocaType);
    if (!ASan.isInterestingAlloca(AI) || isa<ScalableVectorType>(AllocaType) ||
        (STy && STy->containsHomogeneousScalableVectorTypes())) {
      if (AI.isStaticAlloca()) {
        // Skip over allocas that are present *before* the first instrumented
        // alloca, we don't want to move those around.
        if (AllocaVec.empty())
          return;

        StaticAllocasToMoveUp.push_back(&AI);
      }
      return;
    }

    if (!AI.isStaticAlloca())
      DynamicAllocaVec.push_back(&AI);
    else
      AllocaVec.push_back(&AI);
  }

  /// Collect lifetime intrinsic calls to check for use-after-scope
  /// errors.
  void visitIntrinsicInst(IntrinsicInst &II) {
    Intrinsic::ID ID = II.getIntrinsicID();
    if (ID == Intrinsic::stackrestore) StackRestoreVec.push_back(&II);
    if (ID == Intrinsic::localescape) LocalEscapeCall = &II;
    if (!ASan.UseAfterScope)
      return;
    if (!II.isLifetimeStartOrEnd())
      return;
    // Found lifetime intrinsic, add ASan instrumentation if necessary.
    auto *Size = cast<ConstantInt>(II.getArgOperand(0));
    // If size argument is undefined, don't do anything.
    if (Size->isMinusOne()) return;
    // Check that size doesn't saturate uint64_t and can
    // be stored in IntptrTy.
    const uint64_t SizeValue = Size->getValue().getLimitedValue();
    if (SizeValue == ~0ULL ||
        !ConstantInt::isValueValidForType(IntptrTy, SizeValue))
      return;
    // Find alloca instruction that corresponds to llvm.lifetime argument.
    // Currently we can only handle lifetime markers pointing to the
    // beginning of the alloca.
    AllocaInst *AI = findAllocaForValue(II.getArgOperand(1), true);
    if (!AI) {
      HasUntracedLifetimeIntrinsic = true;
      return;
    }
    // We're interested only in allocas we can handle.
    if (!ASan.isInterestingAlloca(*AI))
      return;
    bool DoPoison = (ID == Intrinsic::lifetime_end);
    AllocaPoisonCall APC = {&II, AI, SizeValue, DoPoison};
    if (AI->isStaticAlloca())
      StaticAllocaPoisonCallVec.push_back(APC);
    else if (ClInstrumentDynamicAllocas)
      DynamicAllocaPoisonCallVec.push_back(APC);
  }

  void visitCallBase(CallBase &CB) {
    if (CallInst *CI = dyn_cast<CallInst>(&CB)) {
      HasInlineAsm |= CI->isInlineAsm() && &CB != ASan.LocalDynamicShadow;
      HasReturnsTwiceCall |= CI->canReturnTwice();
    }
  }

  // ---------------------- Helpers.
  void initializeCallbacks(Module &M);

  // Copies bytes from ShadowBytes into shadow memory for indexes where
  // ShadowMask is not zero. If ShadowMask[i] is zero, we assume that
  // ShadowBytes[i] is constantly zero and doesn't need to be overwritten.
  void copyToShadow(ArrayRef<uint8_t> ShadowMask, ArrayRef<uint8_t> ShadowBytes,
                    IRBuilder<> &IRB, Value *ShadowBase,
                    bool ForceOutline = false);
  void copyToShadow(ArrayRef<uint8_t> ShadowMask, ArrayRef<uint8_t> ShadowBytes,
                    size_t Begin, size_t End, IRBuilder<> &IRB,
                    Value *ShadowBase, bool ForceOutline = false);
  void copyToShadowInline(ArrayRef<uint8_t> ShadowMask,
                          ArrayRef<uint8_t> ShadowBytes, size_t Begin,
                          size_t End, IRBuilder<> &IRB, Value *ShadowBase);

  void poisonAlloca(Value *V, uint64_t Size, IRBuilder<> &IRB, bool DoPoison);

  Value *createAllocaForLayout(IRBuilder<> &IRB, const ASanStackFrameLayout &L,
                               bool Dynamic);
  PHINode *createPHI(IRBuilder<> &IRB, Value *Cond, Value *ValueIfTrue,
                     Instruction *ThenTerm, Value *ValueIfFalse);
};

} // end anonymous namespace

// Append a new argument "launch_data" to user's spir_kernels
static void ExtendSpirKernelArgs(Module &M, FunctionAnalysisManager &FAM) {
  SmallVector<Function *> SpirFixupFuncs;
  for (Function &F : M) {
    // FIXME: We don't have a way to check if the kernel has been extended
    // on Unified Runtime, so we always extend spir_kernels here, even it will
    // not be instrumented by any asan function.
    if (F.getCallingConv() == CallingConv::SPIR_KERNEL)
      SpirFixupFuncs.emplace_back(&F);
  }

  SmallVector<std::pair<Function *, Function *>> SpirFuncs;
  auto *IntptrTy =
      M.getDataLayout().getIntPtrType(M.getContext(), kSpirOffloadGlobalAS);

  for (auto *F : SpirFixupFuncs) {
    SmallVector<Type *, 16> Types;
    for (Function::const_arg_iterator I = F->arg_begin(), E = F->arg_end();
         I != E; ++I) {
      Types.push_back(I->getType());
    }

    // New argument: uintptr_t as(1)*, which is allocated in shared USM buffer
    Types.push_back(IntptrTy->getPointerTo(kSpirOffloadGlobalAS));

    FunctionType *NewFTy = FunctionType::get(F->getReturnType(), Types, false);

    std::string OrigFuncName = F->getName().str();
    F->setName(OrigFuncName + "_del");

    Function *NewF =
        Function::Create(NewFTy, F->getLinkage(), OrigFuncName, F->getParent());
    NewF->copyAttributesFrom(F);
    NewF->copyMetadata(F, 0);
    NewF->setCallingConv(F->getCallingConv());
    NewF->setDSOLocal(F->isDSOLocal());

    // Set original arguments' names.
    Function::arg_iterator NewI = NewF->arg_begin();
    for (Function::const_arg_iterator I = F->arg_begin(), E = F->arg_end();
         I != E; ++I, ++NewI) {
      NewI->setName(I->getName());
    }
    // New argument name
    NewI->setName("__asan_launch");

    NewF->splice(NewF->begin(), F);
    assert(F->isDeclaration() &&
           "splice does not work, original function body is not empty!");

    NewF->setSubprogram(F->getSubprogram());

    NewF->setComdat(F->getComdat());
    F->setComdat(nullptr);

    for (Function::arg_iterator I = F->arg_begin(), E = F->arg_end(),
                                NI = NewF->arg_begin();
         I != E; ++I, ++NI) {
      I->replaceAllUsesWith(&*NI);
    }

    // Fixup metadata
    IRBuilder<> Builder(M.getContext());

    auto FixupMetadata = [&NewF](StringRef MDName, Metadata *NewV) {
      auto *Node = NewF->getMetadata(MDName);
      if (!Node)
        return;
      SmallVector<Metadata *, 8> NewMD(Node->operands());
      NewMD.emplace_back(NewV);
      NewF->setMetadata(MDName, llvm::MDNode::get(NewF->getContext(), NewMD));
    };

    FixupMetadata("kernel_arg_buffer_location",
                  ConstantAsMetadata::get(Builder.getInt32(-1)));
    FixupMetadata("kernel_arg_runtime_aligned",
                  ConstantAsMetadata::get(Builder.getFalse()));
    FixupMetadata("kernel_arg_exclusive_ptr",
                  ConstantAsMetadata::get(Builder.getFalse()));

    FixupMetadata(
        "kernel_arg_addr_space",
        ConstantAsMetadata::get(Builder.getInt32(kSpirOffloadGlobalAS)));
    FixupMetadata("kernel_arg_access_qual",
                  MDString::get(M.getContext(), "read_write"));
    FixupMetadata("kernel_arg_type", MDString::get(M.getContext(), "void*"));
    FixupMetadata("kernel_arg_base_type",
                  MDString::get(M.getContext(), "void*"));
    FixupMetadata("kernel_arg_type_qual", MDString::get(M.getContext(), ""));
    FixupMetadata("kernel_arg_accessor_ptr",
                  ConstantAsMetadata::get(Builder.getFalse()));

    SpirFuncs.emplace_back(F, NewF);
  }

  // Fixup all users
  for (auto &[F, NewF] : SpirFuncs) {
    SmallVector<User *, 16> Users(F->users());
    for (User *U : Users) {
      if (auto *CI = dyn_cast<CallInst>(U)) {
        if (CI->getCalledOperand() != F)
          continue;

        // Append "launch_info" into arguments of call instruction
        SmallVector<Value *, 16> Args(CI->args());
        // "launch_info" is the last argument of kernel
        auto *CurF = CI->getFunction();
        Args.push_back(CurF->getArg(CurF->arg_size() - 1));

        CallInst *NewCI = CallInst::Create(NewF, Args, CI->getName(), CI);
        NewCI->setCallingConv(CI->getCallingConv());
        NewCI->setAttributes(CI->getAttributes());
        NewCI->setDebugLoc(CI->getDebugLoc());
        CI->replaceAllUsesWith(NewCI);
        CI->eraseFromParent();
      }
    }
    // Replace old Func to new Func in metadata
    ValueAsMetadata::handleRAUW(F, NewF);
    F->eraseFromParent();
  }
}

void AddressSanitizerPass::printPipeline(
    raw_ostream &OS, function_ref<StringRef(StringRef)> MapClassName2PassName) {
  static_cast<PassInfoMixin<AddressSanitizerPass> *>(this)->printPipeline(
      OS, MapClassName2PassName);
  OS << '<';
  if (Options.CompileKernel)
    OS << "kernel";
  OS << '>';
}

AddressSanitizerPass::AddressSanitizerPass(
    const AddressSanitizerOptions &Options, bool UseGlobalGC,
    bool UseOdrIndicator, AsanDtorKind DestructorKind,
    AsanCtorKind ConstructorKind)
    : Options(Options), UseGlobalGC(UseGlobalGC),
      UseOdrIndicator(UseOdrIndicator), DestructorKind(DestructorKind),
      ConstructorKind(ConstructorKind) {}

PreservedAnalyses AddressSanitizerPass::run(Module &M,
                                            ModuleAnalysisManager &MAM) {
  // Return early if nosanitize_address module flag is present for the module.
  // This implies that asan pass has already run before.
  if (checkIfAlreadyInstrumented(M, "nosanitize_address"))
    return PreservedAnalyses::all();

  ModuleAddressSanitizer ModuleSanitizer(
      M, Options.InsertVersionCheck, Options.CompileKernel, Options.Recover,
      UseGlobalGC, UseOdrIndicator, DestructorKind, ConstructorKind);
  bool Modified = false;
  auto &FAM = MAM.getResult<FunctionAnalysisManagerModuleProxy>(M).getManager();
  const StackSafetyGlobalInfo *const SSGI =
      ClUseStackSafety ? &MAM.getResult<StackSafetyGlobalAnalysis>(M) : nullptr;

  if (Triple(M.getTargetTriple()).isSPIROrSPIRV())
    ExtendSpirKernelArgs(M, FAM);

  for (Function &F : M) {
    AddressSanitizer FunctionSanitizer(
        M, SSGI, Options.InstrumentationWithCallsThreshold,
        Options.MaxInlinePoisoningSize, Options.CompileKernel, Options.Recover,
        Options.UseAfterScope, Options.UseAfterReturn);
    const TargetLibraryInfo &TLI = FAM.getResult<TargetLibraryAnalysis>(F);
    Modified |= FunctionSanitizer.instrumentFunction(F, &TLI);
  }
  Modified |= ModuleSanitizer.instrumentModule();
  if (!Modified)
    return PreservedAnalyses::all();

  PreservedAnalyses PA = PreservedAnalyses::none();
  // GlobalsAA is considered stateless and does not get invalidated unless
  // explicitly invalidated; PreservedAnalyses::none() is not enough. Sanitizers
  // make changes that require GlobalsAA to be invalidated.
  PA.abandon<GlobalsAA>();
  return PA;
}

static size_t TypeStoreSizeToSizeIndex(uint32_t TypeSize) {
  size_t Res = llvm::countr_zero(TypeSize / 8);
  assert(Res < kNumberOfAccessSizes);
  return Res;
}

/// Check if \p G has been created by a trusted compiler pass.
static bool GlobalWasGeneratedByCompiler(GlobalVariable *G) {
  // Do not instrument @llvm.global_ctors, @llvm.used, etc.
  if (G->getName().starts_with("llvm.") ||
      // Do not instrument gcov counter arrays.
      G->getName().starts_with("__llvm_gcov_ctr") ||
      // Do not instrument rtti proxy symbols for function sanitizer.
      G->getName().starts_with("__llvm_rtti_proxy"))
    return true;

  // Do not instrument asan globals.
  if (G->getName().starts_with(kAsanGenPrefix) ||
      G->getName().starts_with(kSanCovGenPrefix) ||
      G->getName().starts_with(kODRGenPrefix))
    return true;

  return false;
}

static bool isUnsupportedAMDGPUAddrspace(Value *Addr) {
  Type *PtrTy = cast<PointerType>(Addr->getType()->getScalarType());
  unsigned int AddrSpace = PtrTy->getPointerAddressSpace();
  if (AddrSpace == 3 || AddrSpace == 5)
    return true;
  return false;
}

static bool isUnsupportedSPIRAccess(Value *Addr, Function *Func) {
  // Skip SPIR-V built-in varibles
  auto *OrigValue = Addr->stripInBoundsOffsets();
  if (OrigValue->getName().starts_with("__spirv_BuiltIn"))
    return true;

  Type *PtrTy = cast<PointerType>(Addr->getType()->getScalarType());
  switch (PtrTy->getPointerAddressSpace()) {
  case kSpirOffloadPrivateAS: {
    if (!ClSpirOffloadPrivates)
      return true;
    // Skip kernel arguments
    return Func->getCallingConv() == CallingConv::SPIR_KERNEL &&
           isa<Argument>(Addr);
  }
  case kSpirOffloadGlobalAS: {
    return !ClSpirOffloadGlobals;
  }
  case kSpirOffloadLocalAS: {
    if (!ClSpirOffloadLocals)
      return true;
    return Addr->getName().starts_with("__Asan");
  }
  case kSpirOffloadGenericAS: {
    return !ClSpirOffloadGenerics;
  }
  }
  return true;
}

GlobalVariable *AddressSanitizer::GetOrCreateGlobalString(
    Module &M, StringRef Name, StringRef Value, unsigned AddressSpace) {
  GlobalVariable *StringGV = nullptr;
  if (GlobalStringMap.find(Value.str()) != GlobalStringMap.end())
    return GlobalStringMap.at(Value.str());

  auto *Ty = ArrayType::get(Type::getInt8Ty(M.getContext()), Value.size() + 1);
  StringGV = new GlobalVariable(
      M, Ty, true, GlobalValue::InternalLinkage,
      ConstantDataArray::getString(M.getContext(), Value), Name, nullptr,
      GlobalValue::NotThreadLocal, AddressSpace);
  GlobalStringMap[Value.str()] = StringGV;

  return StringGV;
}

void AddressSanitizer::AppendDebugInfoToArgs(Instruction *InsertBefore,
                                             Value *Addr,
                                             SmallVectorImpl<Value *> &Args) {
  auto *M = InsertBefore->getModule();
  auto &C = InsertBefore->getContext();
  auto &Loc = InsertBefore->getDebugLoc();

  // SPIR constant address space
  PointerType *ConstASPtrTy =
      Type::getInt8Ty(C)->getPointerTo(kSpirOffloadConstantAS);

  // Address Space
  Type *PtrTy = cast<PointerType>(Addr->getType()->getScalarType());
  Args.push_back(
      ConstantInt::get(Type::getInt32Ty(C), PtrTy->getPointerAddressSpace()));

  // File & Line
  if (Loc) {
    llvm::SmallString<128> Source = Loc->getDirectory();
    sys::path::append(Source, Loc->getFilename());
    auto *FileNameGV = GetOrCreateGlobalString(*M, "__asan_file", Source,
                                               kSpirOffloadConstantAS);
    Args.push_back(ConstantExpr::getPointerCast(FileNameGV, ConstASPtrTy));
    Args.push_back(ConstantInt::get(Type::getInt32Ty(C), Loc.getLine()));
  } else {
    Args.push_back(ConstantPointerNull::get(ConstASPtrTy));
    Args.push_back(ConstantInt::get(Type::getInt32Ty(C), 0));
  }

  // Function
  auto FuncName = InsertBefore->getFunction()->getName();
  auto *FuncNameGV = GetOrCreateGlobalString(
      *M, "__asan_func", demangle(FuncName), kSpirOffloadConstantAS);
  Args.push_back(ConstantExpr::getPointerCast(FuncNameGV, ConstASPtrTy));
}

Value *AddressSanitizer::memToShadow(Value *Shadow, IRBuilder<> &IRB,
                                     uint32_t AddressSpace) {
  if (TargetTriple.isSPIROrSPIRV()) {
    return IRB.CreateCall(
        AsanMemToShadow,
        {Shadow, ConstantInt::get(IRB.getInt32Ty(), AddressSpace)},
        "shadow_ptr");
  }
  // Shadow >> scale
  Shadow = IRB.CreateLShr(Shadow, Mapping.Scale);
  if (Mapping.Offset == 0) return Shadow;
  // (Shadow >> scale) | offset
  Value *ShadowBase;
  if (LocalDynamicShadow)
    ShadowBase = LocalDynamicShadow;
  else
    ShadowBase = ConstantInt::get(IntptrTy, Mapping.Offset);
  if (Mapping.OrShadowOffset)
    return IRB.CreateOr(Shadow, ShadowBase);
  else
    return IRB.CreateAdd(Shadow, ShadowBase);
}

static uint64_t getSizeAndRedzoneSizeForLocal(uint64_t Size,
                                              uint64_t Granularity,
                                              uint64_t Alignment) {
  uint64_t Res = 0;
  if (Size <= 4)
    Res = 16;
  else if (Size <= 16)
    Res = 32;
  else if (Size <= 128)
    Res = Size + 32;
  else if (Size <= 512)
    Res = Size + 64;
  else if (Size <= 4096)
    Res = Size + 128;
  else
    Res = Size + 256;
  return alignTo(std::max(Res, 2 * Granularity), Alignment);
}

// Instument static local memory
void AddressSanitizer::instrumentSyclStaticLocalMemory(
    CallInst *CI, ArrayRef<Instruction *> RetVec) {
  InstrumentationIRBuilder IRB(CI->getNextNode());
  auto *Size = cast<ConstantInt>(CI->getArgOperand(0));
  auto *Alignment = cast<ConstantInt>(CI->getArgOperand(1));

  const auto Granularity = 1 << Mapping.Scale;
  // The base address of local memory needs to align to granularity
  const auto Align = alignTo(Alignment->getZExtValue(), Granularity);

  auto *SizeWithRedZone = ConstantInt::get(
      IntptrTy, getSizeAndRedzoneSizeForLocal(Size->getZExtValue(), Granularity,
                                              Alignment->getZExtValue()));

  auto *NewCI =
      IRB.CreateCall(CI->getCalledFunction(),
                     {SizeWithRedZone, ConstantInt::get(IntptrTy, Align)});

  // __asan_set_shadow_static_local(
  //   uptr beg,
  //   size_t size,
  //   size_t size_with_redzone,
  // )
  auto LocalAddr = IRB.CreatePointerCast(NewCI, IntptrTy);
  IRB.CreateCall(AsanSetShadowStaticLocalFunc,
                 {LocalAddr, Size, SizeWithRedZone});

  // __asan_unpoison_shadow_static_local(
  //   uptr beg,
  //   size_t size,
  //   size_t size_with_redzone,
  // )
  for (Instruction *Ret : RetVec) {
    IRBuilder<> IRBRet(Ret);
    IRBRet.CreateCall(AsanUnpoisonShadowStaticLocalFunc,
                      {LocalAddr, Size, SizeWithRedZone});
  }

  CI->replaceAllUsesWith(NewCI);
  CI->eraseFromParent();
}

// Instument dynamic local memory
bool AddressSanitizer::instrumentSyclDynamicLocalMemory(
    Function &F, ArrayRef<Instruction *> RetVec) {
  InstrumentationIRBuilder IRB(F.getEntryBlock().getFirstNonPHI());

  // Save "__asan_launch" into local memory "__AsanLaunchInfo"
  auto *LastArg = F.getArg(F.arg_size() - 1);
  assert(LastArg->getName() == "__asan_launch" &&
         "Instrument on extended SPIR kernel function only");
  IRB.CreateStore(LastArg, AsanLaunchInfo);

  SmallVector<Argument *> LocalArgs;
  for (auto &Arg : F.args()) {
    Type *PtrTy = dyn_cast<PointerType>(Arg.getType()->getScalarType());
    if (PtrTy && PtrTy->getPointerAddressSpace() == kSpirOffloadLocalAS)
      LocalArgs.push_back(&Arg);
  }

  if (LocalArgs.empty())
    return false;

  AllocaInst *ArgsArray = IRB.CreateAlloca(
      IntptrTy, ConstantInt::get(Int32Ty, LocalArgs.size()), "local_args");
  for (size_t i = 0; i < LocalArgs.size(); i++) {
    auto *StoreDest =
        IRB.CreateGEP(IntptrTy, ArgsArray, ConstantInt::get(Int32Ty, i));
    IRB.CreateStore(IRB.CreatePointerCast(LocalArgs[i], IntptrTy), StoreDest);
  }

  auto ArgsArrayAddr = IRB.CreatePointerCast(ArgsArray, IntptrTy);
  IRB.CreateCall(AsanSetShadowDynamicLocalFunc,
                 {ArgsArrayAddr, ConstantInt::get(Int32Ty, LocalArgs.size())});

  for (Instruction *Ret : RetVec) {
    IRBuilder<> IRBRet(Ret);
    IRBRet.CreateCall(
        AsanUnpoisonShadowDynamicLocalFunc,
        {ArgsArrayAddr, ConstantInt::get(Int32Ty, LocalArgs.size())});
  }

  return true;
}

// Instrument memset/memmove/memcpy
void AddressSanitizer::instrumentMemIntrinsic(MemIntrinsic *MI,
                                              RuntimeCallInserter &RTCI) {
  InstrumentationIRBuilder IRB(MI);
  if (isa<MemTransferInst>(MI)) {
    RTCI.createRuntimeCall(
        IRB, isa<MemMoveInst>(MI) ? AsanMemmove : AsanMemcpy,
        {IRB.CreateAddrSpaceCast(MI->getOperand(0), PtrTy),
         IRB.CreateAddrSpaceCast(MI->getOperand(1), PtrTy),
         IRB.CreateIntCast(MI->getOperand(2), IntptrTy, false)});
  } else if (isa<MemSetInst>(MI)) {
    RTCI.createRuntimeCall(
        IRB, AsanMemset,
        {IRB.CreateAddrSpaceCast(MI->getOperand(0), PtrTy),
         IRB.CreateIntCast(MI->getOperand(1), IRB.getInt32Ty(), false),
         IRB.CreateIntCast(MI->getOperand(2), IntptrTy, false)});
  }
  MI->eraseFromParent();
}

/// Check if we want (and can) handle this alloca.
bool AddressSanitizer::isInterestingAlloca(const AllocaInst &AI) {
  auto PreviouslySeenAllocaInfo = ProcessedAllocas.find(&AI);

  if (PreviouslySeenAllocaInfo != ProcessedAllocas.end())
    return PreviouslySeenAllocaInfo->getSecond();

  bool IsInteresting =
      (AI.getAllocatedType()->isSized() &&
       // alloca() may be called with 0 size, ignore it.
       ((!AI.isStaticAlloca()) || !getAllocaSizeInBytes(AI).isZero()) &&
       // We are only interested in allocas not promotable to registers.
       // Promotable allocas are common under -O0.
       (!ClSkipPromotableAllocas || !isAllocaPromotable(&AI)) &&
       // inalloca allocas are not treated as static, and we don't want
       // dynamic alloca instrumentation for them as well.
       !AI.isUsedWithInAlloca() &&
       // swifterror allocas are register promoted by ISel
       !AI.isSwiftError() &&
       // safe allocas are not interesting
       !(SSGI && SSGI->isSafe(AI)));

  ProcessedAllocas[&AI] = IsInteresting;
  return IsInteresting;
}

bool AddressSanitizer::ignoreAccess(Instruction *Inst, Value *Ptr) {
  // SPIR has its own rules to filter the instrument accesses
  if (TargetTriple.isSPIROrSPIRV()) {
    if (isUnsupportedSPIRAccess(Ptr, Inst->getFunction()))
      return true;
  } else {
    // Instrument accesses from different address spaces only for AMDGPU.
    Type *PtrTy = cast<PointerType>(Ptr->getType()->getScalarType());
    if (PtrTy->getPointerAddressSpace() != 0 &&
        !(TargetTriple.isAMDGPU() && !isUnsupportedAMDGPUAddrspace(Ptr))) {
      return true;
    }
  }

  // Ignore swifterror addresses.
  // swifterror memory addresses are mem2reg promoted by instruction
  // selection. As such they cannot have regular uses like an instrumentation
  // function and it makes no sense to track them as memory.
  if (Ptr->isSwiftError())
    return true;

  // Treat memory accesses to promotable allocas as non-interesting since they
  // will not cause memory violations. This greatly speeds up the instrumented
  // executable at -O0.
  if (auto AI = dyn_cast_or_null<AllocaInst>(Ptr))
    if (ClSkipPromotableAllocas && !isInterestingAlloca(*AI))
      return true;

  if (SSGI != nullptr && SSGI->stackAccessIsSafe(*Inst) &&
      findAllocaForValue(Ptr))
    return true;

  return false;
}

void AddressSanitizer::getInterestingMemoryOperands(
    Instruction *I, SmallVectorImpl<InterestingMemoryOperand> &Interesting) {
  // Do not instrument the load fetching the dynamic shadow address.
  if (LocalDynamicShadow == I)
    return;

  if (LoadInst *LI = dyn_cast<LoadInst>(I)) {
    if (!ClInstrumentReads || ignoreAccess(I, LI->getPointerOperand()))
      return;
    Interesting.emplace_back(I, LI->getPointerOperandIndex(), false,
                             LI->getType(), LI->getAlign());
  } else if (StoreInst *SI = dyn_cast<StoreInst>(I)) {
    if (!ClInstrumentWrites || ignoreAccess(I, SI->getPointerOperand()))
      return;
    Interesting.emplace_back(I, SI->getPointerOperandIndex(), true,
                             SI->getValueOperand()->getType(), SI->getAlign());
  } else if (AtomicRMWInst *RMW = dyn_cast<AtomicRMWInst>(I)) {
    if (!ClInstrumentAtomics || ignoreAccess(I, RMW->getPointerOperand()))
      return;
    Interesting.emplace_back(I, RMW->getPointerOperandIndex(), true,
                             RMW->getValOperand()->getType(), std::nullopt);
  } else if (AtomicCmpXchgInst *XCHG = dyn_cast<AtomicCmpXchgInst>(I)) {
    if (!ClInstrumentAtomics || ignoreAccess(I, XCHG->getPointerOperand()))
      return;
    Interesting.emplace_back(I, XCHG->getPointerOperandIndex(), true,
                             XCHG->getCompareOperand()->getType(),
                             std::nullopt);
  } else if (auto CI = dyn_cast<CallInst>(I)) {
    switch (CI->getIntrinsicID()) {
    case Intrinsic::masked_load:
    case Intrinsic::masked_store:
    case Intrinsic::masked_gather:
    case Intrinsic::masked_scatter: {
      bool IsWrite = CI->getType()->isVoidTy();
      // Masked store has an initial operand for the value.
      unsigned OpOffset = IsWrite ? 1 : 0;
      if (IsWrite ? !ClInstrumentWrites : !ClInstrumentReads)
        return;

      auto BasePtr = CI->getOperand(OpOffset);
      if (ignoreAccess(I, BasePtr))
        return;
      Type *Ty = IsWrite ? CI->getArgOperand(0)->getType() : CI->getType();
      MaybeAlign Alignment = Align(1);
      // Otherwise no alignment guarantees. We probably got Undef.
      if (auto *Op = dyn_cast<ConstantInt>(CI->getOperand(1 + OpOffset)))
        Alignment = Op->getMaybeAlignValue();
      Value *Mask = CI->getOperand(2 + OpOffset);
      Interesting.emplace_back(I, OpOffset, IsWrite, Ty, Alignment, Mask);
      break;
    }
    case Intrinsic::masked_expandload:
    case Intrinsic::masked_compressstore: {
      bool IsWrite = CI->getIntrinsicID() == Intrinsic::masked_compressstore;
      unsigned OpOffset = IsWrite ? 1 : 0;
      if (IsWrite ? !ClInstrumentWrites : !ClInstrumentReads)
        return;
      auto BasePtr = CI->getOperand(OpOffset);
      if (ignoreAccess(I, BasePtr))
        return;
      MaybeAlign Alignment = BasePtr->getPointerAlignment(*DL);
      Type *Ty = IsWrite ? CI->getArgOperand(0)->getType() : CI->getType();

      IRBuilder IB(I);
      Value *Mask = CI->getOperand(1 + OpOffset);
      // Use the popcount of Mask as the effective vector length.
      Type *ExtTy = VectorType::get(IntptrTy, cast<VectorType>(Ty));
      Value *ExtMask = IB.CreateZExt(Mask, ExtTy);
      Value *EVL = IB.CreateAddReduce(ExtMask);
      Value *TrueMask = ConstantInt::get(Mask->getType(), 1);
      Interesting.emplace_back(I, OpOffset, IsWrite, Ty, Alignment, TrueMask,
                               EVL);
      break;
    }
    case Intrinsic::vp_load:
    case Intrinsic::vp_store:
    case Intrinsic::experimental_vp_strided_load:
    case Intrinsic::experimental_vp_strided_store: {
      auto *VPI = cast<VPIntrinsic>(CI);
      unsigned IID = CI->getIntrinsicID();
      bool IsWrite = CI->getType()->isVoidTy();
      if (IsWrite ? !ClInstrumentWrites : !ClInstrumentReads)
        return;
      unsigned PtrOpNo = *VPI->getMemoryPointerParamPos(IID);
      Type *Ty = IsWrite ? CI->getArgOperand(0)->getType() : CI->getType();
      MaybeAlign Alignment = VPI->getOperand(PtrOpNo)->getPointerAlignment(*DL);
      Value *Stride = nullptr;
      if (IID == Intrinsic::experimental_vp_strided_store ||
          IID == Intrinsic::experimental_vp_strided_load) {
        Stride = VPI->getOperand(PtrOpNo + 1);
        // Use the pointer alignment as the element alignment if the stride is a
        // mutiple of the pointer alignment. Otherwise, the element alignment
        // should be Align(1).
        unsigned PointerAlign = Alignment.valueOrOne().value();
        if (!isa<ConstantInt>(Stride) ||
            cast<ConstantInt>(Stride)->getZExtValue() % PointerAlign != 0)
          Alignment = Align(1);
      }
      Interesting.emplace_back(I, PtrOpNo, IsWrite, Ty, Alignment,
                               VPI->getMaskParam(), VPI->getVectorLengthParam(),
                               Stride);
      break;
    }
    case Intrinsic::vp_gather:
    case Intrinsic::vp_scatter: {
      auto *VPI = cast<VPIntrinsic>(CI);
      unsigned IID = CI->getIntrinsicID();
      bool IsWrite = IID == Intrinsic::vp_scatter;
      if (IsWrite ? !ClInstrumentWrites : !ClInstrumentReads)
        return;
      unsigned PtrOpNo = *VPI->getMemoryPointerParamPos(IID);
      Type *Ty = IsWrite ? CI->getArgOperand(0)->getType() : CI->getType();
      MaybeAlign Alignment = VPI->getPointerAlignment();
      Interesting.emplace_back(I, PtrOpNo, IsWrite, Ty, Alignment,
                               VPI->getMaskParam(),
                               VPI->getVectorLengthParam());
      break;
    }
    default:
      for (unsigned ArgNo = 0; ArgNo < CI->arg_size(); ArgNo++) {
        if (!ClInstrumentByval || !CI->isByValArgument(ArgNo) ||
            ignoreAccess(I, CI->getArgOperand(ArgNo)))
          continue;
        Type *Ty = CI->getParamByValType(ArgNo);
        Interesting.emplace_back(I, ArgNo, false, Ty, Align(1));
      }
    }
  }
}

static bool isPointerOperand(Value *V) {
  return V->getType()->isPointerTy() || isa<PtrToIntInst>(V);
}

// This is a rough heuristic; it may cause both false positives and
// false negatives. The proper implementation requires cooperation with
// the frontend.
static bool isInterestingPointerComparison(Instruction *I) {
  if (ICmpInst *Cmp = dyn_cast<ICmpInst>(I)) {
    if (!Cmp->isRelational())
      return false;
  } else {
    return false;
  }
  return isPointerOperand(I->getOperand(0)) &&
         isPointerOperand(I->getOperand(1));
}

// This is a rough heuristic; it may cause both false positives and
// false negatives. The proper implementation requires cooperation with
// the frontend.
static bool isInterestingPointerSubtraction(Instruction *I) {
  if (BinaryOperator *BO = dyn_cast<BinaryOperator>(I)) {
    if (BO->getOpcode() != Instruction::Sub)
      return false;
  } else {
    return false;
  }
  return isPointerOperand(I->getOperand(0)) &&
         isPointerOperand(I->getOperand(1));
}

bool AddressSanitizer::GlobalIsLinkerInitialized(GlobalVariable *G) {
  // If a global variable does not have dynamic initialization we don't
  // have to instrument it.  However, if a global does not have initializer
  // at all, we assume it has dynamic initializer (in other TU).
  if (!G->hasInitializer())
    return false;

  if (G->hasSanitizerMetadata() && G->getSanitizerMetadata().IsDynInit)
    return false;

  return true;
}

void AddressSanitizer::instrumentPointerComparisonOrSubtraction(
    Instruction *I, RuntimeCallInserter &RTCI) {
  IRBuilder<> IRB(I);
  FunctionCallee F = isa<ICmpInst>(I) ? AsanPtrCmpFunction : AsanPtrSubFunction;
  Value *Param[2] = {I->getOperand(0), I->getOperand(1)};
  for (Value *&i : Param) {
    if (i->getType()->isPointerTy())
      i = IRB.CreatePointerCast(i, IntptrTy);
  }
  RTCI.createRuntimeCall(IRB, F, Param);
}

static void doInstrumentAddress(AddressSanitizer *Pass, Instruction *I,
                                Instruction *InsertBefore, Value *Addr,
                                MaybeAlign Alignment, unsigned Granularity,
                                TypeSize TypeStoreSize, bool IsWrite,
                                Value *SizeArgument, bool UseCalls,
                                uint32_t Exp, RuntimeCallInserter &RTCI) {
  // Instrument a 1-, 2-, 4-, 8-, or 16- byte access with one check
  // if the data is properly aligned.
  if (!TypeStoreSize.isScalable()) {
    const auto FixedSize = TypeStoreSize.getFixedValue();
    switch (FixedSize) {
    case 8:
    case 16:
    case 32:
    case 64:
    case 128:
      if (!Alignment || *Alignment >= Granularity ||
          *Alignment >= FixedSize / 8)
        return Pass->instrumentAddress(I, InsertBefore, Addr, Alignment,
                                       FixedSize, IsWrite, nullptr, UseCalls,
                                       Exp, RTCI);
    }
  }
  Pass->instrumentUnusualSizeOrAlignment(I, InsertBefore, Addr, TypeStoreSize,
                                         IsWrite, nullptr, UseCalls, Exp, RTCI);
}

void AddressSanitizer::instrumentMaskedLoadOrStore(
    AddressSanitizer *Pass, const DataLayout &DL, Type *IntptrTy, Value *Mask,
    Value *EVL, Value *Stride, Instruction *I, Value *Addr,
    MaybeAlign Alignment, unsigned Granularity, Type *OpType, bool IsWrite,
    Value *SizeArgument, bool UseCalls, uint32_t Exp,
    RuntimeCallInserter &RTCI) {
  auto *VTy = cast<VectorType>(OpType);
  TypeSize ElemTypeSize = DL.getTypeStoreSizeInBits(VTy->getScalarType());
  auto Zero = ConstantInt::get(IntptrTy, 0);

  IRBuilder IB(I);
  Instruction *LoopInsertBefore = I;
  if (EVL) {
    // The end argument of SplitBlockAndInsertForLane is assumed bigger
    // than zero, so we should check whether EVL is zero here.
    Type *EVLType = EVL->getType();
    Value *IsEVLZero = IB.CreateICmpNE(EVL, ConstantInt::get(EVLType, 0));
    LoopInsertBefore = SplitBlockAndInsertIfThen(IsEVLZero, I, false);
    IB.SetInsertPoint(LoopInsertBefore);
    // Cast EVL to IntptrTy.
    EVL = IB.CreateZExtOrTrunc(EVL, IntptrTy);
    // To avoid undefined behavior for extracting with out of range index, use
    // the minimum of evl and element count as trip count.
    Value *EC = IB.CreateElementCount(IntptrTy, VTy->getElementCount());
    EVL = IB.CreateBinaryIntrinsic(Intrinsic::umin, EVL, EC);
  } else {
    EVL = IB.CreateElementCount(IntptrTy, VTy->getElementCount());
  }

  // Cast Stride to IntptrTy.
  if (Stride)
    Stride = IB.CreateZExtOrTrunc(Stride, IntptrTy);

  SplitBlockAndInsertForEachLane(EVL, LoopInsertBefore,
                                 [&](IRBuilderBase &IRB, Value *Index) {
    Value *MaskElem = IRB.CreateExtractElement(Mask, Index);
    if (auto *MaskElemC = dyn_cast<ConstantInt>(MaskElem)) {
      if (MaskElemC->isZero())
        // No check
        return;
      // Unconditional check
    } else {
      // Conditional check
      Instruction *ThenTerm = SplitBlockAndInsertIfThen(
          MaskElem, &*IRB.GetInsertPoint(), false);
      IRB.SetInsertPoint(ThenTerm);
    }

    Value *InstrumentedAddress;
    if (isa<VectorType>(Addr->getType())) {
      assert(
          cast<VectorType>(Addr->getType())->getElementType()->isPointerTy() &&
          "Expected vector of pointer.");
      InstrumentedAddress = IRB.CreateExtractElement(Addr, Index);
    } else if (Stride) {
      Index = IRB.CreateMul(Index, Stride);
      InstrumentedAddress = IRB.CreatePtrAdd(Addr, Index);
    } else {
      InstrumentedAddress = IRB.CreateGEP(VTy, Addr, {Zero, Index});
    }
    doInstrumentAddress(Pass, I, &*IRB.GetInsertPoint(), InstrumentedAddress,
                        Alignment, Granularity, ElemTypeSize, IsWrite,
                        SizeArgument, UseCalls, Exp, RTCI);
  });
}

void AddressSanitizer::instrumentMop(ObjectSizeOffsetVisitor &ObjSizeVis,
                                     InterestingMemoryOperand &O, bool UseCalls,
                                     const DataLayout &DL,
                                     RuntimeCallInserter &RTCI) {
  Value *Addr = O.getPtr();

  // Optimization experiments.
  // The experiments can be used to evaluate potential optimizations that remove
  // instrumentation (assess false negatives). Instead of completely removing
  // some instrumentation, you set Exp to a non-zero value (mask of optimization
  // experiments that want to remove instrumentation of this instruction).
  // If Exp is non-zero, this pass will emit special calls into runtime
  // (e.g. __asan_report_exp_load1 instead of __asan_report_load1). These calls
  // make runtime terminate the program in a special way (with a different
  // exit status). Then you run the new compiler on a buggy corpus, collect
  // the special terminations (ideally, you don't see them at all -- no false
  // negatives) and make the decision on the optimization.
  uint32_t Exp = ClForceExperiment;

  if (ClOpt && ClOptGlobals) {
    // If initialization order checking is disabled, a simple access to a
    // dynamically initialized global is always valid.
    GlobalVariable *G = dyn_cast<GlobalVariable>(getUnderlyingObject(Addr));
    if (G && (!ClInitializers || GlobalIsLinkerInitialized(G)) &&
        isSafeAccess(ObjSizeVis, Addr, O.TypeStoreSize)) {
      NumOptimizedAccessesToGlobalVar++;
      return;
    }
  }

  if (ClOpt && ClOptStack) {
    // A direct inbounds access to a stack variable is always valid.
    if (isa<AllocaInst>(getUnderlyingObject(Addr)) &&
        isSafeAccess(ObjSizeVis, Addr, O.TypeStoreSize)) {
      NumOptimizedAccessesToStackVar++;
      return;
    }
  }

  if (O.IsWrite)
    NumInstrumentedWrites++;
  else
    NumInstrumentedReads++;

  unsigned Granularity = 1 << Mapping.Scale;
  if (O.MaybeMask) {
    instrumentMaskedLoadOrStore(this, DL, IntptrTy, O.MaybeMask, O.MaybeEVL,
                                O.MaybeStride, O.getInsn(), Addr, O.Alignment,
                                Granularity, O.OpType, O.IsWrite, nullptr,
                                UseCalls, Exp, RTCI);
  } else {
    doInstrumentAddress(this, O.getInsn(), O.getInsn(), Addr, O.Alignment,
                        Granularity, O.TypeStoreSize, O.IsWrite, nullptr,
                        UseCalls, Exp, RTCI);
  }
}

Instruction *AddressSanitizer::generateCrashCode(Instruction *InsertBefore,
                                                 Value *Addr, bool IsWrite,
                                                 size_t AccessSizeIndex,
                                                 Value *SizeArgument,
                                                 uint32_t Exp,
                                                 RuntimeCallInserter &RTCI) {
  InstrumentationIRBuilder IRB(InsertBefore);
  Value *ExpVal = Exp == 0 ? nullptr : ConstantInt::get(IRB.getInt32Ty(), Exp);
  CallInst *Call = nullptr;
  if (SizeArgument) {
    if (Exp == 0)
      Call = RTCI.createRuntimeCall(IRB, AsanErrorCallbackSized[IsWrite][0],
                                    {Addr, SizeArgument});
    else
      Call = RTCI.createRuntimeCall(IRB, AsanErrorCallbackSized[IsWrite][1],
                                    {Addr, SizeArgument, ExpVal});
  } else {
    if (Exp == 0)
      Call = RTCI.createRuntimeCall(
          IRB, AsanErrorCallback[IsWrite][0][AccessSizeIndex], Addr);
    else
      Call = RTCI.createRuntimeCall(
          IRB, AsanErrorCallback[IsWrite][1][AccessSizeIndex], {Addr, ExpVal});
  }

  Call->setCannotMerge();
  return Call;
}

Value *AddressSanitizer::createSlowPathCmp(IRBuilder<> &IRB, Value *AddrLong,
                                           Value *ShadowValue,
                                           uint32_t TypeStoreSize) {
  size_t Granularity = static_cast<size_t>(1) << Mapping.Scale;
  // Addr & (Granularity - 1)
  Value *LastAccessedByte =
      IRB.CreateAnd(AddrLong, ConstantInt::get(IntptrTy, Granularity - 1));
  // (Addr & (Granularity - 1)) + size - 1
  if (TypeStoreSize / 8 > 1)
    LastAccessedByte = IRB.CreateAdd(
        LastAccessedByte, ConstantInt::get(IntptrTy, TypeStoreSize / 8 - 1));
  // (uint8_t) ((Addr & (Granularity-1)) + size - 1)
  LastAccessedByte =
      IRB.CreateIntCast(LastAccessedByte, ShadowValue->getType(), false);
  // ((uint8_t) ((Addr & (Granularity-1)) + size - 1)) >= ShadowValue
  return IRB.CreateICmpSGE(LastAccessedByte, ShadowValue);
}

Instruction *AddressSanitizer::instrumentAMDGPUAddress(
    Instruction *OrigIns, Instruction *InsertBefore, Value *Addr,
    uint32_t TypeStoreSize, bool IsWrite, Value *SizeArgument) {
  // Do not instrument unsupported addrspaces.
  if (isUnsupportedAMDGPUAddrspace(Addr))
    return nullptr;
  Type *PtrTy = cast<PointerType>(Addr->getType()->getScalarType());
  // Follow host instrumentation for global and constant addresses.
  if (PtrTy->getPointerAddressSpace() != 0)
    return InsertBefore;
  // Instrument generic addresses in supported addressspaces.
  IRBuilder<> IRB(InsertBefore);
  Value *IsShared = IRB.CreateCall(AMDGPUAddressShared, {Addr});
  Value *IsPrivate = IRB.CreateCall(AMDGPUAddressPrivate, {Addr});
  Value *IsSharedOrPrivate = IRB.CreateOr(IsShared, IsPrivate);
  Value *Cmp = IRB.CreateNot(IsSharedOrPrivate);
  Value *AddrSpaceZeroLanding =
      SplitBlockAndInsertIfThen(Cmp, InsertBefore, false);
  InsertBefore = cast<Instruction>(AddrSpaceZeroLanding);
  return InsertBefore;
}

Instruction *AddressSanitizer::genAMDGPUReportBlock(IRBuilder<> &IRB,
                                                    Value *Cond, bool Recover) {
  Module &M = *IRB.GetInsertBlock()->getModule();
  Value *ReportCond = Cond;
  if (!Recover) {
    auto Ballot = M.getOrInsertFunction(kAMDGPUBallotName, IRB.getInt64Ty(),
                                        IRB.getInt1Ty());
    ReportCond = IRB.CreateIsNotNull(IRB.CreateCall(Ballot, {Cond}));
  }

  auto *Trm =
      SplitBlockAndInsertIfThen(ReportCond, &*IRB.GetInsertPoint(), false,
                                MDBuilder(*C).createUnlikelyBranchWeights());
  Trm->getParent()->setName("asan.report");

  if (Recover)
    return Trm;

  Trm = SplitBlockAndInsertIfThen(Cond, Trm, false);
  IRB.SetInsertPoint(Trm);
  return IRB.CreateCall(
      M.getOrInsertFunction(kAMDGPUUnreachableName, IRB.getVoidTy()), {});
}

void AddressSanitizer::instrumentAddress(Instruction *OrigIns,
                                         Instruction *InsertBefore, Value *Addr,
                                         MaybeAlign Alignment,
                                         uint32_t TypeStoreSize, bool IsWrite,
                                         Value *SizeArgument, bool UseCalls,
                                         uint32_t Exp,
                                         RuntimeCallInserter &RTCI) {
  if (TargetTriple.isAMDGPU()) {
    InsertBefore = instrumentAMDGPUAddress(OrigIns, InsertBefore, Addr,
                                           TypeStoreSize, IsWrite, SizeArgument);
    if (!InsertBefore)
      return;
  }

  InstrumentationIRBuilder IRB(InsertBefore);
  size_t AccessSizeIndex = TypeStoreSizeToSizeIndex(TypeStoreSize);

  if (UseCalls && ClOptimizeCallbacks) {
    const ASanAccessInfo AccessInfo(IsWrite, CompileKernel, AccessSizeIndex);
    Module *M = IRB.GetInsertBlock()->getParent()->getParent();
    IRB.CreateCall(
        Intrinsic::getDeclaration(M, Intrinsic::asan_check_memaccess),
        {IRB.CreatePointerCast(Addr, PtrTy),
         ConstantInt::get(Int32Ty, AccessInfo.Packed)});
    return;
  }

  Value *AddrLong = IRB.CreatePointerCast(Addr, IntptrTy);
  if (UseCalls) {
    if (Exp == 0) {
      if (TargetTriple.isSPIROrSPIRV()) {
        SmallVector<Value *, 5> Args;
        Args.push_back(AddrLong);
        AppendDebugInfoToArgs(InsertBefore, Addr, Args);
        RTCI.createRuntimeCall(
            IRB, AsanMemoryAccessCallback[IsWrite][0][AccessSizeIndex], Args);
      } else {
        RTCI.createRuntimeCall(
          IRB, AsanMemoryAccessCallback[IsWrite][0][AccessSizeIndex], AddrLong);
      }
    } else {
      RTCI.createRuntimeCall(
          IRB, AsanMemoryAccessCallback[IsWrite][1][AccessSizeIndex],
          {AddrLong, ConstantInt::get(IRB.getInt32Ty(), Exp)});
    }
    return;
  }

  Type *ShadowTy =
      IntegerType::get(*C, std::max(8U, TypeStoreSize >> Mapping.Scale));
  Type *ShadowPtrTy = PointerType::get(ShadowTy, 0);
  Value *ShadowPtr = memToShadow(AddrLong, IRB);
  const uint64_t ShadowAlign =
      std::max<uint64_t>(Alignment.valueOrOne().value() >> Mapping.Scale, 1);
  Value *ShadowValue = IRB.CreateAlignedLoad(
      ShadowTy, IRB.CreateIntToPtr(ShadowPtr, ShadowPtrTy), Align(ShadowAlign));

  Value *Cmp = IRB.CreateIsNotNull(ShadowValue);
  size_t Granularity = 1ULL << Mapping.Scale;
  Instruction *CrashTerm = nullptr;

  bool GenSlowPath = (ClAlwaysSlowPath || (TypeStoreSize < 8 * Granularity));

  if (TargetTriple.isAMDGCN()) {
    if (GenSlowPath) {
      auto *Cmp2 = createSlowPathCmp(IRB, AddrLong, ShadowValue, TypeStoreSize);
      Cmp = IRB.CreateAnd(Cmp, Cmp2);
    }
    CrashTerm = genAMDGPUReportBlock(IRB, Cmp, Recover);
  } else if (GenSlowPath) {
    // We use branch weights for the slow path check, to indicate that the slow
    // path is rarely taken. This seems to be the case for SPEC benchmarks.
    Instruction *CheckTerm = SplitBlockAndInsertIfThen(
        Cmp, InsertBefore, false, MDBuilder(*C).createUnlikelyBranchWeights());
    assert(cast<BranchInst>(CheckTerm)->isUnconditional());
    BasicBlock *NextBB = CheckTerm->getSuccessor(0);
    IRB.SetInsertPoint(CheckTerm);
    Value *Cmp2 = createSlowPathCmp(IRB, AddrLong, ShadowValue, TypeStoreSize);
    if (Recover) {
      CrashTerm = SplitBlockAndInsertIfThen(Cmp2, CheckTerm, false);
    } else {
      BasicBlock *CrashBlock =
        BasicBlock::Create(*C, "", NextBB->getParent(), NextBB);
      CrashTerm = new UnreachableInst(*C, CrashBlock);
      BranchInst *NewTerm = BranchInst::Create(CrashBlock, NextBB, Cmp2);
      ReplaceInstWithInst(CheckTerm, NewTerm);
    }
  } else {
    CrashTerm = SplitBlockAndInsertIfThen(Cmp, InsertBefore, !Recover);
  }

  Instruction *Crash = generateCrashCode(
      CrashTerm, AddrLong, IsWrite, AccessSizeIndex, SizeArgument, Exp, RTCI);
  if (OrigIns->getDebugLoc())
    Crash->setDebugLoc(OrigIns->getDebugLoc());
}

// Instrument unusual size or unusual alignment.
// We can not do it with a single check, so we do 1-byte check for the first
// and the last bytes. We call __asan_report_*_n(addr, real_size) to be able
// to report the actual access size.
void AddressSanitizer::instrumentUnusualSizeOrAlignment(
    Instruction *I, Instruction *InsertBefore, Value *Addr,
    TypeSize TypeStoreSize, bool IsWrite, Value *SizeArgument, bool UseCalls,
    uint32_t Exp, RuntimeCallInserter &RTCI) {
  InstrumentationIRBuilder IRB(InsertBefore);
  Value *NumBits = IRB.CreateTypeSize(IntptrTy, TypeStoreSize);
  Value *Size = IRB.CreateLShr(NumBits, ConstantInt::get(IntptrTy, 3));

  Value *AddrLong = IRB.CreatePointerCast(Addr, IntptrTy);
  if (UseCalls) {
    if (Exp == 0) {
      if (TargetTriple.isSPIROrSPIRV()) {
        SmallVector<Value *, 6> Args;
        Args.push_back(AddrLong);
        Args.push_back(Size);
        AppendDebugInfoToArgs(InsertBefore, Addr, Args);
        RTCI.createRuntimeCall(IRB, AsanMemoryAccessCallbackSized[IsWrite][0],
                               Args);
      } else {
        RTCI.createRuntimeCall(IRB, AsanMemoryAccessCallbackSized[IsWrite][0],
                               {AddrLong, Size});
      }
    } else
      RTCI.createRuntimeCall(
          IRB, AsanMemoryAccessCallbackSized[IsWrite][1],
          {AddrLong, Size, ConstantInt::get(IRB.getInt32Ty(), Exp)});
  } else {
    Value *SizeMinusOne = IRB.CreateSub(Size, ConstantInt::get(IntptrTy, 1));
    Value *LastByte = IRB.CreateIntToPtr(
        IRB.CreateAdd(AddrLong, SizeMinusOne),
        Addr->getType());
    instrumentAddress(I, InsertBefore, Addr, {}, 8, IsWrite, Size, false, Exp,
                      RTCI);
    instrumentAddress(I, InsertBefore, LastByte, {}, 8, IsWrite, Size, false,
                      Exp, RTCI);
  }
}

void ModuleAddressSanitizer::poisonOneInitializer(Function &GlobalInit,
                                                  GlobalValue *ModuleName) {
  // Set up the arguments to our poison/unpoison functions.
  IRBuilder<> IRB(&GlobalInit.front(),
                  GlobalInit.front().getFirstInsertionPt());

  // Add a call to poison all external globals before the given function starts.
  Value *ModuleNameAddr = ConstantExpr::getPointerCast(ModuleName, IntptrTy);
  IRB.CreateCall(AsanPoisonGlobals, ModuleNameAddr);

  // Add calls to unpoison all globals before each return instruction.
  for (auto &BB : GlobalInit)
    if (ReturnInst *RI = dyn_cast<ReturnInst>(BB.getTerminator()))
      CallInst::Create(AsanUnpoisonGlobals, "", RI->getIterator());
}

void ModuleAddressSanitizer::createInitializerPoisonCalls(
    GlobalValue *ModuleName) {
  GlobalVariable *GV = M.getGlobalVariable("llvm.global_ctors");
  if (!GV)
    return;

  ConstantArray *CA = dyn_cast<ConstantArray>(GV->getInitializer());
  if (!CA)
    return;

  for (Use &OP : CA->operands()) {
    if (isa<ConstantAggregateZero>(OP)) continue;
    ConstantStruct *CS = cast<ConstantStruct>(OP);

    // Must have a function or null ptr.
    if (Function *F = dyn_cast<Function>(CS->getOperand(1))) {
      if (F->getName() == kAsanModuleCtorName) continue;
      auto *Priority = cast<ConstantInt>(CS->getOperand(0));
      // Don't instrument CTORs that will run before asan.module_ctor.
      if (Priority->getLimitedValue() <= GetCtorAndDtorPriority(TargetTriple))
        continue;
      poisonOneInitializer(*F, ModuleName);
    }
  }
}

const GlobalVariable *
ModuleAddressSanitizer::getExcludedAliasedGlobal(const GlobalAlias &GA) const {
  // In case this function should be expanded to include rules that do not just
  // apply when CompileKernel is true, either guard all existing rules with an
  // 'if (CompileKernel) { ... }' or be absolutely sure that all these rules
  // should also apply to user space.
  assert(CompileKernel && "Only expecting to be called when compiling kernel");

  const Constant *C = GA.getAliasee();

  // When compiling the kernel, globals that are aliased by symbols prefixed
  // by "__" are special and cannot be padded with a redzone.
  if (GA.getName().starts_with("__"))
    return dyn_cast<GlobalVariable>(C->stripPointerCastsAndAliases());

  return nullptr;
}

bool ModuleAddressSanitizer::shouldInstrumentGlobal(GlobalVariable *G) const {
  Type *Ty = G->getValueType();
  LLVM_DEBUG(dbgs() << "GLOBAL: " << *G << "\n");

  if (G->hasSanitizerMetadata() && G->getSanitizerMetadata().NoAddress)
    return false;
  if (!Ty->isSized()) return false;
  if (!G->hasInitializer()) return false;
  // Globals in address space 1 and 4 are supported for AMDGPU.
  if (G->getAddressSpace() &&
      !(TargetTriple.isAMDGPU() && !isUnsupportedAMDGPUAddrspace(G)))
    return false;
  if (GlobalWasGeneratedByCompiler(G)) return false; // Our own globals.
  // Two problems with thread-locals:
  //   - The address of the main thread's copy can't be computed at link-time.
  //   - Need to poison all copies, not just the main thread's one.
  if (G->isThreadLocal()) return false;
  // For now, just ignore this Global if the alignment is large.
  if (G->getAlign() && *G->getAlign() > getMinRedzoneSizeForGlobal()) return false;

  // For non-COFF targets, only instrument globals known to be defined by this
  // TU.
  // FIXME: We can instrument comdat globals on ELF if we are using the
  // GC-friendly metadata scheme.
  if (!TargetTriple.isOSBinFormatCOFF()) {
    if (!G->hasExactDefinition() || G->hasComdat())
      return false;
  } else {
    // On COFF, don't instrument non-ODR linkages.
    if (G->isInterposable())
      return false;
    // If the global has AvailableExternally linkage, then it is not in this
    // module, which means it does not need to be instrumented.
    if (G->hasAvailableExternallyLinkage())
      return false;
  }

  // If a comdat is present, it must have a selection kind that implies ODR
  // semantics: no duplicates, any, or exact match.
  if (Comdat *C = G->getComdat()) {
    switch (C->getSelectionKind()) {
    case Comdat::Any:
    case Comdat::ExactMatch:
    case Comdat::NoDeduplicate:
      break;
    case Comdat::Largest:
    case Comdat::SameSize:
      return false;
    }
  }

  if (G->hasSection()) {
    // The kernel uses explicit sections for mostly special global variables
    // that we should not instrument. E.g. the kernel may rely on their layout
    // without redzones, or remove them at link time ("discard.*"), etc.
    if (CompileKernel)
      return false;

    StringRef Section = G->getSection();

    // Globals from llvm.metadata aren't emitted, do not instrument them.
    if (Section == "llvm.metadata") return false;
    // Do not instrument globals from special LLVM sections.
    if (Section.contains("__llvm") || Section.contains("__LLVM"))
      return false;

    // Do not instrument function pointers to initialization and termination
    // routines: dynamic linker will not properly handle redzones.
    if (Section.starts_with(".preinit_array") ||
        Section.starts_with(".init_array") ||
        Section.starts_with(".fini_array")) {
      return false;
    }

    // Do not instrument user-defined sections (with names resembling
    // valid C identifiers)
    if (TargetTriple.isOSBinFormatELF()) {
      if (llvm::all_of(Section,
                       [](char c) { return llvm::isAlnum(c) || c == '_'; }))
        return false;
    }

    // On COFF, if the section name contains '$', it is highly likely that the
    // user is using section sorting to create an array of globals similar to
    // the way initialization callbacks are registered in .init_array and
    // .CRT$XCU. The ATL also registers things in .ATL$__[azm]. Adding redzones
    // to such globals is counterproductive, because the intent is that they
    // will form an array, and out-of-bounds accesses are expected.
    // See https://github.com/google/sanitizers/issues/305
    // and http://msdn.microsoft.com/en-US/en-en/library/bb918180(v=vs.120).aspx
    if (TargetTriple.isOSBinFormatCOFF() && Section.contains('$')) {
      LLVM_DEBUG(dbgs() << "Ignoring global in sorted section (contains '$'): "
                        << *G << "\n");
      return false;
    }

    if (TargetTriple.isOSBinFormatMachO()) {
      StringRef ParsedSegment, ParsedSection;
      unsigned TAA = 0, StubSize = 0;
      bool TAAParsed;
      cantFail(MCSectionMachO::ParseSectionSpecifier(
          Section, ParsedSegment, ParsedSection, TAA, TAAParsed, StubSize));

      // Ignore the globals from the __OBJC section. The ObjC runtime assumes
      // those conform to /usr/lib/objc/runtime.h, so we can't add redzones to
      // them.
      if (ParsedSegment == "__OBJC" ||
          (ParsedSegment == "__DATA" && ParsedSection.starts_with("__objc_"))) {
        LLVM_DEBUG(dbgs() << "Ignoring ObjC runtime global: " << *G << "\n");
        return false;
      }
      // See https://github.com/google/sanitizers/issues/32
      // Constant CFString instances are compiled in the following way:
      //  -- the string buffer is emitted into
      //     __TEXT,__cstring,cstring_literals
      //  -- the constant NSConstantString structure referencing that buffer
      //     is placed into __DATA,__cfstring
      // Therefore there's no point in placing redzones into __DATA,__cfstring.
      // Moreover, it causes the linker to crash on OS X 10.7
      if (ParsedSegment == "__DATA" && ParsedSection == "__cfstring") {
        LLVM_DEBUG(dbgs() << "Ignoring CFString: " << *G << "\n");
        return false;
      }
      // The linker merges the contents of cstring_literals and removes the
      // trailing zeroes.
      if (ParsedSegment == "__TEXT" && (TAA & MachO::S_CSTRING_LITERALS)) {
        LLVM_DEBUG(dbgs() << "Ignoring a cstring literal: " << *G << "\n");
        return false;
      }
    }
  }

  if (CompileKernel) {
    // Globals that prefixed by "__" are special and cannot be padded with a
    // redzone.
    if (G->getName().starts_with("__"))
      return false;
  }

  return true;
}

// On Mach-O platforms, we emit global metadata in a separate section of the
// binary in order to allow the linker to properly dead strip. This is only
// supported on recent versions of ld64.
bool ModuleAddressSanitizer::ShouldUseMachOGlobalsSection() const {
  if (!TargetTriple.isOSBinFormatMachO())
    return false;

  if (TargetTriple.isMacOSX() && !TargetTriple.isMacOSXVersionLT(10, 11))
    return true;
  if (TargetTriple.isiOS() /* or tvOS */ && !TargetTriple.isOSVersionLT(9))
    return true;
  if (TargetTriple.isWatchOS() && !TargetTriple.isOSVersionLT(2))
    return true;
  if (TargetTriple.isDriverKit())
    return true;
  if (TargetTriple.isXROS())
    return true;

  return false;
}

StringRef ModuleAddressSanitizer::getGlobalMetadataSection() const {
  switch (TargetTriple.getObjectFormat()) {
  case Triple::COFF:  return ".ASAN$GL";
  case Triple::ELF:   return "asan_globals";
  case Triple::MachO: return "__DATA,__asan_globals,regular";
  case Triple::Wasm:
  case Triple::GOFF:
  case Triple::SPIRV:
  case Triple::XCOFF:
  case Triple::DXContainer:
    report_fatal_error(
        "ModuleAddressSanitizer not implemented for object file format");
  case Triple::UnknownObjectFormat:
    break;
  }
  llvm_unreachable("unsupported object format");
}

void ModuleAddressSanitizer::initializeCallbacks() {
  IRBuilder<> IRB(*C);

  // Declare our poisoning and unpoisoning functions.
  AsanPoisonGlobals =
      M.getOrInsertFunction(kAsanPoisonGlobalsName, IRB.getVoidTy(), IntptrTy);
  AsanUnpoisonGlobals =
      M.getOrInsertFunction(kAsanUnpoisonGlobalsName, IRB.getVoidTy());

  // Declare functions that register/unregister globals.
  AsanRegisterGlobals = M.getOrInsertFunction(
      kAsanRegisterGlobalsName, IRB.getVoidTy(), IntptrTy, IntptrTy);
  AsanUnregisterGlobals = M.getOrInsertFunction(
      kAsanUnregisterGlobalsName, IRB.getVoidTy(), IntptrTy, IntptrTy);

  // Declare the functions that find globals in a shared object and then invoke
  // the (un)register function on them.
  AsanRegisterImageGlobals = M.getOrInsertFunction(
      kAsanRegisterImageGlobalsName, IRB.getVoidTy(), IntptrTy);
  AsanUnregisterImageGlobals = M.getOrInsertFunction(
      kAsanUnregisterImageGlobalsName, IRB.getVoidTy(), IntptrTy);

  AsanRegisterElfGlobals =
      M.getOrInsertFunction(kAsanRegisterElfGlobalsName, IRB.getVoidTy(),
                            IntptrTy, IntptrTy, IntptrTy);
  AsanUnregisterElfGlobals =
      M.getOrInsertFunction(kAsanUnregisterElfGlobalsName, IRB.getVoidTy(),
                            IntptrTy, IntptrTy, IntptrTy);
}

// Put the metadata and the instrumented global in the same group. This ensures
// that the metadata is discarded if the instrumented global is discarded.
void ModuleAddressSanitizer::SetComdatForGlobalMetadata(
    GlobalVariable *G, GlobalVariable *Metadata, StringRef InternalSuffix) {
  Module &M = *G->getParent();
  Comdat *C = G->getComdat();
  if (!C) {
    if (!G->hasName()) {
      // If G is unnamed, it must be internal. Give it an artificial name
      // so we can put it in a comdat.
      assert(G->hasLocalLinkage());
      G->setName(genName("anon_global"));
    }

    if (!InternalSuffix.empty() && G->hasLocalLinkage()) {
      std::string Name = std::string(G->getName());
      Name += InternalSuffix;
      C = M.getOrInsertComdat(Name);
    } else {
      C = M.getOrInsertComdat(G->getName());
    }

    // Make this IMAGE_COMDAT_SELECT_NODUPLICATES on COFF. Also upgrade private
    // linkage to internal linkage so that a symbol table entry is emitted. This
    // is necessary in order to create the comdat group.
    if (TargetTriple.isOSBinFormatCOFF()) {
      C->setSelectionKind(Comdat::NoDeduplicate);
      if (G->hasPrivateLinkage())
        G->setLinkage(GlobalValue::InternalLinkage);
    }
    G->setComdat(C);
  }

  assert(G->hasComdat());
  Metadata->setComdat(G->getComdat());
}

// Create a separate metadata global and put it in the appropriate ASan
// global registration section.
GlobalVariable *
ModuleAddressSanitizer::CreateMetadataGlobal(Constant *Initializer,
                                             StringRef OriginalName) {
  auto Linkage = TargetTriple.isOSBinFormatMachO()
                     ? GlobalVariable::InternalLinkage
                     : GlobalVariable::PrivateLinkage;
  GlobalVariable *Metadata = new GlobalVariable(
      M, Initializer->getType(), false, Linkage, Initializer,
      Twine("__asan_global_") + GlobalValue::dropLLVMManglingEscape(OriginalName));
  Metadata->setSection(getGlobalMetadataSection());
  // Place metadata in a large section for x86-64 ELF binaries to mitigate
  // relocation pressure.
  setGlobalVariableLargeSection(TargetTriple, *Metadata);
  return Metadata;
}

Instruction *ModuleAddressSanitizer::CreateAsanModuleDtor() {
  AsanDtorFunction = Function::createWithDefaultAttr(
      FunctionType::get(Type::getVoidTy(*C), false),
      GlobalValue::InternalLinkage, 0, kAsanModuleDtorName, &M);
  AsanDtorFunction->addFnAttr(Attribute::NoUnwind);
  // Ensure Dtor cannot be discarded, even if in a comdat.
  appendToUsed(M, {AsanDtorFunction});
  BasicBlock *AsanDtorBB = BasicBlock::Create(*C, "", AsanDtorFunction);

  return ReturnInst::Create(*C, AsanDtorBB);
}

void ModuleAddressSanitizer::InstrumentGlobalsCOFF(
    IRBuilder<> &IRB, ArrayRef<GlobalVariable *> ExtendedGlobals,
    ArrayRef<Constant *> MetadataInitializers) {
  assert(ExtendedGlobals.size() == MetadataInitializers.size());
  auto &DL = M.getDataLayout();

  SmallVector<GlobalValue *, 16> MetadataGlobals(ExtendedGlobals.size());
  for (size_t i = 0; i < ExtendedGlobals.size(); i++) {
    Constant *Initializer = MetadataInitializers[i];
    GlobalVariable *G = ExtendedGlobals[i];
    GlobalVariable *Metadata = CreateMetadataGlobal(Initializer, G->getName());
    MDNode *MD = MDNode::get(M.getContext(), ValueAsMetadata::get(G));
    Metadata->setMetadata(LLVMContext::MD_associated, MD);
    MetadataGlobals[i] = Metadata;

    // The MSVC linker always inserts padding when linking incrementally. We
    // cope with that by aligning each struct to its size, which must be a power
    // of two.
    unsigned SizeOfGlobalStruct = DL.getTypeAllocSize(Initializer->getType());
    assert(isPowerOf2_32(SizeOfGlobalStruct) &&
           "global metadata will not be padded appropriately");
    Metadata->setAlignment(assumeAligned(SizeOfGlobalStruct));

    SetComdatForGlobalMetadata(G, Metadata, "");
  }

  // Update llvm.compiler.used, adding the new metadata globals. This is
  // needed so that during LTO these variables stay alive.
  if (!MetadataGlobals.empty())
    appendToCompilerUsed(M, MetadataGlobals);
}

void ModuleAddressSanitizer::instrumentGlobalsELF(
    IRBuilder<> &IRB, ArrayRef<GlobalVariable *> ExtendedGlobals,
    ArrayRef<Constant *> MetadataInitializers,
    const std::string &UniqueModuleId) {
  assert(ExtendedGlobals.size() == MetadataInitializers.size());

  // Putting globals in a comdat changes the semantic and potentially cause
  // false negative odr violations at link time. If odr indicators are used, we
  // keep the comdat sections, as link time odr violations will be dectected on
  // the odr indicator symbols.
  bool UseComdatForGlobalsGC = UseOdrIndicator && !UniqueModuleId.empty();

  SmallVector<GlobalValue *, 16> MetadataGlobals(ExtendedGlobals.size());
  for (size_t i = 0; i < ExtendedGlobals.size(); i++) {
    GlobalVariable *G = ExtendedGlobals[i];
    GlobalVariable *Metadata =
        CreateMetadataGlobal(MetadataInitializers[i], G->getName());
    MDNode *MD = MDNode::get(M.getContext(), ValueAsMetadata::get(G));
    Metadata->setMetadata(LLVMContext::MD_associated, MD);
    MetadataGlobals[i] = Metadata;

    if (UseComdatForGlobalsGC)
      SetComdatForGlobalMetadata(G, Metadata, UniqueModuleId);
  }

  // Update llvm.compiler.used, adding the new metadata globals. This is
  // needed so that during LTO these variables stay alive.
  if (!MetadataGlobals.empty())
    appendToCompilerUsed(M, MetadataGlobals);

  // RegisteredFlag serves two purposes. First, we can pass it to dladdr()
  // to look up the loaded image that contains it. Second, we can store in it
  // whether registration has already occurred, to prevent duplicate
  // registration.
  //
  // Common linkage ensures that there is only one global per shared library.
  GlobalVariable *RegisteredFlag = new GlobalVariable(
      M, IntptrTy, false, GlobalVariable::CommonLinkage,
      ConstantInt::get(IntptrTy, 0), kAsanGlobalsRegisteredFlagName);
  RegisteredFlag->setVisibility(GlobalVariable::HiddenVisibility);

  // Create start and stop symbols.
  GlobalVariable *StartELFMetadata = new GlobalVariable(
      M, IntptrTy, false, GlobalVariable::ExternalWeakLinkage, nullptr,
      "__start_" + getGlobalMetadataSection());
  StartELFMetadata->setVisibility(GlobalVariable::HiddenVisibility);
  GlobalVariable *StopELFMetadata = new GlobalVariable(
      M, IntptrTy, false, GlobalVariable::ExternalWeakLinkage, nullptr,
      "__stop_" + getGlobalMetadataSection());
  StopELFMetadata->setVisibility(GlobalVariable::HiddenVisibility);

  // Create a call to register the globals with the runtime.
  if (ConstructorKind == AsanCtorKind::Global)
    IRB.CreateCall(AsanRegisterElfGlobals,
                 {IRB.CreatePointerCast(RegisteredFlag, IntptrTy),
                  IRB.CreatePointerCast(StartELFMetadata, IntptrTy),
                  IRB.CreatePointerCast(StopELFMetadata, IntptrTy)});

  // We also need to unregister globals at the end, e.g., when a shared library
  // gets closed.
  if (DestructorKind != AsanDtorKind::None && !MetadataGlobals.empty()) {
    IRBuilder<> IrbDtor(CreateAsanModuleDtor());
    IrbDtor.CreateCall(AsanUnregisterElfGlobals,
                       {IRB.CreatePointerCast(RegisteredFlag, IntptrTy),
                        IRB.CreatePointerCast(StartELFMetadata, IntptrTy),
                        IRB.CreatePointerCast(StopELFMetadata, IntptrTy)});
  }
}

void ModuleAddressSanitizer::InstrumentGlobalsMachO(
    IRBuilder<> &IRB, ArrayRef<GlobalVariable *> ExtendedGlobals,
    ArrayRef<Constant *> MetadataInitializers) {
  assert(ExtendedGlobals.size() == MetadataInitializers.size());

  // On recent Mach-O platforms, use a structure which binds the liveness of
  // the global variable to the metadata struct. Keep the list of "Liveness" GV
  // created to be added to llvm.compiler.used
  StructType *LivenessTy = StructType::get(IntptrTy, IntptrTy);
  SmallVector<GlobalValue *, 16> LivenessGlobals(ExtendedGlobals.size());

  for (size_t i = 0; i < ExtendedGlobals.size(); i++) {
    Constant *Initializer = MetadataInitializers[i];
    GlobalVariable *G = ExtendedGlobals[i];
    GlobalVariable *Metadata = CreateMetadataGlobal(Initializer, G->getName());

    // On recent Mach-O platforms, we emit the global metadata in a way that
    // allows the linker to properly strip dead globals.
    auto LivenessBinder =
        ConstantStruct::get(LivenessTy, Initializer->getAggregateElement(0u),
                            ConstantExpr::getPointerCast(Metadata, IntptrTy));
    GlobalVariable *Liveness = new GlobalVariable(
        M, LivenessTy, false, GlobalVariable::InternalLinkage, LivenessBinder,
        Twine("__asan_binder_") + G->getName());
    Liveness->setSection("__DATA,__asan_liveness,regular,live_support");
    LivenessGlobals[i] = Liveness;
  }

  // Update llvm.compiler.used, adding the new liveness globals. This is
  // needed so that during LTO these variables stay alive. The alternative
  // would be to have the linker handling the LTO symbols, but libLTO
  // current API does not expose access to the section for each symbol.
  if (!LivenessGlobals.empty())
    appendToCompilerUsed(M, LivenessGlobals);

  // RegisteredFlag serves two purposes. First, we can pass it to dladdr()
  // to look up the loaded image that contains it. Second, we can store in it
  // whether registration has already occurred, to prevent duplicate
  // registration.
  //
  // common linkage ensures that there is only one global per shared library.
  GlobalVariable *RegisteredFlag = new GlobalVariable(
      M, IntptrTy, false, GlobalVariable::CommonLinkage,
      ConstantInt::get(IntptrTy, 0), kAsanGlobalsRegisteredFlagName);
  RegisteredFlag->setVisibility(GlobalVariable::HiddenVisibility);

  if (ConstructorKind == AsanCtorKind::Global)
    IRB.CreateCall(AsanRegisterImageGlobals,
                 {IRB.CreatePointerCast(RegisteredFlag, IntptrTy)});

  // We also need to unregister globals at the end, e.g., when a shared library
  // gets closed.
  if (DestructorKind != AsanDtorKind::None) {
    IRBuilder<> IrbDtor(CreateAsanModuleDtor());
    IrbDtor.CreateCall(AsanUnregisterImageGlobals,
                       {IRB.CreatePointerCast(RegisteredFlag, IntptrTy)});
  }
}

void ModuleAddressSanitizer::InstrumentGlobalsWithMetadataArray(
    IRBuilder<> &IRB, ArrayRef<GlobalVariable *> ExtendedGlobals,
    ArrayRef<Constant *> MetadataInitializers) {
  assert(ExtendedGlobals.size() == MetadataInitializers.size());
  unsigned N = ExtendedGlobals.size();
  assert(N > 0);

  // On platforms that don't have a custom metadata section, we emit an array
  // of global metadata structures.
  ArrayType *ArrayOfGlobalStructTy =
      ArrayType::get(MetadataInitializers[0]->getType(), N);
  auto AllGlobals = new GlobalVariable(
      M, ArrayOfGlobalStructTy, false, GlobalVariable::InternalLinkage,
      ConstantArray::get(ArrayOfGlobalStructTy, MetadataInitializers), "");
  if (Mapping.Scale > 3)
    AllGlobals->setAlignment(Align(1ULL << Mapping.Scale));

  if (ConstructorKind == AsanCtorKind::Global)
    IRB.CreateCall(AsanRegisterGlobals,
                 {IRB.CreatePointerCast(AllGlobals, IntptrTy),
                  ConstantInt::get(IntptrTy, N)});

  // We also need to unregister globals at the end, e.g., when a shared library
  // gets closed.
  if (DestructorKind != AsanDtorKind::None) {
    IRBuilder<> IrbDtor(CreateAsanModuleDtor());
    IrbDtor.CreateCall(AsanUnregisterGlobals,
                       {IRB.CreatePointerCast(AllGlobals, IntptrTy),
                        ConstantInt::get(IntptrTy, N)});
  }
}

// This function replaces all global variables with new variables that have
// trailing redzones. It also creates a function that poisons
// redzones and inserts this function into llvm.global_ctors.
// Sets *CtorComdat to true if the global registration code emitted into the
// asan constructor is comdat-compatible.
void ModuleAddressSanitizer::instrumentGlobals(IRBuilder<> &IRB,
                                               bool *CtorComdat) {
  // Build set of globals that are aliased by some GA, where
  // getExcludedAliasedGlobal(GA) returns the relevant GlobalVariable.
  SmallPtrSet<const GlobalVariable *, 16> AliasedGlobalExclusions;
  if (CompileKernel) {
    for (auto &GA : M.aliases()) {
      if (const GlobalVariable *GV = getExcludedAliasedGlobal(GA))
        AliasedGlobalExclusions.insert(GV);
    }
  }

  SmallVector<GlobalVariable *, 16> GlobalsToChange;
  for (auto &G : M.globals()) {
    if (!AliasedGlobalExclusions.count(&G) && shouldInstrumentGlobal(&G))
      GlobalsToChange.push_back(&G);
  }

  size_t n = GlobalsToChange.size();
  auto &DL = M.getDataLayout();

  // A global is described by a structure
  //   size_t beg;
  //   size_t size;
  //   size_t size_with_redzone;
  //   const char *name;
  //   const char *module_name;
  //   size_t has_dynamic_init;
  //   size_t padding_for_windows_msvc_incremental_link;
  //   size_t odr_indicator;
  // We initialize an array of such structures and pass it to a run-time call.
  StructType *GlobalStructTy =
      StructType::get(IntptrTy, IntptrTy, IntptrTy, IntptrTy, IntptrTy,
                      IntptrTy, IntptrTy, IntptrTy);
  SmallVector<GlobalVariable *, 16> NewGlobals(n);
  SmallVector<Constant *, 16> Initializers(n);

  bool HasDynamicallyInitializedGlobals = false;

  // We shouldn't merge same module names, as this string serves as unique
  // module ID in runtime.
  GlobalVariable *ModuleName =
      n != 0 ? createPrivateGlobalForString(M, M.getModuleIdentifier(),
                                            /*AllowMerging*/ false,
                                            genName("module"))
             : nullptr;

  for (size_t i = 0; i < n; i++) {
    GlobalVariable *G = GlobalsToChange[i];

    GlobalValue::SanitizerMetadata MD;
    if (G->hasSanitizerMetadata())
      MD = G->getSanitizerMetadata();

    // The runtime library tries demangling symbol names in the descriptor but
    // functionality like __cxa_demangle may be unavailable (e.g.
    // -static-libstdc++). So we demangle the symbol names here.
    std::string NameForGlobal = G->getName().str();
    GlobalVariable *Name =
        createPrivateGlobalForString(M, llvm::demangle(NameForGlobal),
                                     /*AllowMerging*/ true, genName("global"));

    Type *Ty = G->getValueType();
    const uint64_t SizeInBytes = DL.getTypeAllocSize(Ty);
    const uint64_t RightRedzoneSize = getRedzoneSizeForGlobal(SizeInBytes);
    Type *RightRedZoneTy = ArrayType::get(IRB.getInt8Ty(), RightRedzoneSize);

    StructType *NewTy = StructType::get(Ty, RightRedZoneTy);
    Constant *NewInitializer = ConstantStruct::get(
        NewTy, G->getInitializer(), Constant::getNullValue(RightRedZoneTy));

    // Create a new global variable with enough space for a redzone.
    GlobalValue::LinkageTypes Linkage = G->getLinkage();
    if (G->isConstant() && Linkage == GlobalValue::PrivateLinkage)
      Linkage = GlobalValue::InternalLinkage;
    GlobalVariable *NewGlobal = new GlobalVariable(
        M, NewTy, G->isConstant(), Linkage, NewInitializer, "", G,
        G->getThreadLocalMode(), G->getAddressSpace());
    NewGlobal->copyAttributesFrom(G);
    NewGlobal->setComdat(G->getComdat());
    NewGlobal->setAlignment(Align(getMinRedzoneSizeForGlobal()));
    // Don't fold globals with redzones. ODR violation detector and redzone
    // poisoning implicitly creates a dependence on the global's address, so it
    // is no longer valid for it to be marked unnamed_addr.
    NewGlobal->setUnnamedAddr(GlobalValue::UnnamedAddr::None);

    // Move null-terminated C strings to "__asan_cstring" section on Darwin.
    if (TargetTriple.isOSBinFormatMachO() && !G->hasSection() &&
        G->isConstant()) {
      auto Seq = dyn_cast<ConstantDataSequential>(G->getInitializer());
      if (Seq && Seq->isCString())
        NewGlobal->setSection("__TEXT,__asan_cstring,regular");
    }

    // Transfer the debug info and type metadata.  The payload starts at offset
    // zero so we can copy the metadata over as is.
    NewGlobal->copyMetadata(G, 0);

    Value *Indices2[2];
    Indices2[0] = IRB.getInt32(0);
    Indices2[1] = IRB.getInt32(0);

    G->replaceAllUsesWith(
        ConstantExpr::getGetElementPtr(NewTy, NewGlobal, Indices2, true));
    NewGlobal->takeName(G);
    G->eraseFromParent();
    NewGlobals[i] = NewGlobal;

    Constant *ODRIndicator = ConstantPointerNull::get(PtrTy);
    GlobalValue *InstrumentedGlobal = NewGlobal;

    bool CanUsePrivateAliases =
        TargetTriple.isOSBinFormatELF() || TargetTriple.isOSBinFormatMachO() ||
        TargetTriple.isOSBinFormatWasm();
    if (CanUsePrivateAliases && UsePrivateAlias) {
      // Create local alias for NewGlobal to avoid crash on ODR between
      // instrumented and non-instrumented libraries.
      InstrumentedGlobal =
          GlobalAlias::create(GlobalValue::PrivateLinkage, "", NewGlobal);
    }

    // ODR should not happen for local linkage.
    if (NewGlobal->hasLocalLinkage()) {
      ODRIndicator =
          ConstantExpr::getIntToPtr(ConstantInt::get(IntptrTy, -1), PtrTy);
    } else if (UseOdrIndicator) {
      // With local aliases, we need to provide another externally visible
      // symbol __odr_asan_XXX to detect ODR violation.
      auto *ODRIndicatorSym =
          new GlobalVariable(M, IRB.getInt8Ty(), false, Linkage,
                             Constant::getNullValue(IRB.getInt8Ty()),
                             kODRGenPrefix + NameForGlobal, nullptr,
                             NewGlobal->getThreadLocalMode());

      // Set meaningful attributes for indicator symbol.
      ODRIndicatorSym->setVisibility(NewGlobal->getVisibility());
      ODRIndicatorSym->setDLLStorageClass(NewGlobal->getDLLStorageClass());
      ODRIndicatorSym->setAlignment(Align(1));
      ODRIndicator = ODRIndicatorSym;
    }

    Constant *Initializer = ConstantStruct::get(
        GlobalStructTy,
        ConstantExpr::getPointerCast(InstrumentedGlobal, IntptrTy),
        ConstantInt::get(IntptrTy, SizeInBytes),
        ConstantInt::get(IntptrTy, SizeInBytes + RightRedzoneSize),
        ConstantExpr::getPointerCast(Name, IntptrTy),
        ConstantExpr::getPointerCast(ModuleName, IntptrTy),
        ConstantInt::get(IntptrTy, MD.IsDynInit),
        Constant::getNullValue(IntptrTy),
        ConstantExpr::getPointerCast(ODRIndicator, IntptrTy));

    if (ClInitializers && MD.IsDynInit)
      HasDynamicallyInitializedGlobals = true;

    LLVM_DEBUG(dbgs() << "NEW GLOBAL: " << *NewGlobal << "\n");

    Initializers[i] = Initializer;
  }

  // Add instrumented globals to llvm.compiler.used list to avoid LTO from
  // ConstantMerge'ing them.
  SmallVector<GlobalValue *, 16> GlobalsToAddToUsedList;
  for (size_t i = 0; i < n; i++) {
    GlobalVariable *G = NewGlobals[i];
    if (G->getName().empty()) continue;
    GlobalsToAddToUsedList.push_back(G);
  }
  appendToCompilerUsed(M, ArrayRef<GlobalValue *>(GlobalsToAddToUsedList));

  if (UseGlobalsGC && TargetTriple.isOSBinFormatELF()) {
    // Use COMDAT and register globals even if n == 0 to ensure that (a) the
    // linkage unit will only have one module constructor, and (b) the register
    // function will be called. The module destructor is not created when n ==
    // 0.
    *CtorComdat = true;
    instrumentGlobalsELF(IRB, NewGlobals, Initializers, getUniqueModuleId(&M));
  } else if (n == 0) {
    // When UseGlobalsGC is false, COMDAT can still be used if n == 0, because
    // all compile units will have identical module constructor/destructor.
    *CtorComdat = TargetTriple.isOSBinFormatELF();
  } else {
    *CtorComdat = false;
    if (UseGlobalsGC && TargetTriple.isOSBinFormatCOFF()) {
      InstrumentGlobalsCOFF(IRB, NewGlobals, Initializers);
    } else if (UseGlobalsGC && ShouldUseMachOGlobalsSection()) {
      InstrumentGlobalsMachO(IRB, NewGlobals, Initializers);
    } else {
      InstrumentGlobalsWithMetadataArray(IRB, NewGlobals, Initializers);
    }
  }

  // Create calls for poisoning before initializers run and unpoisoning after.
  if (HasDynamicallyInitializedGlobals)
    createInitializerPoisonCalls(ModuleName);

  LLVM_DEBUG(dbgs() << M);
}

uint64_t
ModuleAddressSanitizer::getRedzoneSizeForGlobal(uint64_t SizeInBytes) const {
  constexpr uint64_t kMaxRZ = 1 << 18;
  const uint64_t MinRZ = getMinRedzoneSizeForGlobal();

  uint64_t RZ = 0;
  if (SizeInBytes <= MinRZ / 2) {
    // Reduce redzone size for small size objects, e.g. int, char[1]. MinRZ is
    // at least 32 bytes, optimize when SizeInBytes is less than or equal to
    // half of MinRZ.
    RZ = MinRZ - SizeInBytes;
  } else {
    // Calculate RZ, where MinRZ <= RZ <= MaxRZ, and RZ ~ 1/4 * SizeInBytes.
    RZ = std::clamp((SizeInBytes / MinRZ / 4) * MinRZ, MinRZ, kMaxRZ);

    // Round up to multiple of MinRZ.
    if (SizeInBytes % MinRZ)
      RZ += MinRZ - (SizeInBytes % MinRZ);
  }

  assert((RZ + SizeInBytes) % MinRZ == 0);

  return RZ;
}

int ModuleAddressSanitizer::GetAsanVersion() const {
  int LongSize = M.getDataLayout().getPointerSizeInBits();
  bool isAndroid = Triple(M.getTargetTriple()).isAndroid();
  int Version = 8;
  // 32-bit Android is one version ahead because of the switch to dynamic
  // shadow.
  Version += (LongSize == 32 && isAndroid);
  return Version;
}

bool ModuleAddressSanitizer::instrumentModule() {
  initializeCallbacks();

  // Create a module constructor. A destructor is created lazily because not all
  // platforms, and not all modules need it.
  if (ConstructorKind == AsanCtorKind::Global) {
    if (CompileKernel) {
      // The kernel always builds with its own runtime, and therefore does not
      // need the init and version check calls.
      AsanCtorFunction = createSanitizerCtor(M, kAsanModuleCtorName);
    } else {
      std::string AsanVersion = std::to_string(GetAsanVersion());
      std::string VersionCheckName =
          InsertVersionCheck ? (kAsanVersionCheckNamePrefix + AsanVersion) : "";
      std::tie(AsanCtorFunction, std::ignore) =
          createSanitizerCtorAndInitFunctions(
              M, kAsanModuleCtorName, kAsanInitName, /*InitArgTypes=*/{},
              /*InitArgs=*/{}, VersionCheckName);
    }
  }

  bool CtorComdat = true;
  if (ClGlobals) {
    assert(AsanCtorFunction || ConstructorKind == AsanCtorKind::None);
    if (AsanCtorFunction) {
      IRBuilder<> IRB(AsanCtorFunction->getEntryBlock().getTerminator());
      instrumentGlobals(IRB, &CtorComdat);
    } else {
      IRBuilder<> IRB(*C);
      instrumentGlobals(IRB, &CtorComdat);
    }
  }

  if (TargetTriple.isSPIROrSPIRV()) {
    // Add module metadata "device.sanitizer" for sycl-post-link
    LLVMContext &Ctx = M.getContext();
    auto *MD = M.getOrInsertNamedMetadata("device.sanitizer");
    Metadata *MDVals[] = {MDString::get(Ctx, "asan")};
    MD->addOperand(MDNode::get(Ctx, MDVals));
  }

  const uint64_t Priority = GetCtorAndDtorPriority(TargetTriple);

  // Put the constructor and destructor in comdat if both
  // (1) global instrumentation is not TU-specific
  // (2) target is ELF.
  if (UseCtorComdat && TargetTriple.isOSBinFormatELF() && CtorComdat) {
    if (AsanCtorFunction) {
      AsanCtorFunction->setComdat(M.getOrInsertComdat(kAsanModuleCtorName));
      appendToGlobalCtors(M, AsanCtorFunction, Priority, AsanCtorFunction);
    }
    if (AsanDtorFunction) {
      AsanDtorFunction->setComdat(M.getOrInsertComdat(kAsanModuleDtorName));
      appendToGlobalDtors(M, AsanDtorFunction, Priority, AsanDtorFunction);
    }
  } else {
    if (AsanCtorFunction)
      appendToGlobalCtors(M, AsanCtorFunction, Priority);
    if (AsanDtorFunction)
      appendToGlobalDtors(M, AsanDtorFunction, Priority);
  }

  return true;
}

void AddressSanitizer::initializeCallbacks(const TargetLibraryInfo *TLI) {
  IRBuilder<> IRB(*C);
  // Create __asan_report* callbacks.
  // IsWrite, TypeSize and Exp are encoded in the function name.
  for (int Exp = 0; Exp < 2; Exp++) {
    for (size_t AccessIsWrite = 0; AccessIsWrite <= 1; AccessIsWrite++) {
      const std::string TypeStr = AccessIsWrite ? "store" : "load";
      const std::string ExpStr = Exp ? "exp_" : "";
      const std::string EndingStr = Recover ? "_noabort" : "";

      SmallVector<Type *, 3> Args2 = {IntptrTy, IntptrTy};
      SmallVector<Type *, 2> Args1{1, IntptrTy};
      AttributeList AL2;
      AttributeList AL1;
      if (Exp) {
        Type *ExpType = Type::getInt32Ty(*C);
        Args2.push_back(ExpType);
        Args1.push_back(ExpType);
        if (auto AK = TLI->getExtAttrForI32Param(false)) {
          AL2 = AL2.addParamAttribute(*C, 2, AK);
          AL1 = AL1.addParamAttribute(*C, 1, AK);
        }
      }

      // __asan_loadX/__asan_storeX(
      //   ...
      //   int32_t as, // Address Space
      //   char* file,
      //   unsigned int line,
      //   char* func
      // )
      if (TargetTriple.isSPIROrSPIRV()) {
        auto *Int8PtrTy =
            Type::getInt8Ty(*C)->getPointerTo(kSpirOffloadConstantAS);

        Args1.push_back(Type::getInt32Ty(*C)); // address_space
        Args1.push_back(Int8PtrTy);            // file
        Args1.push_back(Type::getInt32Ty(*C)); // line
        Args1.push_back(Int8PtrTy);            // func

        Args2.push_back(Type::getInt32Ty(*C)); // address_space
        Args2.push_back(Int8PtrTy);            // file
        Args2.push_back(Type::getInt32Ty(*C)); // line
        Args2.push_back(Int8PtrTy);            // func
      }
      AsanErrorCallbackSized[AccessIsWrite][Exp] = M.getOrInsertFunction(
          kAsanReportErrorTemplate + ExpStr + TypeStr + "_n" + EndingStr,
          FunctionType::get(IRB.getVoidTy(), Args2, false), AL2);

      AsanMemoryAccessCallbackSized[AccessIsWrite][Exp] = M.getOrInsertFunction(
          ClMemoryAccessCallbackPrefix + ExpStr + TypeStr + "N" + EndingStr,
          FunctionType::get(IRB.getVoidTy(), Args2, false), AL2);

      for (size_t AccessSizeIndex = 0; AccessSizeIndex < kNumberOfAccessSizes;
           AccessSizeIndex++) {
        const std::string Suffix = TypeStr + itostr(1ULL << AccessSizeIndex);
        AsanErrorCallback[AccessIsWrite][Exp][AccessSizeIndex] =
            M.getOrInsertFunction(
                kAsanReportErrorTemplate + ExpStr + Suffix + EndingStr,
                FunctionType::get(IRB.getVoidTy(), Args1, false), AL1);

        AsanMemoryAccessCallback[AccessIsWrite][Exp][AccessSizeIndex] =
            M.getOrInsertFunction(
                ClMemoryAccessCallbackPrefix + ExpStr + Suffix + EndingStr,
                FunctionType::get(IRB.getVoidTy(), Args1, false), AL1);
      }
    }
  }

  const std::string MemIntrinCallbackPrefix =
      (CompileKernel && !ClKasanMemIntrinCallbackPrefix)
          ? std::string("")
          : ClMemoryAccessCallbackPrefix;
  AsanMemmove = M.getOrInsertFunction(MemIntrinCallbackPrefix + "memmove",
                                      PtrTy, PtrTy, PtrTy, IntptrTy);
  AsanMemcpy = M.getOrInsertFunction(MemIntrinCallbackPrefix + "memcpy", PtrTy,
                                     PtrTy, PtrTy, IntptrTy);
  AsanMemset = M.getOrInsertFunction(MemIntrinCallbackPrefix + "memset",
                                     TLI->getAttrList(C, {1}, /*Signed=*/false),
                                     PtrTy, PtrTy, IRB.getInt32Ty(), IntptrTy);

  AsanHandleNoReturnFunc =
      M.getOrInsertFunction(kAsanHandleNoReturnName, IRB.getVoidTy());

  AsanPtrCmpFunction =
      M.getOrInsertFunction(kAsanPtrCmp, IRB.getVoidTy(), IntptrTy, IntptrTy);
  AsanPtrSubFunction =
      M.getOrInsertFunction(kAsanPtrSub, IRB.getVoidTy(), IntptrTy, IntptrTy);
  if (Mapping.InGlobal)
    AsanShadowGlobal = M.getOrInsertGlobal("__asan_shadow",
                                           ArrayType::get(IRB.getInt8Ty(), 0));

  if (TargetTriple.isSPIROrSPIRV()) {
    // __asan_set_shadow_static_local(
    //   uptr ptr,
    //   size_t size,
    //   size_t size_with_redzone
    // )
    AsanSetShadowStaticLocalFunc =
        M.getOrInsertFunction("__asan_set_shadow_static_local", IRB.getVoidTy(),
                              IntptrTy, IntptrTy, IntptrTy);

    // __asan_unpoison_shadow_static_local(
    //   uptr ptr,
    //   size_t size,
    // )
    AsanUnpoisonShadowStaticLocalFunc =
        M.getOrInsertFunction("__asan_unpoison_shadow_static_local",
                              IRB.getVoidTy(), IntptrTy, IntptrTy, IntptrTy);

    // __asan_set_shadow_dynamic_local(
    //   uptr ptr,
    //   uint32_t num_args
    // )
    AsanSetShadowDynamicLocalFunc = M.getOrInsertFunction(
        "__asan_set_shadow_dynamic_local", IRB.getVoidTy(), IntptrTy, Int32Ty);

    // __asan_unpoison_shadow_dynamic_local(
    //   uptr ptr,
    //   uint32_t num_args
    // )
    AsanUnpoisonShadowDynamicLocalFunc =
        M.getOrInsertFunction("__asan_unpoison_shadow_dynamic_local",
                              IRB.getVoidTy(), IntptrTy, Int32Ty);

    AsanLaunchInfo = M.getOrInsertGlobal(
        "__AsanLaunchInfo", IntptrTy->getPointerTo(kSpirOffloadGlobalAS), [&] {
          return new GlobalVariable(
              M, IntptrTy->getPointerTo(kSpirOffloadGlobalAS), false,
              GlobalVariable::ExternalLinkage, nullptr, "__AsanLaunchInfo",
              nullptr, GlobalVariable::NotThreadLocal, kSpirOffloadLocalAS);
        });

    AsanMemToShadow = M.getOrInsertFunction(kAsanMemToShadow, IntptrTy,
                                            IntptrTy, Type::getInt32Ty(*C));
  }

  AMDGPUAddressShared =
      M.getOrInsertFunction(kAMDGPUAddressSharedName, IRB.getInt1Ty(), PtrTy);
  AMDGPUAddressPrivate =
      M.getOrInsertFunction(kAMDGPUAddressPrivateName, IRB.getInt1Ty(), PtrTy);
}

bool AddressSanitizer::maybeInsertAsanInitAtFunctionEntry(Function &F) {
  // For each NSObject descendant having a +load method, this method is invoked
  // by the ObjC runtime before any of the static constructors is called.
  // Therefore we need to instrument such methods with a call to __asan_init
  // at the beginning in order to initialize our runtime before any access to
  // the shadow memory.
  // We cannot just ignore these methods, because they may call other
  // instrumented functions.
  if (F.getName().contains(" load]")) {
    FunctionCallee AsanInitFunction =
        declareSanitizerInitFunction(*F.getParent(), kAsanInitName, {});
    IRBuilder<> IRB(&F.front(), F.front().begin());
    IRB.CreateCall(AsanInitFunction, {});
    return true;
  }
  return false;
}

bool AddressSanitizer::maybeInsertDynamicShadowAtFunctionEntry(Function &F) {
  // Generate code only when dynamic addressing is needed.
  if (Mapping.Offset != kDynamicShadowSentinel)
    return false;

  IRBuilder<> IRB(&F.front().front());
  if (Mapping.InGlobal) {
    if (ClWithIfuncSuppressRemat) {
      // An empty inline asm with input reg == output reg.
      // An opaque pointer-to-int cast, basically.
      InlineAsm *Asm = InlineAsm::get(
          FunctionType::get(IntptrTy, {AsanShadowGlobal->getType()}, false),
          StringRef(""), StringRef("=r,0"),
          /*hasSideEffects=*/false);
      LocalDynamicShadow =
          IRB.CreateCall(Asm, {AsanShadowGlobal}, ".asan.shadow");
    } else {
      LocalDynamicShadow =
          IRB.CreatePointerCast(AsanShadowGlobal, IntptrTy, ".asan.shadow");
    }
  } else {
    Value *GlobalDynamicAddress = F.getParent()->getOrInsertGlobal(
        kAsanShadowMemoryDynamicAddress, IntptrTy);
    LocalDynamicShadow = IRB.CreateLoad(IntptrTy, GlobalDynamicAddress);
  }
  return true;
}

void AddressSanitizer::markEscapedLocalAllocas(Function &F) {
  // Find the one possible call to llvm.localescape and pre-mark allocas passed
  // to it as uninteresting. This assumes we haven't started processing allocas
  // yet. This check is done up front because iterating the use list in
  // isInterestingAlloca would be algorithmically slower.
  assert(ProcessedAllocas.empty() && "must process localescape before allocas");

  // Try to get the declaration of llvm.localescape. If it's not in the module,
  // we can exit early.
  if (!F.getParent()->getFunction("llvm.localescape")) return;

  // Look for a call to llvm.localescape call in the entry block. It can't be in
  // any other block.
  for (Instruction &I : F.getEntryBlock()) {
    IntrinsicInst *II = dyn_cast<IntrinsicInst>(&I);
    if (II && II->getIntrinsicID() == Intrinsic::localescape) {
      // We found a call. Mark all the allocas passed in as uninteresting.
      for (Value *Arg : II->args()) {
        AllocaInst *AI = dyn_cast<AllocaInst>(Arg->stripPointerCasts());
        assert(AI && AI->isStaticAlloca() &&
               "non-static alloca arg to localescape");
        ProcessedAllocas[AI] = false;
      }
      break;
    }
  }
}

bool AddressSanitizer::suppressInstrumentationSiteForDebug(int &Instrumented) {
  bool ShouldInstrument =
      ClDebugMin < 0 || ClDebugMax < 0 ||
      (Instrumented >= ClDebugMin && Instrumented <= ClDebugMax);
  Instrumented++;
  return !ShouldInstrument;
}

bool AddressSanitizer::instrumentFunction(Function &F,
                                          const TargetLibraryInfo *TLI) {
  if (F.empty())
    return false;
  if (F.getLinkage() == GlobalValue::AvailableExternallyLinkage) return false;
  if (!ClDebugFunc.empty() && ClDebugFunc == F.getName()) return false;
  if (F.getName().starts_with("__asan_")) return false;
  if (F.isPresplitCoroutine())
    return false;

  if (TargetTriple.isSPIROrSPIRV()) {
    if (F.getName().contains("__sycl_service_kernel__"))
      return false;
    // Skip referenced-indirectly function as we insert access to shared local
    // memory (SLM) __AsanLaunchInfo and access to SLM in referenced-indirectly
    // function isn't supported yet in intel-graphics-compiler.
    if (F.hasFnAttribute("referenced-indirectly"))
      return false;
    // FIXME: ESIMD kernel doesn't support noinline functions, so we can't
    // support sanitizer for it
    if (F.hasMetadata("sycl_explicit_simd"))
      return false;
  }

  bool FunctionModified = false;

  // If needed, insert __asan_init before checking for SanitizeAddress attr.
  // This function needs to be called even if the function body is not
  // instrumented.
  if (maybeInsertAsanInitAtFunctionEntry(F))
    FunctionModified = true;

  // Leave if the function doesn't need instrumentation.
  if (!F.hasFnAttribute(Attribute::SanitizeAddress)) return FunctionModified;

  if (F.hasFnAttribute(Attribute::DisableSanitizerInstrumentation))
    return FunctionModified;

  LLVM_DEBUG(dbgs() << "ASAN instrumenting:\n" << F << "\n");

  initializeCallbacks(TLI);

  FunctionStateRAII CleanupObj(this);

  RuntimeCallInserter RTCI(F);

  FunctionModified |= maybeInsertDynamicShadowAtFunctionEntry(F);

  // We can't instrument allocas used with llvm.localescape. Only static allocas
  // can be passed to that intrinsic.
  markEscapedLocalAllocas(F);

  // We want to instrument every address only once per basic block (unless there
  // are calls between uses).
  SmallPtrSet<Value *, 16> TempsToInstrument;
  SmallVector<InterestingMemoryOperand, 16> OperandsToInstrument;
  SmallVector<MemIntrinsic *, 16> IntrinToInstrument;
  SmallVector<Instruction *, 8> NoReturnCalls;
  SmallVector<BasicBlock *, 16> AllBlocks;
  SmallVector<Instruction *, 16> PointerComparisonsOrSubtracts;
  SmallVector<CallInst *, 8> SyclAllocateLocalMemoryCalls;

  // Fill the set of memory operations to instrument.
  for (auto &BB : F) {
    AllBlocks.push_back(&BB);
    TempsToInstrument.clear();
    int NumInsnsPerBB = 0;
    for (auto &Inst : BB) {
      if (LooksLikeCodeInBug11395(&Inst)) return false;
      // Skip instructions inserted by another instrumentation.
      if (Inst.hasMetadata(LLVMContext::MD_nosanitize))
        continue;
      SmallVector<InterestingMemoryOperand, 1> InterestingOperands;
      getInterestingMemoryOperands(&Inst, InterestingOperands);

      if (!InterestingOperands.empty()) {
        for (auto &Operand : InterestingOperands) {
          if (ClOpt && ClOptSameTemp) {
            Value *Ptr = Operand.getPtr();
            // If we have a mask, skip instrumentation if we've already
            // instrumented the full object. But don't add to TempsToInstrument
            // because we might get another load/store with a different mask.
            if (Operand.MaybeMask) {
              if (TempsToInstrument.count(Ptr))
                continue; // We've seen this (whole) temp in the current BB.
            } else {
              if (!TempsToInstrument.insert(Ptr).second)
                continue; // We've seen this temp in the current BB.
            }
          }
          OperandsToInstrument.push_back(Operand);
          NumInsnsPerBB++;
        }
      } else if (((ClInvalidPointerPairs || ClInvalidPointerCmp) &&
                  isInterestingPointerComparison(&Inst)) ||
                 ((ClInvalidPointerPairs || ClInvalidPointerSub) &&
                  isInterestingPointerSubtraction(&Inst))) {
        PointerComparisonsOrSubtracts.push_back(&Inst);
      } else if (MemIntrinsic *MI = dyn_cast<MemIntrinsic>(&Inst)) {
        // ok, take it.
        IntrinToInstrument.push_back(MI);
        NumInsnsPerBB++;
      } else {
        if (auto *CB = dyn_cast<CallBase>(&Inst)) {
          // On device side, the only non return cases should be *.trap or
          // assert, and none of these cases need to be handles.
          if (!TargetTriple.isSPIROrSPIRV()) {
            // A call inside BB.
            TempsToInstrument.clear();
            if (CB->doesNotReturn())
              NoReturnCalls.push_back(CB);
          }
        }
        if (CallInst *CI = dyn_cast<CallInst>(&Inst)) {
          if (TargetTriple.isSPIROrSPIRV() && CI->getCalledFunction() &&
              CI->getCalledFunction()->getCallingConv() ==
                  llvm::CallingConv::SPIR_FUNC &&
              CI->getCalledFunction()->getName() ==
                  "__sycl_allocateLocalMemory")
            SyclAllocateLocalMemoryCalls.push_back(CI);
          else
            maybeMarkSanitizerLibraryCallNoBuiltin(CI, TLI);
        }
      }
      if (NumInsnsPerBB >= ClMaxInsnsToInstrumentPerBB) break;
    }
  }

  bool UseCalls = (InstrumentationWithCallsThreshold >= 0 &&
                   OperandsToInstrument.size() + IntrinToInstrument.size() >
                       (unsigned)InstrumentationWithCallsThreshold);
  const DataLayout &DL = F.getDataLayout();
  ObjectSizeOpts ObjSizeOpts;
  ObjSizeOpts.RoundToAlign = true;
  ObjectSizeOffsetVisitor ObjSizeVis(DL, TLI, F.getContext(), ObjSizeOpts);

  // Instrument.
  int NumInstrumented = 0;
  for (auto &Operand : OperandsToInstrument) {
    if (!suppressInstrumentationSiteForDebug(NumInstrumented))
      instrumentMop(ObjSizeVis, Operand, UseCalls,
                    F.getDataLayout(), RTCI);
    FunctionModified = true;
  }
  if (!TargetTriple.isSPIROrSPIRV()) {
    for (auto *Inst : IntrinToInstrument) {
      if (!suppressInstrumentationSiteForDebug(NumInstrumented))
        instrumentMemIntrinsic(Inst, RTCI);
      FunctionModified = true;
    }
  }

  FunctionStackPoisoner FSP(F, *this, RTCI);
  bool ChangedStack = FSP.runOnFunction();

  // We must unpoison the stack before NoReturn calls (throw, _exit, etc).
  // See e.g. https://github.com/google/sanitizers/issues/37
  for (auto *CI : NoReturnCalls) {
    IRBuilder<> IRB(CI);
    RTCI.createRuntimeCall(IRB, AsanHandleNoReturnFunc, {});
  }

  for (auto *Inst : PointerComparisonsOrSubtracts) {
    instrumentPointerComparisonOrSubtraction(Inst, RTCI);
    FunctionModified = true;
  }

  if (ChangedStack || !NoReturnCalls.empty())
    FunctionModified = true;

  // We need to instrument dynamic/static local arguments after stack poisoner
  if (TargetTriple.isSPIROrSPIRV()) {
    for (auto *CI : SyclAllocateLocalMemoryCalls) {
      instrumentSyclStaticLocalMemory(CI, FSP.RetVec);
      FunctionModified = true;
    }
    if (F.getCallingConv() == CallingConv::SPIR_KERNEL) {
      FunctionModified |= instrumentSyclDynamicLocalMemory(F, FSP.RetVec);
    }
  }

  LLVM_DEBUG(dbgs() << "ASAN done instrumenting: " << FunctionModified << " "
                    << F << "\n");

  return FunctionModified;
}

// Workaround for bug 11395: we don't want to instrument stack in functions
// with large assembly blobs (32-bit only), otherwise reg alloc may crash.
// FIXME: remove once the bug 11395 is fixed.
bool AddressSanitizer::LooksLikeCodeInBug11395(Instruction *I) {
  if (LongSize != 32) return false;
  CallInst *CI = dyn_cast<CallInst>(I);
  if (!CI || !CI->isInlineAsm()) return false;
  if (CI->arg_size() <= 5)
    return false;
  // We have inline assembly with quite a few arguments.
  return true;
}

void FunctionStackPoisoner::initializeCallbacks(Module &M) {
  IRBuilder<> IRB(*C);
  if (ASan.UseAfterReturn == AsanDetectStackUseAfterReturnMode::Always ||
      ASan.UseAfterReturn == AsanDetectStackUseAfterReturnMode::Runtime) {
    const char *MallocNameTemplate =
        ASan.UseAfterReturn == AsanDetectStackUseAfterReturnMode::Always
            ? kAsanStackMallocAlwaysNameTemplate
            : kAsanStackMallocNameTemplate;
    for (int Index = 0; Index <= kMaxAsanStackMallocSizeClass; Index++) {
      std::string Suffix = itostr(Index);
      AsanStackMallocFunc[Index] = M.getOrInsertFunction(
          MallocNameTemplate + Suffix, IntptrTy, IntptrTy);
      AsanStackFreeFunc[Index] =
          M.getOrInsertFunction(kAsanStackFreeNameTemplate + Suffix,
                                IRB.getVoidTy(), IntptrTy, IntptrTy);
    }
  }
  if (ASan.UseAfterScope) {
    AsanPoisonStackMemoryFunc = M.getOrInsertFunction(
        kAsanPoisonStackMemoryName, IRB.getVoidTy(), IntptrTy, IntptrTy);
    AsanUnpoisonStackMemoryFunc = M.getOrInsertFunction(
        kAsanUnpoisonStackMemoryName, IRB.getVoidTy(), IntptrTy, IntptrTy);
  }

  for (size_t Val : {0x00, 0x01, 0x02, 0x03, 0x04, 0x05, 0x06, 0x07, 0xf1, 0xf2,
                     0xf3, 0xf5, 0xf8}) {
    std::ostringstream Name;
    Name << kAsanSetShadowPrefix;
    Name << std::setw(2) << std::setfill('0') << std::hex << Val;
    AsanSetShadowFunc[Val] =
        M.getOrInsertFunction(Name.str(), IRB.getVoidTy(), IntptrTy, IntptrTy);
  }
  AsanSetShadowPrivateFunc =
      M.getOrInsertFunction("__asan_set_shadow_private", IRB.getVoidTy(),
                            IntptrTy, IntptrTy, IRB.getInt8Ty());

  AsanAllocaPoisonFunc = M.getOrInsertFunction(
      kAsanAllocaPoison, IRB.getVoidTy(), IntptrTy, IntptrTy);
  AsanAllocasUnpoisonFunc = M.getOrInsertFunction(
      kAsanAllocasUnpoison, IRB.getVoidTy(), IntptrTy, IntptrTy);
}

void FunctionStackPoisoner::copyToShadowInline(ArrayRef<uint8_t> ShadowMask,
                                               ArrayRef<uint8_t> ShadowBytes,
                                               size_t Begin, size_t End,
                                               IRBuilder<> &IRB,
                                               Value *ShadowBase) {
  if (Begin >= End)
    return;

  const size_t LargestStoreSizeInBytes =
      std::min<size_t>(sizeof(uint64_t), ASan.LongSize / 8);

  const bool IsLittleEndian = F.getDataLayout().isLittleEndian();

  // Poison given range in shadow using larges store size with out leading and
  // trailing zeros in ShadowMask. Zeros never change, so they need neither
  // poisoning nor up-poisoning. Still we don't mind if some of them get into a
  // middle of a store.
  for (size_t i = Begin; i < End;) {
    if (!ShadowMask[i]) {
      assert(!ShadowBytes[i]);
      ++i;
      continue;
    }

    size_t StoreSizeInBytes = LargestStoreSizeInBytes;
    // Fit store size into the range.
    while (StoreSizeInBytes > End - i)
      StoreSizeInBytes /= 2;

    // Minimize store size by trimming trailing zeros.
    for (size_t j = StoreSizeInBytes - 1; j && !ShadowMask[i + j]; --j) {
      while (j <= StoreSizeInBytes / 2)
        StoreSizeInBytes /= 2;
    }

    uint64_t Val = 0;
    for (size_t j = 0; j < StoreSizeInBytes; j++) {
      if (IsLittleEndian)
        Val |= (uint64_t)ShadowBytes[i + j] << (8 * j);
      else
        Val = (Val << 8) | ShadowBytes[i + j];
    }

    Value *Ptr = IRB.CreateAdd(ShadowBase, ConstantInt::get(IntptrTy, i));
    Value *Poison = IRB.getIntN(StoreSizeInBytes * 8, Val);
    IRB.CreateAlignedStore(
        Poison, IRB.CreateIntToPtr(Ptr, PointerType::getUnqual(Poison->getContext())),
        Align(1));

    i += StoreSizeInBytes;
  }
}

void FunctionStackPoisoner::copyToShadow(ArrayRef<uint8_t> ShadowMask,
                                         ArrayRef<uint8_t> ShadowBytes,
                                         IRBuilder<> &IRB, Value *ShadowBase,
                                         bool ForceOutline) {
  copyToShadow(ShadowMask, ShadowBytes, 0, ShadowMask.size(), IRB, ShadowBase,
               ForceOutline);
}

void FunctionStackPoisoner::copyToShadow(ArrayRef<uint8_t> ShadowMask,
                                         ArrayRef<uint8_t> ShadowBytes,
                                         size_t Begin, size_t End,
                                         IRBuilder<> &IRB, Value *ShadowBase,
                                         bool ForceOutline) {
  assert(ShadowMask.size() == ShadowBytes.size());
  size_t Done = Begin;
  for (size_t i = Begin, j = Begin + 1; i < End; i = j++) {
    if (!ShadowMask[i]) {
      assert(!ShadowBytes[i]);
      continue;
    }
    uint8_t Val = ShadowBytes[i];
    if (!AsanSetShadowFunc[Val] && !ForceOutline)
      continue;

    // Skip same values.
    for (; j < End && ShadowMask[j] && Val == ShadowBytes[j]; ++j) {
    }

    if (ForceOutline) {
      RTCI.createRuntimeCall(
          IRB, AsanSetShadowPrivateFunc,
          {IRB.CreateAdd(ShadowBase, ConstantInt::get(IntptrTy, i)),
           ConstantInt::get(IntptrTy, j - i),
           ConstantInt::get(IRB.getInt8Ty(), Val)});
    } else if (j - i >= ASan.MaxInlinePoisoningSize) {
      copyToShadowInline(ShadowMask, ShadowBytes, Done, i, IRB, ShadowBase);
      RTCI.createRuntimeCall(
          IRB, AsanSetShadowFunc[Val],
          {IRB.CreateAdd(ShadowBase, ConstantInt::get(IntptrTy, i)),
           ConstantInt::get(IntptrTy, j - i)});
      Done = j;
    }
  }

  if (!ForceOutline)
    copyToShadowInline(ShadowMask, ShadowBytes, Done, End, IRB, ShadowBase);
}

// Fake stack allocator (asan_fake_stack.h) has 11 size classes
// for every power of 2 from kMinStackMallocSize to kMaxAsanStackMallocSizeClass
static int StackMallocSizeClass(uint64_t LocalStackSize) {
  assert(LocalStackSize <= kMaxStackMallocSize);
  uint64_t MaxSize = kMinStackMallocSize;
  for (int i = 0;; i++, MaxSize *= 2)
    if (LocalStackSize <= MaxSize) return i;
  llvm_unreachable("impossible LocalStackSize");
}

void FunctionStackPoisoner::copyArgsPassedByValToAllocas() {
  Instruction *CopyInsertPoint = &F.front().front();
  if (CopyInsertPoint == ASan.LocalDynamicShadow) {
    // Insert after the dynamic shadow location is determined
    CopyInsertPoint = CopyInsertPoint->getNextNode();
    assert(CopyInsertPoint);
  }
  IRBuilder<> IRB(CopyInsertPoint);
  const DataLayout &DL = F.getDataLayout();
  for (Argument &Arg : F.args()) {
    if (Arg.hasByValAttr()) {
      Type *Ty = Arg.getParamByValType();
      const Align Alignment =
          DL.getValueOrABITypeAlignment(Arg.getParamAlign(), Ty);

      unsigned int AS = Triple(F.getParent()->getTargetTriple()).isSPIROrSPIRV()
                            ? Arg.getType()->getPointerAddressSpace()
                            : DL.getAllocaAddrSpace();

      AllocaInst *AI = IRB.CreateAlloca(
          Ty, AS, nullptr,
          (Arg.hasName() ? Arg.getName() : "Arg" + Twine(Arg.getArgNo())) +
              ".byval");
      AI->setAlignment(Alignment);
      Arg.replaceAllUsesWith(AI);

      uint64_t AllocSize = DL.getTypeAllocSize(Ty);
      IRB.CreateMemCpy(AI, Alignment, &Arg, Alignment, AllocSize);
    }
  }
}

PHINode *FunctionStackPoisoner::createPHI(IRBuilder<> &IRB, Value *Cond,
                                          Value *ValueIfTrue,
                                          Instruction *ThenTerm,
                                          Value *ValueIfFalse) {
  PHINode *PHI = IRB.CreatePHI(IntptrTy, 2);
  BasicBlock *CondBlock = cast<Instruction>(Cond)->getParent();
  PHI->addIncoming(ValueIfFalse, CondBlock);
  BasicBlock *ThenBlock = ThenTerm->getParent();
  PHI->addIncoming(ValueIfTrue, ThenBlock);
  return PHI;
}

Value *FunctionStackPoisoner::createAllocaForLayout(
    IRBuilder<> &IRB, const ASanStackFrameLayout &L, bool Dynamic) {
  AllocaInst *Alloca;
  if (Dynamic) {
    Alloca = IRB.CreateAlloca(IRB.getInt8Ty(),
                              ConstantInt::get(IRB.getInt64Ty(), L.FrameSize),
                              "MyAlloca");
  } else {
    Alloca = IRB.CreateAlloca(ArrayType::get(IRB.getInt8Ty(), L.FrameSize),
                              nullptr, "MyAlloca");
    assert(Alloca->isStaticAlloca());
  }
  assert((ClRealignStack & (ClRealignStack - 1)) == 0);
  uint64_t FrameAlignment = std::max(L.FrameAlignment, uint64_t(ClRealignStack));
  Alloca->setAlignment(Align(FrameAlignment));
  return IRB.CreatePointerCast(Alloca, IntptrTy);
}

void FunctionStackPoisoner::createDynamicAllocasInitStorage() {
  BasicBlock &FirstBB = *F.begin();
  IRBuilder<> IRB(dyn_cast<Instruction>(FirstBB.begin()));
  DynamicAllocaLayout = IRB.CreateAlloca(IntptrTy, nullptr);
  IRB.CreateStore(Constant::getNullValue(IntptrTy), DynamicAllocaLayout);
  DynamicAllocaLayout->setAlignment(Align(32));
}

void FunctionStackPoisoner::processDynamicAllocas() {
  if (!ClInstrumentDynamicAllocas || DynamicAllocaVec.empty()) {
    assert(DynamicAllocaPoisonCallVec.empty());
    return;
  }

  // Insert poison calls for lifetime intrinsics for dynamic allocas.
  for (const auto &APC : DynamicAllocaPoisonCallVec) {
    assert(APC.InsBefore);
    assert(APC.AI);
    assert(ASan.isInterestingAlloca(*APC.AI));
    assert(!APC.AI->isStaticAlloca());

    IRBuilder<> IRB(APC.InsBefore);
    poisonAlloca(APC.AI, APC.Size, IRB, APC.DoPoison);
    // Dynamic allocas will be unpoisoned unconditionally below in
    // unpoisonDynamicAllocas.
    // Flag that we need unpoison static allocas.
  }

  // Handle dynamic allocas.
  createDynamicAllocasInitStorage();
  for (auto &AI : DynamicAllocaVec)
    handleDynamicAllocaCall(AI);
  unpoisonDynamicAllocas();
}

/// Collect instructions in the entry block after \p InsBefore which initialize
/// permanent storage for a function argument. These instructions must remain in
/// the entry block so that uninitialized values do not appear in backtraces. An
/// added benefit is that this conserves spill slots. This does not move stores
/// before instrumented / "interesting" allocas.
static void findStoresToUninstrumentedArgAllocas(
    AddressSanitizer &ASan, Instruction &InsBefore,
    SmallVectorImpl<Instruction *> &InitInsts) {
  Instruction *Start = InsBefore.getNextNonDebugInstruction();
  for (Instruction *It = Start; It; It = It->getNextNonDebugInstruction()) {
    // Argument initialization looks like:
    // 1) store <Argument>, <Alloca> OR
    // 2) <CastArgument> = cast <Argument> to ...
    //    store <CastArgument> to <Alloca>
    // Do not consider any other kind of instruction.
    //
    // Note: This covers all known cases, but may not be exhaustive. An
    // alternative to pattern-matching stores is to DFS over all Argument uses:
    // this might be more general, but is probably much more complicated.
    if (isa<AllocaInst>(It) || isa<CastInst>(It))
      continue;
    if (auto *Store = dyn_cast<StoreInst>(It)) {
      // The store destination must be an alloca that isn't interesting for
      // ASan to instrument. These are moved up before InsBefore, and they're
      // not interesting because allocas for arguments can be mem2reg'd.
      auto *Alloca = dyn_cast<AllocaInst>(Store->getPointerOperand());
      if (!Alloca || ASan.isInterestingAlloca(*Alloca))
        continue;

      Value *Val = Store->getValueOperand();
      bool IsDirectArgInit = isa<Argument>(Val);
      bool IsArgInitViaCast =
          isa<CastInst>(Val) &&
          isa<Argument>(cast<CastInst>(Val)->getOperand(0)) &&
          // Check that the cast appears directly before the store. Otherwise
          // moving the cast before InsBefore may break the IR.
          Val == It->getPrevNonDebugInstruction();
      bool IsArgInit = IsDirectArgInit || IsArgInitViaCast;
      if (!IsArgInit)
        continue;

      if (IsArgInitViaCast)
        InitInsts.push_back(cast<Instruction>(Val));
      InitInsts.push_back(Store);
      continue;
    }

    // Do not reorder past unknown instructions: argument initialization should
    // only involve casts and stores.
    return;
  }
}

void FunctionStackPoisoner::processStaticAllocas() {
  if (AllocaVec.empty()) {
    assert(StaticAllocaPoisonCallVec.empty());
    return;
  }

  int StackMallocIdx = -1;
  DebugLoc EntryDebugLocation;
  if (auto SP = F.getSubprogram())
    EntryDebugLocation =
        DILocation::get(SP->getContext(), SP->getScopeLine(), 0, SP);

  Instruction *InsBefore = AllocaVec[0];
  IRBuilder<> IRB(InsBefore);

  // Make sure non-instrumented allocas stay in the entry block. Otherwise,
  // debug info is broken, because only entry-block allocas are treated as
  // regular stack slots.
  auto InsBeforeB = InsBefore->getParent();
  assert(InsBeforeB == &F.getEntryBlock());
  for (auto *AI : StaticAllocasToMoveUp)
    if (AI->getParent() == InsBeforeB)
      AI->moveBefore(InsBefore);

  // Move stores of arguments into entry-block allocas as well. This prevents
  // extra stack slots from being generated (to house the argument values until
  // they can be stored into the allocas). This also prevents uninitialized
  // values from being shown in backtraces.
  SmallVector<Instruction *, 8> ArgInitInsts;
  findStoresToUninstrumentedArgAllocas(ASan, *InsBefore, ArgInitInsts);
  for (Instruction *ArgInitInst : ArgInitInsts)
    ArgInitInst->moveBefore(InsBefore);

  // If we have a call to llvm.localescape, keep it in the entry block.
  if (LocalEscapeCall) LocalEscapeCall->moveBefore(InsBefore);

  SmallVector<ASanStackVariableDescription, 16> SVD;
  SVD.reserve(AllocaVec.size());
  for (AllocaInst *AI : AllocaVec) {
    ASanStackVariableDescription D = {AI->getName().data(),
                                      ASan.getAllocaSizeInBytes(*AI),
                                      0,
                                      AI->getAlign().value(),
                                      AI,
                                      0,
                                      0};
    SVD.push_back(D);
  }

  // Minimal header size (left redzone) is 4 pointers,
  // i.e. 32 bytes on 64-bit platforms and 16 bytes in 32-bit platforms.
  uint64_t Granularity = 1ULL << Mapping.Scale;
  uint64_t MinHeaderSize = std::max((uint64_t)ASan.LongSize / 2, Granularity);
  const ASanStackFrameLayout &L =
      ComputeASanStackFrameLayout(SVD, Granularity, MinHeaderSize);

  // Build AllocaToSVDMap for ASanStackVariableDescription lookup.
  DenseMap<const AllocaInst *, ASanStackVariableDescription *> AllocaToSVDMap;
  for (auto &Desc : SVD)
    AllocaToSVDMap[Desc.AI] = &Desc;

  // Update SVD with information from lifetime intrinsics.
  for (const auto &APC : StaticAllocaPoisonCallVec) {
    assert(APC.InsBefore);
    assert(APC.AI);
    assert(ASan.isInterestingAlloca(*APC.AI));
    assert(APC.AI->isStaticAlloca());

    ASanStackVariableDescription &Desc = *AllocaToSVDMap[APC.AI];
    Desc.LifetimeSize = Desc.Size;
    if (const DILocation *FnLoc = EntryDebugLocation.get()) {
      if (const DILocation *LifetimeLoc = APC.InsBefore->getDebugLoc().get()) {
        if (LifetimeLoc->getFile() == FnLoc->getFile())
          if (unsigned Line = LifetimeLoc->getLine())
            Desc.Line = std::min(Desc.Line ? Desc.Line : Line, Line);
      }
    }
  }

  auto DescriptionString = ComputeASanStackFrameDescription(SVD);
  LLVM_DEBUG(dbgs() << DescriptionString << " --- " << L.FrameSize << "\n");
  uint64_t LocalStackSize = L.FrameSize;
  bool DoStackMalloc =
      ASan.UseAfterReturn != AsanDetectStackUseAfterReturnMode::Never &&
      !ASan.CompileKernel && LocalStackSize <= kMaxStackMallocSize;
  bool DoDynamicAlloca = ClDynamicAllocaStack;
  // Don't do dynamic alloca or stack malloc if:
  // 1) There is inline asm: too often it makes assumptions on which registers
  //    are available.
  // 2) There is a returns_twice call (typically setjmp), which is
  //    optimization-hostile, and doesn't play well with introduced indirect
  //    register-relative calculation of local variable addresses.
  DoDynamicAlloca &= !HasInlineAsm && !HasReturnsTwiceCall;
  DoStackMalloc &= !HasInlineAsm && !HasReturnsTwiceCall;

  Value *StaticAlloca =
      DoDynamicAlloca ? nullptr : createAllocaForLayout(IRB, L, false);

  Value *FakeStack;
  Value *LocalStackBase;
  Value *LocalStackBaseAlloca;
  uint8_t DIExprFlags = DIExpression::ApplyOffset;

  if (DoStackMalloc) {
    LocalStackBaseAlloca =
        IRB.CreateAlloca(IntptrTy, nullptr, "asan_local_stack_base");
    if (ASan.UseAfterReturn == AsanDetectStackUseAfterReturnMode::Runtime) {
      // void *FakeStack = __asan_option_detect_stack_use_after_return
      //     ? __asan_stack_malloc_N(LocalStackSize)
      //     : nullptr;
      // void *LocalStackBase = (FakeStack) ? FakeStack :
      //                        alloca(LocalStackSize);
      Constant *OptionDetectUseAfterReturn = F.getParent()->getOrInsertGlobal(
          kAsanOptionDetectUseAfterReturn, IRB.getInt32Ty());
      Value *UseAfterReturnIsEnabled = IRB.CreateICmpNE(
          IRB.CreateLoad(IRB.getInt32Ty(), OptionDetectUseAfterReturn),
          Constant::getNullValue(IRB.getInt32Ty()));
      Instruction *Term =
          SplitBlockAndInsertIfThen(UseAfterReturnIsEnabled, InsBefore, false);
      IRBuilder<> IRBIf(Term);
      StackMallocIdx = StackMallocSizeClass(LocalStackSize);
      assert(StackMallocIdx <= kMaxAsanStackMallocSizeClass);
      Value *FakeStackValue =
          RTCI.createRuntimeCall(IRBIf, AsanStackMallocFunc[StackMallocIdx],
                                 ConstantInt::get(IntptrTy, LocalStackSize));
      IRB.SetInsertPoint(InsBefore);
      FakeStack = createPHI(IRB, UseAfterReturnIsEnabled, FakeStackValue, Term,
                            ConstantInt::get(IntptrTy, 0));
    } else {
      // assert(ASan.UseAfterReturn == AsanDetectStackUseAfterReturnMode:Always)
      // void *FakeStack = __asan_stack_malloc_N(LocalStackSize);
      // void *LocalStackBase = (FakeStack) ? FakeStack :
      //                        alloca(LocalStackSize);
      StackMallocIdx = StackMallocSizeClass(LocalStackSize);
      FakeStack =
          RTCI.createRuntimeCall(IRB, AsanStackMallocFunc[StackMallocIdx],
                                 ConstantInt::get(IntptrTy, LocalStackSize));
    }
    Value *NoFakeStack =
        IRB.CreateICmpEQ(FakeStack, Constant::getNullValue(IntptrTy));
    Instruction *Term =
        SplitBlockAndInsertIfThen(NoFakeStack, InsBefore, false);
    IRBuilder<> IRBIf(Term);
    Value *AllocaValue =
        DoDynamicAlloca ? createAllocaForLayout(IRBIf, L, true) : StaticAlloca;

    IRB.SetInsertPoint(InsBefore);
    LocalStackBase = createPHI(IRB, NoFakeStack, AllocaValue, Term, FakeStack);
    IRB.CreateStore(LocalStackBase, LocalStackBaseAlloca);
    DIExprFlags |= DIExpression::DerefBefore;
  } else {
    // void *FakeStack = nullptr;
    // void *LocalStackBase = alloca(LocalStackSize);
    FakeStack = ConstantInt::get(IntptrTy, 0);
    LocalStackBase =
        DoDynamicAlloca ? createAllocaForLayout(IRB, L, true) : StaticAlloca;
    LocalStackBaseAlloca = LocalStackBase;
  }

  // It shouldn't matter whether we pass an `alloca` or a `ptrtoint` as the
  // dbg.declare address opereand, but passing a `ptrtoint` seems to confuse
  // later passes and can result in dropped variable coverage in debug info.
  Value *LocalStackBaseAllocaPtr =
      isa<PtrToIntInst>(LocalStackBaseAlloca)
          ? cast<PtrToIntInst>(LocalStackBaseAlloca)->getPointerOperand()
          : LocalStackBaseAlloca;
  assert(isa<AllocaInst>(LocalStackBaseAllocaPtr) &&
         "Variable descriptions relative to ASan stack base will be dropped");

  // Replace Alloca instructions with base+offset.
  for (const auto &Desc : SVD) {
    AllocaInst *AI = Desc.AI;
    replaceDbgDeclare(AI, LocalStackBaseAllocaPtr, DIB, DIExprFlags,
                      Desc.Offset);
    Value *NewAllocaPtr = IRB.CreateIntToPtr(
        IRB.CreateAdd(LocalStackBase, ConstantInt::get(IntptrTy, Desc.Offset)),
        AI->getType());
    AI->replaceAllUsesWith(NewAllocaPtr);
  }

  auto TargetTriple = Triple(F.getParent()->getTargetTriple());

  // The left-most redzone has enough space for at least 4 pointers.
  Value *BasePlus0 = IRB.CreateIntToPtr(LocalStackBase, IntptrPtrTy);
<<<<<<< HEAD
  // SPIRV doesn't use the following metadata
  if (!TargetTriple.isSPIROrSPIRV()) {
    // Write the Magic value to redzone[0].
    IRB.CreateStore(ConstantInt::get(IntptrTy, kCurrentStackFrameMagic),
                    BasePlus0);
    // Write the frame description constant to redzone[1].
    Value *BasePlus1 = IRB.CreateIntToPtr(
        IRB.CreateAdd(LocalStackBase,
                      ConstantInt::get(IntptrTy, ASan.LongSize / 8)),
        IntptrPtrTy);
    GlobalVariable *StackDescriptionGlobal =
        createPrivateGlobalForString(*F.getParent(), DescriptionString,
                                     /*AllowMerging*/ true, kAsanGenPrefix);
    Value *Description =
        IRB.CreatePointerCast(StackDescriptionGlobal, IntptrTy);
    IRB.CreateStore(Description, BasePlus1);
    // Write the PC to redzone[2].
    Value *BasePlus2 = IRB.CreateIntToPtr(
        IRB.CreateAdd(LocalStackBase,
                      ConstantInt::get(IntptrTy, 2 * ASan.LongSize / 8)),
        IntptrPtrTy);
    IRB.CreateStore(IRB.CreatePointerCast(&F, IntptrTy), BasePlus2);
  }
=======
  IRB.CreateStore(ConstantInt::get(IntptrTy, kCurrentStackFrameMagic),
                  BasePlus0);
  // Write the frame description constant to redzone[1].
  Value *BasePlus1 = IRB.CreateIntToPtr(
      IRB.CreateAdd(LocalStackBase,
                    ConstantInt::get(IntptrTy, ASan.LongSize / 8)),
      IntptrPtrTy);
  GlobalVariable *StackDescriptionGlobal =
      createPrivateGlobalForString(*F.getParent(), DescriptionString,
                                   /*AllowMerging*/ true, genName("stack"));
  Value *Description = IRB.CreatePointerCast(StackDescriptionGlobal, IntptrTy);
  IRB.CreateStore(Description, BasePlus1);
  // Write the PC to redzone[2].
  Value *BasePlus2 = IRB.CreateIntToPtr(
      IRB.CreateAdd(LocalStackBase,
                    ConstantInt::get(IntptrTy, 2 * ASan.LongSize / 8)),
      IntptrPtrTy);
  IRB.CreateStore(IRB.CreatePointerCast(&F, IntptrTy), BasePlus2);
>>>>>>> 6a125c7e

  const auto &ShadowAfterScope = GetShadowBytesAfterScope(SVD, L);

  // Poison the stack red zones at the entry.
  Value *ShadowBase =
      ASan.memToShadow(LocalStackBase, IRB, kSpirOffloadPrivateAS);
  // As mask we must use most poisoned case: red zones and after scope.
  // As bytes we can use either the same or just red zones only.
  copyToShadow(ShadowAfterScope, ShadowAfterScope, IRB, ShadowBase,
               TargetTriple.isSPIROrSPIRV());

  if (!StaticAllocaPoisonCallVec.empty()) {
    const auto &ShadowInScope = GetShadowBytes(SVD, L);

    // Poison static allocas near lifetime intrinsics.
    for (const auto &APC : StaticAllocaPoisonCallVec) {
      const ASanStackVariableDescription &Desc = *AllocaToSVDMap[APC.AI];
      assert(Desc.Offset % L.Granularity == 0);
      size_t Begin = Desc.Offset / L.Granularity;
      size_t End = Begin + (APC.Size + L.Granularity - 1) / L.Granularity;

      IRBuilder<> IRB(APC.InsBefore);
      copyToShadow(ShadowAfterScope,
                   APC.DoPoison ? ShadowAfterScope : ShadowInScope, Begin, End,
                   IRB, ShadowBase);
    }
  }

  SmallVector<uint8_t, 64> ShadowClean(ShadowAfterScope.size(), 0);
  SmallVector<uint8_t, 64> ShadowAfterReturn;

  // (Un)poison the stack before all ret instructions.
  for (Instruction *Ret : RetVec) {
    IRBuilder<> IRBRet(Ret);
    // Mark the current frame as retired.
    IRBRet.CreateStore(ConstantInt::get(IntptrTy, kRetiredStackFrameMagic),
                       BasePlus0);
    if (DoStackMalloc) {
      assert(StackMallocIdx >= 0);
      // if FakeStack != 0  // LocalStackBase == FakeStack
      //     // In use-after-return mode, poison the whole stack frame.
      //     if StackMallocIdx <= 4
      //         // For small sizes inline the whole thing:
      //         memset(ShadowBase, kAsanStackAfterReturnMagic, ShadowSize);
      //         **SavedFlagPtr(FakeStack) = 0
      //     else
      //         __asan_stack_free_N(FakeStack, LocalStackSize)
      // else
      //     <This is not a fake stack; unpoison the redzones>
      Value *Cmp =
          IRBRet.CreateICmpNE(FakeStack, Constant::getNullValue(IntptrTy));
      Instruction *ThenTerm, *ElseTerm;
      SplitBlockAndInsertIfThenElse(Cmp, Ret, &ThenTerm, &ElseTerm);

      IRBuilder<> IRBPoison(ThenTerm);
      if (ASan.MaxInlinePoisoningSize != 0 && StackMallocIdx <= 4) {
        int ClassSize = kMinStackMallocSize << StackMallocIdx;
        ShadowAfterReturn.resize(ClassSize / L.Granularity,
                                 kAsanStackUseAfterReturnMagic);
        copyToShadow(ShadowAfterReturn, ShadowAfterReturn, IRBPoison,
                     ShadowBase);
        Value *SavedFlagPtrPtr = IRBPoison.CreateAdd(
            FakeStack,
            ConstantInt::get(IntptrTy, ClassSize - ASan.LongSize / 8));
        Value *SavedFlagPtr = IRBPoison.CreateLoad(
            IntptrTy, IRBPoison.CreateIntToPtr(SavedFlagPtrPtr, IntptrPtrTy));
        IRBPoison.CreateStore(
            Constant::getNullValue(IRBPoison.getInt8Ty()),
            IRBPoison.CreateIntToPtr(SavedFlagPtr, IRBPoison.getPtrTy()));
      } else {
        // For larger frames call __asan_stack_free_*.
        RTCI.createRuntimeCall(
            IRBPoison, AsanStackFreeFunc[StackMallocIdx],
            {FakeStack, ConstantInt::get(IntptrTy, LocalStackSize)});
      }

      IRBuilder<> IRBElse(ElseTerm);
      copyToShadow(ShadowAfterScope, ShadowClean, IRBElse, ShadowBase);
    } else {
      copyToShadow(ShadowAfterScope, ShadowClean, IRBRet, ShadowBase,
                   TargetTriple.isSPIROrSPIRV());
    }
  }

  // We are done. Remove the old unused alloca instructions.
  for (auto *AI : AllocaVec)
    AI->eraseFromParent();
}

void FunctionStackPoisoner::poisonAlloca(Value *V, uint64_t Size,
                                         IRBuilder<> &IRB, bool DoPoison) {
  // For now just insert the call to ASan runtime.
  Value *AddrArg = IRB.CreatePointerCast(V, IntptrTy);
  Value *SizeArg = ConstantInt::get(IntptrTy, Size);
  RTCI.createRuntimeCall(
      IRB, DoPoison ? AsanPoisonStackMemoryFunc : AsanUnpoisonStackMemoryFunc,
      {AddrArg, SizeArg});
}

// Handling llvm.lifetime intrinsics for a given %alloca:
// (1) collect all llvm.lifetime.xxx(%size, %value) describing the alloca.
// (2) if %size is constant, poison memory for llvm.lifetime.end (to detect
//     invalid accesses) and unpoison it for llvm.lifetime.start (the memory
//     could be poisoned by previous llvm.lifetime.end instruction, as the
//     variable may go in and out of scope several times, e.g. in loops).
// (3) if we poisoned at least one %alloca in a function,
//     unpoison the whole stack frame at function exit.
void FunctionStackPoisoner::handleDynamicAllocaCall(AllocaInst *AI) {
  IRBuilder<> IRB(AI);

  const Align Alignment = std::max(Align(kAllocaRzSize), AI->getAlign());
  const uint64_t AllocaRedzoneMask = kAllocaRzSize - 1;

  Value *Zero = Constant::getNullValue(IntptrTy);
  Value *AllocaRzSize = ConstantInt::get(IntptrTy, kAllocaRzSize);
  Value *AllocaRzMask = ConstantInt::get(IntptrTy, AllocaRedzoneMask);

  // Since we need to extend alloca with additional memory to locate
  // redzones, and OldSize is number of allocated blocks with
  // ElementSize size, get allocated memory size in bytes by
  // OldSize * ElementSize.
  const unsigned ElementSize =
      F.getDataLayout().getTypeAllocSize(AI->getAllocatedType());
  Value *OldSize =
      IRB.CreateMul(IRB.CreateIntCast(AI->getArraySize(), IntptrTy, false),
                    ConstantInt::get(IntptrTy, ElementSize));

  // PartialSize = OldSize % 32
  Value *PartialSize = IRB.CreateAnd(OldSize, AllocaRzMask);

  // Misalign = kAllocaRzSize - PartialSize;
  Value *Misalign = IRB.CreateSub(AllocaRzSize, PartialSize);

  // PartialPadding = Misalign != kAllocaRzSize ? Misalign : 0;
  Value *Cond = IRB.CreateICmpNE(Misalign, AllocaRzSize);
  Value *PartialPadding = IRB.CreateSelect(Cond, Misalign, Zero);

  // AdditionalChunkSize = Alignment + PartialPadding + kAllocaRzSize
  // Alignment is added to locate left redzone, PartialPadding for possible
  // partial redzone and kAllocaRzSize for right redzone respectively.
  Value *AdditionalChunkSize = IRB.CreateAdd(
      ConstantInt::get(IntptrTy, Alignment.value() + kAllocaRzSize),
      PartialPadding);

  Value *NewSize = IRB.CreateAdd(OldSize, AdditionalChunkSize);

  // Insert new alloca with new NewSize and Alignment params.
  AllocaInst *NewAlloca = IRB.CreateAlloca(IRB.getInt8Ty(), NewSize);
  NewAlloca->setAlignment(Alignment);

  // NewAddress = Address + Alignment
  Value *NewAddress =
      IRB.CreateAdd(IRB.CreatePtrToInt(NewAlloca, IntptrTy),
                    ConstantInt::get(IntptrTy, Alignment.value()));

  // Insert __asan_alloca_poison call for new created alloca.
  RTCI.createRuntimeCall(IRB, AsanAllocaPoisonFunc, {NewAddress, OldSize});

  // Store the last alloca's address to DynamicAllocaLayout. We'll need this
  // for unpoisoning stuff.
  IRB.CreateStore(IRB.CreatePtrToInt(NewAlloca, IntptrTy), DynamicAllocaLayout);

  Value *NewAddressPtr = IRB.CreateIntToPtr(NewAddress, AI->getType());

  // Replace all uses of AddessReturnedByAlloca with NewAddressPtr.
  AI->replaceAllUsesWith(NewAddressPtr);

  // We are done. Erase old alloca from parent.
  AI->eraseFromParent();
}

// isSafeAccess returns true if Addr is always inbounds with respect to its
// base object. For example, it is a field access or an array access with
// constant inbounds index.
bool AddressSanitizer::isSafeAccess(ObjectSizeOffsetVisitor &ObjSizeVis,
                                    Value *Addr, TypeSize TypeStoreSize) const {
  if (TypeStoreSize.isScalable())
    // TODO: We can use vscale_range to convert a scalable value to an
    // upper bound on the access size.
    return false;

  SizeOffsetAPInt SizeOffset = ObjSizeVis.compute(Addr);
  if (!SizeOffset.bothKnown())
    return false;

  uint64_t Size = SizeOffset.Size.getZExtValue();
  int64_t Offset = SizeOffset.Offset.getSExtValue();

  // Three checks are required to ensure safety:
  // . Offset >= 0  (since the offset is given from the base ptr)
  // . Size >= Offset  (unsigned)
  // . Size - Offset >= NeededSize  (unsigned)
  return Offset >= 0 && Size >= uint64_t(Offset) &&
         Size - uint64_t(Offset) >= TypeStoreSize / 8;
}<|MERGE_RESOLUTION|>--- conflicted
+++ resolved
@@ -4110,7 +4110,6 @@
 
   // The left-most redzone has enough space for at least 4 pointers.
   Value *BasePlus0 = IRB.CreateIntToPtr(LocalStackBase, IntptrPtrTy);
-<<<<<<< HEAD
   // SPIRV doesn't use the following metadata
   if (!TargetTriple.isSPIROrSPIRV()) {
     // Write the Magic value to redzone[0].
@@ -4123,7 +4122,7 @@
         IntptrPtrTy);
     GlobalVariable *StackDescriptionGlobal =
         createPrivateGlobalForString(*F.getParent(), DescriptionString,
-                                     /*AllowMerging*/ true, kAsanGenPrefix);
+                                     /*AllowMerging*/ true, genName("stack"));
     Value *Description =
         IRB.CreatePointerCast(StackDescriptionGlobal, IntptrTy);
     IRB.CreateStore(Description, BasePlus1);
@@ -4134,26 +4133,6 @@
         IntptrPtrTy);
     IRB.CreateStore(IRB.CreatePointerCast(&F, IntptrTy), BasePlus2);
   }
-=======
-  IRB.CreateStore(ConstantInt::get(IntptrTy, kCurrentStackFrameMagic),
-                  BasePlus0);
-  // Write the frame description constant to redzone[1].
-  Value *BasePlus1 = IRB.CreateIntToPtr(
-      IRB.CreateAdd(LocalStackBase,
-                    ConstantInt::get(IntptrTy, ASan.LongSize / 8)),
-      IntptrPtrTy);
-  GlobalVariable *StackDescriptionGlobal =
-      createPrivateGlobalForString(*F.getParent(), DescriptionString,
-                                   /*AllowMerging*/ true, genName("stack"));
-  Value *Description = IRB.CreatePointerCast(StackDescriptionGlobal, IntptrTy);
-  IRB.CreateStore(Description, BasePlus1);
-  // Write the PC to redzone[2].
-  Value *BasePlus2 = IRB.CreateIntToPtr(
-      IRB.CreateAdd(LocalStackBase,
-                    ConstantInt::get(IntptrTy, 2 * ASan.LongSize / 8)),
-      IntptrPtrTy);
-  IRB.CreateStore(IRB.CreatePointerCast(&F, IntptrTy), BasePlus2);
->>>>>>> 6a125c7e
 
   const auto &ShadowAfterScope = GetShadowBytesAfterScope(SVD, L);
 
