//===- LoopVectorize.cpp - A Loop Vectorizer ------------------------------===//
//
// Part of the LLVM Project, under the Apache License v2.0 with LLVM Exceptions.
// See https://llvm.org/LICENSE.txt for license information.
// SPDX-License-Identifier: Apache-2.0 WITH LLVM-exception
//
//===----------------------------------------------------------------------===//
//
// This is the LLVM loop vectorizer. This pass modifies 'vectorizable' loops
// and generates target-independent LLVM-IR.
// The vectorizer uses the TargetTransformInfo analysis to estimate the costs
// of instructions in order to estimate the profitability of vectorization.
//
// The loop vectorizer combines consecutive loop iterations into a single
// 'wide' iteration. After this transformation the index is incremented
// by the SIMD vector width, and not by one.
//
// This pass has three parts:
// 1. The main loop pass that drives the different parts.
// 2. LoopVectorizationLegality - A unit that checks for the legality
//    of the vectorization.
// 3. InnerLoopVectorizer - A unit that performs the actual
//    widening of instructions.
// 4. LoopVectorizationCostModel - A unit that checks for the profitability
//    of vectorization. It decides on the optimal vector width, which
//    can be one, if vectorization is not profitable.
//
// There is a development effort going on to migrate loop vectorizer to the
// VPlan infrastructure and to introduce outer loop vectorization support (see
// docs/VectorizationPlan.rst and
// http://lists.llvm.org/pipermail/llvm-dev/2017-December/119523.html). For this
// purpose, we temporarily introduced the VPlan-native vectorization path: an
// alternative vectorization path that is natively implemented on top of the
// VPlan infrastructure. See EnableVPlanNativePath for enabling.
//
//===----------------------------------------------------------------------===//
//
// The reduction-variable vectorization is based on the paper:
//  D. Nuzman and R. Henderson. Multi-platform Auto-vectorization.
//
// Variable uniformity checks are inspired by:
//  Karrenberg, R. and Hack, S. Whole Function Vectorization.
//
// The interleaved access vectorization is based on the paper:
//  Dorit Nuzman, Ira Rosen and Ayal Zaks.  Auto-Vectorization of Interleaved
//  Data for SIMD
//
// Other ideas/concepts are from:
//  A. Zaks and D. Nuzman. Autovectorization in GCC-two years later.
//
//  S. Maleki, Y. Gao, M. Garzaran, T. Wong and D. Padua.  An Evaluation of
//  Vectorizing Compilers.
//
//===----------------------------------------------------------------------===//

#include "llvm/Transforms/Vectorize/LoopVectorize.h"
#include "LoopVectorizationPlanner.h"
#include "VPRecipeBuilder.h"
#include "VPlan.h"
#include "VPlanAnalysis.h"
#include "VPlanHCFGBuilder.h"
#include "VPlanPatternMatch.h"
#include "VPlanTransforms.h"
#include "VPlanVerifier.h"
#include "llvm/ADT/APInt.h"
#include "llvm/ADT/ArrayRef.h"
#include "llvm/ADT/DenseMap.h"
#include "llvm/ADT/DenseMapInfo.h"
#include "llvm/ADT/Hashing.h"
#include "llvm/ADT/MapVector.h"
#include "llvm/ADT/STLExtras.h"
#include "llvm/ADT/SmallPtrSet.h"
#include "llvm/ADT/SmallSet.h"
#include "llvm/ADT/SmallVector.h"
#include "llvm/ADT/Statistic.h"
#include "llvm/ADT/StringRef.h"
#include "llvm/ADT/Twine.h"
#include "llvm/ADT/TypeSwitch.h"
#include "llvm/ADT/iterator_range.h"
#include "llvm/Analysis/AssumptionCache.h"
#include "llvm/Analysis/BasicAliasAnalysis.h"
#include "llvm/Analysis/BlockFrequencyInfo.h"
#include "llvm/Analysis/CFG.h"
#include "llvm/Analysis/CodeMetrics.h"
#include "llvm/Analysis/DemandedBits.h"
#include "llvm/Analysis/GlobalsModRef.h"
#include "llvm/Analysis/LoopAccessAnalysis.h"
#include "llvm/Analysis/LoopAnalysisManager.h"
#include "llvm/Analysis/LoopInfo.h"
#include "llvm/Analysis/LoopIterator.h"
#include "llvm/Analysis/OptimizationRemarkEmitter.h"
#include "llvm/Analysis/ProfileSummaryInfo.h"
#include "llvm/Analysis/ScalarEvolution.h"
#include "llvm/Analysis/ScalarEvolutionExpressions.h"
#include "llvm/Analysis/TargetLibraryInfo.h"
#include "llvm/Analysis/TargetTransformInfo.h"
#include "llvm/Analysis/ValueTracking.h"
#include "llvm/Analysis/VectorUtils.h"
#include "llvm/IR/Attributes.h"
#include "llvm/IR/BasicBlock.h"
#include "llvm/IR/CFG.h"
#include "llvm/IR/Constant.h"
#include "llvm/IR/Constants.h"
#include "llvm/IR/DataLayout.h"
#include "llvm/IR/DebugInfo.h"
#include "llvm/IR/DebugInfoMetadata.h"
#include "llvm/IR/DebugLoc.h"
#include "llvm/IR/DerivedTypes.h"
#include "llvm/IR/DiagnosticInfo.h"
#include "llvm/IR/Dominators.h"
#include "llvm/IR/Function.h"
#include "llvm/IR/IRBuilder.h"
#include "llvm/IR/InstrTypes.h"
#include "llvm/IR/Instruction.h"
#include "llvm/IR/Instructions.h"
#include "llvm/IR/IntrinsicInst.h"
#include "llvm/IR/Intrinsics.h"
#include "llvm/IR/MDBuilder.h"
#include "llvm/IR/Metadata.h"
#include "llvm/IR/Module.h"
#include "llvm/IR/Operator.h"
#include "llvm/IR/PatternMatch.h"
#include "llvm/IR/ProfDataUtils.h"
#include "llvm/IR/Type.h"
#include "llvm/IR/Use.h"
#include "llvm/IR/User.h"
#include "llvm/IR/Value.h"
#include "llvm/IR/ValueHandle.h"
#include "llvm/IR/VectorBuilder.h"
#include "llvm/IR/Verifier.h"
#include "llvm/Support/Casting.h"
#include "llvm/Support/CommandLine.h"
#include "llvm/Support/Compiler.h"
#include "llvm/Support/Debug.h"
#include "llvm/Support/ErrorHandling.h"
#include "llvm/Support/InstructionCost.h"
#include "llvm/Support/MathExtras.h"
#include "llvm/Support/raw_ostream.h"
#include "llvm/Transforms/Utils/BasicBlockUtils.h"
#include "llvm/Transforms/Utils/InjectTLIMappings.h"
#include "llvm/Transforms/Utils/Local.h"
#include "llvm/Transforms/Utils/LoopSimplify.h"
#include "llvm/Transforms/Utils/LoopUtils.h"
#include "llvm/Transforms/Utils/LoopVersioning.h"
#include "llvm/Transforms/Utils/ScalarEvolutionExpander.h"
#include "llvm/Transforms/Utils/SizeOpts.h"
#include "llvm/Transforms/Vectorize/LoopVectorizationLegality.h"
#include <algorithm>
#include <cassert>
#include <cmath>
#include <cstdint>
#include <functional>
#include <iterator>
#include <limits>
#include <map>
#include <memory>
#include <string>
#include <tuple>
#include <utility>

using namespace llvm;

#define LV_NAME "loop-vectorize"
#define DEBUG_TYPE LV_NAME

#ifndef NDEBUG
const char VerboseDebug[] = DEBUG_TYPE "-verbose";
#endif

/// @{
/// Metadata attribute names
const char LLVMLoopVectorizeFollowupAll[] = "llvm.loop.vectorize.followup_all";
const char LLVMLoopVectorizeFollowupVectorized[] =
    "llvm.loop.vectorize.followup_vectorized";
const char LLVMLoopVectorizeFollowupEpilogue[] =
    "llvm.loop.vectorize.followup_epilogue";
/// @}

STATISTIC(LoopsVectorized, "Number of loops vectorized");
STATISTIC(LoopsAnalyzed, "Number of loops analyzed for vectorization");
STATISTIC(LoopsEpilogueVectorized, "Number of epilogues vectorized");

static cl::opt<bool> EnableEpilogueVectorization(
    "enable-epilogue-vectorization", cl::init(true), cl::Hidden,
    cl::desc("Enable vectorization of epilogue loops."));

static cl::opt<unsigned> EpilogueVectorizationForceVF(
    "epilogue-vectorization-force-VF", cl::init(1), cl::Hidden,
    cl::desc("When epilogue vectorization is enabled, and a value greater than "
             "1 is specified, forces the given VF for all applicable epilogue "
             "loops."));

static cl::opt<unsigned> EpilogueVectorizationMinVF(
    "epilogue-vectorization-minimum-VF", cl::init(16), cl::Hidden,
    cl::desc("Only loops with vectorization factor equal to or larger than "
             "the specified value are considered for epilogue vectorization."));

/// Loops with a known constant trip count below this number are vectorized only
/// if no scalar iteration overheads are incurred.
static cl::opt<unsigned> TinyTripCountVectorThreshold(
    "vectorizer-min-trip-count", cl::init(16), cl::Hidden,
    cl::desc("Loops with a constant trip count that is smaller than this "
             "value are vectorized only if no scalar iteration overheads "
             "are incurred."));

static cl::opt<unsigned> VectorizeMemoryCheckThreshold(
    "vectorize-memory-check-threshold", cl::init(128), cl::Hidden,
    cl::desc("The maximum allowed number of runtime memory checks"));

// Option prefer-predicate-over-epilogue indicates that an epilogue is undesired,
// that predication is preferred, and this lists all options. I.e., the
// vectorizer will try to fold the tail-loop (epilogue) into the vector body
// and predicate the instructions accordingly. If tail-folding fails, there are
// different fallback strategies depending on these values:
namespace PreferPredicateTy {
  enum Option {
    ScalarEpilogue = 0,
    PredicateElseScalarEpilogue,
    PredicateOrDontVectorize
  };
} // namespace PreferPredicateTy

static cl::opt<PreferPredicateTy::Option> PreferPredicateOverEpilogue(
    "prefer-predicate-over-epilogue",
    cl::init(PreferPredicateTy::ScalarEpilogue),
    cl::Hidden,
    cl::desc("Tail-folding and predication preferences over creating a scalar "
             "epilogue loop."),
    cl::values(clEnumValN(PreferPredicateTy::ScalarEpilogue,
                         "scalar-epilogue",
                         "Don't tail-predicate loops, create scalar epilogue"),
              clEnumValN(PreferPredicateTy::PredicateElseScalarEpilogue,
                         "predicate-else-scalar-epilogue",
                         "prefer tail-folding, create scalar epilogue if tail "
                         "folding fails."),
              clEnumValN(PreferPredicateTy::PredicateOrDontVectorize,
                         "predicate-dont-vectorize",
                         "prefers tail-folding, don't attempt vectorization if "
                         "tail-folding fails.")));

static cl::opt<TailFoldingStyle> ForceTailFoldingStyle(
    "force-tail-folding-style", cl::desc("Force the tail folding style"),
    cl::init(TailFoldingStyle::None),
    cl::values(
        clEnumValN(TailFoldingStyle::None, "none", "Disable tail folding"),
        clEnumValN(
            TailFoldingStyle::Data, "data",
            "Create lane mask for data only, using active.lane.mask intrinsic"),
        clEnumValN(TailFoldingStyle::DataWithoutLaneMask,
                   "data-without-lane-mask",
                   "Create lane mask with compare/stepvector"),
        clEnumValN(TailFoldingStyle::DataAndControlFlow, "data-and-control",
                   "Create lane mask using active.lane.mask intrinsic, and use "
                   "it for both data and control flow"),
        clEnumValN(TailFoldingStyle::DataAndControlFlowWithoutRuntimeCheck,
                   "data-and-control-without-rt-check",
                   "Similar to data-and-control, but remove the runtime check"),
        clEnumValN(TailFoldingStyle::DataWithEVL, "data-with-evl",
                   "Use predicated EVL instructions for tail folding. If EVL "
                   "is unsupported, fallback to data-without-lane-mask.")));

static cl::opt<bool> MaximizeBandwidth(
    "vectorizer-maximize-bandwidth", cl::init(false), cl::Hidden,
    cl::desc("Maximize bandwidth when selecting vectorization factor which "
             "will be determined by the smallest type in loop."));

static cl::opt<bool> EnableInterleavedMemAccesses(
    "enable-interleaved-mem-accesses", cl::init(false), cl::Hidden,
    cl::desc("Enable vectorization on interleaved memory accesses in a loop"));

/// An interleave-group may need masking if it resides in a block that needs
/// predication, or in order to mask away gaps.
static cl::opt<bool> EnableMaskedInterleavedMemAccesses(
    "enable-masked-interleaved-mem-accesses", cl::init(false), cl::Hidden,
    cl::desc("Enable vectorization on masked interleaved memory accesses in a loop"));

static cl::opt<unsigned> ForceTargetNumScalarRegs(
    "force-target-num-scalar-regs", cl::init(0), cl::Hidden,
    cl::desc("A flag that overrides the target's number of scalar registers."));

static cl::opt<unsigned> ForceTargetNumVectorRegs(
    "force-target-num-vector-regs", cl::init(0), cl::Hidden,
    cl::desc("A flag that overrides the target's number of vector registers."));

static cl::opt<unsigned> ForceTargetMaxScalarInterleaveFactor(
    "force-target-max-scalar-interleave", cl::init(0), cl::Hidden,
    cl::desc("A flag that overrides the target's max interleave factor for "
             "scalar loops."));

static cl::opt<unsigned> ForceTargetMaxVectorInterleaveFactor(
    "force-target-max-vector-interleave", cl::init(0), cl::Hidden,
    cl::desc("A flag that overrides the target's max interleave factor for "
             "vectorized loops."));

cl::opt<unsigned> ForceTargetInstructionCost(
    "force-target-instruction-cost", cl::init(0), cl::Hidden,
    cl::desc("A flag that overrides the target's expected cost for "
             "an instruction to a single constant value. Mostly "
             "useful for getting consistent testing."));

static cl::opt<bool> ForceTargetSupportsScalableVectors(
    "force-target-supports-scalable-vectors", cl::init(false), cl::Hidden,
    cl::desc(
        "Pretend that scalable vectors are supported, even if the target does "
        "not support them. This flag should only be used for testing."));

static cl::opt<unsigned> SmallLoopCost(
    "small-loop-cost", cl::init(20), cl::Hidden,
    cl::desc(
        "The cost of a loop that is considered 'small' by the interleaver."));

static cl::opt<bool> LoopVectorizeWithBlockFrequency(
    "loop-vectorize-with-block-frequency", cl::init(true), cl::Hidden,
    cl::desc("Enable the use of the block frequency analysis to access PGO "
             "heuristics minimizing code growth in cold regions and being more "
             "aggressive in hot regions."));

// Runtime interleave loops for load/store throughput.
static cl::opt<bool> EnableLoadStoreRuntimeInterleave(
    "enable-loadstore-runtime-interleave", cl::init(true), cl::Hidden,
    cl::desc(
        "Enable runtime interleaving until load/store ports are saturated"));

/// The number of stores in a loop that are allowed to need predication.
static cl::opt<unsigned> NumberOfStoresToPredicate(
    "vectorize-num-stores-pred", cl::init(1), cl::Hidden,
    cl::desc("Max number of stores to be predicated behind an if."));

static cl::opt<bool> EnableIndVarRegisterHeur(
    "enable-ind-var-reg-heur", cl::init(true), cl::Hidden,
    cl::desc("Count the induction variable only once when interleaving"));

static cl::opt<bool> EnableCondStoresVectorization(
    "enable-cond-stores-vec", cl::init(true), cl::Hidden,
    cl::desc("Enable if predication of stores during vectorization."));

static cl::opt<unsigned> MaxNestedScalarReductionIC(
    "max-nested-scalar-reduction-interleave", cl::init(2), cl::Hidden,
    cl::desc("The maximum interleave count to use when interleaving a scalar "
             "reduction in a nested loop."));

static cl::opt<bool>
    PreferInLoopReductions("prefer-inloop-reductions", cl::init(false),
                           cl::Hidden,
                           cl::desc("Prefer in-loop vector reductions, "
                                    "overriding the targets preference."));

static cl::opt<bool> ForceOrderedReductions(
    "force-ordered-reductions", cl::init(false), cl::Hidden,
    cl::desc("Enable the vectorisation of loops with in-order (strict) "
             "FP reductions"));

static cl::opt<bool> PreferPredicatedReductionSelect(
    "prefer-predicated-reduction-select", cl::init(false), cl::Hidden,
    cl::desc(
        "Prefer predicating a reduction operation over an after loop select."));

namespace llvm {
cl::opt<bool> EnableVPlanNativePath(
    "enable-vplan-native-path", cl::Hidden,
    cl::desc("Enable VPlan-native vectorization path with "
             "support for outer loop vectorization."));
}

// This flag enables the stress testing of the VPlan H-CFG construction in the
// VPlan-native vectorization path. It must be used in conjuction with
// -enable-vplan-native-path. -vplan-verify-hcfg can also be used to enable the
// verification of the H-CFGs built.
static cl::opt<bool> VPlanBuildStressTest(
    "vplan-build-stress-test", cl::init(false), cl::Hidden,
    cl::desc(
        "Build VPlan for every supported loop nest in the function and bail "
        "out right after the build (stress test the VPlan H-CFG construction "
        "in the VPlan-native vectorization path)."));

cl::opt<bool> llvm::EnableLoopInterleaving(
    "interleave-loops", cl::init(true), cl::Hidden,
    cl::desc("Enable loop interleaving in Loop vectorization passes"));
cl::opt<bool> llvm::EnableLoopVectorization(
    "vectorize-loops", cl::init(true), cl::Hidden,
    cl::desc("Run the Loop vectorization passes"));

static cl::opt<bool> PrintVPlansInDotFormat(
    "vplan-print-in-dot-format", cl::Hidden,
    cl::desc("Use dot format instead of plain text when dumping VPlans"));

static cl::opt<cl::boolOrDefault> ForceSafeDivisor(
    "force-widen-divrem-via-safe-divisor", cl::Hidden,
    cl::desc(
        "Override cost based safe divisor widening for div/rem instructions"));

static cl::opt<bool> UseWiderVFIfCallVariantsPresent(
    "vectorizer-maximize-bandwidth-for-vector-calls", cl::init(true),
    cl::Hidden,
    cl::desc("Try wider VFs if they enable the use of vector variants"));

// Likelyhood of bypassing the vectorized loop because assumptions about SCEV
// variables not overflowing do not hold. See `emitSCEVChecks`.
static constexpr uint32_t SCEVCheckBypassWeights[] = {1, 127};
// Likelyhood of bypassing the vectorized loop because pointers overlap. See
// `emitMemRuntimeChecks`.
static constexpr uint32_t MemCheckBypassWeights[] = {1, 127};
// Likelyhood of bypassing the vectorized loop because there are zero trips left
// after prolog. See `emitIterationCountCheck`.
static constexpr uint32_t MinItersBypassWeights[] = {1, 127};

/// A helper function that returns true if the given type is irregular. The
/// type is irregular if its allocated size doesn't equal the store size of an
/// element of the corresponding vector type.
static bool hasIrregularType(Type *Ty, const DataLayout &DL) {
  // Determine if an array of N elements of type Ty is "bitcast compatible"
  // with a <N x Ty> vector.
  // This is only true if there is no padding between the array elements.
  return DL.getTypeAllocSizeInBits(Ty) != DL.getTypeSizeInBits(Ty);
}

/// Returns "best known" trip count for the specified loop \p L as defined by
/// the following procedure:
///   1) Returns exact trip count if it is known.
///   2) Returns expected trip count according to profile data if any.
///   3) Returns upper bound estimate if it is known.
///   4) Returns std::nullopt if all of the above failed.
static std::optional<unsigned> getSmallBestKnownTC(ScalarEvolution &SE,
                                                   Loop *L) {
  // Check if exact trip count is known.
  if (unsigned ExpectedTC = SE.getSmallConstantTripCount(L))
    return ExpectedTC;

  // Check if there is an expected trip count available from profile data.
  if (LoopVectorizeWithBlockFrequency)
    if (auto EstimatedTC = getLoopEstimatedTripCount(L))
      return *EstimatedTC;

  // Check if upper bound estimate is known.
  if (unsigned ExpectedTC = SE.getSmallConstantMaxTripCount(L))
    return ExpectedTC;

  return std::nullopt;
}

namespace {
// Forward declare GeneratedRTChecks.
class GeneratedRTChecks;

using SCEV2ValueTy = DenseMap<const SCEV *, Value *>;
} // namespace

namespace llvm {

AnalysisKey ShouldRunExtraVectorPasses::Key;

/// InnerLoopVectorizer vectorizes loops which contain only one basic
/// block to a specified vectorization factor (VF).
/// This class performs the widening of scalars into vectors, or multiple
/// scalars. This class also implements the following features:
/// * It inserts an epilogue loop for handling loops that don't have iteration
///   counts that are known to be a multiple of the vectorization factor.
/// * It handles the code generation for reduction variables.
/// * Scalarization (implementation using scalars) of un-vectorizable
///   instructions.
/// InnerLoopVectorizer does not perform any vectorization-legality
/// checks, and relies on the caller to check for the different legality
/// aspects. The InnerLoopVectorizer relies on the
/// LoopVectorizationLegality class to provide information about the induction
/// and reduction variables that were found to a given vectorization factor.
class InnerLoopVectorizer {
public:
  InnerLoopVectorizer(Loop *OrigLoop, PredicatedScalarEvolution &PSE,
                      LoopInfo *LI, DominatorTree *DT,
                      const TargetLibraryInfo *TLI,
                      const TargetTransformInfo *TTI, AssumptionCache *AC,
                      OptimizationRemarkEmitter *ORE, ElementCount VecWidth,
                      ElementCount MinProfitableTripCount,
                      unsigned UnrollFactor, LoopVectorizationLegality *LVL,
                      LoopVectorizationCostModel *CM, BlockFrequencyInfo *BFI,
                      ProfileSummaryInfo *PSI, GeneratedRTChecks &RTChecks)
      : OrigLoop(OrigLoop), PSE(PSE), LI(LI), DT(DT), TLI(TLI), TTI(TTI),
        AC(AC), ORE(ORE), VF(VecWidth), UF(UnrollFactor),
        Builder(PSE.getSE()->getContext()), Legal(LVL), Cost(CM), BFI(BFI),
        PSI(PSI), RTChecks(RTChecks) {
    // Query this against the original loop and save it here because the profile
    // of the original loop header may change as the transformation happens.
    OptForSizeBasedOnProfile = llvm::shouldOptimizeForSize(
        OrigLoop->getHeader(), PSI, BFI, PGSOQueryType::IRPass);

    if (MinProfitableTripCount.isZero())
      this->MinProfitableTripCount = VecWidth;
    else
      this->MinProfitableTripCount = MinProfitableTripCount;
  }

  virtual ~InnerLoopVectorizer() = default;

  /// Create a new empty loop that will contain vectorized instructions later
  /// on, while the old loop will be used as the scalar remainder. Control flow
  /// is generated around the vectorized (and scalar epilogue) loops consisting
  /// of various checks and bypasses. Return the pre-header block of the new
  /// loop and the start value for the canonical induction, if it is != 0. The
  /// latter is the case when vectorizing the epilogue loop. In the case of
  /// epilogue vectorization, this function is overriden to handle the more
  /// complex control flow around the loops.  \p ExpandedSCEVs is used to
  /// look up SCEV expansions for expressions needed during skeleton creation.
  virtual std::pair<BasicBlock *, Value *>
  createVectorizedLoopSkeleton(const SCEV2ValueTy &ExpandedSCEVs);

  /// Fix the vectorized code, taking care of header phi's, live-outs, and more.
  void fixVectorizedLoop(VPTransformState &State, VPlan &Plan);

  // Return true if any runtime check is added.
  bool areSafetyChecksAdded() { return AddedSafetyChecks; }

  /// A helper function to scalarize a single Instruction in the innermost loop.
  /// Generates a sequence of scalar instances for each lane between \p MinLane
  /// and \p MaxLane, times each part between \p MinPart and \p MaxPart,
  /// inclusive. Uses the VPValue operands from \p RepRecipe instead of \p
  /// Instr's operands.
  void scalarizeInstruction(const Instruction *Instr,
                            VPReplicateRecipe *RepRecipe,
                            const VPIteration &Instance,
                            VPTransformState &State);

  /// Fix the non-induction PHIs in \p Plan.
  void fixNonInductionPHIs(VPlan &Plan, VPTransformState &State);

  /// Create a new phi node for the induction variable \p OrigPhi to resume
  /// iteration count in the scalar epilogue, from where the vectorized loop
  /// left off. \p Step is the SCEV-expanded induction step to use. In cases
  /// where the loop skeleton is more complicated (i.e., epilogue vectorization)
  /// and the resume values can come from an additional bypass block, the \p
  /// AdditionalBypass pair provides information about the bypass block and the
  /// end value on the edge from bypass to this loop.
  PHINode *createInductionResumeValue(
      PHINode *OrigPhi, const InductionDescriptor &ID, Value *Step,
      ArrayRef<BasicBlock *> BypassBlocks,
      std::pair<BasicBlock *, Value *> AdditionalBypass = {nullptr, nullptr});

  /// Returns the original loop trip count.
  Value *getTripCount() const { return TripCount; }

  /// Used to set the trip count after ILV's construction and after the
  /// preheader block has been executed. Note that this always holds the trip
  /// count of the original loop for both main loop and epilogue vectorization.
  void setTripCount(Value *TC) { TripCount = TC; }

protected:
  friend class LoopVectorizationPlanner;

  /// A small list of PHINodes.
  using PhiVector = SmallVector<PHINode *, 4>;

  /// A type for scalarized values in the new loop. Each value from the
  /// original loop, when scalarized, is represented by UF x VF scalar values
  /// in the new unrolled loop, where UF is the unroll factor and VF is the
  /// vectorization factor.
  using ScalarParts = SmallVector<SmallVector<Value *, 4>, 2>;

  /// Set up the values of the IVs correctly when exiting the vector loop.
  void fixupIVUsers(PHINode *OrigPhi, const InductionDescriptor &II,
                    Value *VectorTripCount, Value *EndValue,
                    BasicBlock *MiddleBlock, BasicBlock *VectorHeader,
                    VPlan &Plan, VPTransformState &State);

  /// Iteratively sink the scalarized operands of a predicated instruction into
  /// the block that was created for it.
  void sinkScalarOperands(Instruction *PredInst);

  /// Returns (and creates if needed) the trip count of the widened loop.
  Value *getOrCreateVectorTripCount(BasicBlock *InsertBlock);

  /// Emit a bypass check to see if the vector trip count is zero, including if
  /// it overflows.
  void emitIterationCountCheck(BasicBlock *Bypass);

  /// Emit a bypass check to see if all of the SCEV assumptions we've
  /// had to make are correct. Returns the block containing the checks or
  /// nullptr if no checks have been added.
  BasicBlock *emitSCEVChecks(BasicBlock *Bypass);

  /// Emit bypass checks to check any memory assumptions we may have made.
  /// Returns the block containing the checks or nullptr if no checks have been
  /// added.
  BasicBlock *emitMemRuntimeChecks(BasicBlock *Bypass);

  /// Emit basic blocks (prefixed with \p Prefix) for the iteration check,
  /// vector loop preheader, middle block and scalar preheader.
  void createVectorLoopSkeleton(StringRef Prefix);

  /// Create new phi nodes for the induction variables to resume iteration count
  /// in the scalar epilogue, from where the vectorized loop left off.
  /// In cases where the loop skeleton is more complicated (eg. epilogue
  /// vectorization) and the resume values can come from an additional bypass
  /// block, the \p AdditionalBypass pair provides information about the bypass
  /// block and the end value on the edge from bypass to this loop.
  void createInductionResumeValues(
      const SCEV2ValueTy &ExpandedSCEVs,
      std::pair<BasicBlock *, Value *> AdditionalBypass = {nullptr, nullptr});

  /// Complete the loop skeleton by adding debug MDs, creating appropriate
  /// conditional branches in the middle block, preparing the builder and
  /// running the verifier. Return the preheader of the completed vector loop.
  BasicBlock *completeLoopSkeleton();

  /// Allow subclasses to override and print debug traces before/after vplan
  /// execution, when trace information is requested.
  virtual void printDebugTracesAtStart(){};
  virtual void printDebugTracesAtEnd(){};

  /// The original loop.
  Loop *OrigLoop;

  /// A wrapper around ScalarEvolution used to add runtime SCEV checks. Applies
  /// dynamic knowledge to simplify SCEV expressions and converts them to a
  /// more usable form.
  PredicatedScalarEvolution &PSE;

  /// Loop Info.
  LoopInfo *LI;

  /// Dominator Tree.
  DominatorTree *DT;

  /// Target Library Info.
  const TargetLibraryInfo *TLI;

  /// Target Transform Info.
  const TargetTransformInfo *TTI;

  /// Assumption Cache.
  AssumptionCache *AC;

  /// Interface to emit optimization remarks.
  OptimizationRemarkEmitter *ORE;

  /// The vectorization SIMD factor to use. Each vector will have this many
  /// vector elements.
  ElementCount VF;

  ElementCount MinProfitableTripCount;

  /// The vectorization unroll factor to use. Each scalar is vectorized to this
  /// many different vector instructions.
  unsigned UF;

  /// The builder that we use
  IRBuilder<> Builder;

  // --- Vectorization state ---

  /// The vector-loop preheader.
  BasicBlock *LoopVectorPreHeader;

  /// The scalar-loop preheader.
  BasicBlock *LoopScalarPreHeader;

  /// Middle Block between the vector and the scalar.
  BasicBlock *LoopMiddleBlock;

  /// The unique ExitBlock of the scalar loop if one exists.  Note that
  /// there can be multiple exiting edges reaching this block.
  BasicBlock *LoopExitBlock;

  /// The scalar loop body.
  BasicBlock *LoopScalarBody;

  /// A list of all bypass blocks. The first block is the entry of the loop.
  SmallVector<BasicBlock *, 4> LoopBypassBlocks;

  /// Store instructions that were predicated.
  SmallVector<Instruction *, 4> PredicatedInstructions;

  /// Trip count of the original loop.
  Value *TripCount = nullptr;

  /// Trip count of the widened loop (TripCount - TripCount % (VF*UF))
  Value *VectorTripCount = nullptr;

  /// The legality analysis.
  LoopVectorizationLegality *Legal;

  /// The profitablity analysis.
  LoopVectorizationCostModel *Cost;

  // Record whether runtime checks are added.
  bool AddedSafetyChecks = false;

  // Holds the end values for each induction variable. We save the end values
  // so we can later fix-up the external users of the induction variables.
  DenseMap<PHINode *, Value *> IVEndValues;

  /// BFI and PSI are used to check for profile guided size optimizations.
  BlockFrequencyInfo *BFI;
  ProfileSummaryInfo *PSI;

  // Whether this loop should be optimized for size based on profile guided size
  // optimizatios.
  bool OptForSizeBasedOnProfile;

  /// Structure to hold information about generated runtime checks, responsible
  /// for cleaning the checks, if vectorization turns out unprofitable.
  GeneratedRTChecks &RTChecks;

  // Holds the resume values for reductions in the loops, used to set the
  // correct start value of reduction PHIs when vectorizing the epilogue.
  SmallMapVector<const RecurrenceDescriptor *, PHINode *, 4>
      ReductionResumeValues;
};

class InnerLoopUnroller : public InnerLoopVectorizer {
public:
  InnerLoopUnroller(Loop *OrigLoop, PredicatedScalarEvolution &PSE,
                    LoopInfo *LI, DominatorTree *DT,
                    const TargetLibraryInfo *TLI,
                    const TargetTransformInfo *TTI, AssumptionCache *AC,
                    OptimizationRemarkEmitter *ORE, unsigned UnrollFactor,
                    LoopVectorizationLegality *LVL,
                    LoopVectorizationCostModel *CM, BlockFrequencyInfo *BFI,
                    ProfileSummaryInfo *PSI, GeneratedRTChecks &Check)
      : InnerLoopVectorizer(OrigLoop, PSE, LI, DT, TLI, TTI, AC, ORE,
                            ElementCount::getFixed(1),
                            ElementCount::getFixed(1), UnrollFactor, LVL, CM,
                            BFI, PSI, Check) {}
};

/// Encapsulate information regarding vectorization of a loop and its epilogue.
/// This information is meant to be updated and used across two stages of
/// epilogue vectorization.
struct EpilogueLoopVectorizationInfo {
  ElementCount MainLoopVF = ElementCount::getFixed(0);
  unsigned MainLoopUF = 0;
  ElementCount EpilogueVF = ElementCount::getFixed(0);
  unsigned EpilogueUF = 0;
  BasicBlock *MainLoopIterationCountCheck = nullptr;
  BasicBlock *EpilogueIterationCountCheck = nullptr;
  BasicBlock *SCEVSafetyCheck = nullptr;
  BasicBlock *MemSafetyCheck = nullptr;
  Value *TripCount = nullptr;
  Value *VectorTripCount = nullptr;

  EpilogueLoopVectorizationInfo(ElementCount MVF, unsigned MUF,
                                ElementCount EVF, unsigned EUF)
      : MainLoopVF(MVF), MainLoopUF(MUF), EpilogueVF(EVF), EpilogueUF(EUF) {
    assert(EUF == 1 &&
           "A high UF for the epilogue loop is likely not beneficial.");
  }
};

/// An extension of the inner loop vectorizer that creates a skeleton for a
/// vectorized loop that has its epilogue (residual) also vectorized.
/// The idea is to run the vplan on a given loop twice, firstly to setup the
/// skeleton and vectorize the main loop, and secondly to complete the skeleton
/// from the first step and vectorize the epilogue.  This is achieved by
/// deriving two concrete strategy classes from this base class and invoking
/// them in succession from the loop vectorizer planner.
class InnerLoopAndEpilogueVectorizer : public InnerLoopVectorizer {
public:
  InnerLoopAndEpilogueVectorizer(
      Loop *OrigLoop, PredicatedScalarEvolution &PSE, LoopInfo *LI,
      DominatorTree *DT, const TargetLibraryInfo *TLI,
      const TargetTransformInfo *TTI, AssumptionCache *AC,
      OptimizationRemarkEmitter *ORE, EpilogueLoopVectorizationInfo &EPI,
      LoopVectorizationLegality *LVL, llvm::LoopVectorizationCostModel *CM,
      BlockFrequencyInfo *BFI, ProfileSummaryInfo *PSI,
      GeneratedRTChecks &Checks)
      : InnerLoopVectorizer(OrigLoop, PSE, LI, DT, TLI, TTI, AC, ORE,
                            EPI.MainLoopVF, EPI.MainLoopVF, EPI.MainLoopUF, LVL,
                            CM, BFI, PSI, Checks),
        EPI(EPI) {}

  // Override this function to handle the more complex control flow around the
  // three loops.
  std::pair<BasicBlock *, Value *> createVectorizedLoopSkeleton(
      const SCEV2ValueTy &ExpandedSCEVs) final {
    return createEpilogueVectorizedLoopSkeleton(ExpandedSCEVs);
  }

  /// The interface for creating a vectorized skeleton using one of two
  /// different strategies, each corresponding to one execution of the vplan
  /// as described above.
  virtual std::pair<BasicBlock *, Value *>
  createEpilogueVectorizedLoopSkeleton(const SCEV2ValueTy &ExpandedSCEVs) = 0;

  /// Holds and updates state information required to vectorize the main loop
  /// and its epilogue in two separate passes. This setup helps us avoid
  /// regenerating and recomputing runtime safety checks. It also helps us to
  /// shorten the iteration-count-check path length for the cases where the
  /// iteration count of the loop is so small that the main vector loop is
  /// completely skipped.
  EpilogueLoopVectorizationInfo &EPI;
};

/// A specialized derived class of inner loop vectorizer that performs
/// vectorization of *main* loops in the process of vectorizing loops and their
/// epilogues.
class EpilogueVectorizerMainLoop : public InnerLoopAndEpilogueVectorizer {
public:
  EpilogueVectorizerMainLoop(
      Loop *OrigLoop, PredicatedScalarEvolution &PSE, LoopInfo *LI,
      DominatorTree *DT, const TargetLibraryInfo *TLI,
      const TargetTransformInfo *TTI, AssumptionCache *AC,
      OptimizationRemarkEmitter *ORE, EpilogueLoopVectorizationInfo &EPI,
      LoopVectorizationLegality *LVL, llvm::LoopVectorizationCostModel *CM,
      BlockFrequencyInfo *BFI, ProfileSummaryInfo *PSI,
      GeneratedRTChecks &Check)
      : InnerLoopAndEpilogueVectorizer(OrigLoop, PSE, LI, DT, TLI, TTI, AC, ORE,
                                       EPI, LVL, CM, BFI, PSI, Check) {}
  /// Implements the interface for creating a vectorized skeleton using the
  /// *main loop* strategy (ie the first pass of vplan execution).
  std::pair<BasicBlock *, Value *>
  createEpilogueVectorizedLoopSkeleton(const SCEV2ValueTy &ExpandedSCEVs) final;

protected:
  /// Emits an iteration count bypass check once for the main loop (when \p
  /// ForEpilogue is false) and once for the epilogue loop (when \p
  /// ForEpilogue is true).
  BasicBlock *emitIterationCountCheck(BasicBlock *Bypass, bool ForEpilogue);
  void printDebugTracesAtStart() override;
  void printDebugTracesAtEnd() override;
};

// A specialized derived class of inner loop vectorizer that performs
// vectorization of *epilogue* loops in the process of vectorizing loops and
// their epilogues.
class EpilogueVectorizerEpilogueLoop : public InnerLoopAndEpilogueVectorizer {
public:
  EpilogueVectorizerEpilogueLoop(
      Loop *OrigLoop, PredicatedScalarEvolution &PSE, LoopInfo *LI,
      DominatorTree *DT, const TargetLibraryInfo *TLI,
      const TargetTransformInfo *TTI, AssumptionCache *AC,
      OptimizationRemarkEmitter *ORE, EpilogueLoopVectorizationInfo &EPI,
      LoopVectorizationLegality *LVL, llvm::LoopVectorizationCostModel *CM,
      BlockFrequencyInfo *BFI, ProfileSummaryInfo *PSI,
      GeneratedRTChecks &Checks)
      : InnerLoopAndEpilogueVectorizer(OrigLoop, PSE, LI, DT, TLI, TTI, AC, ORE,
                                       EPI, LVL, CM, BFI, PSI, Checks) {
    TripCount = EPI.TripCount;
  }
  /// Implements the interface for creating a vectorized skeleton using the
  /// *epilogue loop* strategy (ie the second pass of vplan execution).
  std::pair<BasicBlock *, Value *>
  createEpilogueVectorizedLoopSkeleton(const SCEV2ValueTy &ExpandedSCEVs) final;

protected:
  /// Emits an iteration count bypass check after the main vector loop has
  /// finished to see if there are any iterations left to execute by either
  /// the vector epilogue or the scalar epilogue.
  BasicBlock *emitMinimumVectorEpilogueIterCountCheck(
                                                      BasicBlock *Bypass,
                                                      BasicBlock *Insert);
  void printDebugTracesAtStart() override;
  void printDebugTracesAtEnd() override;
};
} // end namespace llvm

/// Look for a meaningful debug location on the instruction or it's
/// operands.
static DebugLoc getDebugLocFromInstOrOperands(Instruction *I) {
  if (!I)
    return DebugLoc();

  DebugLoc Empty;
  if (I->getDebugLoc() != Empty)
    return I->getDebugLoc();

  for (Use &Op : I->operands()) {
    if (Instruction *OpInst = dyn_cast<Instruction>(Op))
      if (OpInst->getDebugLoc() != Empty)
        return OpInst->getDebugLoc();
  }

  return I->getDebugLoc();
}

/// Write a \p DebugMsg about vectorization to the debug output stream. If \p I
/// is passed, the message relates to that particular instruction.
#ifndef NDEBUG
static void debugVectorizationMessage(const StringRef Prefix,
                                      const StringRef DebugMsg,
                                      Instruction *I) {
  dbgs() << "LV: " << Prefix << DebugMsg;
  if (I != nullptr)
    dbgs() << " " << *I;
  else
    dbgs() << '.';
  dbgs() << '\n';
}
#endif

/// Create an analysis remark that explains why vectorization failed
///
/// \p PassName is the name of the pass (e.g. can be AlwaysPrint).  \p
/// RemarkName is the identifier for the remark.  If \p I is passed it is an
/// instruction that prevents vectorization.  Otherwise \p TheLoop is used for
/// the location of the remark. If \p DL is passed, use it as debug location for
/// the remark. \return the remark object that can be streamed to.
static OptimizationRemarkAnalysis
createLVAnalysis(const char *PassName, StringRef RemarkName, Loop *TheLoop,
                 Instruction *I, DebugLoc DL = {}) {
  Value *CodeRegion = I ? I->getParent() : TheLoop->getHeader();
  // If debug location is attached to the instruction, use it. Otherwise if DL
  // was not provided, use the loop's.
  if (I && I->getDebugLoc())
    DL = I->getDebugLoc();
  else if (!DL)
    DL = TheLoop->getStartLoc();

  return OptimizationRemarkAnalysis(PassName, RemarkName, DL, CodeRegion);
}

namespace llvm {

/// Return a value for Step multiplied by VF.
Value *createStepForVF(IRBuilderBase &B, Type *Ty, ElementCount VF,
                       int64_t Step) {
  assert(Ty->isIntegerTy() && "Expected an integer step");
  return B.CreateElementCount(Ty, VF.multiplyCoefficientBy(Step));
}

/// Return the runtime value for VF.
Value *getRuntimeVF(IRBuilderBase &B, Type *Ty, ElementCount VF) {
  return B.CreateElementCount(Ty, VF);
}

const SCEV *createTripCountSCEV(Type *IdxTy, PredicatedScalarEvolution &PSE,
                                Loop *OrigLoop) {
  const SCEV *BackedgeTakenCount = PSE.getBackedgeTakenCount();
  assert(!isa<SCEVCouldNotCompute>(BackedgeTakenCount) && "Invalid loop count");

  ScalarEvolution &SE = *PSE.getSE();
  return SE.getTripCountFromExitCount(BackedgeTakenCount, IdxTy, OrigLoop);
}

void reportVectorizationFailure(const StringRef DebugMsg,
                                const StringRef OREMsg, const StringRef ORETag,
                                OptimizationRemarkEmitter *ORE, Loop *TheLoop,
                                Instruction *I) {
  LLVM_DEBUG(debugVectorizationMessage("Not vectorizing: ", DebugMsg, I));
  LoopVectorizeHints Hints(TheLoop, true /* doesn't matter */, *ORE);
  ORE->emit(
      createLVAnalysis(Hints.vectorizeAnalysisPassName(), ORETag, TheLoop, I)
      << "loop not vectorized: " << OREMsg);
}

/// Reports an informative message: print \p Msg for debugging purposes as well
/// as an optimization remark. Uses either \p I as location of the remark, or
<<<<<<< HEAD
/// otherwise \p TheLoop.
static void reportVectorizationInfo(const StringRef Msg, const StringRef ORETag,
                             OptimizationRemarkEmitter *ORE, Loop *TheLoop,
                             Instruction *I = nullptr) {
=======
/// otherwise \p TheLoop. If \p DL is passed, use it as debug location for the
/// remark. If \p DL is passed, use it as debug location for the remark.
static void reportVectorizationInfo(const StringRef Msg, const StringRef ORETag,
                                    OptimizationRemarkEmitter *ORE,
                                    Loop *TheLoop, Instruction *I = nullptr,
                                    DebugLoc DL = {}) {
>>>>>>> 9c4aab8c
  LLVM_DEBUG(debugVectorizationMessage("", Msg, I));
  LoopVectorizeHints Hints(TheLoop, true /* doesn't matter */, *ORE);
  ORE->emit(createLVAnalysis(Hints.vectorizeAnalysisPassName(), ORETag, TheLoop,
                             I, DL)
            << Msg);
}

/// Report successful vectorization of the loop. In case an outer loop is
/// vectorized, prepend "outer" to the vectorization remark.
static void reportVectorization(OptimizationRemarkEmitter *ORE, Loop *TheLoop,
                                VectorizationFactor VF, unsigned IC) {
  LLVM_DEBUG(debugVectorizationMessage(
      "Vectorizing: ", TheLoop->isInnermost() ? "innermost loop" : "outer loop",
      nullptr));
  StringRef LoopType = TheLoop->isInnermost() ? "" : "outer ";
  ORE->emit([&]() {
    return OptimizationRemark(LV_NAME, "Vectorized", TheLoop->getStartLoc(),
                              TheLoop->getHeader())
           << "vectorized " << LoopType << "loop (vectorization width: "
           << ore::NV("VectorizationFactor", VF.Width)
           << ", interleaved count: " << ore::NV("InterleaveCount", IC) << ")";
  });
}

} // end namespace llvm

namespace llvm {

// Loop vectorization cost-model hints how the scalar epilogue loop should be
// lowered.
enum ScalarEpilogueLowering {

  // The default: allowing scalar epilogues.
  CM_ScalarEpilogueAllowed,

  // Vectorization with OptForSize: don't allow epilogues.
  CM_ScalarEpilogueNotAllowedOptSize,

  // A special case of vectorisation with OptForSize: loops with a very small
  // trip count are considered for vectorization under OptForSize, thereby
  // making sure the cost of their loop body is dominant, free of runtime
  // guards and scalar iteration overheads.
  CM_ScalarEpilogueNotAllowedLowTripLoop,

  // Loop hint predicate indicating an epilogue is undesired.
  CM_ScalarEpilogueNotNeededUsePredicate,

  // Directive indicating we must either tail fold or not vectorize
  CM_ScalarEpilogueNotAllowedUsePredicate
};

using InstructionVFPair = std::pair<Instruction *, ElementCount>;

/// LoopVectorizationCostModel - estimates the expected speedups due to
/// vectorization.
/// In many cases vectorization is not profitable. This can happen because of
/// a number of reasons. In this class we mainly attempt to predict the
/// expected speedup/slowdowns due to the supported instruction set. We use the
/// TargetTransformInfo to query the different backends for the cost of
/// different operations.
class LoopVectorizationCostModel {
public:
  LoopVectorizationCostModel(ScalarEpilogueLowering SEL, Loop *L,
                             PredicatedScalarEvolution &PSE, LoopInfo *LI,
                             LoopVectorizationLegality *Legal,
                             const TargetTransformInfo &TTI,
                             const TargetLibraryInfo *TLI, DemandedBits *DB,
                             AssumptionCache *AC,
                             OptimizationRemarkEmitter *ORE, const Function *F,
                             const LoopVectorizeHints *Hints,
                             InterleavedAccessInfo &IAI)
      : ScalarEpilogueStatus(SEL), TheLoop(L), PSE(PSE), LI(LI), Legal(Legal),
        TTI(TTI), TLI(TLI), DB(DB), AC(AC), ORE(ORE), TheFunction(F),
        Hints(Hints), InterleaveInfo(IAI) {}

  /// \return An upper bound for the vectorization factors (both fixed and
  /// scalable). If the factors are 0, vectorization and interleaving should be
  /// avoided up front.
  FixedScalableVFPair computeMaxVF(ElementCount UserVF, unsigned UserIC);

  /// \return True if runtime checks are required for vectorization, and false
  /// otherwise.
  bool runtimeChecksRequired();

  /// Setup cost-based decisions for user vectorization factor.
  /// \return true if the UserVF is a feasible VF to be chosen.
  bool selectUserVectorizationFactor(ElementCount UserVF) {
    collectUniformsAndScalars(UserVF);
    collectInstsToScalarize(UserVF);
    return expectedCost(UserVF).isValid();
  }

  /// \return The size (in bits) of the smallest and widest types in the code
  /// that needs to be vectorized. We ignore values that remain scalar such as
  /// 64 bit loop indices.
  std::pair<unsigned, unsigned> getSmallestAndWidestTypes();

  /// \return The desired interleave count.
  /// If interleave count has been specified by metadata it will be returned.
  /// Otherwise, the interleave count is computed and returned. VF and LoopCost
  /// are the selected vectorization factor and the cost of the selected VF.
  unsigned selectInterleaveCount(ElementCount VF, InstructionCost LoopCost);

  /// Memory access instruction may be vectorized in more than one way.
  /// Form of instruction after vectorization depends on cost.
  /// This function takes cost-based decisions for Load/Store instructions
  /// and collects them in a map. This decisions map is used for building
  /// the lists of loop-uniform and loop-scalar instructions.
  /// The calculated cost is saved with widening decision in order to
  /// avoid redundant calculations.
  void setCostBasedWideningDecision(ElementCount VF);

  /// A call may be vectorized in different ways depending on whether we have
  /// vectorized variants available and whether the target supports masking.
  /// This function analyzes all calls in the function at the supplied VF,
  /// makes a decision based on the costs of available options, and stores that
  /// decision in a map for use in planning and plan execution.
  void setVectorizedCallDecision(ElementCount VF);

  /// A struct that represents some properties of the register usage
  /// of a loop.
  struct RegisterUsage {
    /// Holds the number of loop invariant values that are used in the loop.
    /// The key is ClassID of target-provided register class.
    SmallMapVector<unsigned, unsigned, 4> LoopInvariantRegs;
    /// Holds the maximum number of concurrent live intervals in the loop.
    /// The key is ClassID of target-provided register class.
    SmallMapVector<unsigned, unsigned, 4> MaxLocalUsers;
  };

  /// \return Returns information about the register usages of the loop for the
  /// given vectorization factors.
  SmallVector<RegisterUsage, 8>
  calculateRegisterUsage(ArrayRef<ElementCount> VFs);

  /// Collect values we want to ignore in the cost model.
  void collectValuesToIgnore();

  /// Collect all element types in the loop for which widening is needed.
  void collectElementTypesForWidening();

  /// Split reductions into those that happen in the loop, and those that happen
  /// outside. In loop reductions are collected into InLoopReductions.
  void collectInLoopReductions();

  /// Returns true if we should use strict in-order reductions for the given
  /// RdxDesc. This is true if the -enable-strict-reductions flag is passed,
  /// the IsOrdered flag of RdxDesc is set and we do not allow reordering
  /// of FP operations.
  bool useOrderedReductions(const RecurrenceDescriptor &RdxDesc) const {
    return !Hints->allowReordering() && RdxDesc.isOrdered();
  }

  /// \returns The smallest bitwidth each instruction can be represented with.
  /// The vector equivalents of these instructions should be truncated to this
  /// type.
  const MapVector<Instruction *, uint64_t> &getMinimalBitwidths() const {
    return MinBWs;
  }

  /// \returns True if it is more profitable to scalarize instruction \p I for
  /// vectorization factor \p VF.
  bool isProfitableToScalarize(Instruction *I, ElementCount VF) const {
    assert(VF.isVector() &&
           "Profitable to scalarize relevant only for VF > 1.");
    assert(
        TheLoop->isInnermost() &&
        "cost-model should not be used for outer loops (in VPlan-native path)");

    auto Scalars = InstsToScalarize.find(VF);
    assert(Scalars != InstsToScalarize.end() &&
           "VF not yet analyzed for scalarization profitability");
    return Scalars->second.contains(I);
  }

  /// Returns true if \p I is known to be uniform after vectorization.
  bool isUniformAfterVectorization(Instruction *I, ElementCount VF) const {
    assert(
        TheLoop->isInnermost() &&
        "cost-model should not be used for outer loops (in VPlan-native path)");
    // Pseudo probe needs to be duplicated for each unrolled iteration and
    // vector lane so that profiled loop trip count can be accurately
    // accumulated instead of being under counted.
    if (isa<PseudoProbeInst>(I))
      return false;

    if (VF.isScalar())
      return true;

    auto UniformsPerVF = Uniforms.find(VF);
    assert(UniformsPerVF != Uniforms.end() &&
           "VF not yet analyzed for uniformity");
    return UniformsPerVF->second.count(I);
  }

  /// Returns true if \p I is known to be scalar after vectorization.
  bool isScalarAfterVectorization(Instruction *I, ElementCount VF) const {
    assert(
        TheLoop->isInnermost() &&
        "cost-model should not be used for outer loops (in VPlan-native path)");
    if (VF.isScalar())
      return true;

    auto ScalarsPerVF = Scalars.find(VF);
    assert(ScalarsPerVF != Scalars.end() &&
           "Scalar values are not calculated for VF");
    return ScalarsPerVF->second.count(I);
  }

  /// \returns True if instruction \p I can be truncated to a smaller bitwidth
  /// for vectorization factor \p VF.
  bool canTruncateToMinimalBitwidth(Instruction *I, ElementCount VF) const {
    return VF.isVector() && MinBWs.contains(I) &&
           !isProfitableToScalarize(I, VF) &&
           !isScalarAfterVectorization(I, VF);
  }

  /// Decision that was taken during cost calculation for memory instruction.
  enum InstWidening {
    CM_Unknown,
    CM_Widen,         // For consecutive accesses with stride +1.
    CM_Widen_Reverse, // For consecutive accesses with stride -1.
    CM_Interleave,
    CM_GatherScatter,
    CM_Scalarize,
    CM_VectorCall,
    CM_IntrinsicCall
  };

  /// Save vectorization decision \p W and \p Cost taken by the cost model for
  /// instruction \p I and vector width \p VF.
  void setWideningDecision(Instruction *I, ElementCount VF, InstWidening W,
                           InstructionCost Cost) {
    assert(VF.isVector() && "Expected VF >=2");
    WideningDecisions[std::make_pair(I, VF)] = std::make_pair(W, Cost);
  }

  /// Save vectorization decision \p W and \p Cost taken by the cost model for
  /// interleaving group \p Grp and vector width \p VF.
  void setWideningDecision(const InterleaveGroup<Instruction> *Grp,
                           ElementCount VF, InstWidening W,
                           InstructionCost Cost) {
    assert(VF.isVector() && "Expected VF >=2");
    /// Broadcast this decicion to all instructions inside the group.
    /// But the cost will be assigned to one instruction only.
    for (unsigned i = 0; i < Grp->getFactor(); ++i) {
      if (auto *I = Grp->getMember(i)) {
        if (Grp->getInsertPos() == I)
          WideningDecisions[std::make_pair(I, VF)] = std::make_pair(W, Cost);
        else
          WideningDecisions[std::make_pair(I, VF)] = std::make_pair(W, 0);
      }
    }
  }

  /// Return the cost model decision for the given instruction \p I and vector
  /// width \p VF. Return CM_Unknown if this instruction did not pass
  /// through the cost modeling.
  InstWidening getWideningDecision(Instruction *I, ElementCount VF) const {
    assert(VF.isVector() && "Expected VF to be a vector VF");
    assert(
        TheLoop->isInnermost() &&
        "cost-model should not be used for outer loops (in VPlan-native path)");

    std::pair<Instruction *, ElementCount> InstOnVF = std::make_pair(I, VF);
    auto Itr = WideningDecisions.find(InstOnVF);
    if (Itr == WideningDecisions.end())
      return CM_Unknown;
    return Itr->second.first;
  }

  /// Return the vectorization cost for the given instruction \p I and vector
  /// width \p VF.
  InstructionCost getWideningCost(Instruction *I, ElementCount VF) {
    assert(VF.isVector() && "Expected VF >=2");
    std::pair<Instruction *, ElementCount> InstOnVF = std::make_pair(I, VF);
    assert(WideningDecisions.contains(InstOnVF) &&
           "The cost is not calculated");
    return WideningDecisions[InstOnVF].second;
  }

  struct CallWideningDecision {
    InstWidening Kind;
    Function *Variant;
    Intrinsic::ID IID;
    std::optional<unsigned> MaskPos;
    InstructionCost Cost;
  };

  void setCallWideningDecision(CallInst *CI, ElementCount VF, InstWidening Kind,
                               Function *Variant, Intrinsic::ID IID,
                               std::optional<unsigned> MaskPos,
                               InstructionCost Cost) {
    assert(!VF.isScalar() && "Expected vector VF");
    CallWideningDecisions[std::make_pair(CI, VF)] = {Kind, Variant, IID,
                                                     MaskPos, Cost};
  }

  CallWideningDecision getCallWideningDecision(CallInst *CI,
                                               ElementCount VF) const {
    assert(!VF.isScalar() && "Expected vector VF");
    return CallWideningDecisions.at(std::make_pair(CI, VF));
  }

  /// Return True if instruction \p I is an optimizable truncate whose operand
  /// is an induction variable. Such a truncate will be removed by adding a new
  /// induction variable with the destination type.
  bool isOptimizableIVTruncate(Instruction *I, ElementCount VF) {
    // If the instruction is not a truncate, return false.
    auto *Trunc = dyn_cast<TruncInst>(I);
    if (!Trunc)
      return false;

    // Get the source and destination types of the truncate.
    Type *SrcTy = ToVectorTy(cast<CastInst>(I)->getSrcTy(), VF);
    Type *DestTy = ToVectorTy(cast<CastInst>(I)->getDestTy(), VF);

    // If the truncate is free for the given types, return false. Replacing a
    // free truncate with an induction variable would add an induction variable
    // update instruction to each iteration of the loop. We exclude from this
    // check the primary induction variable since it will need an update
    // instruction regardless.
    Value *Op = Trunc->getOperand(0);
    if (Op != Legal->getPrimaryInduction() && TTI.isTruncateFree(SrcTy, DestTy))
      return false;

    // If the truncated value is not an induction variable, return false.
    return Legal->isInductionPhi(Op);
  }

  /// Collects the instructions to scalarize for each predicated instruction in
  /// the loop.
  void collectInstsToScalarize(ElementCount VF);

  /// Collect Uniform and Scalar values for the given \p VF.
  /// The sets depend on CM decision for Load/Store instructions
  /// that may be vectorized as interleave, gather-scatter or scalarized.
  /// Also make a decision on what to do about call instructions in the loop
  /// at that VF -- scalarize, call a known vector routine, or call a
  /// vector intrinsic.
  void collectUniformsAndScalars(ElementCount VF) {
    // Do the analysis once.
    if (VF.isScalar() || Uniforms.contains(VF))
      return;
    setCostBasedWideningDecision(VF);
    setVectorizedCallDecision(VF);
    collectLoopUniforms(VF);
    collectLoopScalars(VF);
  }

  /// Returns true if the target machine supports masked store operation
  /// for the given \p DataType and kind of access to \p Ptr.
  bool isLegalMaskedStore(Type *DataType, Value *Ptr, Align Alignment) const {
    return Legal->isConsecutivePtr(DataType, Ptr) &&
           TTI.isLegalMaskedStore(DataType, Alignment);
  }

  /// Returns true if the target machine supports masked load operation
  /// for the given \p DataType and kind of access to \p Ptr.
  bool isLegalMaskedLoad(Type *DataType, Value *Ptr, Align Alignment) const {
    return Legal->isConsecutivePtr(DataType, Ptr) &&
           TTI.isLegalMaskedLoad(DataType, Alignment);
  }

  /// Returns true if the target machine can represent \p V as a masked gather
  /// or scatter operation.
  bool isLegalGatherOrScatter(Value *V, ElementCount VF) {
    bool LI = isa<LoadInst>(V);
    bool SI = isa<StoreInst>(V);
    if (!LI && !SI)
      return false;
    auto *Ty = getLoadStoreType(V);
    Align Align = getLoadStoreAlignment(V);
    if (VF.isVector())
      Ty = VectorType::get(Ty, VF);
    return (LI && TTI.isLegalMaskedGather(Ty, Align)) ||
           (SI && TTI.isLegalMaskedScatter(Ty, Align));
  }

  /// Returns true if the target machine supports all of the reduction
  /// variables found for the given VF.
  bool canVectorizeReductions(ElementCount VF) const {
    return (all_of(Legal->getReductionVars(), [&](auto &Reduction) -> bool {
      const RecurrenceDescriptor &RdxDesc = Reduction.second;
      return TTI.isLegalToVectorizeReduction(RdxDesc, VF);
    }));
  }

  /// Given costs for both strategies, return true if the scalar predication
  /// lowering should be used for div/rem.  This incorporates an override
  /// option so it is not simply a cost comparison.
  bool isDivRemScalarWithPredication(InstructionCost ScalarCost,
                                     InstructionCost SafeDivisorCost) const {
    switch (ForceSafeDivisor) {
    case cl::BOU_UNSET:
      return ScalarCost < SafeDivisorCost;
    case cl::BOU_TRUE:
      return false;
    case cl::BOU_FALSE:
      return true;
    };
    llvm_unreachable("impossible case value");
  }

  /// Returns true if \p I is an instruction which requires predication and
  /// for which our chosen predication strategy is scalarization (i.e. we
  /// don't have an alternate strategy such as masking available).
  /// \p VF is the vectorization factor that will be used to vectorize \p I.
  bool isScalarWithPredication(Instruction *I, ElementCount VF) const;

  /// Returns true if \p I is an instruction that needs to be predicated
  /// at runtime.  The result is independent of the predication mechanism.
  /// Superset of instructions that return true for isScalarWithPredication.
  bool isPredicatedInst(Instruction *I) const;

  /// Return the costs for our two available strategies for lowering a
  /// div/rem operation which requires speculating at least one lane.
  /// First result is for scalarization (will be invalid for scalable
  /// vectors); second is for the safe-divisor strategy.
  std::pair<InstructionCost, InstructionCost>
  getDivRemSpeculationCost(Instruction *I,
                           ElementCount VF) const;

  /// Returns true if \p I is a memory instruction with consecutive memory
  /// access that can be widened.
  bool memoryInstructionCanBeWidened(Instruction *I, ElementCount VF);

  /// Returns true if \p I is a memory instruction in an interleaved-group
  /// of memory accesses that can be vectorized with wide vector loads/stores
  /// and shuffles.
  bool interleavedAccessCanBeWidened(Instruction *I, ElementCount VF) const;

  /// Check if \p Instr belongs to any interleaved access group.
  bool isAccessInterleaved(Instruction *Instr) const {
    return InterleaveInfo.isInterleaved(Instr);
  }

  /// Get the interleaved access group that \p Instr belongs to.
  const InterleaveGroup<Instruction> *
  getInterleavedAccessGroup(Instruction *Instr) const {
    return InterleaveInfo.getInterleaveGroup(Instr);
  }

  /// Returns true if we're required to use a scalar epilogue for at least
  /// the final iteration of the original loop.
  bool requiresScalarEpilogue(bool IsVectorizing) const {
    if (!isScalarEpilogueAllowed()) {
      LLVM_DEBUG(dbgs() << "LV: Loop does not require scalar epilogue\n");
      return false;
    }
    // If we might exit from anywhere but the latch, must run the exiting
    // iteration in scalar form.
    if (TheLoop->getExitingBlock() != TheLoop->getLoopLatch()) {
      LLVM_DEBUG(
          dbgs() << "LV: Loop requires scalar epilogue: multiple exits\n");
<<<<<<< HEAD
      return true;
    }
    if (IsVectorizing && InterleaveInfo.requiresScalarEpilogue()) {
      LLVM_DEBUG(dbgs() << "LV: Loop requires scalar epilogue: "
                           "interleaved group requires scalar epilogue\n");
      return true;
    }
=======
      return true;
    }
    if (IsVectorizing && InterleaveInfo.requiresScalarEpilogue()) {
      LLVM_DEBUG(dbgs() << "LV: Loop requires scalar epilogue: "
                           "interleaved group requires scalar epilogue\n");
      return true;
    }
>>>>>>> 9c4aab8c
    LLVM_DEBUG(dbgs() << "LV: Loop does not require scalar epilogue\n");
    return false;
  }

  /// Returns true if we're required to use a scalar epilogue for at least
  /// the final iteration of the original loop for all VFs in \p Range.
  /// A scalar epilogue must either be required for all VFs in \p Range or for
  /// none.
  bool requiresScalarEpilogue(VFRange Range) const {
    auto RequiresScalarEpilogue = [this](ElementCount VF) {
      return requiresScalarEpilogue(VF.isVector());
    };
    bool IsRequired = all_of(Range, RequiresScalarEpilogue);
    assert(
        (IsRequired || none_of(Range, RequiresScalarEpilogue)) &&
        "all VFs in range must agree on whether a scalar epilogue is required");
    return IsRequired;
  }

  /// Returns true if a scalar epilogue is not allowed due to optsize or a
  /// loop hint annotation.
  bool isScalarEpilogueAllowed() const {
    return ScalarEpilogueStatus == CM_ScalarEpilogueAllowed;
  }

  /// Returns the TailFoldingStyle that is best for the current loop.
  TailFoldingStyle getTailFoldingStyle(bool IVUpdateMayOverflow = true) const {
    if (!ChosenTailFoldingStyle)
      return TailFoldingStyle::None;
    return IVUpdateMayOverflow ? ChosenTailFoldingStyle->first
                               : ChosenTailFoldingStyle->second;
  }

  /// Selects and saves TailFoldingStyle for 2 options - if IV update may
  /// overflow or not.
  /// \param IsScalableVF true if scalable vector factors enabled.
  /// \param UserIC User specific interleave count.
  void setTailFoldingStyles(bool IsScalableVF, unsigned UserIC) {
    assert(!ChosenTailFoldingStyle && "Tail folding must not be selected yet.");
    if (!Legal->canFoldTailByMasking()) {
      ChosenTailFoldingStyle =
          std::make_pair(TailFoldingStyle::None, TailFoldingStyle::None);
      return;
    }

    if (!ForceTailFoldingStyle.getNumOccurrences()) {
      ChosenTailFoldingStyle = std::make_pair(
          TTI.getPreferredTailFoldingStyle(/*IVUpdateMayOverflow=*/true),
          TTI.getPreferredTailFoldingStyle(/*IVUpdateMayOverflow=*/false));
      return;
    }

    // Set styles when forced.
    ChosenTailFoldingStyle = std::make_pair(ForceTailFoldingStyle.getValue(),
                                            ForceTailFoldingStyle.getValue());
    if (ForceTailFoldingStyle != TailFoldingStyle::DataWithEVL)
      return;
    // Override forced styles if needed.
    // FIXME: use actual opcode/data type for analysis here.
    // FIXME: Investigate opportunity for fixed vector factor.
    bool EVLIsLegal =
        IsScalableVF && UserIC <= 1 &&
        TTI.hasActiveVectorLength(0, nullptr, Align()) &&
        !EnableVPlanNativePath &&
        // FIXME: implement support for max safe dependency distance.
        Legal->isSafeForAnyVectorWidth();
    if (!EVLIsLegal) {
      // If for some reason EVL mode is unsupported, fallback to
      // DataWithoutLaneMask to try to vectorize the loop with folded tail
      // in a generic way.
      ChosenTailFoldingStyle =
          std::make_pair(TailFoldingStyle::DataWithoutLaneMask,
                         TailFoldingStyle::DataWithoutLaneMask);
      LLVM_DEBUG(
          dbgs()
          << "LV: Preference for VP intrinsics indicated. Will "
             "not try to generate VP Intrinsics "
          << (UserIC > 1
                  ? "since interleave count specified is greater than 1.\n"
                  : "due to non-interleaving reasons.\n"));
    }
  }

  /// Returns true if all loop blocks should be masked to fold tail loop.
  bool foldTailByMasking() const {
    // TODO: check if it is possible to check for None style independent of
    // IVUpdateMayOverflow flag in getTailFoldingStyle.
    return getTailFoldingStyle() != TailFoldingStyle::None;
  }

  /// Returns true if the instructions in this block requires predication
  /// for any reason, e.g. because tail folding now requires a predicate
  /// or because the block in the original loop was predicated.
  bool blockNeedsPredicationForAnyReason(BasicBlock *BB) const {
    return foldTailByMasking() || Legal->blockNeedsPredication(BB);
  }

  /// Returns true if VP intrinsics with explicit vector length support should
  /// be generated in the tail folded loop.
  bool foldTailWithEVL() const {
    return getTailFoldingStyle() == TailFoldingStyle::DataWithEVL;
  }

  /// Returns true if the Phi is part of an inloop reduction.
  bool isInLoopReduction(PHINode *Phi) const {
    return InLoopReductions.contains(Phi);
  }

  /// Estimate cost of an intrinsic call instruction CI if it were vectorized
  /// with factor VF.  Return the cost of the instruction, including
  /// scalarization overhead if it's needed.
  InstructionCost getVectorIntrinsicCost(CallInst *CI, ElementCount VF) const;

  /// Estimate cost of a call instruction CI if it were vectorized with factor
  /// VF. Return the cost of the instruction, including scalarization overhead
  /// if it's needed.
  InstructionCost getVectorCallCost(CallInst *CI, ElementCount VF) const;

  /// Invalidates decisions already taken by the cost model.
  void invalidateCostModelingDecisions() {
    WideningDecisions.clear();
    CallWideningDecisions.clear();
    Uniforms.clear();
    Scalars.clear();
  }

  /// Returns the expected execution cost. The unit of the cost does
  /// not matter because we use the 'cost' units to compare different
  /// vector widths. The cost that is returned is *not* normalized by
<<<<<<< HEAD
  /// the factor width. If \p Invalid is not nullptr, this function
  /// will add a pair(Instruction*, ElementCount) to \p Invalid for
  /// each instruction that has an Invalid cost for the given VF.
  InstructionCost
  expectedCost(ElementCount VF,
               SmallVectorImpl<InstructionVFPair> *Invalid = nullptr);
=======
  /// the factor width.
  InstructionCost expectedCost(ElementCount VF);
>>>>>>> 9c4aab8c

  bool hasPredStores() const { return NumPredStores > 0; }

  /// Returns true if epilogue vectorization is considered profitable, and
  /// false otherwise.
  /// \p VF is the vectorization factor chosen for the original loop.
  bool isEpilogueVectorizationProfitable(const ElementCount VF) const;

  /// Returns the execution time cost of an instruction for a given vector
  /// width. Vector width of one means scalar.
  InstructionCost getInstructionCost(Instruction *I, ElementCount VF);

  /// Return the cost of instructions in an inloop reduction pattern, if I is
  /// part of that pattern.
  std::optional<InstructionCost>
  getReductionPatternCost(Instruction *I, ElementCount VF, Type *VectorTy,
                          TTI::TargetCostKind CostKind) const;

private:
  unsigned NumPredStores = 0;

  /// \return An upper bound for the vectorization factors for both
  /// fixed and scalable vectorization, where the minimum-known number of
  /// elements is a power-of-2 larger than zero. If scalable vectorization is
  /// disabled or unsupported, then the scalable part will be equal to
  /// ElementCount::getScalable(0).
  FixedScalableVFPair computeFeasibleMaxVF(unsigned MaxTripCount,
                                           ElementCount UserVF,
                                           bool FoldTailByMasking);

  /// \return the maximized element count based on the targets vector
  /// registers and the loop trip-count, but limited to a maximum safe VF.
  /// This is a helper function of computeFeasibleMaxVF.
  ElementCount getMaximizedVFForTarget(unsigned MaxTripCount,
                                       unsigned SmallestType,
                                       unsigned WidestType,
                                       ElementCount MaxSafeVF,
                                       bool FoldTailByMasking);

  /// Checks if scalable vectorization is supported and enabled. Caches the
  /// result to avoid repeated debug dumps for repeated queries.
  bool isScalableVectorizationAllowed();

  /// \return the maximum legal scalable VF, based on the safe max number
  /// of elements.
  ElementCount getMaxLegalScalableVF(unsigned MaxSafeElements);

  /// Calculate vectorization cost of memory instruction \p I.
  InstructionCost getMemoryInstructionCost(Instruction *I, ElementCount VF);

  /// The cost computation for scalarized memory instruction.
  InstructionCost getMemInstScalarizationCost(Instruction *I, ElementCount VF);

  /// The cost computation for interleaving group of memory instructions.
  InstructionCost getInterleaveGroupCost(Instruction *I, ElementCount VF);

  /// The cost computation for Gather/Scatter instruction.
  InstructionCost getGatherScatterCost(Instruction *I, ElementCount VF);

  /// The cost computation for widening instruction \p I with consecutive
  /// memory access.
  InstructionCost getConsecutiveMemOpCost(Instruction *I, ElementCount VF);

  /// The cost calculation for Load/Store instruction \p I with uniform pointer -
  /// Load: scalar load + broadcast.
  /// Store: scalar store + (loop invariant value stored? 0 : extract of last
  /// element)
  InstructionCost getUniformMemOpCost(Instruction *I, ElementCount VF);

  /// Estimate the overhead of scalarizing an instruction. This is a
  /// convenience wrapper for the type-based getScalarizationOverhead API.
  InstructionCost getScalarizationOverhead(Instruction *I, ElementCount VF,
                                           TTI::TargetCostKind CostKind) const;

  /// Returns true if an artificially high cost for emulated masked memrefs
  /// should be used.
  bool useEmulatedMaskMemRefHack(Instruction *I, ElementCount VF);

  /// Map of scalar integer values to the smallest bitwidth they can be legally
  /// represented as. The vector equivalents of these values should be truncated
  /// to this type.
  MapVector<Instruction *, uint64_t> MinBWs;

  /// A type representing the costs for instructions if they were to be
  /// scalarized rather than vectorized. The entries are Instruction-Cost
  /// pairs.
  using ScalarCostsTy = DenseMap<Instruction *, InstructionCost>;

  /// A set containing all BasicBlocks that are known to present after
  /// vectorization as a predicated block.
  DenseMap<ElementCount, SmallPtrSet<BasicBlock *, 4>>
      PredicatedBBsAfterVectorization;

  /// Records whether it is allowed to have the original scalar loop execute at
  /// least once. This may be needed as a fallback loop in case runtime
  /// aliasing/dependence checks fail, or to handle the tail/remainder
  /// iterations when the trip count is unknown or doesn't divide by the VF,
  /// or as a peel-loop to handle gaps in interleave-groups.
  /// Under optsize and when the trip count is very small we don't allow any
  /// iterations to execute in the scalar loop.
  ScalarEpilogueLowering ScalarEpilogueStatus = CM_ScalarEpilogueAllowed;

  /// Control finally chosen tail folding style. The first element is used if
  /// the IV update may overflow, the second element - if it does not.
  std::optional<std::pair<TailFoldingStyle, TailFoldingStyle>>
      ChosenTailFoldingStyle;

  /// true if scalable vectorization is supported and enabled.
  std::optional<bool> IsScalableVectorizationAllowed;

  /// A map holding scalar costs for different vectorization factors. The
  /// presence of a cost for an instruction in the mapping indicates that the
  /// instruction will be scalarized when vectorizing with the associated
  /// vectorization factor. The entries are VF-ScalarCostTy pairs.
  DenseMap<ElementCount, ScalarCostsTy> InstsToScalarize;

  /// Holds the instructions known to be uniform after vectorization.
  /// The data is collected per VF.
  DenseMap<ElementCount, SmallPtrSet<Instruction *, 4>> Uniforms;

  /// Holds the instructions known to be scalar after vectorization.
  /// The data is collected per VF.
  DenseMap<ElementCount, SmallPtrSet<Instruction *, 4>> Scalars;

  /// Holds the instructions (address computations) that are forced to be
  /// scalarized.
  DenseMap<ElementCount, SmallPtrSet<Instruction *, 4>> ForcedScalars;

  /// PHINodes of the reductions that should be expanded in-loop.
  SmallPtrSet<PHINode *, 4> InLoopReductions;

  /// A Map of inloop reduction operations and their immediate chain operand.
  /// FIXME: This can be removed once reductions can be costed correctly in
  /// VPlan. This was added to allow quick lookup of the inloop operations.
  DenseMap<Instruction *, Instruction *> InLoopReductionImmediateChains;

  /// Returns the expected difference in cost from scalarizing the expression
  /// feeding a predicated instruction \p PredInst. The instructions to
  /// scalarize and their scalar costs are collected in \p ScalarCosts. A
  /// non-negative return value implies the expression will be scalarized.
  /// Currently, only single-use chains are considered for scalarization.
  InstructionCost computePredInstDiscount(Instruction *PredInst,
                                          ScalarCostsTy &ScalarCosts,
                                          ElementCount VF);

  /// Collect the instructions that are uniform after vectorization. An
  /// instruction is uniform if we represent it with a single scalar value in
  /// the vectorized loop corresponding to each vector iteration. Examples of
  /// uniform instructions include pointer operands of consecutive or
  /// interleaved memory accesses. Note that although uniformity implies an
  /// instruction will be scalar, the reverse is not true. In general, a
  /// scalarized instruction will be represented by VF scalar values in the
  /// vectorized loop, each corresponding to an iteration of the original
  /// scalar loop.
  void collectLoopUniforms(ElementCount VF);

  /// Collect the instructions that are scalar after vectorization. An
  /// instruction is scalar if it is known to be uniform or will be scalarized
  /// during vectorization. collectLoopScalars should only add non-uniform nodes
  /// to the list if they are used by a load/store instruction that is marked as
  /// CM_Scalarize. Non-uniform scalarized instructions will be represented by
  /// VF values in the vectorized loop, each corresponding to an iteration of
  /// the original scalar loop.
  void collectLoopScalars(ElementCount VF);

  /// Keeps cost model vectorization decision and cost for instructions.
  /// Right now it is used for memory instructions only.
  using DecisionList = DenseMap<std::pair<Instruction *, ElementCount>,
                                std::pair<InstWidening, InstructionCost>>;

  DecisionList WideningDecisions;

  using CallDecisionList =
      DenseMap<std::pair<CallInst *, ElementCount>, CallWideningDecision>;

  CallDecisionList CallWideningDecisions;

  /// Returns true if \p V is expected to be vectorized and it needs to be
  /// extracted.
  bool needsExtract(Value *V, ElementCount VF) const {
    Instruction *I = dyn_cast<Instruction>(V);
    if (VF.isScalar() || !I || !TheLoop->contains(I) ||
        TheLoop->isLoopInvariant(I))
      return false;

    // Assume we can vectorize V (and hence we need extraction) if the
    // scalars are not computed yet. This can happen, because it is called
    // via getScalarizationOverhead from setCostBasedWideningDecision, before
    // the scalars are collected. That should be a safe assumption in most
    // cases, because we check if the operands have vectorizable types
    // beforehand in LoopVectorizationLegality.
    return !Scalars.contains(VF) || !isScalarAfterVectorization(I, VF);
  };

  /// Returns a range containing only operands needing to be extracted.
  SmallVector<Value *, 4> filterExtractingOperands(Instruction::op_range Ops,
                                                   ElementCount VF) const {
    return SmallVector<Value *, 4>(make_filter_range(
        Ops, [this, VF](Value *V) { return this->needsExtract(V, VF); }));
  }

public:
  /// The loop that we evaluate.
  Loop *TheLoop;

  /// Predicated scalar evolution analysis.
  PredicatedScalarEvolution &PSE;

  /// Loop Info analysis.
  LoopInfo *LI;

  /// Vectorization legality.
  LoopVectorizationLegality *Legal;

  /// Vector target information.
  const TargetTransformInfo &TTI;

  /// Target Library Info.
  const TargetLibraryInfo *TLI;

  /// Demanded bits analysis.
  DemandedBits *DB;

  /// Assumption cache.
  AssumptionCache *AC;

  /// Interface to emit optimization remarks.
  OptimizationRemarkEmitter *ORE;

  const Function *TheFunction;

  /// Loop Vectorize Hint.
  const LoopVectorizeHints *Hints;

  /// The interleave access information contains groups of interleaved accesses
  /// with the same stride and close to each other.
  InterleavedAccessInfo &InterleaveInfo;

  /// Values to ignore in the cost model.
  SmallPtrSet<const Value *, 16> ValuesToIgnore;

  /// Values to ignore in the cost model when VF > 1.
  SmallPtrSet<const Value *, 16> VecValuesToIgnore;

  /// All element types found in the loop.
  SmallPtrSet<Type *, 16> ElementTypesInLoop;
};
} // end namespace llvm

namespace {
/// Helper struct to manage generating runtime checks for vectorization.
///
/// The runtime checks are created up-front in temporary blocks to allow better
/// estimating the cost and un-linked from the existing IR. After deciding to
/// vectorize, the checks are moved back. If deciding not to vectorize, the
/// temporary blocks are completely removed.
class GeneratedRTChecks {
  /// Basic block which contains the generated SCEV checks, if any.
  BasicBlock *SCEVCheckBlock = nullptr;

  /// The value representing the result of the generated SCEV checks. If it is
  /// nullptr, either no SCEV checks have been generated or they have been used.
  Value *SCEVCheckCond = nullptr;

  /// Basic block which contains the generated memory runtime checks, if any.
  BasicBlock *MemCheckBlock = nullptr;

  /// The value representing the result of the generated memory runtime checks.
  /// If it is nullptr, either no memory runtime checks have been generated or
  /// they have been used.
  Value *MemRuntimeCheckCond = nullptr;

  DominatorTree *DT;
  LoopInfo *LI;
  TargetTransformInfo *TTI;

  SCEVExpander SCEVExp;
  SCEVExpander MemCheckExp;

  bool CostTooHigh = false;
  const bool AddBranchWeights;

  Loop *OuterLoop = nullptr;

public:
  GeneratedRTChecks(ScalarEvolution &SE, DominatorTree *DT, LoopInfo *LI,
                    TargetTransformInfo *TTI, const DataLayout &DL,
                    bool AddBranchWeights)
      : DT(DT), LI(LI), TTI(TTI), SCEVExp(SE, DL, "scev.check"),
        MemCheckExp(SE, DL, "scev.check"), AddBranchWeights(AddBranchWeights) {}

  /// Generate runtime checks in SCEVCheckBlock and MemCheckBlock, so we can
  /// accurately estimate the cost of the runtime checks. The blocks are
  /// un-linked from the IR and is added back during vector code generation. If
  /// there is no vector code generation, the check blocks are removed
  /// completely.
  void Create(Loop *L, const LoopAccessInfo &LAI,
              const SCEVPredicate &UnionPred, ElementCount VF, unsigned IC) {

    // Hard cutoff to limit compile-time increase in case a very large number of
    // runtime checks needs to be generated.
    // TODO: Skip cutoff if the loop is guaranteed to execute, e.g. due to
    // profile info.
    CostTooHigh =
        LAI.getNumRuntimePointerChecks() > VectorizeMemoryCheckThreshold;
    if (CostTooHigh)
      return;

    BasicBlock *LoopHeader = L->getHeader();
    BasicBlock *Preheader = L->getLoopPreheader();

    // Use SplitBlock to create blocks for SCEV & memory runtime checks to
    // ensure the blocks are properly added to LoopInfo & DominatorTree. Those
    // may be used by SCEVExpander. The blocks will be un-linked from their
    // predecessors and removed from LI & DT at the end of the function.
    if (!UnionPred.isAlwaysTrue()) {
      SCEVCheckBlock = SplitBlock(Preheader, Preheader->getTerminator(), DT, LI,
                                  nullptr, "vector.scevcheck");

      SCEVCheckCond = SCEVExp.expandCodeForPredicate(
          &UnionPred, SCEVCheckBlock->getTerminator());
    }

    const auto &RtPtrChecking = *LAI.getRuntimePointerChecking();
    if (RtPtrChecking.Need) {
      auto *Pred = SCEVCheckBlock ? SCEVCheckBlock : Preheader;
      MemCheckBlock = SplitBlock(Pred, Pred->getTerminator(), DT, LI, nullptr,
                                 "vector.memcheck");

      auto DiffChecks = RtPtrChecking.getDiffChecks();
      if (DiffChecks) {
        Value *RuntimeVF = nullptr;
        MemRuntimeCheckCond = addDiffRuntimeChecks(
            MemCheckBlock->getTerminator(), *DiffChecks, MemCheckExp,
            [VF, &RuntimeVF](IRBuilderBase &B, unsigned Bits) {
              if (!RuntimeVF)
                RuntimeVF = getRuntimeVF(B, B.getIntNTy(Bits), VF);
              return RuntimeVF;
            },
            IC);
      } else {
        MemRuntimeCheckCond = addRuntimeChecks(
            MemCheckBlock->getTerminator(), L, RtPtrChecking.getChecks(),
            MemCheckExp, VectorizerParams::HoistRuntimeChecks);
      }
      assert(MemRuntimeCheckCond &&
             "no RT checks generated although RtPtrChecking "
             "claimed checks are required");
    }

    if (!MemCheckBlock && !SCEVCheckBlock)
      return;

    // Unhook the temporary block with the checks, update various places
    // accordingly.
    if (SCEVCheckBlock)
      SCEVCheckBlock->replaceAllUsesWith(Preheader);
    if (MemCheckBlock)
      MemCheckBlock->replaceAllUsesWith(Preheader);

    if (SCEVCheckBlock) {
      SCEVCheckBlock->getTerminator()->moveBefore(Preheader->getTerminator());
      new UnreachableInst(Preheader->getContext(), SCEVCheckBlock);
      Preheader->getTerminator()->eraseFromParent();
    }
    if (MemCheckBlock) {
      MemCheckBlock->getTerminator()->moveBefore(Preheader->getTerminator());
      new UnreachableInst(Preheader->getContext(), MemCheckBlock);
      Preheader->getTerminator()->eraseFromParent();
    }

    DT->changeImmediateDominator(LoopHeader, Preheader);
    if (MemCheckBlock) {
      DT->eraseNode(MemCheckBlock);
      LI->removeBlock(MemCheckBlock);
    }
    if (SCEVCheckBlock) {
      DT->eraseNode(SCEVCheckBlock);
      LI->removeBlock(SCEVCheckBlock);
    }

    // Outer loop is used as part of the later cost calculations.
    OuterLoop = L->getParentLoop();
  }

  InstructionCost getCost() {
    if (SCEVCheckBlock || MemCheckBlock)
      LLVM_DEBUG(dbgs() << "Calculating cost of runtime checks:\n");

    if (CostTooHigh) {
      InstructionCost Cost;
      Cost.setInvalid();
      LLVM_DEBUG(dbgs() << "  number of checks exceeded threshold\n");
      return Cost;
    }

    InstructionCost RTCheckCost = 0;
    if (SCEVCheckBlock)
      for (Instruction &I : *SCEVCheckBlock) {
        if (SCEVCheckBlock->getTerminator() == &I)
          continue;
        InstructionCost C =
            TTI->getInstructionCost(&I, TTI::TCK_RecipThroughput);
        LLVM_DEBUG(dbgs() << "  " << C << "  for " << I << "\n");
        RTCheckCost += C;
      }
    if (MemCheckBlock) {
      InstructionCost MemCheckCost = 0;
      for (Instruction &I : *MemCheckBlock) {
        if (MemCheckBlock->getTerminator() == &I)
          continue;
        InstructionCost C =
            TTI->getInstructionCost(&I, TTI::TCK_RecipThroughput);
        LLVM_DEBUG(dbgs() << "  " << C << "  for " << I << "\n");
        MemCheckCost += C;
      }

      // If the runtime memory checks are being created inside an outer loop
      // we should find out if these checks are outer loop invariant. If so,
      // the checks will likely be hoisted out and so the effective cost will
      // reduce according to the outer loop trip count.
      if (OuterLoop) {
        ScalarEvolution *SE = MemCheckExp.getSE();
        // TODO: If profitable, we could refine this further by analysing every
        // individual memory check, since there could be a mixture of loop
        // variant and invariant checks that mean the final condition is
        // variant.
        const SCEV *Cond = SE->getSCEV(MemRuntimeCheckCond);
        if (SE->isLoopInvariant(Cond, OuterLoop)) {
          // It seems reasonable to assume that we can reduce the effective
          // cost of the checks even when we know nothing about the trip
          // count. Assume that the outer loop executes at least twice.
          unsigned BestTripCount = 2;

          // If exact trip count is known use that.
          if (unsigned SmallTC = SE->getSmallConstantTripCount(OuterLoop))
            BestTripCount = SmallTC;
          else if (LoopVectorizeWithBlockFrequency) {
            // Else use profile data if available.
            if (auto EstimatedTC = getLoopEstimatedTripCount(OuterLoop))
              BestTripCount = *EstimatedTC;
          }

          BestTripCount = std::max(BestTripCount, 1U);
          InstructionCost NewMemCheckCost = MemCheckCost / BestTripCount;

          // Let's ensure the cost is always at least 1.
          NewMemCheckCost = std::max(*NewMemCheckCost.getValue(),
                                     (InstructionCost::CostType)1);

          if (BestTripCount > 1)
            LLVM_DEBUG(dbgs()
                       << "We expect runtime memory checks to be hoisted "
                       << "out of the outer loop. Cost reduced from "
                       << MemCheckCost << " to " << NewMemCheckCost << '\n');

          MemCheckCost = NewMemCheckCost;
        }
      }

      RTCheckCost += MemCheckCost;
    }

    if (SCEVCheckBlock || MemCheckBlock)
      LLVM_DEBUG(dbgs() << "Total cost of runtime checks: " << RTCheckCost
                        << "\n");

    return RTCheckCost;
  }

  /// Remove the created SCEV & memory runtime check blocks & instructions, if
  /// unused.
  ~GeneratedRTChecks() {
    SCEVExpanderCleaner SCEVCleaner(SCEVExp);
    SCEVExpanderCleaner MemCheckCleaner(MemCheckExp);
    if (!SCEVCheckCond)
      SCEVCleaner.markResultUsed();

    if (!MemRuntimeCheckCond)
      MemCheckCleaner.markResultUsed();

    if (MemRuntimeCheckCond) {
      auto &SE = *MemCheckExp.getSE();
      // Memory runtime check generation creates compares that use expanded
      // values. Remove them before running the SCEVExpanderCleaners.
      for (auto &I : make_early_inc_range(reverse(*MemCheckBlock))) {
        if (MemCheckExp.isInsertedInstruction(&I))
          continue;
        SE.forgetValue(&I);
        I.eraseFromParent();
      }
    }
    MemCheckCleaner.cleanup();
    SCEVCleaner.cleanup();

    if (SCEVCheckCond)
      SCEVCheckBlock->eraseFromParent();
    if (MemRuntimeCheckCond)
      MemCheckBlock->eraseFromParent();
  }

  /// Adds the generated SCEVCheckBlock before \p LoopVectorPreHeader and
  /// adjusts the branches to branch to the vector preheader or \p Bypass,
  /// depending on the generated condition.
  BasicBlock *emitSCEVChecks(BasicBlock *Bypass,
                             BasicBlock *LoopVectorPreHeader,
                             BasicBlock *LoopExitBlock) {
    if (!SCEVCheckCond)
      return nullptr;

    Value *Cond = SCEVCheckCond;
    // Mark the check as used, to prevent it from being removed during cleanup.
    SCEVCheckCond = nullptr;
    if (auto *C = dyn_cast<ConstantInt>(Cond))
      if (C->isZero())
        return nullptr;

    auto *Pred = LoopVectorPreHeader->getSinglePredecessor();

    BranchInst::Create(LoopVectorPreHeader, SCEVCheckBlock);
    // Create new preheader for vector loop.
    if (OuterLoop)
      OuterLoop->addBasicBlockToLoop(SCEVCheckBlock, *LI);

    SCEVCheckBlock->getTerminator()->eraseFromParent();
    SCEVCheckBlock->moveBefore(LoopVectorPreHeader);
    Pred->getTerminator()->replaceSuccessorWith(LoopVectorPreHeader,
                                                SCEVCheckBlock);

    DT->addNewBlock(SCEVCheckBlock, Pred);
    DT->changeImmediateDominator(LoopVectorPreHeader, SCEVCheckBlock);

    BranchInst &BI = *BranchInst::Create(Bypass, LoopVectorPreHeader, Cond);
    if (AddBranchWeights)
      setBranchWeights(BI, SCEVCheckBypassWeights, /*IsExpected=*/false);
    ReplaceInstWithInst(SCEVCheckBlock->getTerminator(), &BI);
    return SCEVCheckBlock;
  }

  /// Adds the generated MemCheckBlock before \p LoopVectorPreHeader and adjusts
  /// the branches to branch to the vector preheader or \p Bypass, depending on
  /// the generated condition.
  BasicBlock *emitMemRuntimeChecks(BasicBlock *Bypass,
                                   BasicBlock *LoopVectorPreHeader) {
    // Check if we generated code that checks in runtime if arrays overlap.
    if (!MemRuntimeCheckCond)
      return nullptr;

    auto *Pred = LoopVectorPreHeader->getSinglePredecessor();
    Pred->getTerminator()->replaceSuccessorWith(LoopVectorPreHeader,
                                                MemCheckBlock);

    DT->addNewBlock(MemCheckBlock, Pred);
    DT->changeImmediateDominator(LoopVectorPreHeader, MemCheckBlock);
    MemCheckBlock->moveBefore(LoopVectorPreHeader);

    if (OuterLoop)
      OuterLoop->addBasicBlockToLoop(MemCheckBlock, *LI);

    BranchInst &BI =
        *BranchInst::Create(Bypass, LoopVectorPreHeader, MemRuntimeCheckCond);
    if (AddBranchWeights) {
      setBranchWeights(BI, MemCheckBypassWeights, /*IsExpected=*/false);
    }
    ReplaceInstWithInst(MemCheckBlock->getTerminator(), &BI);
    MemCheckBlock->getTerminator()->setDebugLoc(
        Pred->getTerminator()->getDebugLoc());

    // Mark the check as used, to prevent it from being removed during cleanup.
    MemRuntimeCheckCond = nullptr;
    return MemCheckBlock;
  }
};
} // namespace

static bool useActiveLaneMask(TailFoldingStyle Style) {
  return Style == TailFoldingStyle::Data ||
         Style == TailFoldingStyle::DataAndControlFlow ||
         Style == TailFoldingStyle::DataAndControlFlowWithoutRuntimeCheck;
}

static bool useActiveLaneMaskForControlFlow(TailFoldingStyle Style) {
  return Style == TailFoldingStyle::DataAndControlFlow ||
         Style == TailFoldingStyle::DataAndControlFlowWithoutRuntimeCheck;
}

// Return true if \p OuterLp is an outer loop annotated with hints for explicit
// vectorization. The loop needs to be annotated with #pragma omp simd
// simdlen(#) or #pragma clang vectorize(enable) vectorize_width(#). If the
// vector length information is not provided, vectorization is not considered
// explicit. Interleave hints are not allowed either. These limitations will be
// relaxed in the future.
// Please, note that we are currently forced to abuse the pragma 'clang
// vectorize' semantics. This pragma provides *auto-vectorization hints*
// (i.e., LV must check that vectorization is legal) whereas pragma 'omp simd'
// provides *explicit vectorization hints* (LV can bypass legal checks and
// assume that vectorization is legal). However, both hints are implemented
// using the same metadata (llvm.loop.vectorize, processed by
// LoopVectorizeHints). This will be fixed in the future when the native IR
// representation for pragma 'omp simd' is introduced.
static bool isExplicitVecOuterLoop(Loop *OuterLp,
                                   OptimizationRemarkEmitter *ORE) {
  assert(!OuterLp->isInnermost() && "This is not an outer loop");
  LoopVectorizeHints Hints(OuterLp, true /*DisableInterleaving*/, *ORE);

  // Only outer loops with an explicit vectorization hint are supported.
  // Unannotated outer loops are ignored.
  if (Hints.getForce() == LoopVectorizeHints::FK_Undefined)
    return false;

  Function *Fn = OuterLp->getHeader()->getParent();
  if (!Hints.allowVectorization(Fn, OuterLp,
                                true /*VectorizeOnlyWhenForced*/)) {
    LLVM_DEBUG(dbgs() << "LV: Loop hints prevent outer loop vectorization.\n");
    return false;
  }

  if (Hints.getInterleave() > 1) {
    // TODO: Interleave support is future work.
    LLVM_DEBUG(dbgs() << "LV: Not vectorizing: Interleave is not supported for "
                         "outer loops.\n");
    Hints.emitRemarkWithHints();
    return false;
  }

  return true;
}

static void collectSupportedLoops(Loop &L, LoopInfo *LI,
                                  OptimizationRemarkEmitter *ORE,
                                  SmallVectorImpl<Loop *> &V) {
  // Collect inner loops and outer loops without irreducible control flow. For
  // now, only collect outer loops that have explicit vectorization hints. If we
  // are stress testing the VPlan H-CFG construction, we collect the outermost
  // loop of every loop nest.
  if (L.isInnermost() || VPlanBuildStressTest ||
      (EnableVPlanNativePath && isExplicitVecOuterLoop(&L, ORE))) {
    LoopBlocksRPO RPOT(&L);
    RPOT.perform(LI);
    if (!containsIrreducibleCFG<const BasicBlock *>(RPOT, *LI)) {
      V.push_back(&L);
      // TODO: Collect inner loops inside marked outer loops in case
      // vectorization fails for the outer loop. Do not invoke
      // 'containsIrreducibleCFG' again for inner loops when the outer loop is
      // already known to be reducible. We can use an inherited attribute for
      // that.
      return;
    }
  }
  for (Loop *InnerL : L)
    collectSupportedLoops(*InnerL, LI, ORE, V);
}

//===----------------------------------------------------------------------===//
// Implementation of LoopVectorizationLegality, InnerLoopVectorizer and
// LoopVectorizationCostModel and LoopVectorizationPlanner.
//===----------------------------------------------------------------------===//

/// Compute the transformed value of Index at offset StartValue using step
/// StepValue.
/// For integer induction, returns StartValue + Index * StepValue.
/// For pointer induction, returns StartValue[Index * StepValue].
/// FIXME: The newly created binary instructions should contain nsw/nuw
/// flags, which can be found from the original scalar operations.
static Value *
emitTransformedIndex(IRBuilderBase &B, Value *Index, Value *StartValue,
                     Value *Step,
                     InductionDescriptor::InductionKind InductionKind,
                     const BinaryOperator *InductionBinOp) {
  Type *StepTy = Step->getType();
  Value *CastedIndex = StepTy->isIntegerTy()
                           ? B.CreateSExtOrTrunc(Index, StepTy)
                           : B.CreateCast(Instruction::SIToFP, Index, StepTy);
  if (CastedIndex != Index) {
    CastedIndex->setName(CastedIndex->getName() + ".cast");
    Index = CastedIndex;
  }

  // Note: the IR at this point is broken. We cannot use SE to create any new
  // SCEV and then expand it, hoping that SCEV's simplification will give us
  // a more optimal code. Unfortunately, attempt of doing so on invalid IR may
  // lead to various SCEV crashes. So all we can do is to use builder and rely
  // on InstCombine for future simplifications. Here we handle some trivial
  // cases only.
  auto CreateAdd = [&B](Value *X, Value *Y) {
    assert(X->getType() == Y->getType() && "Types don't match!");
    if (auto *CX = dyn_cast<ConstantInt>(X))
      if (CX->isZero())
        return Y;
    if (auto *CY = dyn_cast<ConstantInt>(Y))
      if (CY->isZero())
        return X;
    return B.CreateAdd(X, Y);
  };

  // We allow X to be a vector type, in which case Y will potentially be
  // splatted into a vector with the same element count.
  auto CreateMul = [&B](Value *X, Value *Y) {
    assert(X->getType()->getScalarType() == Y->getType() &&
           "Types don't match!");
    if (auto *CX = dyn_cast<ConstantInt>(X))
      if (CX->isOne())
        return Y;
    if (auto *CY = dyn_cast<ConstantInt>(Y))
      if (CY->isOne())
        return X;
    VectorType *XVTy = dyn_cast<VectorType>(X->getType());
    if (XVTy && !isa<VectorType>(Y->getType()))
      Y = B.CreateVectorSplat(XVTy->getElementCount(), Y);
    return B.CreateMul(X, Y);
  };

  switch (InductionKind) {
  case InductionDescriptor::IK_IntInduction: {
    assert(!isa<VectorType>(Index->getType()) &&
           "Vector indices not supported for integer inductions yet");
    assert(Index->getType() == StartValue->getType() &&
           "Index type does not match StartValue type");
    if (isa<ConstantInt>(Step) && cast<ConstantInt>(Step)->isMinusOne())
      return B.CreateSub(StartValue, Index);
    auto *Offset = CreateMul(Index, Step);
    return CreateAdd(StartValue, Offset);
  }
  case InductionDescriptor::IK_PtrInduction:
    return B.CreatePtrAdd(StartValue, CreateMul(Index, Step));
  case InductionDescriptor::IK_FpInduction: {
    assert(!isa<VectorType>(Index->getType()) &&
           "Vector indices not supported for FP inductions yet");
    assert(Step->getType()->isFloatingPointTy() && "Expected FP Step value");
    assert(InductionBinOp &&
           (InductionBinOp->getOpcode() == Instruction::FAdd ||
            InductionBinOp->getOpcode() == Instruction::FSub) &&
           "Original bin op should be defined for FP induction");

    Value *MulExp = B.CreateFMul(Step, Index);
    return B.CreateBinOp(InductionBinOp->getOpcode(), StartValue, MulExp,
                         "induction");
  }
  case InductionDescriptor::IK_NoInduction:
    return nullptr;
  }
  llvm_unreachable("invalid enum");
}

std::optional<unsigned> getMaxVScale(const Function &F,
                                     const TargetTransformInfo &TTI) {
  if (std::optional<unsigned> MaxVScale = TTI.getMaxVScale())
    return MaxVScale;

  if (F.hasFnAttribute(Attribute::VScaleRange))
    return F.getFnAttribute(Attribute::VScaleRange).getVScaleRangeMax();

  return std::nullopt;
}

/// For the given VF and UF and maximum trip count computed for the loop, return
/// whether the induction variable might overflow in the vectorized loop. If not,
/// then we know a runtime overflow check always evaluates to false and can be
/// removed.
static bool isIndvarOverflowCheckKnownFalse(
    const LoopVectorizationCostModel *Cost,
    ElementCount VF, std::optional<unsigned> UF = std::nullopt) {
  // Always be conservative if we don't know the exact unroll factor.
  unsigned MaxUF = UF ? *UF : Cost->TTI.getMaxInterleaveFactor(VF);

  Type *IdxTy = Cost->Legal->getWidestInductionType();
  APInt MaxUIntTripCount = cast<IntegerType>(IdxTy)->getMask();

  // We know the runtime overflow check is known false iff the (max) trip-count
  // is known and (max) trip-count + (VF * UF) does not overflow in the type of
  // the vector loop induction variable.
  if (unsigned TC =
          Cost->PSE.getSE()->getSmallConstantMaxTripCount(Cost->TheLoop)) {
    uint64_t MaxVF = VF.getKnownMinValue();
    if (VF.isScalable()) {
      std::optional<unsigned> MaxVScale =
          getMaxVScale(*Cost->TheFunction, Cost->TTI);
      if (!MaxVScale)
        return false;
      MaxVF *= *MaxVScale;
    }

    return (MaxUIntTripCount - TC).ugt(MaxVF * MaxUF);
  }

  return false;
}

// Return whether we allow using masked interleave-groups (for dealing with
// strided loads/stores that reside in predicated blocks, or for dealing
// with gaps).
static bool useMaskedInterleavedAccesses(const TargetTransformInfo &TTI) {
  // If an override option has been passed in for interleaved accesses, use it.
  if (EnableMaskedInterleavedMemAccesses.getNumOccurrences() > 0)
    return EnableMaskedInterleavedMemAccesses;

  return TTI.enableMaskedInterleavedAccessVectorization();
}

<<<<<<< HEAD
// Try to vectorize the interleave group that \p Instr belongs to.
//
// E.g. Translate following interleaved load group (factor = 3):
//   for (i = 0; i < N; i+=3) {
//     R = Pic[i];             // Member of index 0
//     G = Pic[i+1];           // Member of index 1
//     B = Pic[i+2];           // Member of index 2
//     ... // do something to R, G, B
//   }
// To:
//   %wide.vec = load <12 x i32>                       ; Read 4 tuples of R,G,B
//   %R.vec = shuffle %wide.vec, poison, <0, 3, 6, 9>   ; R elements
//   %G.vec = shuffle %wide.vec, poison, <1, 4, 7, 10>  ; G elements
//   %B.vec = shuffle %wide.vec, poison, <2, 5, 8, 11>  ; B elements
//
// Or translate following interleaved store group (factor = 3):
//   for (i = 0; i < N; i+=3) {
//     ... do something to R, G, B
//     Pic[i]   = R;           // Member of index 0
//     Pic[i+1] = G;           // Member of index 1
//     Pic[i+2] = B;           // Member of index 2
//   }
// To:
//   %R_G.vec = shuffle %R.vec, %G.vec, <0, 1, 2, ..., 7>
//   %B_U.vec = shuffle %B.vec, poison, <0, 1, 2, 3, u, u, u, u>
//   %interleaved.vec = shuffle %R_G.vec, %B_U.vec,
//        <0, 4, 8, 1, 5, 9, 2, 6, 10, 3, 7, 11>    ; Interleave R,G,B elements
//   store <12 x i32> %interleaved.vec              ; Write 4 tuples of R,G,B
void InnerLoopVectorizer::vectorizeInterleaveGroup(
    const InterleaveGroup<Instruction> *Group, ArrayRef<VPValue *> VPDefs,
    VPTransformState &State, VPValue *Addr, ArrayRef<VPValue *> StoredValues,
    VPValue *BlockInMask, bool NeedsMaskForGaps) {
  Instruction *Instr = Group->getInsertPos();
  const DataLayout &DL = Instr->getDataLayout();

  // Prepare for the vector type of the interleaved load/store.
  Type *ScalarTy = getLoadStoreType(Instr);
  unsigned InterleaveFactor = Group->getFactor();
  auto *VecTy = VectorType::get(ScalarTy, State.VF * InterleaveFactor);

  // Prepare for the new pointers.
  SmallVector<Value *, 2> AddrParts;
  unsigned Index = Group->getIndex(Instr);

  // TODO: extend the masked interleaved-group support to reversed access.
  assert((!BlockInMask || !Group->isReverse()) &&
         "Reversed masked interleave-group not supported.");

  Value *Idx;
  // If the group is reverse, adjust the index to refer to the last vector lane
  // instead of the first. We adjust the index from the first vector lane,
  // rather than directly getting the pointer for lane VF - 1, because the
  // pointer operand of the interleaved access is supposed to be uniform. For
  // uniform instructions, we're only required to generate a value for the
  // first vector lane in each unroll iteration.
  if (Group->isReverse()) {
    Value *RuntimeVF = getRuntimeVF(Builder, Builder.getInt32Ty(), State.VF);
    Idx = Builder.CreateSub(RuntimeVF, Builder.getInt32(1));
    Idx = Builder.CreateMul(Idx, Builder.getInt32(Group->getFactor()));
    Idx = Builder.CreateAdd(Idx, Builder.getInt32(Index));
    Idx = Builder.CreateNeg(Idx);
  } else
    Idx = Builder.getInt32(-Index);

  for (unsigned Part = 0; Part < State.UF; Part++) {
    Value *AddrPart = State.get(Addr, VPIteration(Part, 0));
    if (auto *I = dyn_cast<Instruction>(AddrPart))
      State.setDebugLocFrom(I->getDebugLoc());

    // Notice current instruction could be any index. Need to adjust the address
    // to the member of index 0.
    //
    // E.g.  a = A[i+1];     // Member of index 1 (Current instruction)
    //       b = A[i];       // Member of index 0
    // Current pointer is pointed to A[i+1], adjust it to A[i].
    //
    // E.g.  A[i+1] = a;     // Member of index 1
    //       A[i]   = b;     // Member of index 0
    //       A[i+2] = c;     // Member of index 2 (Current instruction)
    // Current pointer is pointed to A[i+2], adjust it to A[i].

    bool InBounds = false;
    if (auto *gep = dyn_cast<GetElementPtrInst>(AddrPart->stripPointerCasts()))
      InBounds = gep->isInBounds();
    AddrPart = Builder.CreateGEP(ScalarTy, AddrPart, Idx, "", InBounds);
    AddrParts.push_back(AddrPart);
  }

  State.setDebugLocFrom(Instr->getDebugLoc());
  Value *PoisonVec = PoisonValue::get(VecTy);

  auto CreateGroupMask = [this, &BlockInMask, &State, &InterleaveFactor](
                             unsigned Part, Value *MaskForGaps) -> Value * {
    if (State.VF.isScalable()) {
      assert(!MaskForGaps && "Interleaved groups with gaps are not supported.");
      assert(InterleaveFactor == 2 &&
             "Unsupported deinterleave factor for scalable vectors");
      auto *BlockInMaskPart = State.get(BlockInMask, Part);
      SmallVector<Value *, 2> Ops = {BlockInMaskPart, BlockInMaskPart};
      auto *MaskTy = VectorType::get(Builder.getInt1Ty(),
                                     State.VF.getKnownMinValue() * 2, true);
      return Builder.CreateIntrinsic(MaskTy, Intrinsic::vector_interleave2, Ops,
                                     /*FMFSource=*/nullptr, "interleaved.mask");
    }

    if (!BlockInMask)
      return MaskForGaps;

    Value *BlockInMaskPart = State.get(BlockInMask, Part);
    Value *ShuffledMask = Builder.CreateShuffleVector(
        BlockInMaskPart,
        createReplicatedMask(InterleaveFactor, State.VF.getKnownMinValue()),
        "interleaved.mask");
    return MaskForGaps ? Builder.CreateBinOp(Instruction::And, ShuffledMask,
                                             MaskForGaps)
                       : ShuffledMask;
  };

  // Vectorize the interleaved load group.
  if (isa<LoadInst>(Instr)) {
    Value *MaskForGaps = nullptr;
    if (NeedsMaskForGaps) {
      MaskForGaps =
          createBitMaskForGaps(Builder, State.VF.getKnownMinValue(), *Group);
      assert(MaskForGaps && "Mask for Gaps is required but it is null");
    }

    // For each unroll part, create a wide load for the group.
    SmallVector<Value *, 2> NewLoads;
    for (unsigned Part = 0; Part < State.UF; Part++) {
      Instruction *NewLoad;
      if (BlockInMask || MaskForGaps) {
        assert(useMaskedInterleavedAccesses(*TTI) &&
               "masked interleaved groups are not allowed.");
        Value *GroupMask = CreateGroupMask(Part, MaskForGaps);
        NewLoad =
            Builder.CreateMaskedLoad(VecTy, AddrParts[Part], Group->getAlign(),
                                     GroupMask, PoisonVec, "wide.masked.vec");
      }
      else
        NewLoad = Builder.CreateAlignedLoad(VecTy, AddrParts[Part],
                                            Group->getAlign(), "wide.vec");
      Group->addMetadata(NewLoad);
      NewLoads.push_back(NewLoad);
    }

    if (VecTy->isScalableTy()) {
      assert(InterleaveFactor == 2 &&
             "Unsupported deinterleave factor for scalable vectors");

      for (unsigned Part = 0; Part < State.UF; ++Part) {
        // Scalable vectors cannot use arbitrary shufflevectors (only splats),
        // so must use intrinsics to deinterleave.
        Value *DI = Builder.CreateIntrinsic(
            Intrinsic::vector_deinterleave2, VecTy, NewLoads[Part],
            /*FMFSource=*/nullptr, "strided.vec");
        unsigned J = 0;
        for (unsigned I = 0; I < InterleaveFactor; ++I) {
          Instruction *Member = Group->getMember(I);

          if (!Member)
            continue;

          Value *StridedVec = Builder.CreateExtractValue(DI, I);
          // If this member has different type, cast the result type.
          if (Member->getType() != ScalarTy) {
            VectorType *OtherVTy = VectorType::get(Member->getType(), State.VF);
            StridedVec = createBitOrPointerCast(StridedVec, OtherVTy, DL);
          }

          if (Group->isReverse())
            StridedVec = Builder.CreateVectorReverse(StridedVec, "reverse");

          State.set(VPDefs[J], StridedVec, Part);
          ++J;
        }
      }

      return;
    }

    // For each member in the group, shuffle out the appropriate data from the
    // wide loads.
    unsigned J = 0;
    for (unsigned I = 0; I < InterleaveFactor; ++I) {
      Instruction *Member = Group->getMember(I);

      // Skip the gaps in the group.
      if (!Member)
        continue;

      auto StrideMask =
          createStrideMask(I, InterleaveFactor, State.VF.getKnownMinValue());
      for (unsigned Part = 0; Part < State.UF; Part++) {
        Value *StridedVec = Builder.CreateShuffleVector(
            NewLoads[Part], StrideMask, "strided.vec");

        // If this member has different type, cast the result type.
        if (Member->getType() != ScalarTy) {
          assert(!State.VF.isScalable() && "VF is assumed to be non scalable.");
          VectorType *OtherVTy = VectorType::get(Member->getType(), State.VF);
          StridedVec = createBitOrPointerCast(StridedVec, OtherVTy, DL);
        }

        if (Group->isReverse())
          StridedVec = Builder.CreateVectorReverse(StridedVec, "reverse");

        State.set(VPDefs[J], StridedVec, Part);
      }
      ++J;
    }
    return;
  }

  // The sub vector type for current instruction.
  auto *SubVT = VectorType::get(ScalarTy, State.VF);

  // Vectorize the interleaved store group.
  Value *MaskForGaps =
      createBitMaskForGaps(Builder, State.VF.getKnownMinValue(), *Group);
  assert((!MaskForGaps || useMaskedInterleavedAccesses(*TTI)) &&
         "masked interleaved groups are not allowed.");
  assert((!MaskForGaps || !State.VF.isScalable()) &&
         "masking gaps for scalable vectors is not yet supported.");
  for (unsigned Part = 0; Part < State.UF; Part++) {
    // Collect the stored vector from each member.
    SmallVector<Value *, 4> StoredVecs;
    unsigned StoredIdx = 0;
    for (unsigned i = 0; i < InterleaveFactor; i++) {
      assert((Group->getMember(i) || MaskForGaps) &&
             "Fail to get a member from an interleaved store group");
      Instruction *Member = Group->getMember(i);

      // Skip the gaps in the group.
      if (!Member) {
        Value *Undef = PoisonValue::get(SubVT);
        StoredVecs.push_back(Undef);
        continue;
      }

      Value *StoredVec = State.get(StoredValues[StoredIdx], Part);
      ++StoredIdx;

      if (Group->isReverse())
        StoredVec = Builder.CreateVectorReverse(StoredVec, "reverse");

      // If this member has different type, cast it to a unified type.

      if (StoredVec->getType() != SubVT)
        StoredVec = createBitOrPointerCast(StoredVec, SubVT, DL);

      StoredVecs.push_back(StoredVec);
    }

    // Interleave all the smaller vectors into one wider vector.
    Value *IVec = interleaveVectors(Builder, StoredVecs, "interleaved.vec");
    Instruction *NewStoreInstr;
    if (BlockInMask || MaskForGaps) {
      Value *GroupMask = CreateGroupMask(Part, MaskForGaps);
      NewStoreInstr = Builder.CreateMaskedStore(IVec, AddrParts[Part],
                                                Group->getAlign(), GroupMask);
    } else
      NewStoreInstr =
          Builder.CreateAlignedStore(IVec, AddrParts[Part], Group->getAlign());

    Group->addMetadata(NewStoreInstr);
  }
}

=======
>>>>>>> 9c4aab8c
void InnerLoopVectorizer::scalarizeInstruction(const Instruction *Instr,
                                               VPReplicateRecipe *RepRecipe,
                                               const VPIteration &Instance,
                                               VPTransformState &State) {
  assert(!Instr->getType()->isAggregateType() && "Can't handle vectors");

  // llvm.experimental.noalias.scope.decl intrinsics must only be duplicated for
  // the first lane and part.
  if (isa<NoAliasScopeDeclInst>(Instr))
    if (!Instance.isFirstIteration())
      return;

  // Does this instruction return a value ?
  bool IsVoidRetTy = Instr->getType()->isVoidTy();

  Instruction *Cloned = Instr->clone();
  if (!IsVoidRetTy) {
    Cloned->setName(Instr->getName() + ".cloned");
#if !defined(NDEBUG)
    // Verify that VPlan type inference results agree with the type of the
    // generated values.
    assert(State.TypeAnalysis.inferScalarType(RepRecipe) == Cloned->getType() &&
           "inferred type and type from generated instructions do not match");
#endif
  }

  RepRecipe->setFlags(Cloned);

  if (auto DL = Instr->getDebugLoc())
    State.setDebugLocFrom(DL);

  // Replace the operands of the cloned instructions with their scalar
  // equivalents in the new loop.
  for (const auto &I : enumerate(RepRecipe->operands())) {
    auto InputInstance = Instance;
    VPValue *Operand = I.value();
    if (vputils::isUniformAfterVectorization(Operand))
      InputInstance.Lane = VPLane::getFirstLane();
    Cloned->setOperand(I.index(), State.get(Operand, InputInstance));
  }
  State.addNewMetadata(Cloned, Instr);

  // Place the cloned scalar in the new loop.
  State.Builder.Insert(Cloned);

  State.set(RepRecipe, Cloned, Instance);

  // If we just cloned a new assumption, add it the assumption cache.
  if (auto *II = dyn_cast<AssumeInst>(Cloned))
    AC->registerAssumption(II);

  // End if-block.
  bool IfPredicateInstr = RepRecipe->getParent()->getParent()->isReplicator();
  if (IfPredicateInstr)
    PredicatedInstructions.push_back(Cloned);
}

Value *
InnerLoopVectorizer::getOrCreateVectorTripCount(BasicBlock *InsertBlock) {
  if (VectorTripCount)
    return VectorTripCount;

  Value *TC = getTripCount();
  IRBuilder<> Builder(InsertBlock->getTerminator());

  Type *Ty = TC->getType();
  // This is where we can make the step a runtime constant.
  Value *Step = createStepForVF(Builder, Ty, VF, UF);

  // If the tail is to be folded by masking, round the number of iterations N
  // up to a multiple of Step instead of rounding down. This is done by first
  // adding Step-1 and then rounding down. Note that it's ok if this addition
  // overflows: the vector induction variable will eventually wrap to zero given
  // that it starts at zero and its Step is a power of two; the loop will then
  // exit, with the last early-exit vector comparison also producing all-true.
  // For scalable vectors the VF is not guaranteed to be a power of 2, but this
  // is accounted for in emitIterationCountCheck that adds an overflow check.
  if (Cost->foldTailByMasking()) {
    assert(isPowerOf2_32(VF.getKnownMinValue() * UF) &&
           "VF*UF must be a power of 2 when folding tail by masking");
    TC = Builder.CreateAdd(TC, Builder.CreateSub(Step, ConstantInt::get(Ty, 1)),
                           "n.rnd.up");
  }

  // Now we need to generate the expression for the part of the loop that the
  // vectorized body will execute. This is equal to N - (N % Step) if scalar
  // iterations are not required for correctness, or N - Step, otherwise. Step
  // is equal to the vectorization factor (number of SIMD elements) times the
  // unroll factor (number of SIMD instructions).
  Value *R = Builder.CreateURem(TC, Step, "n.mod.vf");

  // There are cases where we *must* run at least one iteration in the remainder
  // loop.  See the cost model for when this can happen.  If the step evenly
  // divides the trip count, we set the remainder to be equal to the step. If
  // the step does not evenly divide the trip count, no adjustment is necessary
  // since there will already be scalar iterations. Note that the minimum
  // iterations check ensures that N >= Step.
  if (Cost->requiresScalarEpilogue(VF.isVector())) {
    auto *IsZero = Builder.CreateICmpEQ(R, ConstantInt::get(R->getType(), 0));
    R = Builder.CreateSelect(IsZero, Step, R);
  }

  VectorTripCount = Builder.CreateSub(TC, R, "n.vec");

  return VectorTripCount;
}

void InnerLoopVectorizer::emitIterationCountCheck(BasicBlock *Bypass) {
  Value *Count = getTripCount();
  // Reuse existing vector loop preheader for TC checks.
  // Note that new preheader block is generated for vector loop.
  BasicBlock *const TCCheckBlock = LoopVectorPreHeader;
  IRBuilder<> Builder(TCCheckBlock->getTerminator());

  // Generate code to check if the loop's trip count is less than VF * UF, or
  // equal to it in case a scalar epilogue is required; this implies that the
  // vector trip count is zero. This check also covers the case where adding one
  // to the backedge-taken count overflowed leading to an incorrect trip count
  // of zero. In this case we will also jump to the scalar loop.
  auto P = Cost->requiresScalarEpilogue(VF.isVector()) ? ICmpInst::ICMP_ULE
                                                       : ICmpInst::ICMP_ULT;

  // If tail is to be folded, vector loop takes care of all iterations.
  Type *CountTy = Count->getType();
  Value *CheckMinIters = Builder.getFalse();
  auto CreateStep = [&]() -> Value * {
    // Create step with max(MinProTripCount, UF * VF).
    if (UF * VF.getKnownMinValue() >= MinProfitableTripCount.getKnownMinValue())
      return createStepForVF(Builder, CountTy, VF, UF);

    Value *MinProfTC =
        createStepForVF(Builder, CountTy, MinProfitableTripCount, 1);
    if (!VF.isScalable())
      return MinProfTC;
    return Builder.CreateBinaryIntrinsic(
        Intrinsic::umax, MinProfTC, createStepForVF(Builder, CountTy, VF, UF));
  };

  TailFoldingStyle Style = Cost->getTailFoldingStyle();
  if (Style == TailFoldingStyle::None)
    CheckMinIters =
        Builder.CreateICmp(P, Count, CreateStep(), "min.iters.check");
  else if (VF.isScalable() &&
           !isIndvarOverflowCheckKnownFalse(Cost, VF, UF) &&
           Style != TailFoldingStyle::DataAndControlFlowWithoutRuntimeCheck) {
    // vscale is not necessarily a power-of-2, which means we cannot guarantee
    // an overflow to zero when updating induction variables and so an
    // additional overflow check is required before entering the vector loop.

    // Get the maximum unsigned value for the type.
    Value *MaxUIntTripCount =
        ConstantInt::get(CountTy, cast<IntegerType>(CountTy)->getMask());
    Value *LHS = Builder.CreateSub(MaxUIntTripCount, Count);

    // Don't execute the vector loop if (UMax - n) < (VF * UF).
    CheckMinIters = Builder.CreateICmp(ICmpInst::ICMP_ULT, LHS, CreateStep());
  }

  // Create new preheader for vector loop.
  LoopVectorPreHeader =
      SplitBlock(TCCheckBlock, TCCheckBlock->getTerminator(), DT, LI, nullptr,
                 "vector.ph");

  assert(DT->properlyDominates(DT->getNode(TCCheckBlock),
                               DT->getNode(Bypass)->getIDom()) &&
         "TC check is expected to dominate Bypass");

  // Update dominator for Bypass & LoopExit (if needed).
  DT->changeImmediateDominator(Bypass, TCCheckBlock);
  BranchInst &BI =
      *BranchInst::Create(Bypass, LoopVectorPreHeader, CheckMinIters);
  if (hasBranchWeightMD(*OrigLoop->getLoopLatch()->getTerminator()))
    setBranchWeights(BI, MinItersBypassWeights, /*IsExpected=*/false);
  ReplaceInstWithInst(TCCheckBlock->getTerminator(), &BI);
  LoopBypassBlocks.push_back(TCCheckBlock);
}

BasicBlock *InnerLoopVectorizer::emitSCEVChecks(BasicBlock *Bypass) {
  BasicBlock *const SCEVCheckBlock =
      RTChecks.emitSCEVChecks(Bypass, LoopVectorPreHeader, LoopExitBlock);
  if (!SCEVCheckBlock)
    return nullptr;

  assert(!(SCEVCheckBlock->getParent()->hasOptSize() ||
           (OptForSizeBasedOnProfile &&
            Cost->Hints->getForce() != LoopVectorizeHints::FK_Enabled)) &&
         "Cannot SCEV check stride or overflow when optimizing for size");


  // Update dominator only if this is first RT check.
  if (LoopBypassBlocks.empty()) {
    DT->changeImmediateDominator(Bypass, SCEVCheckBlock);
    if (!Cost->requiresScalarEpilogue(VF.isVector()))
      // If there is an epilogue which must run, there's no edge from the
      // middle block to exit blocks  and thus no need to update the immediate
      // dominator of the exit blocks.
      DT->changeImmediateDominator(LoopExitBlock, SCEVCheckBlock);
  }

  LoopBypassBlocks.push_back(SCEVCheckBlock);
  AddedSafetyChecks = true;
  return SCEVCheckBlock;
}

BasicBlock *InnerLoopVectorizer::emitMemRuntimeChecks(BasicBlock *Bypass) {
  // VPlan-native path does not do any analysis for runtime checks currently.
  if (EnableVPlanNativePath)
    return nullptr;

  BasicBlock *const MemCheckBlock =
      RTChecks.emitMemRuntimeChecks(Bypass, LoopVectorPreHeader);

  // Check if we generated code that checks in runtime if arrays overlap. We put
  // the checks into a separate block to make the more common case of few
  // elements faster.
  if (!MemCheckBlock)
    return nullptr;

  if (MemCheckBlock->getParent()->hasOptSize() || OptForSizeBasedOnProfile) {
    assert(Cost->Hints->getForce() == LoopVectorizeHints::FK_Enabled &&
           "Cannot emit memory checks when optimizing for size, unless forced "
           "to vectorize.");
    ORE->emit([&]() {
      return OptimizationRemarkAnalysis(DEBUG_TYPE, "VectorizationCodeSize",
                                        OrigLoop->getStartLoc(),
                                        OrigLoop->getHeader())
             << "Code-size may be reduced by not forcing "
                "vectorization, or by source-code modifications "
                "eliminating the need for runtime checks "
                "(e.g., adding 'restrict').";
    });
  }

  LoopBypassBlocks.push_back(MemCheckBlock);

  AddedSafetyChecks = true;

  return MemCheckBlock;
}

void InnerLoopVectorizer::createVectorLoopSkeleton(StringRef Prefix) {
  LoopScalarBody = OrigLoop->getHeader();
  LoopVectorPreHeader = OrigLoop->getLoopPreheader();
  assert(LoopVectorPreHeader && "Invalid loop structure");
  LoopExitBlock = OrigLoop->getUniqueExitBlock(); // may be nullptr
  assert((LoopExitBlock || Cost->requiresScalarEpilogue(VF.isVector())) &&
         "multiple exit loop without required epilogue?");

  LoopMiddleBlock =
      SplitBlock(LoopVectorPreHeader, LoopVectorPreHeader->getTerminator(), DT,
                 LI, nullptr, Twine(Prefix) + "middle.block");
  LoopScalarPreHeader =
      SplitBlock(LoopMiddleBlock, LoopMiddleBlock->getTerminator(), DT, LI,
                 nullptr, Twine(Prefix) + "scalar.ph");
}

PHINode *InnerLoopVectorizer::createInductionResumeValue(
    PHINode *OrigPhi, const InductionDescriptor &II, Value *Step,
    ArrayRef<BasicBlock *> BypassBlocks,
    std::pair<BasicBlock *, Value *> AdditionalBypass) {
  Value *VectorTripCount = getOrCreateVectorTripCount(LoopVectorPreHeader);
  assert(VectorTripCount && "Expected valid arguments");

  Instruction *OldInduction = Legal->getPrimaryInduction();
  Value *&EndValue = IVEndValues[OrigPhi];
  Value *EndValueFromAdditionalBypass = AdditionalBypass.second;
  if (OrigPhi == OldInduction) {
    // We know what the end value is.
    EndValue = VectorTripCount;
  } else {
    IRBuilder<> B(LoopVectorPreHeader->getTerminator());

    // Fast-math-flags propagate from the original induction instruction.
    if (II.getInductionBinOp() && isa<FPMathOperator>(II.getInductionBinOp()))
      B.setFastMathFlags(II.getInductionBinOp()->getFastMathFlags());

    EndValue = emitTransformedIndex(B, VectorTripCount, II.getStartValue(),
                                    Step, II.getKind(), II.getInductionBinOp());
    EndValue->setName("ind.end");

    // Compute the end value for the additional bypass (if applicable).
    if (AdditionalBypass.first) {
      B.SetInsertPoint(AdditionalBypass.first,
                       AdditionalBypass.first->getFirstInsertionPt());
      EndValueFromAdditionalBypass =
          emitTransformedIndex(B, AdditionalBypass.second, II.getStartValue(),
                               Step, II.getKind(), II.getInductionBinOp());
      EndValueFromAdditionalBypass->setName("ind.end");
    }
  }

  // Create phi nodes to merge from the  backedge-taken check block.
  PHINode *BCResumeVal = PHINode::Create(OrigPhi->getType(), 3, "bc.resume.val",
                                         LoopScalarPreHeader->getFirstNonPHI());
  // Copy original phi DL over to the new one.
  BCResumeVal->setDebugLoc(OrigPhi->getDebugLoc());

  // The new PHI merges the original incoming value, in case of a bypass,
  // or the value at the end of the vectorized loop.
  BCResumeVal->addIncoming(EndValue, LoopMiddleBlock);

  // Fix the scalar body counter (PHI node).
  // The old induction's phi node in the scalar body needs the truncated
  // value.
  for (BasicBlock *BB : BypassBlocks)
    BCResumeVal->addIncoming(II.getStartValue(), BB);

  if (AdditionalBypass.first)
    BCResumeVal->setIncomingValueForBlock(AdditionalBypass.first,
                                          EndValueFromAdditionalBypass);
  return BCResumeVal;
}

/// Return the expanded step for \p ID using \p ExpandedSCEVs to look up SCEV
/// expansion results.
static Value *getExpandedStep(const InductionDescriptor &ID,
                              const SCEV2ValueTy &ExpandedSCEVs) {
  const SCEV *Step = ID.getStep();
  if (auto *C = dyn_cast<SCEVConstant>(Step))
    return C->getValue();
  if (auto *U = dyn_cast<SCEVUnknown>(Step))
    return U->getValue();
  auto I = ExpandedSCEVs.find(Step);
  assert(I != ExpandedSCEVs.end() && "SCEV must be expanded at this point");
  return I->second;
}

void InnerLoopVectorizer::createInductionResumeValues(
    const SCEV2ValueTy &ExpandedSCEVs,
    std::pair<BasicBlock *, Value *> AdditionalBypass) {
  assert(((AdditionalBypass.first && AdditionalBypass.second) ||
          (!AdditionalBypass.first && !AdditionalBypass.second)) &&
         "Inconsistent information about additional bypass.");
  // We are going to resume the execution of the scalar loop.
  // Go over all of the induction variables that we found and fix the
  // PHIs that are left in the scalar version of the loop.
  // The starting values of PHI nodes depend on the counter of the last
  // iteration in the vectorized loop.
  // If we come from a bypass edge then we need to start from the original
  // start value.
  for (const auto &InductionEntry : Legal->getInductionVars()) {
    PHINode *OrigPhi = InductionEntry.first;
    const InductionDescriptor &II = InductionEntry.second;
    PHINode *BCResumeVal = createInductionResumeValue(
        OrigPhi, II, getExpandedStep(II, ExpandedSCEVs), LoopBypassBlocks,
        AdditionalBypass);
    OrigPhi->setIncomingValueForBlock(LoopScalarPreHeader, BCResumeVal);
  }
}

std::pair<BasicBlock *, Value *>
InnerLoopVectorizer::createVectorizedLoopSkeleton(
    const SCEV2ValueTy &ExpandedSCEVs) {
  /*
   In this function we generate a new loop. The new loop will contain
   the vectorized instructions while the old loop will continue to run the
   scalar remainder.

       [ ] <-- old preheader - loop iteration number check and SCEVs in Plan's
     /  |      preheader are expanded here. Eventually all required SCEV
    /   |      expansion should happen here.
   /    v
  |    [ ] <-- vector loop bypass (may consist of multiple blocks).
  |  /  |
  | /   v
  ||   [ ]     <-- vector pre header.
  |/    |
  |     v
  |    [  ] \
  |    [  ]_|   <-- vector loop (created during VPlan execution).
  |     |
  |     v
  \   -[ ]   <--- middle-block (wrapped in VPIRBasicBlock with the branch to
   |    |                       successors created during VPlan execution)
   \/   |
   /\   v
   | ->[ ]     <--- new preheader (wrapped in VPIRBasicBlock).
   |    |
 (opt)  v      <-- edge from middle to exit iff epilogue is not required.
   |   [ ] \
   |   [ ]_|   <-- old scalar loop to handle remainder (scalar epilogue).
    \   |
     \  v
      >[ ]     <-- exit block(s). (wrapped in VPIRBasicBlock)
   ...
   */

  // Create an empty vector loop, and prepare basic blocks for the runtime
  // checks.
  createVectorLoopSkeleton("");

  // Now, compare the new count to zero. If it is zero skip the vector loop and
  // jump to the scalar loop. This check also covers the case where the
  // backedge-taken count is uint##_max: adding one to it will overflow leading
  // to an incorrect trip count of zero. In this (rare) case we will also jump
  // to the scalar loop.
  emitIterationCountCheck(LoopScalarPreHeader);

  // Generate the code to check any assumptions that we've made for SCEV
  // expressions.
  emitSCEVChecks(LoopScalarPreHeader);

  // Generate the code that checks in runtime if arrays overlap. We put the
  // checks into a separate block to make the more common case of few elements
  // faster.
  emitMemRuntimeChecks(LoopScalarPreHeader);

  // Emit phis for the new starting index of the scalar loop.
  createInductionResumeValues(ExpandedSCEVs);

  return {LoopVectorPreHeader, nullptr};
}

// Fix up external users of the induction variable. At this point, we are
// in LCSSA form, with all external PHIs that use the IV having one input value,
// coming from the remainder loop. We need those PHIs to also have a correct
// value for the IV when arriving directly from the middle block.
void InnerLoopVectorizer::fixupIVUsers(PHINode *OrigPhi,
                                       const InductionDescriptor &II,
                                       Value *VectorTripCount, Value *EndValue,
                                       BasicBlock *MiddleBlock,
                                       BasicBlock *VectorHeader, VPlan &Plan,
                                       VPTransformState &State) {
  // There are two kinds of external IV usages - those that use the value
  // computed in the last iteration (the PHI) and those that use the penultimate
  // value (the value that feeds into the phi from the loop latch).
  // We allow both, but they, obviously, have different values.

  assert(OrigLoop->getUniqueExitBlock() && "Expected a single exit block");

  DenseMap<Value *, Value *> MissingVals;

  // An external user of the last iteration's value should see the value that
  // the remainder loop uses to initialize its own IV.
  Value *PostInc = OrigPhi->getIncomingValueForBlock(OrigLoop->getLoopLatch());
  for (User *U : PostInc->users()) {
    Instruction *UI = cast<Instruction>(U);
    if (!OrigLoop->contains(UI)) {
      assert(isa<PHINode>(UI) && "Expected LCSSA form");
      MissingVals[UI] = EndValue;
    }
  }

  // An external user of the penultimate value need to see EndValue - Step.
  // The simplest way to get this is to recompute it from the constituent SCEVs,
  // that is Start + (Step * (CRD - 1)).
  for (User *U : OrigPhi->users()) {
    auto *UI = cast<Instruction>(U);
    if (!OrigLoop->contains(UI)) {
      assert(isa<PHINode>(UI) && "Expected LCSSA form");
      IRBuilder<> B(MiddleBlock->getTerminator());

      // Fast-math-flags propagate from the original induction instruction.
      if (II.getInductionBinOp() && isa<FPMathOperator>(II.getInductionBinOp()))
        B.setFastMathFlags(II.getInductionBinOp()->getFastMathFlags());

      Value *CountMinusOne = B.CreateSub(
          VectorTripCount, ConstantInt::get(VectorTripCount->getType(), 1));
      CountMinusOne->setName("cmo");

      VPValue *StepVPV = Plan.getSCEVExpansion(II.getStep());
      assert(StepVPV && "step must have been expanded during VPlan execution");
      Value *Step = StepVPV->isLiveIn() ? StepVPV->getLiveInIRValue()
                                        : State.get(StepVPV, {0, 0});
      Value *Escape =
          emitTransformedIndex(B, CountMinusOne, II.getStartValue(), Step,
                               II.getKind(), II.getInductionBinOp());
      Escape->setName("ind.escape");
      MissingVals[UI] = Escape;
    }
  }

  for (auto &I : MissingVals) {
    PHINode *PHI = cast<PHINode>(I.first);
    // One corner case we have to handle is two IVs "chasing" each-other,
    // that is %IV2 = phi [...], [ %IV1, %latch ]
    // In this case, if IV1 has an external use, we need to avoid adding both
    // "last value of IV1" and "penultimate value of IV2". So, verify that we
    // don't already have an incoming value for the middle block.
    if (PHI->getBasicBlockIndex(MiddleBlock) == -1)
      PHI->addIncoming(I.second, MiddleBlock);
  }
}

namespace {

struct CSEDenseMapInfo {
  static bool canHandle(const Instruction *I) {
    return isa<InsertElementInst>(I) || isa<ExtractElementInst>(I) ||
           isa<ShuffleVectorInst>(I) || isa<GetElementPtrInst>(I);
  }

  static inline Instruction *getEmptyKey() {
    return DenseMapInfo<Instruction *>::getEmptyKey();
  }

  static inline Instruction *getTombstoneKey() {
    return DenseMapInfo<Instruction *>::getTombstoneKey();
  }

  static unsigned getHashValue(const Instruction *I) {
    assert(canHandle(I) && "Unknown instruction!");
    return hash_combine(I->getOpcode(), hash_combine_range(I->value_op_begin(),
                                                           I->value_op_end()));
  }

  static bool isEqual(const Instruction *LHS, const Instruction *RHS) {
    if (LHS == getEmptyKey() || RHS == getEmptyKey() ||
        LHS == getTombstoneKey() || RHS == getTombstoneKey())
      return LHS == RHS;
    return LHS->isIdenticalTo(RHS);
  }
};

} // end anonymous namespace

///Perform cse of induction variable instructions.
static void cse(BasicBlock *BB) {
  // Perform simple cse.
  SmallDenseMap<Instruction *, Instruction *, 4, CSEDenseMapInfo> CSEMap;
  for (Instruction &In : llvm::make_early_inc_range(*BB)) {
    if (!CSEDenseMapInfo::canHandle(&In))
      continue;

    // Check if we can replace this instruction with any of the
    // visited instructions.
    if (Instruction *V = CSEMap.lookup(&In)) {
      In.replaceAllUsesWith(V);
      In.eraseFromParent();
      continue;
    }

    CSEMap[&In] = &In;
  }
}

InstructionCost
LoopVectorizationCostModel::getVectorCallCost(CallInst *CI,
                                              ElementCount VF) const {
  // We only need to calculate a cost if the VF is scalar; for actual vectors
  // we should already have a pre-calculated cost at each VF.
  if (!VF.isScalar())
    return CallWideningDecisions.at(std::make_pair(CI, VF)).Cost;

  TTI::TargetCostKind CostKind = TTI::TCK_RecipThroughput;
  Type *RetTy = CI->getType();
  if (RecurrenceDescriptor::isFMulAddIntrinsic(CI))
    if (auto RedCost = getReductionPatternCost(CI, VF, RetTy, CostKind))
      return *RedCost;

  SmallVector<Type *, 4> Tys;
  for (auto &ArgOp : CI->args())
    Tys.push_back(ArgOp->getType());

  InstructionCost ScalarCallCost =
      TTI.getCallInstrCost(CI->getCalledFunction(), RetTy, Tys, CostKind);

  // If this is an intrinsic we may have a lower cost for it.
  if (getVectorIntrinsicIDForCall(CI, TLI)) {
    InstructionCost IntrinsicCost = getVectorIntrinsicCost(CI, VF);
    return std::min(ScalarCallCost, IntrinsicCost);
  }
  return ScalarCallCost;
}

static Type *MaybeVectorizeType(Type *Elt, ElementCount VF) {
  if (VF.isScalar() || (!Elt->isIntOrPtrTy() && !Elt->isFloatingPointTy()))
    return Elt;
  return VectorType::get(Elt, VF);
}

InstructionCost
LoopVectorizationCostModel::getVectorIntrinsicCost(CallInst *CI,
                                                   ElementCount VF) const {
  Intrinsic::ID ID = getVectorIntrinsicIDForCall(CI, TLI);
  assert(ID && "Expected intrinsic call!");
  Type *RetTy = MaybeVectorizeType(CI->getType(), VF);
  FastMathFlags FMF;
  if (auto *FPMO = dyn_cast<FPMathOperator>(CI))
    FMF = FPMO->getFastMathFlags();

  SmallVector<const Value *> Arguments(CI->args());
  FunctionType *FTy = CI->getCalledFunction()->getFunctionType();
  SmallVector<Type *> ParamTys;
  std::transform(FTy->param_begin(), FTy->param_end(),
                 std::back_inserter(ParamTys),
                 [&](Type *Ty) { return MaybeVectorizeType(Ty, VF); });

  IntrinsicCostAttributes CostAttrs(ID, RetTy, Arguments, ParamTys, FMF,
                                    dyn_cast<IntrinsicInst>(CI));
  return TTI.getIntrinsicInstrCost(CostAttrs,
                                   TargetTransformInfo::TCK_RecipThroughput);
}

void InnerLoopVectorizer::fixVectorizedLoop(VPTransformState &State,
                                            VPlan &Plan) {
  // Fix widened non-induction PHIs by setting up the PHI operands.
  if (EnableVPlanNativePath)
    fixNonInductionPHIs(Plan, State);

  // Forget the original basic block.
  PSE.getSE()->forgetLoop(OrigLoop);
  PSE.getSE()->forgetBlockAndLoopDispositions();

  // After vectorization, the exit blocks of the original loop will have
  // additional predecessors. Invalidate SCEVs for the exit phis in case SE
  // looked through single-entry phis.
  SmallVector<BasicBlock *> ExitBlocks;
  OrigLoop->getExitBlocks(ExitBlocks);
  for (BasicBlock *Exit : ExitBlocks)
    for (PHINode &PN : Exit->phis())
      PSE.getSE()->forgetLcssaPhiWithNewPredecessor(OrigLoop, &PN);

  VPRegionBlock *VectorRegion = State.Plan->getVectorLoopRegion();
  VPBasicBlock *LatchVPBB = VectorRegion->getExitingBasicBlock();
  Loop *VectorLoop = LI->getLoopFor(State.CFG.VPBB2IRBB[LatchVPBB]);
  if (Cost->requiresScalarEpilogue(VF.isVector())) {
    // No edge from the middle block to the unique exit block has been inserted
    // and there is nothing to fix from vector loop; phis should have incoming
    // from scalar loop only.
  } else {
    // TODO: Check VPLiveOuts to see if IV users need fixing instead of checking
    // the cost model.

    // If we inserted an edge from the middle block to the unique exit block,
    // update uses outside the loop (phis) to account for the newly inserted
    // edge.

    // Fix-up external users of the induction variables.
    for (const auto &Entry : Legal->getInductionVars())
      fixupIVUsers(Entry.first, Entry.second,
                   getOrCreateVectorTripCount(VectorLoop->getLoopPreheader()),
                   IVEndValues[Entry.first], LoopMiddleBlock,
                   VectorLoop->getHeader(), Plan, State);
  }

  // Fix live-out phis not already fixed earlier.
  for (const auto &KV : Plan.getLiveOuts())
    KV.second->fixPhi(Plan, State);

  for (Instruction *PI : PredicatedInstructions)
    sinkScalarOperands(&*PI);

  // Remove redundant induction instructions.
  cse(VectorLoop->getHeader());

  // Set/update profile weights for the vector and remainder loops as original
  // loop iterations are now distributed among them. Note that original loop
  // represented by LoopScalarBody becomes remainder loop after vectorization.
  //
  // For cases like foldTailByMasking() and requiresScalarEpiloque() we may
  // end up getting slightly roughened result but that should be OK since
  // profile is not inherently precise anyway. Note also possible bypass of
  // vector code caused by legality checks is ignored, assigning all the weight
  // to the vector loop, optimistically.
  //
  // For scalable vectorization we can't know at compile time how many iterations
  // of the loop are handled in one vector iteration, so instead assume a pessimistic
  // vscale of '1'.
  setProfileInfoAfterUnrolling(LI->getLoopFor(LoopScalarBody), VectorLoop,
                               LI->getLoopFor(LoopScalarBody),
                               VF.getKnownMinValue() * UF);
}

void InnerLoopVectorizer::sinkScalarOperands(Instruction *PredInst) {
  // The basic block and loop containing the predicated instruction.
  auto *PredBB = PredInst->getParent();
  auto *VectorLoop = LI->getLoopFor(PredBB);

  // Initialize a worklist with the operands of the predicated instruction.
  SetVector<Value *> Worklist(PredInst->op_begin(), PredInst->op_end());

  // Holds instructions that we need to analyze again. An instruction may be
  // reanalyzed if we don't yet know if we can sink it or not.
  SmallVector<Instruction *, 8> InstsToReanalyze;

  // Returns true if a given use occurs in the predicated block. Phi nodes use
  // their operands in their corresponding predecessor blocks.
  auto isBlockOfUsePredicated = [&](Use &U) -> bool {
    auto *I = cast<Instruction>(U.getUser());
    BasicBlock *BB = I->getParent();
    if (auto *Phi = dyn_cast<PHINode>(I))
      BB = Phi->getIncomingBlock(
          PHINode::getIncomingValueNumForOperand(U.getOperandNo()));
    return BB == PredBB;
  };

  // Iteratively sink the scalarized operands of the predicated instruction
  // into the block we created for it. When an instruction is sunk, it's
  // operands are then added to the worklist. The algorithm ends after one pass
  // through the worklist doesn't sink a single instruction.
  bool Changed;
  do {
    // Add the instructions that need to be reanalyzed to the worklist, and
    // reset the changed indicator.
    Worklist.insert(InstsToReanalyze.begin(), InstsToReanalyze.end());
    InstsToReanalyze.clear();
    Changed = false;

    while (!Worklist.empty()) {
      auto *I = dyn_cast<Instruction>(Worklist.pop_back_val());

      // We can't sink an instruction if it is a phi node, is not in the loop,
      // may have side effects or may read from memory.
      // TODO Could dor more granular checking to allow sinking a load past non-store instructions.
      if (!I || isa<PHINode>(I) || !VectorLoop->contains(I) ||
          I->mayHaveSideEffects() || I->mayReadFromMemory())
          continue;

      // If the instruction is already in PredBB, check if we can sink its
      // operands. In that case, VPlan's sinkScalarOperands() succeeded in
      // sinking the scalar instruction I, hence it appears in PredBB; but it
      // may have failed to sink I's operands (recursively), which we try
      // (again) here.
      if (I->getParent() == PredBB) {
        Worklist.insert(I->op_begin(), I->op_end());
        continue;
      }

      // It's legal to sink the instruction if all its uses occur in the
      // predicated block. Otherwise, there's nothing to do yet, and we may
      // need to reanalyze the instruction.
      if (!llvm::all_of(I->uses(), isBlockOfUsePredicated)) {
        InstsToReanalyze.push_back(I);
        continue;
      }

      // Move the instruction to the beginning of the predicated block, and add
      // it's operands to the worklist.
      I->moveBefore(&*PredBB->getFirstInsertionPt());
      Worklist.insert(I->op_begin(), I->op_end());

      // The sinking may have enabled other instructions to be sunk, so we will
      // need to iterate.
      Changed = true;
    }
  } while (Changed);
}

void InnerLoopVectorizer::fixNonInductionPHIs(VPlan &Plan,
                                              VPTransformState &State) {
  auto Iter = vp_depth_first_deep(Plan.getEntry());
  for (VPBasicBlock *VPBB : VPBlockUtils::blocksOnly<VPBasicBlock>(Iter)) {
    for (VPRecipeBase &P : VPBB->phis()) {
      VPWidenPHIRecipe *VPPhi = dyn_cast<VPWidenPHIRecipe>(&P);
      if (!VPPhi)
        continue;
      PHINode *NewPhi = cast<PHINode>(State.get(VPPhi, 0));
      // Make sure the builder has a valid insert point.
      Builder.SetInsertPoint(NewPhi);
      for (unsigned i = 0; i < VPPhi->getNumOperands(); ++i) {
        VPValue *Inc = VPPhi->getIncomingValue(i);
        VPBasicBlock *VPBB = VPPhi->getIncomingBlock(i);
        NewPhi->addIncoming(State.get(Inc, 0), State.CFG.VPBB2IRBB[VPBB]);
      }
    }
  }
}

void LoopVectorizationCostModel::collectLoopScalars(ElementCount VF) {
  // We should not collect Scalars more than once per VF. Right now, this
  // function is called from collectUniformsAndScalars(), which already does
  // this check. Collecting Scalars for VF=1 does not make any sense.
  assert(VF.isVector() && !Scalars.contains(VF) &&
         "This function should not be visited twice for the same VF");

  // This avoids any chances of creating a REPLICATE recipe during planning
  // since that would result in generation of scalarized code during execution,
  // which is not supported for scalable vectors.
  if (VF.isScalable()) {
    Scalars[VF].insert(Uniforms[VF].begin(), Uniforms[VF].end());
    return;
  }

  SmallSetVector<Instruction *, 8> Worklist;

  // These sets are used to seed the analysis with pointers used by memory
  // accesses that will remain scalar.
  SmallSetVector<Instruction *, 8> ScalarPtrs;
  SmallPtrSet<Instruction *, 8> PossibleNonScalarPtrs;
  auto *Latch = TheLoop->getLoopLatch();

  // A helper that returns true if the use of Ptr by MemAccess will be scalar.
  // The pointer operands of loads and stores will be scalar as long as the
  // memory access is not a gather or scatter operation. The value operand of a
  // store will remain scalar if the store is scalarized.
  auto isScalarUse = [&](Instruction *MemAccess, Value *Ptr) {
    InstWidening WideningDecision = getWideningDecision(MemAccess, VF);
    assert(WideningDecision != CM_Unknown &&
           "Widening decision should be ready at this moment");
    if (auto *Store = dyn_cast<StoreInst>(MemAccess))
      if (Ptr == Store->getValueOperand())
        return WideningDecision == CM_Scalarize;
    assert(Ptr == getLoadStorePointerOperand(MemAccess) &&
           "Ptr is neither a value or pointer operand");
    return WideningDecision != CM_GatherScatter;
  };

  // A helper that returns true if the given value is a bitcast or
  // getelementptr instruction contained in the loop.
  auto isLoopVaryingBitCastOrGEP = [&](Value *V) {
    return ((isa<BitCastInst>(V) && V->getType()->isPointerTy()) ||
            isa<GetElementPtrInst>(V)) &&
           !TheLoop->isLoopInvariant(V);
  };

  // A helper that evaluates a memory access's use of a pointer. If the use will
  // be a scalar use and the pointer is only used by memory accesses, we place
  // the pointer in ScalarPtrs. Otherwise, the pointer is placed in
  // PossibleNonScalarPtrs.
  auto evaluatePtrUse = [&](Instruction *MemAccess, Value *Ptr) {
    // We only care about bitcast and getelementptr instructions contained in
    // the loop.
    if (!isLoopVaryingBitCastOrGEP(Ptr))
      return;

    // If the pointer has already been identified as scalar (e.g., if it was
    // also identified as uniform), there's nothing to do.
    auto *I = cast<Instruction>(Ptr);
    if (Worklist.count(I))
      return;

    // If the use of the pointer will be a scalar use, and all users of the
    // pointer are memory accesses, place the pointer in ScalarPtrs. Otherwise,
    // place the pointer in PossibleNonScalarPtrs.
    if (isScalarUse(MemAccess, Ptr) && llvm::all_of(I->users(), [&](User *U) {
          return isa<LoadInst>(U) || isa<StoreInst>(U);
        }))
      ScalarPtrs.insert(I);
    else
      PossibleNonScalarPtrs.insert(I);
  };

  // We seed the scalars analysis with three classes of instructions: (1)
  // instructions marked uniform-after-vectorization and (2) bitcast,
  // getelementptr and (pointer) phi instructions used by memory accesses
  // requiring a scalar use.
  //
  // (1) Add to the worklist all instructions that have been identified as
  // uniform-after-vectorization.
  Worklist.insert(Uniforms[VF].begin(), Uniforms[VF].end());

  // (2) Add to the worklist all bitcast and getelementptr instructions used by
  // memory accesses requiring a scalar use. The pointer operands of loads and
  // stores will be scalar as long as the memory accesses is not a gather or
  // scatter operation. The value operand of a store will remain scalar if the
  // store is scalarized.
  for (auto *BB : TheLoop->blocks())
    for (auto &I : *BB) {
      if (auto *Load = dyn_cast<LoadInst>(&I)) {
        evaluatePtrUse(Load, Load->getPointerOperand());
      } else if (auto *Store = dyn_cast<StoreInst>(&I)) {
        evaluatePtrUse(Store, Store->getPointerOperand());
        evaluatePtrUse(Store, Store->getValueOperand());
      }
    }
  for (auto *I : ScalarPtrs)
    if (!PossibleNonScalarPtrs.count(I)) {
      LLVM_DEBUG(dbgs() << "LV: Found scalar instruction: " << *I << "\n");
      Worklist.insert(I);
    }

  // Insert the forced scalars.
  // FIXME: Currently VPWidenPHIRecipe() often creates a dead vector
  // induction variable when the PHI user is scalarized.
  auto ForcedScalar = ForcedScalars.find(VF);
  if (ForcedScalar != ForcedScalars.end())
    for (auto *I : ForcedScalar->second) {
      LLVM_DEBUG(dbgs() << "LV: Found (forced) scalar instruction: " << *I << "\n");
      Worklist.insert(I);
    }

  // Expand the worklist by looking through any bitcasts and getelementptr
  // instructions we've already identified as scalar. This is similar to the
  // expansion step in collectLoopUniforms(); however, here we're only
  // expanding to include additional bitcasts and getelementptr instructions.
  unsigned Idx = 0;
  while (Idx != Worklist.size()) {
    Instruction *Dst = Worklist[Idx++];
    if (!isLoopVaryingBitCastOrGEP(Dst->getOperand(0)))
      continue;
    auto *Src = cast<Instruction>(Dst->getOperand(0));
    if (llvm::all_of(Src->users(), [&](User *U) -> bool {
          auto *J = cast<Instruction>(U);
          return !TheLoop->contains(J) || Worklist.count(J) ||
                 ((isa<LoadInst>(J) || isa<StoreInst>(J)) &&
                  isScalarUse(J, Src));
        })) {
      Worklist.insert(Src);
      LLVM_DEBUG(dbgs() << "LV: Found scalar instruction: " << *Src << "\n");
    }
  }

  // An induction variable will remain scalar if all users of the induction
  // variable and induction variable update remain scalar.
  for (const auto &Induction : Legal->getInductionVars()) {
    auto *Ind = Induction.first;
    auto *IndUpdate = cast<Instruction>(Ind->getIncomingValueForBlock(Latch));

    // If tail-folding is applied, the primary induction variable will be used
    // to feed a vector compare.
    if (Ind == Legal->getPrimaryInduction() && foldTailByMasking())
      continue;

    // Returns true if \p Indvar is a pointer induction that is used directly by
    // load/store instruction \p I.
    auto IsDirectLoadStoreFromPtrIndvar = [&](Instruction *Indvar,
                                              Instruction *I) {
      return Induction.second.getKind() ==
                 InductionDescriptor::IK_PtrInduction &&
             (isa<LoadInst>(I) || isa<StoreInst>(I)) &&
             Indvar == getLoadStorePointerOperand(I) && isScalarUse(I, Indvar);
    };

    // Determine if all users of the induction variable are scalar after
    // vectorization.
    auto ScalarInd = llvm::all_of(Ind->users(), [&](User *U) -> bool {
      auto *I = cast<Instruction>(U);
      return I == IndUpdate || !TheLoop->contains(I) || Worklist.count(I) ||
             IsDirectLoadStoreFromPtrIndvar(Ind, I);
    });
    if (!ScalarInd)
      continue;

    // If the induction variable update is a fixed-order recurrence, neither the
    // induction variable or its update should be marked scalar after
    // vectorization.
    auto *IndUpdatePhi = dyn_cast<PHINode>(IndUpdate);
    if (IndUpdatePhi && Legal->isFixedOrderRecurrence(IndUpdatePhi))
      continue;

    // Determine if all users of the induction variable update instruction are
    // scalar after vectorization.
    auto ScalarIndUpdate =
        llvm::all_of(IndUpdate->users(), [&](User *U) -> bool {
          auto *I = cast<Instruction>(U);
          return I == Ind || !TheLoop->contains(I) || Worklist.count(I) ||
                 IsDirectLoadStoreFromPtrIndvar(IndUpdate, I);
        });
    if (!ScalarIndUpdate)
      continue;

    // The induction variable and its update instruction will remain scalar.
    Worklist.insert(Ind);
    Worklist.insert(IndUpdate);
    LLVM_DEBUG(dbgs() << "LV: Found scalar instruction: " << *Ind << "\n");
    LLVM_DEBUG(dbgs() << "LV: Found scalar instruction: " << *IndUpdate
                      << "\n");
  }

  Scalars[VF].insert(Worklist.begin(), Worklist.end());
}

bool LoopVectorizationCostModel::isScalarWithPredication(
    Instruction *I, ElementCount VF) const {
  if (!isPredicatedInst(I))
    return false;

  // Do we have a non-scalar lowering for this predicated
  // instruction? No - it is scalar with predication.
  switch(I->getOpcode()) {
  default:
    return true;
  case Instruction::Call:
    if (VF.isScalar())
      return true;
    return CallWideningDecisions.at(std::make_pair(cast<CallInst>(I), VF))
               .Kind == CM_Scalarize;
  case Instruction::Load:
  case Instruction::Store: {
    auto *Ptr = getLoadStorePointerOperand(I);
    auto *Ty = getLoadStoreType(I);
    Type *VTy = Ty;
    if (VF.isVector())
      VTy = VectorType::get(Ty, VF);
    const Align Alignment = getLoadStoreAlignment(I);
    return isa<LoadInst>(I) ? !(isLegalMaskedLoad(Ty, Ptr, Alignment) ||
                                TTI.isLegalMaskedGather(VTy, Alignment))
                            : !(isLegalMaskedStore(Ty, Ptr, Alignment) ||
                                TTI.isLegalMaskedScatter(VTy, Alignment));
  }
  case Instruction::UDiv:
  case Instruction::SDiv:
  case Instruction::SRem:
  case Instruction::URem: {
    // We have the option to use the safe-divisor idiom to avoid predication.
    // The cost based decision here will always select safe-divisor for
    // scalable vectors as scalarization isn't legal.
    const auto [ScalarCost, SafeDivisorCost] = getDivRemSpeculationCost(I, VF);
    return isDivRemScalarWithPredication(ScalarCost, SafeDivisorCost);
  }
  }
}

// TODO: Fold into LoopVectorizationLegality::isMaskRequired.
bool LoopVectorizationCostModel::isPredicatedInst(Instruction *I) const {
  // If predication is not needed, avoid it.
  // TODO: We can use the loop-preheader as context point here and get
  // context sensitive reasoning for isSafeToSpeculativelyExecute.
  if (!blockNeedsPredicationForAnyReason(I->getParent()) ||
      isSafeToSpeculativelyExecute(I) ||
      (isa<LoadInst, StoreInst, CallInst>(I) && !Legal->isMaskRequired(I)) ||
      isa<BranchInst, PHINode>(I))
    return false;

  // If the instruction was executed conditionally in the original scalar loop,
  // predication is needed with a mask whose lanes are all possibly inactive.
  if (Legal->blockNeedsPredication(I->getParent()))
    return true;

  // All that remain are instructions with side-effects originally executed in
  // the loop unconditionally, but now execute under a tail-fold mask (only)
  // having at least one active lane (the first). If the side-effects of the
  // instruction are invariant, executing it w/o (the tail-folding) mask is safe
  // - it will cause the same side-effects as when masked.
  switch(I->getOpcode()) {
  default:
    llvm_unreachable(
        "instruction should have been considered by earlier checks");
  case Instruction::Call:
    // Side-effects of a Call are assumed to be non-invariant, needing a
    // (fold-tail) mask.
    assert(Legal->isMaskRequired(I) &&
           "should have returned earlier for calls not needing a mask");
    return true;
  case Instruction::Load:
    // If the address is loop invariant no predication is needed.
    return !Legal->isInvariant(getLoadStorePointerOperand(I));
  case Instruction::Store: {
    // For stores, we need to prove both speculation safety (which follows from
    // the same argument as loads), but also must prove the value being stored
    // is correct.  The easiest form of the later is to require that all values
    // stored are the same.
    return !(Legal->isInvariant(getLoadStorePointerOperand(I)) &&
             TheLoop->isLoopInvariant(cast<StoreInst>(I)->getValueOperand()));
  }
  case Instruction::UDiv:
  case Instruction::SDiv:
  case Instruction::SRem:
  case Instruction::URem:
    // If the divisor is loop-invariant no predication is needed.
    return !TheLoop->isLoopInvariant(I->getOperand(1));
  }
}

std::pair<InstructionCost, InstructionCost>
LoopVectorizationCostModel::getDivRemSpeculationCost(Instruction *I,
                                                    ElementCount VF) const {
  assert(I->getOpcode() == Instruction::UDiv ||
         I->getOpcode() == Instruction::SDiv ||
         I->getOpcode() == Instruction::SRem ||
         I->getOpcode() == Instruction::URem);
  assert(!isSafeToSpeculativelyExecute(I));

  const TTI::TargetCostKind CostKind = TTI::TCK_RecipThroughput;

  // Scalarization isn't legal for scalable vector types
  InstructionCost ScalarizationCost = InstructionCost::getInvalid();
  if (!VF.isScalable()) {
    // Get the scalarization cost and scale this amount by the probability of
    // executing the predicated block. If the instruction is not predicated,
    // we fall through to the next case.
    ScalarizationCost = 0;

    // These instructions have a non-void type, so account for the phi nodes
    // that we will create. This cost is likely to be zero. The phi node
    // cost, if any, should be scaled by the block probability because it
    // models a copy at the end of each predicated block.
    ScalarizationCost += VF.getKnownMinValue() *
      TTI.getCFInstrCost(Instruction::PHI, CostKind);

    // The cost of the non-predicated instruction.
    ScalarizationCost += VF.getKnownMinValue() *
      TTI.getArithmeticInstrCost(I->getOpcode(), I->getType(), CostKind);

    // The cost of insertelement and extractelement instructions needed for
    // scalarization.
    ScalarizationCost += getScalarizationOverhead(I, VF, CostKind);

    // Scale the cost by the probability of executing the predicated blocks.
    // This assumes the predicated block for each vector lane is equally
    // likely.
    ScalarizationCost = ScalarizationCost / getReciprocalPredBlockProb();
  }
  InstructionCost SafeDivisorCost = 0;

  auto *VecTy = ToVectorTy(I->getType(), VF);

  // The cost of the select guard to ensure all lanes are well defined
  // after we speculate above any internal control flow.
  SafeDivisorCost += TTI.getCmpSelInstrCost(
    Instruction::Select, VecTy,
    ToVectorTy(Type::getInt1Ty(I->getContext()), VF),
    CmpInst::BAD_ICMP_PREDICATE, CostKind);

  // Certain instructions can be cheaper to vectorize if they have a constant
  // second vector operand. One example of this are shifts on x86.
  Value *Op2 = I->getOperand(1);
  auto Op2Info = TTI.getOperandInfo(Op2);
  if (Op2Info.Kind == TargetTransformInfo::OK_AnyValue &&
      Legal->isInvariant(Op2))
    Op2Info.Kind = TargetTransformInfo::OK_UniformValue;

  SmallVector<const Value *, 4> Operands(I->operand_values());
  SafeDivisorCost += TTI.getArithmeticInstrCost(
    I->getOpcode(), VecTy, CostKind,
    {TargetTransformInfo::OK_AnyValue, TargetTransformInfo::OP_None},
    Op2Info, Operands, I);
  return {ScalarizationCost, SafeDivisorCost};
}

bool LoopVectorizationCostModel::interleavedAccessCanBeWidened(
    Instruction *I, ElementCount VF) const {
  assert(isAccessInterleaved(I) && "Expecting interleaved access.");
  assert(getWideningDecision(I, VF) == CM_Unknown &&
         "Decision should not be set yet.");
  auto *Group = getInterleavedAccessGroup(I);
  assert(Group && "Must have a group.");

  // If the instruction's allocated size doesn't equal it's type size, it
  // requires padding and will be scalarized.
  auto &DL = I->getDataLayout();
  auto *ScalarTy = getLoadStoreType(I);
  if (hasIrregularType(ScalarTy, DL))
    return false;

  // If the group involves a non-integral pointer, we may not be able to
  // losslessly cast all values to a common type.
  unsigned InterleaveFactor = Group->getFactor();
  bool ScalarNI = DL.isNonIntegralPointerType(ScalarTy);
  for (unsigned i = 0; i < InterleaveFactor; i++) {
    Instruction *Member = Group->getMember(i);
    if (!Member)
      continue;
    auto *MemberTy = getLoadStoreType(Member);
    bool MemberNI = DL.isNonIntegralPointerType(MemberTy);
    // Don't coerce non-integral pointers to integers or vice versa.
    if (MemberNI != ScalarNI) {
      // TODO: Consider adding special nullptr value case here
      return false;
    } else if (MemberNI && ScalarNI &&
               ScalarTy->getPointerAddressSpace() !=
               MemberTy->getPointerAddressSpace()) {
      return false;
    }
  }

  // Check if masking is required.
  // A Group may need masking for one of two reasons: it resides in a block that
  // needs predication, or it was decided to use masking to deal with gaps
  // (either a gap at the end of a load-access that may result in a speculative
  // load, or any gaps in a store-access).
  bool PredicatedAccessRequiresMasking =
      blockNeedsPredicationForAnyReason(I->getParent()) &&
      Legal->isMaskRequired(I);
  bool LoadAccessWithGapsRequiresEpilogMasking =
      isa<LoadInst>(I) && Group->requiresScalarEpilogue() &&
      !isScalarEpilogueAllowed();
  bool StoreAccessWithGapsRequiresMasking =
      isa<StoreInst>(I) && (Group->getNumMembers() < Group->getFactor());
  if (!PredicatedAccessRequiresMasking &&
      !LoadAccessWithGapsRequiresEpilogMasking &&
      !StoreAccessWithGapsRequiresMasking)
    return true;

  // If masked interleaving is required, we expect that the user/target had
  // enabled it, because otherwise it either wouldn't have been created or
  // it should have been invalidated by the CostModel.
  assert(useMaskedInterleavedAccesses(TTI) &&
         "Masked interleave-groups for predicated accesses are not enabled.");

  if (Group->isReverse())
    return false;

  auto *Ty = getLoadStoreType(I);
  const Align Alignment = getLoadStoreAlignment(I);
  return isa<LoadInst>(I) ? TTI.isLegalMaskedLoad(Ty, Alignment)
                          : TTI.isLegalMaskedStore(Ty, Alignment);
}

bool LoopVectorizationCostModel::memoryInstructionCanBeWidened(
    Instruction *I, ElementCount VF) {
  // Get and ensure we have a valid memory instruction.
  assert((isa<LoadInst, StoreInst>(I)) && "Invalid memory instruction");

  auto *Ptr = getLoadStorePointerOperand(I);
  auto *ScalarTy = getLoadStoreType(I);

  // In order to be widened, the pointer should be consecutive, first of all.
  if (!Legal->isConsecutivePtr(ScalarTy, Ptr))
    return false;

  // If the instruction is a store located in a predicated block, it will be
  // scalarized.
  if (isScalarWithPredication(I, VF))
    return false;

  // If the instruction's allocated size doesn't equal it's type size, it
  // requires padding and will be scalarized.
  auto &DL = I->getDataLayout();
  if (hasIrregularType(ScalarTy, DL))
    return false;

  return true;
}

void LoopVectorizationCostModel::collectLoopUniforms(ElementCount VF) {
  // We should not collect Uniforms more than once per VF. Right now,
  // this function is called from collectUniformsAndScalars(), which
  // already does this check. Collecting Uniforms for VF=1 does not make any
  // sense.

  assert(VF.isVector() && !Uniforms.contains(VF) &&
         "This function should not be visited twice for the same VF");

  // Visit the list of Uniforms. If we'll not find any uniform value, we'll
  // not analyze again.  Uniforms.count(VF) will return 1.
  Uniforms[VF].clear();

  // We now know that the loop is vectorizable!
  // Collect instructions inside the loop that will remain uniform after
  // vectorization.

  // Global values, params and instructions outside of current loop are out of
  // scope.
  auto isOutOfScope = [&](Value *V) -> bool {
    Instruction *I = dyn_cast<Instruction>(V);
    return (!I || !TheLoop->contains(I));
  };

  // Worklist containing uniform instructions demanding lane 0.
  SetVector<Instruction *> Worklist;

  // Add uniform instructions demanding lane 0 to the worklist. Instructions
  // that require predication must not be considered uniform after
  // vectorization, because that would create an erroneous replicating region
  // where only a single instance out of VF should be formed.
  auto addToWorklistIfAllowed = [&](Instruction *I) -> void {
    if (isOutOfScope(I)) {
      LLVM_DEBUG(dbgs() << "LV: Found not uniform due to scope: "
                        << *I << "\n");
      return;
    }
    if (isPredicatedInst(I)) {
      LLVM_DEBUG(
          dbgs() << "LV: Found not uniform due to requiring predication: " << *I
                 << "\n");
      return;
    }
    LLVM_DEBUG(dbgs() << "LV: Found uniform instruction: " << *I << "\n");
    Worklist.insert(I);
  };

  // Start with the conditional branches exiting the loop. If the branch
  // condition is an instruction contained in the loop that is only used by the
  // branch, it is uniform.
  SmallVector<BasicBlock *> Exiting;
  TheLoop->getExitingBlocks(Exiting);
  for (BasicBlock *E : Exiting) {
    auto *Cmp = dyn_cast<Instruction>(E->getTerminator()->getOperand(0));
    if (Cmp && TheLoop->contains(Cmp) && Cmp->hasOneUse())
      addToWorklistIfAllowed(Cmp);
  }

  auto PrevVF = VF.divideCoefficientBy(2);
  // Return true if all lanes perform the same memory operation, and we can
  // thus chose to execute only one.
  auto isUniformMemOpUse = [&](Instruction *I) {
    // If the value was already known to not be uniform for the previous
    // (smaller VF), it cannot be uniform for the larger VF.
    if (PrevVF.isVector()) {
      auto Iter = Uniforms.find(PrevVF);
      if (Iter != Uniforms.end() && !Iter->second.contains(I))
        return false;
    }
    if (!Legal->isUniformMemOp(*I, VF))
      return false;
    if (isa<LoadInst>(I))
      // Loading the same address always produces the same result - at least
      // assuming aliasing and ordering which have already been checked.
      return true;
    // Storing the same value on every iteration.
    return TheLoop->isLoopInvariant(cast<StoreInst>(I)->getValueOperand());
  };

  auto isUniformDecision = [&](Instruction *I, ElementCount VF) {
    InstWidening WideningDecision = getWideningDecision(I, VF);
    assert(WideningDecision != CM_Unknown &&
           "Widening decision should be ready at this moment");

    if (isUniformMemOpUse(I))
      return true;

    return (WideningDecision == CM_Widen ||
            WideningDecision == CM_Widen_Reverse ||
            WideningDecision == CM_Interleave);
  };

  // Returns true if Ptr is the pointer operand of a memory access instruction
  // I, I is known to not require scalarization, and the pointer is not also
  // stored.
  auto isVectorizedMemAccessUse = [&](Instruction *I, Value *Ptr) -> bool {
    if (isa<StoreInst>(I) && I->getOperand(0) == Ptr)
      return false;
    return getLoadStorePointerOperand(I) == Ptr &&
           (isUniformDecision(I, VF) || Legal->isInvariant(Ptr));
  };

  // Holds a list of values which are known to have at least one uniform use.
  // Note that there may be other uses which aren't uniform.  A "uniform use"
  // here is something which only demands lane 0 of the unrolled iterations;
  // it does not imply that all lanes produce the same value (e.g. this is not
  // the usual meaning of uniform)
  SetVector<Value *> HasUniformUse;

  // Scan the loop for instructions which are either a) known to have only
  // lane 0 demanded or b) are uses which demand only lane 0 of their operand.
  for (auto *BB : TheLoop->blocks())
    for (auto &I : *BB) {
      if (IntrinsicInst *II = dyn_cast<IntrinsicInst>(&I)) {
        switch (II->getIntrinsicID()) {
        case Intrinsic::sideeffect:
        case Intrinsic::experimental_noalias_scope_decl:
        case Intrinsic::assume:
        case Intrinsic::lifetime_start:
        case Intrinsic::lifetime_end:
          if (TheLoop->hasLoopInvariantOperands(&I))
            addToWorklistIfAllowed(&I);
          break;
        default:
          break;
        }
      }

      // ExtractValue instructions must be uniform, because the operands are
      // known to be loop-invariant.
      if (auto *EVI = dyn_cast<ExtractValueInst>(&I)) {
        assert(isOutOfScope(EVI->getAggregateOperand()) &&
               "Expected aggregate value to be loop invariant");
        addToWorklistIfAllowed(EVI);
        continue;
      }

      // If there's no pointer operand, there's nothing to do.
      auto *Ptr = getLoadStorePointerOperand(&I);
      if (!Ptr)
        continue;

      if (isUniformMemOpUse(&I))
        addToWorklistIfAllowed(&I);

      if (isVectorizedMemAccessUse(&I, Ptr))
        HasUniformUse.insert(Ptr);
    }

  // Add to the worklist any operands which have *only* uniform (e.g. lane 0
  // demanding) users.  Since loops are assumed to be in LCSSA form, this
  // disallows uses outside the loop as well.
  for (auto *V : HasUniformUse) {
    if (isOutOfScope(V))
      continue;
    auto *I = cast<Instruction>(V);
    auto UsersAreMemAccesses =
      llvm::all_of(I->users(), [&](User *U) -> bool {
        return isVectorizedMemAccessUse(cast<Instruction>(U), V);
      });
    if (UsersAreMemAccesses)
      addToWorklistIfAllowed(I);
  }

  // Expand Worklist in topological order: whenever a new instruction
  // is added , its users should be already inside Worklist.  It ensures
  // a uniform instruction will only be used by uniform instructions.
  unsigned idx = 0;
  while (idx != Worklist.size()) {
    Instruction *I = Worklist[idx++];

    for (auto *OV : I->operand_values()) {
      // isOutOfScope operands cannot be uniform instructions.
      if (isOutOfScope(OV))
        continue;
      // First order recurrence Phi's should typically be considered
      // non-uniform.
      auto *OP = dyn_cast<PHINode>(OV);
      if (OP && Legal->isFixedOrderRecurrence(OP))
        continue;
      // If all the users of the operand are uniform, then add the
      // operand into the uniform worklist.
      auto *OI = cast<Instruction>(OV);
      if (llvm::all_of(OI->users(), [&](User *U) -> bool {
            auto *J = cast<Instruction>(U);
            return Worklist.count(J) || isVectorizedMemAccessUse(J, OI);
          }))
        addToWorklistIfAllowed(OI);
    }
  }

  // For an instruction to be added into Worklist above, all its users inside
  // the loop should also be in Worklist. However, this condition cannot be
  // true for phi nodes that form a cyclic dependence. We must process phi
  // nodes separately. An induction variable will remain uniform if all users
  // of the induction variable and induction variable update remain uniform.
  // The code below handles both pointer and non-pointer induction variables.
  BasicBlock *Latch = TheLoop->getLoopLatch();
  for (const auto &Induction : Legal->getInductionVars()) {
    auto *Ind = Induction.first;
    auto *IndUpdate = cast<Instruction>(Ind->getIncomingValueForBlock(Latch));

    // Determine if all users of the induction variable are uniform after
    // vectorization.
    auto UniformInd = llvm::all_of(Ind->users(), [&](User *U) -> bool {
      auto *I = cast<Instruction>(U);
      return I == IndUpdate || !TheLoop->contains(I) || Worklist.count(I) ||
             isVectorizedMemAccessUse(I, Ind);
    });
    if (!UniformInd)
      continue;

    // Determine if all users of the induction variable update instruction are
    // uniform after vectorization.
    auto UniformIndUpdate =
        llvm::all_of(IndUpdate->users(), [&](User *U) -> bool {
          auto *I = cast<Instruction>(U);
          return I == Ind || !TheLoop->contains(I) || Worklist.count(I) ||
                 isVectorizedMemAccessUse(I, IndUpdate);
        });
    if (!UniformIndUpdate)
      continue;

    // The induction variable and its update instruction will remain uniform.
    addToWorklistIfAllowed(Ind);
    addToWorklistIfAllowed(IndUpdate);
  }

  Uniforms[VF].insert(Worklist.begin(), Worklist.end());
}

bool LoopVectorizationCostModel::runtimeChecksRequired() {
  LLVM_DEBUG(dbgs() << "LV: Performing code size checks.\n");

  if (Legal->getRuntimePointerChecking()->Need) {
    reportVectorizationFailure("Runtime ptr check is required with -Os/-Oz",
        "runtime pointer checks needed. Enable vectorization of this "
        "loop with '#pragma clang loop vectorize(enable)' when "
        "compiling with -Os/-Oz",
        "CantVersionLoopWithOptForSize", ORE, TheLoop);
    return true;
  }

  if (!PSE.getPredicate().isAlwaysTrue()) {
    reportVectorizationFailure("Runtime SCEV check is required with -Os/-Oz",
        "runtime SCEV checks needed. Enable vectorization of this "
        "loop with '#pragma clang loop vectorize(enable)' when "
        "compiling with -Os/-Oz",
        "CantVersionLoopWithOptForSize", ORE, TheLoop);
    return true;
  }

  // FIXME: Avoid specializing for stride==1 instead of bailing out.
  if (!Legal->getLAI()->getSymbolicStrides().empty()) {
    reportVectorizationFailure("Runtime stride check for small trip count",
        "runtime stride == 1 checks needed. Enable vectorization of "
        "this loop without such check by compiling with -Os/-Oz",
        "CantVersionLoopWithOptForSize", ORE, TheLoop);
    return true;
  }

  return false;
}

bool LoopVectorizationCostModel::isScalableVectorizationAllowed() {
  if (IsScalableVectorizationAllowed)
    return *IsScalableVectorizationAllowed;

  IsScalableVectorizationAllowed = false;
  if (!TTI.supportsScalableVectors() && !ForceTargetSupportsScalableVectors)
    return false;

  if (Hints->isScalableVectorizationDisabled()) {
    reportVectorizationInfo("Scalable vectorization is explicitly disabled",
                            "ScalableVectorizationDisabled", ORE, TheLoop);
    return false;
  }

  LLVM_DEBUG(dbgs() << "LV: Scalable vectorization is available\n");

  auto MaxScalableVF = ElementCount::getScalable(
      std::numeric_limits<ElementCount::ScalarTy>::max());

  // Test that the loop-vectorizer can legalize all operations for this MaxVF.
  // FIXME: While for scalable vectors this is currently sufficient, this should
  // be replaced by a more detailed mechanism that filters out specific VFs,
  // instead of invalidating vectorization for a whole set of VFs based on the
  // MaxVF.

  // Disable scalable vectorization if the loop contains unsupported reductions.
  if (!canVectorizeReductions(MaxScalableVF)) {
    reportVectorizationInfo(
        "Scalable vectorization not supported for the reduction "
        "operations found in this loop.",
        "ScalableVFUnfeasible", ORE, TheLoop);
    return false;
  }

  // Disable scalable vectorization if the loop contains any instructions
  // with element types not supported for scalable vectors.
  if (any_of(ElementTypesInLoop, [&](Type *Ty) {
        return !Ty->isVoidTy() &&
               !this->TTI.isElementTypeLegalForScalableVector(Ty);
      })) {
    reportVectorizationInfo("Scalable vectorization is not supported "
                            "for all element types found in this loop.",
                            "ScalableVFUnfeasible", ORE, TheLoop);
    return false;
<<<<<<< HEAD
  }

  if (!Legal->isSafeForAnyVectorWidth()) {
    std::optional<unsigned> MaxVScale = getMaxVScale(*TheFunction, TTI);
    if (!MaxVScale) {
      reportVectorizationInfo(
          "The target does not provide maximum vscale value.",
          "ScalableVFUnfeasible", ORE, TheLoop);
      return false;
    }
  }

=======
  }

  if (!Legal->isSafeForAnyVectorWidth() && !getMaxVScale(*TheFunction, TTI)) {
    reportVectorizationInfo("The target does not provide maximum vscale value "
                            "for safe distance analysis.",
                            "ScalableVFUnfeasible", ORE, TheLoop);
    return false;
  }

>>>>>>> 9c4aab8c
  IsScalableVectorizationAllowed = true;
  return true;
}

ElementCount
LoopVectorizationCostModel::getMaxLegalScalableVF(unsigned MaxSafeElements) {
  if (!isScalableVectorizationAllowed())
    return ElementCount::getScalable(0);

  auto MaxScalableVF = ElementCount::getScalable(
      std::numeric_limits<ElementCount::ScalarTy>::max());
  if (Legal->isSafeForAnyVectorWidth())
    return MaxScalableVF;

  std::optional<unsigned> MaxVScale = getMaxVScale(*TheFunction, TTI);
  // Limit MaxScalableVF by the maximum safe dependence distance.
  MaxScalableVF = ElementCount::getScalable(MaxSafeElements / *MaxVScale);

  if (!MaxScalableVF)
    reportVectorizationInfo(
        "Max legal vector width too small, scalable vectorization "
        "unfeasible.",
        "ScalableVFUnfeasible", ORE, TheLoop);

  return MaxScalableVF;
}

FixedScalableVFPair LoopVectorizationCostModel::computeFeasibleMaxVF(
    unsigned MaxTripCount, ElementCount UserVF, bool FoldTailByMasking) {
  MinBWs = computeMinimumValueSizes(TheLoop->getBlocks(), *DB, &TTI);
  unsigned SmallestType, WidestType;
  std::tie(SmallestType, WidestType) = getSmallestAndWidestTypes();

  // Get the maximum safe dependence distance in bits computed by LAA.
  // It is computed by MaxVF * sizeOf(type) * 8, where type is taken from
  // the memory accesses that is most restrictive (involved in the smallest
  // dependence distance).
  unsigned MaxSafeElements =
      llvm::bit_floor(Legal->getMaxSafeVectorWidthInBits() / WidestType);

  auto MaxSafeFixedVF = ElementCount::getFixed(MaxSafeElements);
  auto MaxSafeScalableVF = getMaxLegalScalableVF(MaxSafeElements);

  LLVM_DEBUG(dbgs() << "LV: The max safe fixed VF is: " << MaxSafeFixedVF
                    << ".\n");
  LLVM_DEBUG(dbgs() << "LV: The max safe scalable VF is: " << MaxSafeScalableVF
                    << ".\n");

  // First analyze the UserVF, fall back if the UserVF should be ignored.
  if (UserVF) {
    auto MaxSafeUserVF =
        UserVF.isScalable() ? MaxSafeScalableVF : MaxSafeFixedVF;

    if (ElementCount::isKnownLE(UserVF, MaxSafeUserVF)) {
      // If `VF=vscale x N` is safe, then so is `VF=N`
      if (UserVF.isScalable())
        return FixedScalableVFPair(
            ElementCount::getFixed(UserVF.getKnownMinValue()), UserVF);
      else
        return UserVF;
    }

    assert(ElementCount::isKnownGT(UserVF, MaxSafeUserVF));

    // Only clamp if the UserVF is not scalable. If the UserVF is scalable, it
    // is better to ignore the hint and let the compiler choose a suitable VF.
    if (!UserVF.isScalable()) {
      LLVM_DEBUG(dbgs() << "LV: User VF=" << UserVF
                        << " is unsafe, clamping to max safe VF="
                        << MaxSafeFixedVF << ".\n");
      ORE->emit([&]() {
        return OptimizationRemarkAnalysis(DEBUG_TYPE, "VectorizationFactor",
                                          TheLoop->getStartLoc(),
                                          TheLoop->getHeader())
               << "User-specified vectorization factor "
               << ore::NV("UserVectorizationFactor", UserVF)
               << " is unsafe, clamping to maximum safe vectorization factor "
               << ore::NV("VectorizationFactor", MaxSafeFixedVF);
      });
      return MaxSafeFixedVF;
    }

    if (!TTI.supportsScalableVectors() && !ForceTargetSupportsScalableVectors) {
      LLVM_DEBUG(dbgs() << "LV: User VF=" << UserVF
                        << " is ignored because scalable vectors are not "
                           "available.\n");
      ORE->emit([&]() {
        return OptimizationRemarkAnalysis(DEBUG_TYPE, "VectorizationFactor",
                                          TheLoop->getStartLoc(),
                                          TheLoop->getHeader())
               << "User-specified vectorization factor "
               << ore::NV("UserVectorizationFactor", UserVF)
               << " is ignored because the target does not support scalable "
                  "vectors. The compiler will pick a more suitable value.";
      });
    } else {
      LLVM_DEBUG(dbgs() << "LV: User VF=" << UserVF
                        << " is unsafe. Ignoring scalable UserVF.\n");
      ORE->emit([&]() {
        return OptimizationRemarkAnalysis(DEBUG_TYPE, "VectorizationFactor",
                                          TheLoop->getStartLoc(),
                                          TheLoop->getHeader())
               << "User-specified vectorization factor "
               << ore::NV("UserVectorizationFactor", UserVF)
               << " is unsafe. Ignoring the hint to let the compiler pick a "
                  "more suitable value.";
      });
    }
  }

  LLVM_DEBUG(dbgs() << "LV: The Smallest and Widest types: " << SmallestType
                    << " / " << WidestType << " bits.\n");

  FixedScalableVFPair Result(ElementCount::getFixed(1),
                             ElementCount::getScalable(0));
  if (auto MaxVF =
          getMaximizedVFForTarget(MaxTripCount, SmallestType, WidestType,
                                  MaxSafeFixedVF, FoldTailByMasking))
    Result.FixedVF = MaxVF;

  if (auto MaxVF =
          getMaximizedVFForTarget(MaxTripCount, SmallestType, WidestType,
                                  MaxSafeScalableVF, FoldTailByMasking))
    if (MaxVF.isScalable()) {
      Result.ScalableVF = MaxVF;
      LLVM_DEBUG(dbgs() << "LV: Found feasible scalable VF = " << MaxVF
                        << "\n");
    }

  return Result;
}

FixedScalableVFPair
LoopVectorizationCostModel::computeMaxVF(ElementCount UserVF, unsigned UserIC) {
  if (Legal->getRuntimePointerChecking()->Need && TTI.hasBranchDivergence()) {
    // TODO: It may by useful to do since it's still likely to be dynamically
    // uniform if the target can skip.
    reportVectorizationFailure(
        "Not inserting runtime ptr check for divergent target",
        "runtime pointer checks needed. Not enabled for divergent target",
        "CantVersionLoopWithDivergentTarget", ORE, TheLoop);
    return FixedScalableVFPair::getNone();
  }

  unsigned TC = PSE.getSE()->getSmallConstantTripCount(TheLoop);
  unsigned MaxTC = PSE.getSE()->getSmallConstantMaxTripCount(TheLoop);
  LLVM_DEBUG(dbgs() << "LV: Found trip count: " << TC << '\n');
  if (TC == 1) {
    reportVectorizationFailure("Single iteration (non) loop",
        "loop trip count is one, irrelevant for vectorization",
        "SingleIterationLoop", ORE, TheLoop);
    return FixedScalableVFPair::getNone();
  }

  switch (ScalarEpilogueStatus) {
  case CM_ScalarEpilogueAllowed:
    return computeFeasibleMaxVF(MaxTC, UserVF, false);
  case CM_ScalarEpilogueNotAllowedUsePredicate:
    [[fallthrough]];
  case CM_ScalarEpilogueNotNeededUsePredicate:
    LLVM_DEBUG(
        dbgs() << "LV: vector predicate hint/switch found.\n"
               << "LV: Not allowing scalar epilogue, creating predicated "
               << "vector loop.\n");
    break;
  case CM_ScalarEpilogueNotAllowedLowTripLoop:
    // fallthrough as a special case of OptForSize
  case CM_ScalarEpilogueNotAllowedOptSize:
    if (ScalarEpilogueStatus == CM_ScalarEpilogueNotAllowedOptSize)
      LLVM_DEBUG(
          dbgs() << "LV: Not allowing scalar epilogue due to -Os/-Oz.\n");
    else
      LLVM_DEBUG(dbgs() << "LV: Not allowing scalar epilogue due to low trip "
                        << "count.\n");

    // Bail if runtime checks are required, which are not good when optimising
    // for size.
    if (runtimeChecksRequired())
      return FixedScalableVFPair::getNone();

    break;
  }

  // The only loops we can vectorize without a scalar epilogue, are loops with
  // a bottom-test and a single exiting block. We'd have to handle the fact
  // that not every instruction executes on the last iteration.  This will
  // require a lane mask which varies through the vector loop body.  (TODO)
  if (TheLoop->getExitingBlock() != TheLoop->getLoopLatch()) {
    // If there was a tail-folding hint/switch, but we can't fold the tail by
    // masking, fallback to a vectorization with a scalar epilogue.
    if (ScalarEpilogueStatus == CM_ScalarEpilogueNotNeededUsePredicate) {
      LLVM_DEBUG(dbgs() << "LV: Cannot fold tail by masking: vectorize with a "
                           "scalar epilogue instead.\n");
      ScalarEpilogueStatus = CM_ScalarEpilogueAllowed;
      return computeFeasibleMaxVF(MaxTC, UserVF, false);
    }
    return FixedScalableVFPair::getNone();
  }

  // Now try the tail folding

  // Invalidate interleave groups that require an epilogue if we can't mask
  // the interleave-group.
  if (!useMaskedInterleavedAccesses(TTI)) {
    assert(WideningDecisions.empty() && Uniforms.empty() && Scalars.empty() &&
           "No decisions should have been taken at this point");
    // Note: There is no need to invalidate any cost modeling decisions here, as
    // non where taken so far.
    InterleaveInfo.invalidateGroupsRequiringScalarEpilogue();
  }

  FixedScalableVFPair MaxFactors = computeFeasibleMaxVF(MaxTC, UserVF, true);

  // Avoid tail folding if the trip count is known to be a multiple of any VF
  // we choose.
  std::optional<unsigned> MaxPowerOf2RuntimeVF =
      MaxFactors.FixedVF.getFixedValue();
  if (MaxFactors.ScalableVF) {
    std::optional<unsigned> MaxVScale = getMaxVScale(*TheFunction, TTI);
    if (MaxVScale && TTI.isVScaleKnownToBeAPowerOfTwo()) {
      MaxPowerOf2RuntimeVF = std::max<unsigned>(
          *MaxPowerOf2RuntimeVF,
          *MaxVScale * MaxFactors.ScalableVF.getKnownMinValue());
    } else
      MaxPowerOf2RuntimeVF = std::nullopt; // Stick with tail-folding for now.
  }

  if (MaxPowerOf2RuntimeVF && *MaxPowerOf2RuntimeVF > 0) {
    assert((UserVF.isNonZero() || isPowerOf2_32(*MaxPowerOf2RuntimeVF)) &&
           "MaxFixedVF must be a power of 2");
    unsigned MaxVFtimesIC =
        UserIC ? *MaxPowerOf2RuntimeVF * UserIC : *MaxPowerOf2RuntimeVF;
    ScalarEvolution *SE = PSE.getSE();
    const SCEV *BackedgeTakenCount = PSE.getBackedgeTakenCount();
    const SCEV *ExitCount = SE->getAddExpr(
        BackedgeTakenCount, SE->getOne(BackedgeTakenCount->getType()));
    const SCEV *Rem = SE->getURemExpr(
        SE->applyLoopGuards(ExitCount, TheLoop),
        SE->getConstant(BackedgeTakenCount->getType(), MaxVFtimesIC));
    if (Rem->isZero()) {
      // Accept MaxFixedVF if we do not have a tail.
      LLVM_DEBUG(dbgs() << "LV: No tail will remain for any chosen VF.\n");
      return MaxFactors;
    }
  }

  // If we don't know the precise trip count, or if the trip count that we
  // found modulo the vectorization factor is not zero, try to fold the tail
  // by masking.
  // FIXME: look for a smaller MaxVF that does divide TC rather than masking.
  setTailFoldingStyles(MaxFactors.ScalableVF.isScalable(), UserIC);
  if (foldTailByMasking()) {
    if (getTailFoldingStyle() == TailFoldingStyle::DataWithEVL) {
      LLVM_DEBUG(
          dbgs()
          << "LV: tail is folded with EVL, forcing unroll factor to be 1. Will "
             "try to generate VP Intrinsics with scalable vector "
             "factors only.\n");
      // Tail folded loop using VP intrinsics restricts the VF to be scalable
      // for now.
      // TODO: extend it for fixed vectors, if required.
      assert(MaxFactors.ScalableVF.isScalable() &&
             "Expected scalable vector factor.");

      MaxFactors.FixedVF = ElementCount::getFixed(1);
    }
    return MaxFactors;
  }

  // If there was a tail-folding hint/switch, but we can't fold the tail by
  // masking, fallback to a vectorization with a scalar epilogue.
  if (ScalarEpilogueStatus == CM_ScalarEpilogueNotNeededUsePredicate) {
    LLVM_DEBUG(dbgs() << "LV: Cannot fold tail by masking: vectorize with a "
                         "scalar epilogue instead.\n");
    ScalarEpilogueStatus = CM_ScalarEpilogueAllowed;
    return MaxFactors;
  }

  if (ScalarEpilogueStatus == CM_ScalarEpilogueNotAllowedUsePredicate) {
    LLVM_DEBUG(dbgs() << "LV: Can't fold tail by masking: don't vectorize\n");
    return FixedScalableVFPair::getNone();
  }

  if (TC == 0) {
    reportVectorizationFailure(
        "Unable to calculate the loop count due to complex control flow",
        "unable to calculate the loop count due to complex control flow",
        "UnknownLoopCountComplexCFG", ORE, TheLoop);
    return FixedScalableVFPair::getNone();
  }

  reportVectorizationFailure(
      "Cannot optimize for size and vectorize at the same time.",
      "cannot optimize for size and vectorize at the same time. "
      "Enable vectorization of this loop with '#pragma clang loop "
      "vectorize(enable)' when compiling with -Os/-Oz",
      "NoTailLoopWithOptForSize", ORE, TheLoop);
  return FixedScalableVFPair::getNone();
}

ElementCount LoopVectorizationCostModel::getMaximizedVFForTarget(
    unsigned MaxTripCount, unsigned SmallestType, unsigned WidestType,
    ElementCount MaxSafeVF, bool FoldTailByMasking) {
  bool ComputeScalableMaxVF = MaxSafeVF.isScalable();
  const TypeSize WidestRegister = TTI.getRegisterBitWidth(
      ComputeScalableMaxVF ? TargetTransformInfo::RGK_ScalableVector
                           : TargetTransformInfo::RGK_FixedWidthVector);

  // Convenience function to return the minimum of two ElementCounts.
  auto MinVF = [](const ElementCount &LHS, const ElementCount &RHS) {
    assert((LHS.isScalable() == RHS.isScalable()) &&
           "Scalable flags must match");
    return ElementCount::isKnownLT(LHS, RHS) ? LHS : RHS;
  };

  // Ensure MaxVF is a power of 2; the dependence distance bound may not be.
  // Note that both WidestRegister and WidestType may not be a powers of 2.
  auto MaxVectorElementCount = ElementCount::get(
      llvm::bit_floor(WidestRegister.getKnownMinValue() / WidestType),
      ComputeScalableMaxVF);
  MaxVectorElementCount = MinVF(MaxVectorElementCount, MaxSafeVF);
  LLVM_DEBUG(dbgs() << "LV: The Widest register safe to use is: "
                    << (MaxVectorElementCount * WidestType) << " bits.\n");

  if (!MaxVectorElementCount) {
    LLVM_DEBUG(dbgs() << "LV: The target has no "
                      << (ComputeScalableMaxVF ? "scalable" : "fixed")
                      << " vector registers.\n");
    return ElementCount::getFixed(1);
  }

  unsigned WidestRegisterMinEC = MaxVectorElementCount.getKnownMinValue();
  if (MaxVectorElementCount.isScalable() &&
      TheFunction->hasFnAttribute(Attribute::VScaleRange)) {
    auto Attr = TheFunction->getFnAttribute(Attribute::VScaleRange);
    auto Min = Attr.getVScaleRangeMin();
    WidestRegisterMinEC *= Min;
  }

  // When a scalar epilogue is required, at least one iteration of the scalar
  // loop has to execute. Adjust MaxTripCount accordingly to avoid picking a
  // max VF that results in a dead vector loop.
  if (MaxTripCount > 0 && requiresScalarEpilogue(true))
    MaxTripCount -= 1;

  if (MaxTripCount && MaxTripCount <= WidestRegisterMinEC &&
      (!FoldTailByMasking || isPowerOf2_32(MaxTripCount))) {
    // If upper bound loop trip count (TC) is known at compile time there is no
    // point in choosing VF greater than TC (as done in the loop below). Select
    // maximum power of two which doesn't exceed TC. If MaxVectorElementCount is
    // scalable, we only fall back on a fixed VF when the TC is less than or
    // equal to the known number of lanes.
    auto ClampedUpperTripCount = llvm::bit_floor(MaxTripCount);
    LLVM_DEBUG(dbgs() << "LV: Clamping the MaxVF to maximum power of two not "
                         "exceeding the constant trip count: "
                      << ClampedUpperTripCount << "\n");
    return ElementCount::get(
        ClampedUpperTripCount,
        FoldTailByMasking ? MaxVectorElementCount.isScalable() : false);
  }

  TargetTransformInfo::RegisterKind RegKind =
      ComputeScalableMaxVF ? TargetTransformInfo::RGK_ScalableVector
                           : TargetTransformInfo::RGK_FixedWidthVector;
  ElementCount MaxVF = MaxVectorElementCount;
  if (MaximizeBandwidth ||
      (MaximizeBandwidth.getNumOccurrences() == 0 &&
       (TTI.shouldMaximizeVectorBandwidth(RegKind) ||
        (UseWiderVFIfCallVariantsPresent && Legal->hasVectorCallVariants())))) {
    auto MaxVectorElementCountMaxBW = ElementCount::get(
        llvm::bit_floor(WidestRegister.getKnownMinValue() / SmallestType),
        ComputeScalableMaxVF);
    MaxVectorElementCountMaxBW = MinVF(MaxVectorElementCountMaxBW, MaxSafeVF);

    // Collect all viable vectorization factors larger than the default MaxVF
    // (i.e. MaxVectorElementCount).
    SmallVector<ElementCount, 8> VFs;
    for (ElementCount VS = MaxVectorElementCount * 2;
         ElementCount::isKnownLE(VS, MaxVectorElementCountMaxBW); VS *= 2)
      VFs.push_back(VS);

    // For each VF calculate its register usage.
    auto RUs = calculateRegisterUsage(VFs);

    // Select the largest VF which doesn't require more registers than existing
    // ones.
    for (int I = RUs.size() - 1; I >= 0; --I) {
      const auto &MLU = RUs[I].MaxLocalUsers;
      if (all_of(MLU, [&](decltype(MLU.front()) &LU) {
            return LU.second <= TTI.getNumberOfRegisters(LU.first);
          })) {
        MaxVF = VFs[I];
        break;
      }
    }
    if (ElementCount MinVF =
            TTI.getMinimumVF(SmallestType, ComputeScalableMaxVF)) {
      if (ElementCount::isKnownLT(MaxVF, MinVF)) {
        LLVM_DEBUG(dbgs() << "LV: Overriding calculated MaxVF(" << MaxVF
                          << ") with target's minimum: " << MinVF << '\n');
        MaxVF = MinVF;
      }
    }

    // Invalidate any widening decisions we might have made, in case the loop
    // requires prediction (decided later), but we have already made some
    // load/store widening decisions.
    invalidateCostModelingDecisions();
  }
  return MaxVF;
}

/// Convenience function that returns the value of vscale_range iff
/// vscale_range.min == vscale_range.max or otherwise returns the value
/// returned by the corresponding TTI method.
static std::optional<unsigned>
getVScaleForTuning(const Loop *L, const TargetTransformInfo &TTI) {
  const Function *Fn = L->getHeader()->getParent();
  if (Fn->hasFnAttribute(Attribute::VScaleRange)) {
    auto Attr = Fn->getFnAttribute(Attribute::VScaleRange);
    auto Min = Attr.getVScaleRangeMin();
    auto Max = Attr.getVScaleRangeMax();
    if (Max && Min == Max)
      return Max;
  }

  return TTI.getVScaleForTuning();
}

bool LoopVectorizationPlanner::isMoreProfitable(
    const VectorizationFactor &A, const VectorizationFactor &B) const {
  InstructionCost CostA = A.Cost;
  InstructionCost CostB = B.Cost;

  unsigned MaxTripCount = PSE.getSE()->getSmallConstantMaxTripCount(OrigLoop);

  // Improve estimate for the vector width if it is scalable.
  unsigned EstimatedWidthA = A.Width.getKnownMinValue();
  unsigned EstimatedWidthB = B.Width.getKnownMinValue();
  if (std::optional<unsigned> VScale = getVScaleForTuning(OrigLoop, TTI)) {
    if (A.Width.isScalable())
      EstimatedWidthA *= *VScale;
    if (B.Width.isScalable())
      EstimatedWidthB *= *VScale;
  }

  // Assume vscale may be larger than 1 (or the value being tuned for),
  // so that scalable vectorization is slightly favorable over fixed-width
  // vectorization.
  bool PreferScalable = !TTI.preferFixedOverScalableIfEqualCost() &&
                        A.Width.isScalable() && !B.Width.isScalable();

  auto CmpFn = [PreferScalable](const InstructionCost &LHS,
                                const InstructionCost &RHS) {
    return PreferScalable ? LHS <= RHS : LHS < RHS;
  };

  // To avoid the need for FP division:
  //      (CostA / EstimatedWidthA) < (CostB / EstimatedWidthB)
  // <=>  (CostA * EstimatedWidthB) < (CostB * EstimatedWidthA)
  if (!MaxTripCount)
    return CmpFn(CostA * EstimatedWidthB, CostB * EstimatedWidthA);

  auto GetCostForTC = [MaxTripCount, this](unsigned VF,
                                           InstructionCost VectorCost,
                                           InstructionCost ScalarCost) {
    // If the trip count is a known (possibly small) constant, the trip count
    // will be rounded up to an integer number of iterations under
    // FoldTailByMasking. The total cost in that case will be
    // VecCost*ceil(TripCount/VF). When not folding the tail, the total
    // cost will be VecCost*floor(TC/VF) + ScalarCost*(TC%VF). There will be
    // some extra overheads, but for the purpose of comparing the costs of
    // different VFs we can use this to compare the total loop-body cost
    // expected after vectorization.
    if (CM.foldTailByMasking())
      return VectorCost * divideCeil(MaxTripCount, VF);
    return VectorCost * (MaxTripCount / VF) + ScalarCost * (MaxTripCount % VF);
  };

  auto RTCostA = GetCostForTC(EstimatedWidthA, CostA, A.ScalarCost);
  auto RTCostB = GetCostForTC(EstimatedWidthB, CostB, B.ScalarCost);
  return CmpFn(RTCostA, RTCostB);
}

void LoopVectorizationPlanner::emitInvalidCostRemarks(
    OptimizationRemarkEmitter *ORE) {
  using RecipeVFPair = std::pair<VPRecipeBase *, ElementCount>;
  LLVMContext &LLVMCtx = OrigLoop->getHeader()->getContext();
  SmallVector<RecipeVFPair> InvalidCosts;
  for (const auto &Plan : VPlans) {
    for (ElementCount VF : Plan->vectorFactors()) {
      VPCostContext CostCtx(CM.TTI, Legal->getWidestInductionType(), LLVMCtx,
                            CM);
      auto Iter = vp_depth_first_deep(Plan->getVectorLoopRegion()->getEntry());
      for (VPBasicBlock *VPBB : VPBlockUtils::blocksOnly<VPBasicBlock>(Iter)) {
        for (auto &R : *VPBB) {
          if (!R.cost(VF, CostCtx).isValid())
            InvalidCosts.emplace_back(&R, VF);
        }
      }
    }
  }
  if (InvalidCosts.empty())
    return;

  // Emit a report of VFs with invalid costs in the loop.

  // Group the remarks per recipe, keeping the recipe order from InvalidCosts.
  DenseMap<VPRecipeBase *, unsigned> Numbering;
  unsigned I = 0;
  for (auto &Pair : InvalidCosts)
    if (!Numbering.count(Pair.first))
      Numbering[Pair.first] = I++;

  // Sort the list, first on recipe(number) then on VF.
  sort(InvalidCosts, [&Numbering](RecipeVFPair &A, RecipeVFPair &B) {
    if (Numbering[A.first] != Numbering[B.first])
      return Numbering[A.first] < Numbering[B.first];
    const auto &LHS = A.second;
    const auto &RHS = B.second;
    return std::make_tuple(LHS.isScalable(), LHS.getKnownMinValue()) <
           std::make_tuple(RHS.isScalable(), RHS.getKnownMinValue());
  });

  // For a list of ordered recipe-VF pairs:
  //   [(load, VF1), (load, VF2), (store, VF1)]
  // group the recipes together to emit separate remarks for:
  //   load  (VF1, VF2)
  //   store (VF1)
  auto Tail = ArrayRef<RecipeVFPair>(InvalidCosts);
  auto Subset = ArrayRef<RecipeVFPair>();
  do {
    if (Subset.empty())
      Subset = Tail.take_front(1);

    VPRecipeBase *R = Subset.front().first;

    unsigned Opcode =
        TypeSwitch<const VPRecipeBase *, unsigned>(R)
            .Case<VPHeaderPHIRecipe>(
                [](const auto *R) { return Instruction::PHI; })
            .Case<VPWidenSelectRecipe>(
                [](const auto *R) { return Instruction::Select; })
            .Case<VPWidenStoreRecipe>(
                [](const auto *R) { return Instruction::Store; })
            .Case<VPWidenLoadRecipe>(
                [](const auto *R) { return Instruction::Load; })
            .Case<VPWidenCallRecipe>(
                [](const auto *R) { return Instruction::Call; })
            .Case<VPInstruction, VPWidenRecipe, VPReplicateRecipe,
                  VPWidenCastRecipe>(
                [](const auto *R) { return R->getOpcode(); })
            .Case<VPInterleaveRecipe>([](const VPInterleaveRecipe *R) {
              return R->getStoredValues().empty() ? Instruction::Load
                                                  : Instruction::Store;
            });

    // If the next recipe is different, or if there are no other pairs,
    // emit a remark for the collated subset. e.g.
    //   [(load, VF1), (load, VF2))]
    // to emit:
    //  remark: invalid costs for 'load' at VF=(VF1, VF2)
    if (Subset == Tail || Tail[Subset.size()].first != R) {
      std::string OutString;
      raw_string_ostream OS(OutString);
      assert(!Subset.empty() && "Unexpected empty range");
      OS << "Recipe with invalid costs prevented vectorization at VF=(";
      for (const auto &Pair : Subset)
        OS << (Pair.second == Subset.front().second ? "" : ", ") << Pair.second;
      OS << "):";
      if (Opcode == Instruction::Call) {
        auto *WidenCall = dyn_cast<VPWidenCallRecipe>(R);
        Function *CalledFn =
            WidenCall ? WidenCall->getCalledScalarFunction()
                      : cast<Function>(R->getOperand(R->getNumOperands() - 1)
                                           ->getLiveInIRValue());
        OS << " call to " << CalledFn->getName();
      } else
        OS << " " << Instruction::getOpcodeName(Opcode);
      OS.flush();
      reportVectorizationInfo(OutString, "InvalidCost", ORE, OrigLoop, nullptr,
                              R->getDebugLoc());
      Tail = Tail.drop_front(Subset.size());
      Subset = {};
    } else
      // Grow the subset by one element
      Subset = Tail.take_front(Subset.size() + 1);
  } while (!Tail.empty());
}

/// Check if any recipe of \p Plan will generate a vector value, which will be
/// assigned a vector register.
static bool willGenerateVectors(VPlan &Plan, ElementCount VF,
                                const TargetTransformInfo &TTI) {
  assert(VF.isVector() && "Checking a scalar VF?");
  VPTypeAnalysis TypeInfo(Plan.getCanonicalIV()->getScalarType(),
                          Plan.getCanonicalIV()->getScalarType()->getContext());
  DenseSet<VPRecipeBase *> EphemeralRecipes;
  collectEphemeralRecipesForVPlan(Plan, EphemeralRecipes);
  // Set of already visited types.
  DenseSet<Type *> Visited;
  for (VPBasicBlock *VPBB : VPBlockUtils::blocksOnly<VPBasicBlock>(
           vp_depth_first_shallow(Plan.getVectorLoopRegion()->getEntry()))) {
    for (VPRecipeBase &R : *VPBB) {
      if (EphemeralRecipes.contains(&R))
        continue;
      // Continue early if the recipe is considered to not produce a vector
      //  result. Note that this includes VPInstruction where some opcodes may
      // produce a vector, to preserve existing behavior as VPInstructions model
      // aspects not directly mapped to existing IR instructions.
      switch (R.getVPDefID()) {
      case VPDef::VPDerivedIVSC:
      case VPDef::VPScalarIVStepsSC:
      case VPDef::VPScalarCastSC:
      case VPDef::VPReplicateSC:
      case VPDef::VPInstructionSC:
      case VPDef::VPCanonicalIVPHISC:
      case VPDef::VPVectorPointerSC:
      case VPDef::VPExpandSCEVSC:
      case VPDef::VPEVLBasedIVPHISC:
      case VPDef::VPPredInstPHISC:
      case VPDef::VPBranchOnMaskSC:
        continue;
      case VPDef::VPReductionSC:
      case VPDef::VPActiveLaneMaskPHISC:
      case VPDef::VPWidenCallSC:
      case VPDef::VPWidenCanonicalIVSC:
      case VPDef::VPWidenCastSC:
      case VPDef::VPWidenGEPSC:
      case VPDef::VPWidenSC:
      case VPDef::VPWidenSelectSC:
      case VPDef::VPBlendSC:
      case VPDef::VPFirstOrderRecurrencePHISC:
      case VPDef::VPWidenPHISC:
      case VPDef::VPWidenIntOrFpInductionSC:
      case VPDef::VPWidenPointerInductionSC:
      case VPDef::VPReductionPHISC:
      case VPDef::VPInterleaveSC:
      case VPDef::VPWidenLoadEVLSC:
      case VPDef::VPWidenLoadSC:
      case VPDef::VPWidenStoreEVLSC:
      case VPDef::VPWidenStoreSC:
        break;
      default:
        llvm_unreachable("unhandled recipe");
      }

      auto WillWiden = [&TTI, VF](Type *ScalarTy) {
        Type *VectorTy = ToVectorTy(ScalarTy, VF);
        unsigned NumLegalParts = TTI.getNumberOfParts(VectorTy);
        if (!NumLegalParts)
          return false;
        if (VF.isScalable()) {
          // <vscale x 1 x iN> is assumed to be profitable over iN because
          // scalable registers are a distinct register class from scalar
          // ones. If we ever find a target which wants to lower scalable
          // vectors back to scalars, we'll need to update this code to
          // explicitly ask TTI about the register class uses for each part.
          return NumLegalParts <= VF.getKnownMinValue();
        }
        // Two or more parts that share a register - are vectorized.
        return NumLegalParts < VF.getKnownMinValue();
      };

      // If no def nor is a store, e.g., branches, continue - no value to check.
      if (R.getNumDefinedValues() == 0 &&
          !isa<VPWidenStoreRecipe, VPWidenStoreEVLRecipe, VPInterleaveRecipe>(
              &R))
        continue;
      // For multi-def recipes, currently only interleaved loads, suffice to
      // check first def only.
      // For stores check their stored value; for interleaved stores suffice
      // the check first stored value only. In all cases this is the second
      // operand.
      VPValue *ToCheck =
          R.getNumDefinedValues() >= 1 ? R.getVPValue(0) : R.getOperand(1);
      Type *ScalarTy = TypeInfo.inferScalarType(ToCheck);
      if (!Visited.insert({ScalarTy}).second)
        continue;
      if (WillWiden(ScalarTy))
        return true;
    }
  }

  return false;
}

VectorizationFactor LoopVectorizationPlanner::selectVectorizationFactor() {
  InstructionCost ExpectedCost = CM.expectedCost(ElementCount::getFixed(1));
  LLVM_DEBUG(dbgs() << "LV: Scalar loop costs: " << ExpectedCost << ".\n");
  assert(ExpectedCost.isValid() && "Unexpected invalid cost for scalar loop");
  assert(any_of(VPlans,
                [](std::unique_ptr<VPlan> &P) {
                  return P->hasVF(ElementCount::getFixed(1));
                }) &&
         "Expected Scalar VF to be a candidate");

  const VectorizationFactor ScalarCost(ElementCount::getFixed(1), ExpectedCost,
                                       ExpectedCost);
  VectorizationFactor ChosenFactor = ScalarCost;

  bool ForceVectorization = Hints.getForce() == LoopVectorizeHints::FK_Enabled;
  if (ForceVectorization &&
      (VPlans.size() > 1 || !VPlans[0]->hasScalarVFOnly())) {
    // Ignore scalar width, because the user explicitly wants vectorization.
    // Initialize cost to max so that VF = 2 is, at least, chosen during cost
    // evaluation.
    ChosenFactor.Cost = InstructionCost::getMax();
  }

  for (auto &P : VPlans) {
    for (ElementCount VF : P->vectorFactors()) {
      // The cost for scalar VF=1 is already calculated, so ignore it.
      if (VF.isScalar())
        continue;

<<<<<<< HEAD
      InstructionCost C = CM.expectedCost(VF, &InvalidCosts);
=======
      InstructionCost C = CM.expectedCost(VF);
>>>>>>> 9c4aab8c
      VectorizationFactor Candidate(VF, C, ScalarCost.ScalarCost);

#ifndef NDEBUG
      unsigned AssumedMinimumVscale =
          getVScaleForTuning(OrigLoop, TTI).value_or(1);
      unsigned Width =
          Candidate.Width.isScalable()
              ? Candidate.Width.getKnownMinValue() * AssumedMinimumVscale
              : Candidate.Width.getFixedValue();
      LLVM_DEBUG(dbgs() << "LV: Vector loop of width " << VF
                        << " costs: " << (Candidate.Cost / Width));
      if (VF.isScalable())
        LLVM_DEBUG(dbgs() << " (assuming a minimum vscale of "
                          << AssumedMinimumVscale << ")");
      LLVM_DEBUG(dbgs() << ".\n");
#endif

      if (!ForceVectorization && !willGenerateVectors(*P, VF, TTI)) {
        LLVM_DEBUG(
            dbgs()
            << "LV: Not considering vector loop of width " << VF
            << " because it will not generate any vector instructions.\n");
        continue;
      }

      // If profitable add it to ProfitableVF list.
      if (isMoreProfitable(Candidate, ScalarCost))
        ProfitableVFs.push_back(Candidate);

      if (isMoreProfitable(Candidate, ChosenFactor))
        ChosenFactor = Candidate;
    }
  }

  if (!EnableCondStoresVectorization && CM.hasPredStores()) {
    reportVectorizationFailure(
        "There are conditional stores.",
        "store that is conditionally executed prevents vectorization",
        "ConditionalStore", ORE, OrigLoop);
    ChosenFactor = ScalarCost;
  }

  LLVM_DEBUG(if (ForceVectorization && !ChosenFactor.Width.isScalar() &&
                 !isMoreProfitable(ChosenFactor, ScalarCost)) dbgs()
             << "LV: Vectorization seems to be not beneficial, "
             << "but was forced by a user.\n");
  LLVM_DEBUG(dbgs() << "LV: Selecting VF: " << ChosenFactor.Width << ".\n");
  return ChosenFactor;
}

bool LoopVectorizationPlanner::isCandidateForEpilogueVectorization(
    ElementCount VF) const {
  // Cross iteration phis such as reductions need special handling and are
  // currently unsupported.
  if (any_of(OrigLoop->getHeader()->phis(),
             [&](PHINode &Phi) { return Legal->isFixedOrderRecurrence(&Phi); }))
    return false;

  // Phis with uses outside of the loop require special handling and are
  // currently unsupported.
  for (const auto &Entry : Legal->getInductionVars()) {
    // Look for uses of the value of the induction at the last iteration.
    Value *PostInc =
        Entry.first->getIncomingValueForBlock(OrigLoop->getLoopLatch());
    for (User *U : PostInc->users())
      if (!OrigLoop->contains(cast<Instruction>(U)))
        return false;
    // Look for uses of penultimate value of the induction.
    for (User *U : Entry.first->users())
      if (!OrigLoop->contains(cast<Instruction>(U)))
        return false;
  }

  // Epilogue vectorization code has not been auditted to ensure it handles
  // non-latch exits properly.  It may be fine, but it needs auditted and
  // tested.
  if (OrigLoop->getExitingBlock() != OrigLoop->getLoopLatch())
    return false;

  return true;
}

bool LoopVectorizationCostModel::isEpilogueVectorizationProfitable(
    const ElementCount VF) const {
  // FIXME: We need a much better cost-model to take different parameters such
  // as register pressure, code size increase and cost of extra branches into
  // account. For now we apply a very crude heuristic and only consider loops
  // with vectorization factors larger than a certain value.

  // Allow the target to opt out entirely.
  if (!TTI.preferEpilogueVectorization())
    return false;

  // We also consider epilogue vectorization unprofitable for targets that don't
  // consider interleaving beneficial (eg. MVE).
  if (TTI.getMaxInterleaveFactor(VF) <= 1)
    return false;

  unsigned Multiplier = 1;
  if (VF.isScalable())
    Multiplier = getVScaleForTuning(TheLoop, TTI).value_or(1);
  if ((Multiplier * VF.getKnownMinValue()) >= EpilogueVectorizationMinVF)
    return true;
  return false;
}

VectorizationFactor LoopVectorizationPlanner::selectEpilogueVectorizationFactor(
    const ElementCount MainLoopVF, unsigned IC) {
  VectorizationFactor Result = VectorizationFactor::Disabled();
  if (!EnableEpilogueVectorization) {
    LLVM_DEBUG(dbgs() << "LEV: Epilogue vectorization is disabled.\n");
    return Result;
  }

  if (!CM.isScalarEpilogueAllowed()) {
    LLVM_DEBUG(dbgs() << "LEV: Unable to vectorize epilogue because no "
                         "epilogue is allowed.\n");
    return Result;
  }

  // Not really a cost consideration, but check for unsupported cases here to
  // simplify the logic.
  if (!isCandidateForEpilogueVectorization(MainLoopVF)) {
    LLVM_DEBUG(dbgs() << "LEV: Unable to vectorize epilogue because the loop "
                         "is not a supported candidate.\n");
    return Result;
  }

  if (EpilogueVectorizationForceVF > 1) {
    LLVM_DEBUG(dbgs() << "LEV: Epilogue vectorization factor is forced.\n");
    ElementCount ForcedEC = ElementCount::getFixed(EpilogueVectorizationForceVF);
    if (hasPlanWithVF(ForcedEC))
      return {ForcedEC, 0, 0};
    else {
      LLVM_DEBUG(dbgs() << "LEV: Epilogue vectorization forced factor is not "
                           "viable.\n");
      return Result;
    }
  }

  if (OrigLoop->getHeader()->getParent()->hasOptSize() ||
      OrigLoop->getHeader()->getParent()->hasMinSize()) {
    LLVM_DEBUG(
        dbgs() << "LEV: Epilogue vectorization skipped due to opt for size.\n");
    return Result;
  }

  if (!CM.isEpilogueVectorizationProfitable(MainLoopVF)) {
    LLVM_DEBUG(dbgs() << "LEV: Epilogue vectorization is not profitable for "
                         "this loop\n");
    return Result;
  }

  // If MainLoopVF = vscale x 2, and vscale is expected to be 4, then we know
  // the main loop handles 8 lanes per iteration. We could still benefit from
  // vectorizing the epilogue loop with VF=4.
  ElementCount EstimatedRuntimeVF = MainLoopVF;
  if (MainLoopVF.isScalable()) {
    EstimatedRuntimeVF = ElementCount::getFixed(MainLoopVF.getKnownMinValue());
    if (std::optional<unsigned> VScale = getVScaleForTuning(OrigLoop, TTI))
      EstimatedRuntimeVF *= *VScale;
  }

  ScalarEvolution &SE = *PSE.getSE();
  Type *TCType = Legal->getWidestInductionType();
  const SCEV *RemainingIterations = nullptr;
  for (auto &NextVF : ProfitableVFs) {
    // Skip candidate VFs without a corresponding VPlan.
    if (!hasPlanWithVF(NextVF.Width))
      continue;

    // Skip candidate VFs with widths >= the estimate runtime VF (scalable
    // vectors) or the VF of the main loop (fixed vectors).
    if ((!NextVF.Width.isScalable() && MainLoopVF.isScalable() &&
         ElementCount::isKnownGE(NextVF.Width, EstimatedRuntimeVF)) ||
        ElementCount::isKnownGE(NextVF.Width, MainLoopVF))
      continue;

    // If NextVF is greater than the number of remaining iterations, the
    // epilogue loop would be dead. Skip such factors.
    if (!MainLoopVF.isScalable() && !NextVF.Width.isScalable()) {
      // TODO: extend to support scalable VFs.
      if (!RemainingIterations) {
        const SCEV *TC = createTripCountSCEV(TCType, PSE, OrigLoop);
        RemainingIterations = SE.getURemExpr(
            TC, SE.getConstant(TCType, MainLoopVF.getKnownMinValue() * IC));
      }
      if (SE.isKnownPredicate(
              CmpInst::ICMP_UGT,
              SE.getConstant(TCType, NextVF.Width.getKnownMinValue()),
              RemainingIterations))
        continue;
    }

    if (Result.Width.isScalar() || isMoreProfitable(NextVF, Result))
      Result = NextVF;
  }

  if (Result != VectorizationFactor::Disabled())
    LLVM_DEBUG(dbgs() << "LEV: Vectorizing epilogue loop with VF = "
                      << Result.Width << "\n");
  return Result;
}

std::pair<unsigned, unsigned>
LoopVectorizationCostModel::getSmallestAndWidestTypes() {
  unsigned MinWidth = -1U;
  unsigned MaxWidth = 8;
  const DataLayout &DL = TheFunction->getDataLayout();
  // For in-loop reductions, no element types are added to ElementTypesInLoop
  // if there are no loads/stores in the loop. In this case, check through the
  // reduction variables to determine the maximum width.
  if (ElementTypesInLoop.empty() && !Legal->getReductionVars().empty()) {
    // Reset MaxWidth so that we can find the smallest type used by recurrences
    // in the loop.
    MaxWidth = -1U;
    for (const auto &PhiDescriptorPair : Legal->getReductionVars()) {
      const RecurrenceDescriptor &RdxDesc = PhiDescriptorPair.second;
      // When finding the min width used by the recurrence we need to account
      // for casts on the input operands of the recurrence.
      MaxWidth = std::min<unsigned>(
          MaxWidth, std::min<unsigned>(
                        RdxDesc.getMinWidthCastToRecurrenceTypeInBits(),
                        RdxDesc.getRecurrenceType()->getScalarSizeInBits()));
    }
  } else {
    for (Type *T : ElementTypesInLoop) {
      MinWidth = std::min<unsigned>(
          MinWidth, DL.getTypeSizeInBits(T->getScalarType()).getFixedValue());
      MaxWidth = std::max<unsigned>(
          MaxWidth, DL.getTypeSizeInBits(T->getScalarType()).getFixedValue());
    }
  }
  return {MinWidth, MaxWidth};
}

void LoopVectorizationCostModel::collectElementTypesForWidening() {
  ElementTypesInLoop.clear();
  // For each block.
  for (BasicBlock *BB : TheLoop->blocks()) {
    // For each instruction in the loop.
    for (Instruction &I : BB->instructionsWithoutDebug()) {
      Type *T = I.getType();

      // Skip ignored values.
      if (ValuesToIgnore.count(&I))
        continue;

      // Only examine Loads, Stores and PHINodes.
      if (!isa<LoadInst>(I) && !isa<StoreInst>(I) && !isa<PHINode>(I))
        continue;

      // Examine PHI nodes that are reduction variables. Update the type to
      // account for the recurrence type.
      if (auto *PN = dyn_cast<PHINode>(&I)) {
        if (!Legal->isReductionVariable(PN))
          continue;
        const RecurrenceDescriptor &RdxDesc =
            Legal->getReductionVars().find(PN)->second;
        if (PreferInLoopReductions || useOrderedReductions(RdxDesc) ||
            TTI.preferInLoopReduction(RdxDesc.getOpcode(),
                                      RdxDesc.getRecurrenceType(),
                                      TargetTransformInfo::ReductionFlags()))
          continue;
        T = RdxDesc.getRecurrenceType();
      }

      // Examine the stored values.
      if (auto *ST = dyn_cast<StoreInst>(&I))
        T = ST->getValueOperand()->getType();

      assert(T->isSized() &&
             "Expected the load/store/recurrence type to be sized");

      ElementTypesInLoop.insert(T);
    }
  }
}

unsigned
LoopVectorizationCostModel::selectInterleaveCount(ElementCount VF,
                                                  InstructionCost LoopCost) {
  // -- The interleave heuristics --
  // We interleave the loop in order to expose ILP and reduce the loop overhead.
  // There are many micro-architectural considerations that we can't predict
  // at this level. For example, frontend pressure (on decode or fetch) due to
  // code size, or the number and capabilities of the execution ports.
  //
  // We use the following heuristics to select the interleave count:
  // 1. If the code has reductions, then we interleave to break the cross
  // iteration dependency.
  // 2. If the loop is really small, then we interleave to reduce the loop
  // overhead.
  // 3. We don't interleave if we think that we will spill registers to memory
  // due to the increased register pressure.

  if (!isScalarEpilogueAllowed())
    return 1;

  // Do not interleave if EVL is preferred and no User IC is specified.
  if (foldTailWithEVL()) {
    LLVM_DEBUG(dbgs() << "LV: Preference for VP intrinsics indicated. "
                         "Unroll factor forced to be 1.\n");
    return 1;
  }

  // We used the distance for the interleave count.
  if (!Legal->isSafeForAnyVectorWidth())
    return 1;

  auto BestKnownTC = getSmallBestKnownTC(*PSE.getSE(), TheLoop);
  const bool HasReductions = !Legal->getReductionVars().empty();

  // If we did not calculate the cost for VF (because the user selected the VF)
  // then we calculate the cost of VF here.
  if (LoopCost == 0) {
    LoopCost = expectedCost(VF);
    assert(LoopCost.isValid() && "Expected to have chosen a VF with valid cost");

    // Loop body is free and there is no need for interleaving.
    if (LoopCost == 0)
      return 1;
  }

  RegisterUsage R = calculateRegisterUsage({VF})[0];
  // We divide by these constants so assume that we have at least one
  // instruction that uses at least one register.
  for (auto& pair : R.MaxLocalUsers) {
    pair.second = std::max(pair.second, 1U);
  }

  // We calculate the interleave count using the following formula.
  // Subtract the number of loop invariants from the number of available
  // registers. These registers are used by all of the interleaved instances.
  // Next, divide the remaining registers by the number of registers that is
  // required by the loop, in order to estimate how many parallel instances
  // fit without causing spills. All of this is rounded down if necessary to be
  // a power of two. We want power of two interleave count to simplify any
  // addressing operations or alignment considerations.
  // We also want power of two interleave counts to ensure that the induction
  // variable of the vector loop wraps to zero, when tail is folded by masking;
  // this currently happens when OptForSize, in which case IC is set to 1 above.
  unsigned IC = UINT_MAX;

  for (auto& pair : R.MaxLocalUsers) {
    unsigned TargetNumRegisters = TTI.getNumberOfRegisters(pair.first);
    LLVM_DEBUG(dbgs() << "LV: The target has " << TargetNumRegisters
                      << " registers of "
                      << TTI.getRegisterClassName(pair.first) << " register class\n");
    if (VF.isScalar()) {
      if (ForceTargetNumScalarRegs.getNumOccurrences() > 0)
        TargetNumRegisters = ForceTargetNumScalarRegs;
    } else {
      if (ForceTargetNumVectorRegs.getNumOccurrences() > 0)
        TargetNumRegisters = ForceTargetNumVectorRegs;
    }
    unsigned MaxLocalUsers = pair.second;
    unsigned LoopInvariantRegs = 0;
    if (R.LoopInvariantRegs.find(pair.first) != R.LoopInvariantRegs.end())
      LoopInvariantRegs = R.LoopInvariantRegs[pair.first];

    unsigned TmpIC = llvm::bit_floor((TargetNumRegisters - LoopInvariantRegs) /
                                     MaxLocalUsers);
    // Don't count the induction variable as interleaved.
    if (EnableIndVarRegisterHeur) {
      TmpIC = llvm::bit_floor((TargetNumRegisters - LoopInvariantRegs - 1) /
                              std::max(1U, (MaxLocalUsers - 1)));
    }

    IC = std::min(IC, TmpIC);
  }

  // Clamp the interleave ranges to reasonable counts.
  unsigned MaxInterleaveCount = TTI.getMaxInterleaveFactor(VF);

  // Check if the user has overridden the max.
  if (VF.isScalar()) {
    if (ForceTargetMaxScalarInterleaveFactor.getNumOccurrences() > 0)
      MaxInterleaveCount = ForceTargetMaxScalarInterleaveFactor;
  } else {
    if (ForceTargetMaxVectorInterleaveFactor.getNumOccurrences() > 0)
      MaxInterleaveCount = ForceTargetMaxVectorInterleaveFactor;
  }

  unsigned EstimatedVF = VF.getKnownMinValue();
  if (VF.isScalable()) {
    if (std::optional<unsigned> VScale = getVScaleForTuning(TheLoop, TTI))
      EstimatedVF *= *VScale;
  }
  assert(EstimatedVF >= 1 && "Estimated VF shouldn't be less than 1");

  unsigned KnownTC = PSE.getSE()->getSmallConstantTripCount(TheLoop);
  if (KnownTC > 0) {
    // At least one iteration must be scalar when this constraint holds. So the
    // maximum available iterations for interleaving is one less.
    unsigned AvailableTC =
        requiresScalarEpilogue(VF.isVector()) ? KnownTC - 1 : KnownTC;

    // If trip count is known we select between two prospective ICs, where
    // 1) the aggressive IC is capped by the trip count divided by VF
    // 2) the conservative IC is capped by the trip count divided by (VF * 2)
    // The final IC is selected in a way that the epilogue loop trip count is
    // minimized while maximizing the IC itself, so that we either run the
    // vector loop at least once if it generates a small epilogue loop, or else
    // we run the vector loop at least twice.

    unsigned InterleaveCountUB = bit_floor(
        std::max(1u, std::min(AvailableTC / EstimatedVF, MaxInterleaveCount)));
    unsigned InterleaveCountLB = bit_floor(std::max(
        1u, std::min(AvailableTC / (EstimatedVF * 2), MaxInterleaveCount)));
    MaxInterleaveCount = InterleaveCountLB;

    if (InterleaveCountUB != InterleaveCountLB) {
      unsigned TailTripCountUB =
          (AvailableTC % (EstimatedVF * InterleaveCountUB));
      unsigned TailTripCountLB =
          (AvailableTC % (EstimatedVF * InterleaveCountLB));
      // If both produce same scalar tail, maximize the IC to do the same work
      // in fewer vector loop iterations
      if (TailTripCountUB == TailTripCountLB)
        MaxInterleaveCount = InterleaveCountUB;
    }
  } else if (BestKnownTC && *BestKnownTC > 0) {
    // At least one iteration must be scalar when this constraint holds. So the
    // maximum available iterations for interleaving is one less.
    unsigned AvailableTC = requiresScalarEpilogue(VF.isVector())
                               ? (*BestKnownTC) - 1
                               : *BestKnownTC;

    // If trip count is an estimated compile time constant, limit the
    // IC to be capped by the trip count divided by VF * 2, such that the vector
    // loop runs at least twice to make interleaving seem profitable when there
    // is an epilogue loop present. Since exact Trip count is not known we
    // choose to be conservative in our IC estimate.
    MaxInterleaveCount = bit_floor(std::max(
        1u, std::min(AvailableTC / (EstimatedVF * 2), MaxInterleaveCount)));
  }

  assert(MaxInterleaveCount > 0 &&
         "Maximum interleave count must be greater than 0");

  // Clamp the calculated IC to be between the 1 and the max interleave count
  // that the target and trip count allows.
  if (IC > MaxInterleaveCount)
    IC = MaxInterleaveCount;
  else
    // Make sure IC is greater than 0.
    IC = std::max(1u, IC);

  assert(IC > 0 && "Interleave count must be greater than 0.");

  // Interleave if we vectorized this loop and there is a reduction that could
  // benefit from interleaving.
  if (VF.isVector() && HasReductions) {
    LLVM_DEBUG(dbgs() << "LV: Interleaving because of reductions.\n");
    return IC;
  }

  // For any scalar loop that either requires runtime checks or predication we
  // are better off leaving this to the unroller. Note that if we've already
  // vectorized the loop we will have done the runtime check and so interleaving
  // won't require further checks.
  bool ScalarInterleavingRequiresPredication =
      (VF.isScalar() && any_of(TheLoop->blocks(), [this](BasicBlock *BB) {
         return Legal->blockNeedsPredication(BB);
       }));
  bool ScalarInterleavingRequiresRuntimePointerCheck =
      (VF.isScalar() && Legal->getRuntimePointerChecking()->Need);

  // We want to interleave small loops in order to reduce the loop overhead and
  // potentially expose ILP opportunities.
  LLVM_DEBUG(dbgs() << "LV: Loop cost is " << LoopCost << '\n'
                    << "LV: IC is " << IC << '\n'
                    << "LV: VF is " << VF << '\n');
  const bool AggressivelyInterleaveReductions =
      TTI.enableAggressiveInterleaving(HasReductions);
  if (!ScalarInterleavingRequiresRuntimePointerCheck &&
      !ScalarInterleavingRequiresPredication && LoopCost < SmallLoopCost) {
    // We assume that the cost overhead is 1 and we use the cost model
    // to estimate the cost of the loop and interleave until the cost of the
    // loop overhead is about 5% of the cost of the loop.
    unsigned SmallIC = std::min(IC, (unsigned)llvm::bit_floor<uint64_t>(
                                        SmallLoopCost / *LoopCost.getValue()));

    // Interleave until store/load ports (estimated by max interleave count) are
    // saturated.
    unsigned NumStores = Legal->getNumStores();
    unsigned NumLoads = Legal->getNumLoads();
    unsigned StoresIC = IC / (NumStores ? NumStores : 1);
    unsigned LoadsIC = IC / (NumLoads ? NumLoads : 1);

    // There is little point in interleaving for reductions containing selects
    // and compares when VF=1 since it may just create more overhead than it's
    // worth for loops with small trip counts. This is because we still have to
    // do the final reduction after the loop.
    bool HasSelectCmpReductions =
        HasReductions &&
        any_of(Legal->getReductionVars(), [&](auto &Reduction) -> bool {
          const RecurrenceDescriptor &RdxDesc = Reduction.second;
          return RecurrenceDescriptor::isAnyOfRecurrenceKind(
              RdxDesc.getRecurrenceKind());
        });
    if (HasSelectCmpReductions) {
      LLVM_DEBUG(dbgs() << "LV: Not interleaving select-cmp reductions.\n");
      return 1;
    }

    // If we have a scalar reduction (vector reductions are already dealt with
    // by this point), we can increase the critical path length if the loop
    // we're interleaving is inside another loop. For tree-wise reductions
    // set the limit to 2, and for ordered reductions it's best to disable
    // interleaving entirely.
    if (HasReductions && TheLoop->getLoopDepth() > 1) {
      bool HasOrderedReductions =
          any_of(Legal->getReductionVars(), [&](auto &Reduction) -> bool {
            const RecurrenceDescriptor &RdxDesc = Reduction.second;
            return RdxDesc.isOrdered();
          });
      if (HasOrderedReductions) {
        LLVM_DEBUG(
            dbgs() << "LV: Not interleaving scalar ordered reductions.\n");
        return 1;
      }

      unsigned F = static_cast<unsigned>(MaxNestedScalarReductionIC);
      SmallIC = std::min(SmallIC, F);
      StoresIC = std::min(StoresIC, F);
      LoadsIC = std::min(LoadsIC, F);
    }

    if (EnableLoadStoreRuntimeInterleave &&
        std::max(StoresIC, LoadsIC) > SmallIC) {
      LLVM_DEBUG(
          dbgs() << "LV: Interleaving to saturate store or load ports.\n");
      return std::max(StoresIC, LoadsIC);
    }

    // If there are scalar reductions and TTI has enabled aggressive
    // interleaving for reductions, we will interleave to expose ILP.
    if (VF.isScalar() && AggressivelyInterleaveReductions) {
      LLVM_DEBUG(dbgs() << "LV: Interleaving to expose ILP.\n");
      // Interleave no less than SmallIC but not as aggressive as the normal IC
      // to satisfy the rare situation when resources are too limited.
      return std::max(IC / 2, SmallIC);
    } else {
      LLVM_DEBUG(dbgs() << "LV: Interleaving to reduce branch cost.\n");
      return SmallIC;
    }
  }

  // Interleave if this is a large loop (small loops are already dealt with by
  // this point) that could benefit from interleaving.
  if (AggressivelyInterleaveReductions) {
    LLVM_DEBUG(dbgs() << "LV: Interleaving to expose ILP.\n");
    return IC;
  }

  LLVM_DEBUG(dbgs() << "LV: Not Interleaving.\n");
  return 1;
}

SmallVector<LoopVectorizationCostModel::RegisterUsage, 8>
LoopVectorizationCostModel::calculateRegisterUsage(ArrayRef<ElementCount> VFs) {
  // This function calculates the register usage by measuring the highest number
  // of values that are alive at a single location. Obviously, this is a very
  // rough estimation. We scan the loop in a topological order in order and
  // assign a number to each instruction. We use RPO to ensure that defs are
  // met before their users. We assume that each instruction that has in-loop
  // users starts an interval. We record every time that an in-loop value is
  // used, so we have a list of the first and last occurrences of each
  // instruction. Next, we transpose this data structure into a multi map that
  // holds the list of intervals that *end* at a specific location. This multi
  // map allows us to perform a linear search. We scan the instructions linearly
  // and record each time that a new interval starts, by placing it in a set.
  // If we find this value in the multi-map then we remove it from the set.
  // The max register usage is the maximum size of the set.
  // We also search for instructions that are defined outside the loop, but are
  // used inside the loop. We need this number separately from the max-interval
  // usage number because when we unroll, loop-invariant values do not take
  // more register.
  LoopBlocksDFS DFS(TheLoop);
  DFS.perform(LI);

  RegisterUsage RU;

  // Each 'key' in the map opens a new interval. The values
  // of the map are the index of the 'last seen' usage of the
  // instruction that is the key.
  using IntervalMap = DenseMap<Instruction *, unsigned>;

  // Maps instruction to its index.
  SmallVector<Instruction *, 64> IdxToInstr;
  // Marks the end of each interval.
  IntervalMap EndPoint;
  // Saves the list of instruction indices that are used in the loop.
  SmallPtrSet<Instruction *, 8> Ends;
  // Saves the list of values that are used in the loop but are defined outside
  // the loop (not including non-instruction values such as arguments and
  // constants).
  SmallSetVector<Instruction *, 8> LoopInvariants;

  for (BasicBlock *BB : make_range(DFS.beginRPO(), DFS.endRPO())) {
    for (Instruction &I : BB->instructionsWithoutDebug()) {
      IdxToInstr.push_back(&I);

      // Save the end location of each USE.
      for (Value *U : I.operands()) {
        auto *Instr = dyn_cast<Instruction>(U);

        // Ignore non-instruction values such as arguments, constants, etc.
        // FIXME: Might need some motivation why these values are ignored. If
        // for example an argument is used inside the loop it will increase the
        // register pressure (so shouldn't we add it to LoopInvariants).
        if (!Instr)
          continue;

        // If this instruction is outside the loop then record it and continue.
        if (!TheLoop->contains(Instr)) {
          LoopInvariants.insert(Instr);
          continue;
        }

        // Overwrite previous end points.
        EndPoint[Instr] = IdxToInstr.size();
        Ends.insert(Instr);
      }
    }
  }

  // Saves the list of intervals that end with the index in 'key'.
  using InstrList = SmallVector<Instruction *, 2>;
  DenseMap<unsigned, InstrList> TransposeEnds;

  // Transpose the EndPoints to a list of values that end at each index.
  for (auto &Interval : EndPoint)
    TransposeEnds[Interval.second].push_back(Interval.first);

  SmallPtrSet<Instruction *, 8> OpenIntervals;
  SmallVector<RegisterUsage, 8> RUs(VFs.size());
  SmallVector<SmallMapVector<unsigned, unsigned, 4>, 8> MaxUsages(VFs.size());

  LLVM_DEBUG(dbgs() << "LV(REG): Calculating max register usage:\n");

  const auto &TTICapture = TTI;
  auto GetRegUsage = [&TTICapture](Type *Ty, ElementCount VF) -> unsigned {
    if (Ty->isTokenTy() || !VectorType::isValidElementType(Ty))
      return 0;
    return TTICapture.getRegUsageForType(VectorType::get(Ty, VF));
  };

  for (unsigned int i = 0, s = IdxToInstr.size(); i < s; ++i) {
    Instruction *I = IdxToInstr[i];

    // Remove all of the instructions that end at this location.
    InstrList &List = TransposeEnds[i];
    for (Instruction *ToRemove : List)
      OpenIntervals.erase(ToRemove);

    // Ignore instructions that are never used within the loop.
    if (!Ends.count(I))
      continue;

    // Skip ignored values.
    if (ValuesToIgnore.count(I))
      continue;

    collectInLoopReductions();

    // For each VF find the maximum usage of registers.
    for (unsigned j = 0, e = VFs.size(); j < e; ++j) {
      // Count the number of registers used, per register class, given all open
      // intervals.
      // Note that elements in this SmallMapVector will be default constructed
      // as 0. So we can use "RegUsage[ClassID] += n" in the code below even if
      // there is no previous entry for ClassID.
      SmallMapVector<unsigned, unsigned, 4> RegUsage;

      if (VFs[j].isScalar()) {
        for (auto *Inst : OpenIntervals) {
          unsigned ClassID =
              TTI.getRegisterClassForType(false, Inst->getType());
          // FIXME: The target might use more than one register for the type
          // even in the scalar case.
          RegUsage[ClassID] += 1;
        }
      } else {
        collectUniformsAndScalars(VFs[j]);
        for (auto *Inst : OpenIntervals) {
          // Skip ignored values for VF > 1.
          if (VecValuesToIgnore.count(Inst))
            continue;
          if (isScalarAfterVectorization(Inst, VFs[j])) {
            unsigned ClassID =
                TTI.getRegisterClassForType(false, Inst->getType());
            // FIXME: The target might use more than one register for the type
            // even in the scalar case.
            RegUsage[ClassID] += 1;
          } else {
            unsigned ClassID =
                TTI.getRegisterClassForType(true, Inst->getType());
            RegUsage[ClassID] += GetRegUsage(Inst->getType(), VFs[j]);
          }
        }
      }

      for (auto& pair : RegUsage) {
        auto &Entry = MaxUsages[j][pair.first];
        Entry = std::max(Entry, pair.second);
      }
    }

    LLVM_DEBUG(dbgs() << "LV(REG): At #" << i << " Interval # "
                      << OpenIntervals.size() << '\n');

    // Add the current instruction to the list of open intervals.
    OpenIntervals.insert(I);
  }

  for (unsigned i = 0, e = VFs.size(); i < e; ++i) {
    // Note that elements in this SmallMapVector will be default constructed
    // as 0. So we can use "Invariant[ClassID] += n" in the code below even if
    // there is no previous entry for ClassID.
    SmallMapVector<unsigned, unsigned, 4> Invariant;

    for (auto *Inst : LoopInvariants) {
      // FIXME: The target might use more than one register for the type
      // even in the scalar case.
      bool IsScalar = all_of(Inst->users(), [&](User *U) {
        auto *I = cast<Instruction>(U);
        return TheLoop != LI->getLoopFor(I->getParent()) ||
               isScalarAfterVectorization(I, VFs[i]);
      });

      ElementCount VF = IsScalar ? ElementCount::getFixed(1) : VFs[i];
      unsigned ClassID =
          TTI.getRegisterClassForType(VF.isVector(), Inst->getType());
      Invariant[ClassID] += GetRegUsage(Inst->getType(), VF);
    }

    LLVM_DEBUG({
      dbgs() << "LV(REG): VF = " << VFs[i] << '\n';
      dbgs() << "LV(REG): Found max usage: " << MaxUsages[i].size()
             << " item\n";
      for (const auto &pair : MaxUsages[i]) {
        dbgs() << "LV(REG): RegisterClass: "
               << TTI.getRegisterClassName(pair.first) << ", " << pair.second
               << " registers\n";
      }
      dbgs() << "LV(REG): Found invariant usage: " << Invariant.size()
             << " item\n";
      for (const auto &pair : Invariant) {
        dbgs() << "LV(REG): RegisterClass: "
               << TTI.getRegisterClassName(pair.first) << ", " << pair.second
               << " registers\n";
      }
    });

    RU.LoopInvariantRegs = Invariant;
    RU.MaxLocalUsers = MaxUsages[i];
    RUs[i] = RU;
  }

  return RUs;
}

bool LoopVectorizationCostModel::useEmulatedMaskMemRefHack(Instruction *I,
                                                           ElementCount VF) {
  // TODO: Cost model for emulated masked load/store is completely
  // broken. This hack guides the cost model to use an artificially
  // high enough value to practically disable vectorization with such
  // operations, except where previously deployed legality hack allowed
  // using very low cost values. This is to avoid regressions coming simply
  // from moving "masked load/store" check from legality to cost model.
  // Masked Load/Gather emulation was previously never allowed.
  // Limited number of Masked Store/Scatter emulation was allowed.
  assert((isPredicatedInst(I)) &&
         "Expecting a scalar emulated instruction");
  return isa<LoadInst>(I) ||
         (isa<StoreInst>(I) &&
          NumPredStores > NumberOfStoresToPredicate);
}

void LoopVectorizationCostModel::collectInstsToScalarize(ElementCount VF) {
  // If we aren't vectorizing the loop, or if we've already collected the
  // instructions to scalarize, there's nothing to do. Collection may already
  // have occurred if we have a user-selected VF and are now computing the
  // expected cost for interleaving.
  if (VF.isScalar() || VF.isZero() || InstsToScalarize.contains(VF))
    return;

  // Initialize a mapping for VF in InstsToScalalarize. If we find that it's
  // not profitable to scalarize any instructions, the presence of VF in the
  // map will indicate that we've analyzed it already.
  ScalarCostsTy &ScalarCostsVF = InstsToScalarize[VF];

  PredicatedBBsAfterVectorization[VF].clear();

  // Find all the instructions that are scalar with predication in the loop and
  // determine if it would be better to not if-convert the blocks they are in.
  // If so, we also record the instructions to scalarize.
  for (BasicBlock *BB : TheLoop->blocks()) {
    if (!blockNeedsPredicationForAnyReason(BB))
      continue;
    for (Instruction &I : *BB)
      if (isScalarWithPredication(&I, VF)) {
        ScalarCostsTy ScalarCosts;
        // Do not apply discount logic for:
        // 1. Scalars after vectorization, as there will only be a single copy
        // of the instruction.
        // 2. Scalable VF, as that would lead to invalid scalarization costs.
        // 3. Emulated masked memrefs, if a hacked cost is needed.
        if (!isScalarAfterVectorization(&I, VF) && !VF.isScalable() &&
            !useEmulatedMaskMemRefHack(&I, VF) &&
            computePredInstDiscount(&I, ScalarCosts, VF) >= 0)
          ScalarCostsVF.insert(ScalarCosts.begin(), ScalarCosts.end());
        // Remember that BB will remain after vectorization.
        PredicatedBBsAfterVectorization[VF].insert(BB);
        for (auto *Pred : predecessors(BB)) {
          if (Pred->getSingleSuccessor() == BB)
            PredicatedBBsAfterVectorization[VF].insert(Pred);
        }
      }
  }
}

InstructionCost LoopVectorizationCostModel::computePredInstDiscount(
    Instruction *PredInst, ScalarCostsTy &ScalarCosts, ElementCount VF) {
  assert(!isUniformAfterVectorization(PredInst, VF) &&
         "Instruction marked uniform-after-vectorization will be predicated");

  // Initialize the discount to zero, meaning that the scalar version and the
  // vector version cost the same.
  InstructionCost Discount = 0;

  // Holds instructions to analyze. The instructions we visit are mapped in
  // ScalarCosts. Those instructions are the ones that would be scalarized if
  // we find that the scalar version costs less.
  SmallVector<Instruction *, 8> Worklist;

  // Returns true if the given instruction can be scalarized.
  auto canBeScalarized = [&](Instruction *I) -> bool {
    // We only attempt to scalarize instructions forming a single-use chain
    // from the original predicated block that would otherwise be vectorized.
    // Although not strictly necessary, we give up on instructions we know will
    // already be scalar to avoid traversing chains that are unlikely to be
    // beneficial.
    if (!I->hasOneUse() || PredInst->getParent() != I->getParent() ||
        isScalarAfterVectorization(I, VF))
      return false;

    // If the instruction is scalar with predication, it will be analyzed
    // separately. We ignore it within the context of PredInst.
    if (isScalarWithPredication(I, VF))
      return false;

    // If any of the instruction's operands are uniform after vectorization,
    // the instruction cannot be scalarized. This prevents, for example, a
    // masked load from being scalarized.
    //
    // We assume we will only emit a value for lane zero of an instruction
    // marked uniform after vectorization, rather than VF identical values.
    // Thus, if we scalarize an instruction that uses a uniform, we would
    // create uses of values corresponding to the lanes we aren't emitting code
    // for. This behavior can be changed by allowing getScalarValue to clone
    // the lane zero values for uniforms rather than asserting.
    for (Use &U : I->operands())
      if (auto *J = dyn_cast<Instruction>(U.get()))
        if (isUniformAfterVectorization(J, VF))
          return false;

    // Otherwise, we can scalarize the instruction.
    return true;
  };

  // Compute the expected cost discount from scalarizing the entire expression
  // feeding the predicated instruction. We currently only consider expressions
  // that are single-use instruction chains.
  Worklist.push_back(PredInst);
  while (!Worklist.empty()) {
    Instruction *I = Worklist.pop_back_val();

    // If we've already analyzed the instruction, there's nothing to do.
    if (ScalarCosts.contains(I))
      continue;

    // Compute the cost of the vector instruction. Note that this cost already
    // includes the scalarization overhead of the predicated instruction.
    InstructionCost VectorCost = getInstructionCost(I, VF);

    // Compute the cost of the scalarized instruction. This cost is the cost of
    // the instruction as if it wasn't if-converted and instead remained in the
    // predicated block. We will scale this cost by block probability after
    // computing the scalarization overhead.
    InstructionCost ScalarCost =
        VF.getFixedValue() * getInstructionCost(I, ElementCount::getFixed(1));

    // Compute the scalarization overhead of needed insertelement instructions
    // and phi nodes.
    TTI::TargetCostKind CostKind = TTI::TCK_RecipThroughput;
    if (isScalarWithPredication(I, VF) && !I->getType()->isVoidTy()) {
      ScalarCost += TTI.getScalarizationOverhead(
          cast<VectorType>(ToVectorTy(I->getType(), VF)),
          APInt::getAllOnes(VF.getFixedValue()), /*Insert*/ true,
          /*Extract*/ false, CostKind);
      ScalarCost +=
          VF.getFixedValue() * TTI.getCFInstrCost(Instruction::PHI, CostKind);
    }

    // Compute the scalarization overhead of needed extractelement
    // instructions. For each of the instruction's operands, if the operand can
    // be scalarized, add it to the worklist; otherwise, account for the
    // overhead.
    for (Use &U : I->operands())
      if (auto *J = dyn_cast<Instruction>(U.get())) {
        assert(VectorType::isValidElementType(J->getType()) &&
               "Instruction has non-scalar type");
        if (canBeScalarized(J))
          Worklist.push_back(J);
        else if (needsExtract(J, VF)) {
          ScalarCost += TTI.getScalarizationOverhead(
              cast<VectorType>(ToVectorTy(J->getType(), VF)),
              APInt::getAllOnes(VF.getFixedValue()), /*Insert*/ false,
              /*Extract*/ true, CostKind);
        }
      }

    // Scale the total scalar cost by block probability.
    ScalarCost /= getReciprocalPredBlockProb();

    // Compute the discount. A non-negative discount means the vector version
    // of the instruction costs more, and scalarizing would be beneficial.
    Discount += VectorCost - ScalarCost;
    ScalarCosts[I] = ScalarCost;
  }

  return Discount;
}

<<<<<<< HEAD
InstructionCost LoopVectorizationCostModel::expectedCost(
    ElementCount VF, SmallVectorImpl<InstructionVFPair> *Invalid) {
=======
InstructionCost LoopVectorizationCostModel::expectedCost(ElementCount VF) {
>>>>>>> 9c4aab8c
  InstructionCost Cost;

  // For each block.
  for (BasicBlock *BB : TheLoop->blocks()) {
    InstructionCost BlockCost;

    // For each instruction in the old loop.
    for (Instruction &I : BB->instructionsWithoutDebug()) {
      // Skip ignored values.
      if (ValuesToIgnore.count(&I) ||
          (VF.isVector() && VecValuesToIgnore.count(&I)))
        continue;

      InstructionCost C = getInstructionCost(&I, VF);

      // Check if we should override the cost.
      if (C.isValid() && ForceTargetInstructionCost.getNumOccurrences() > 0)
        C = InstructionCost(ForceTargetInstructionCost);

<<<<<<< HEAD
      // Keep a list of instructions with invalid costs.
      if (Invalid && !C.isValid())
        Invalid->emplace_back(&I, VF);

=======
>>>>>>> 9c4aab8c
      BlockCost += C;
      LLVM_DEBUG(dbgs() << "LV: Found an estimated cost of " << C << " for VF "
                        << VF << " For instruction: " << I << '\n');
    }

    // If we are vectorizing a predicated block, it will have been
    // if-converted. This means that the block's instructions (aside from
    // stores and instructions that may divide by zero) will now be
    // unconditionally executed. For the scalar case, we may not always execute
    // the predicated block, if it is an if-else block. Thus, scale the block's
    // cost by the probability of executing it. blockNeedsPredication from
    // Legal is used so as to not include all blocks in tail folded loops.
    if (VF.isScalar() && Legal->blockNeedsPredication(BB))
      BlockCost /= getReciprocalPredBlockProb();

    Cost += BlockCost;
  }

  return Cost;
}

/// Gets Address Access SCEV after verifying that the access pattern
/// is loop invariant except the induction variable dependence.
///
/// This SCEV can be sent to the Target in order to estimate the address
/// calculation cost.
static const SCEV *getAddressAccessSCEV(
              Value *Ptr,
              LoopVectorizationLegality *Legal,
              PredicatedScalarEvolution &PSE,
              const Loop *TheLoop) {

  auto *Gep = dyn_cast<GetElementPtrInst>(Ptr);
  if (!Gep)
    return nullptr;

  // We are looking for a gep with all loop invariant indices except for one
  // which should be an induction variable.
  auto SE = PSE.getSE();
  unsigned NumOperands = Gep->getNumOperands();
  for (unsigned i = 1; i < NumOperands; ++i) {
    Value *Opd = Gep->getOperand(i);
    if (!SE->isLoopInvariant(SE->getSCEV(Opd), TheLoop) &&
        !Legal->isInductionVariable(Opd))
      return nullptr;
  }

  // Now we know we have a GEP ptr, %inv, %ind, %inv. return the Ptr SCEV.
  return PSE.getSCEV(Ptr);
}

InstructionCost
LoopVectorizationCostModel::getMemInstScalarizationCost(Instruction *I,
                                                        ElementCount VF) {
  assert(VF.isVector() &&
         "Scalarization cost of instruction implies vectorization.");
  if (VF.isScalable())
    return InstructionCost::getInvalid();

  Type *ValTy = getLoadStoreType(I);
  auto SE = PSE.getSE();

  unsigned AS = getLoadStoreAddressSpace(I);
  Value *Ptr = getLoadStorePointerOperand(I);
  Type *PtrTy = ToVectorTy(Ptr->getType(), VF);
  // NOTE: PtrTy is a vector to signal `TTI::getAddressComputationCost`
  //       that it is being called from this specific place.

  // Figure out whether the access is strided and get the stride value
  // if it's known in compile time
  const SCEV *PtrSCEV = getAddressAccessSCEV(Ptr, Legal, PSE, TheLoop);

  // Get the cost of the scalar memory instruction and address computation.
  InstructionCost Cost =
      VF.getKnownMinValue() * TTI.getAddressComputationCost(PtrTy, SE, PtrSCEV);

  // Don't pass *I here, since it is scalar but will actually be part of a
  // vectorized loop where the user of it is a vectorized instruction.
  TTI::TargetCostKind CostKind = TTI::TCK_RecipThroughput;
  const Align Alignment = getLoadStoreAlignment(I);
  Cost += VF.getKnownMinValue() * TTI.getMemoryOpCost(I->getOpcode(),
                                                      ValTy->getScalarType(),
                                                      Alignment, AS, CostKind);

  // Get the overhead of the extractelement and insertelement instructions
  // we might create due to scalarization.
  Cost += getScalarizationOverhead(I, VF, CostKind);

  // If we have a predicated load/store, it will need extra i1 extracts and
  // conditional branches, but may not be executed for each vector lane. Scale
  // the cost by the probability of executing the predicated block.
  if (isPredicatedInst(I)) {
    Cost /= getReciprocalPredBlockProb();

    // Add the cost of an i1 extract and a branch
    auto *Vec_i1Ty =
        VectorType::get(IntegerType::getInt1Ty(ValTy->getContext()), VF);
    Cost += TTI.getScalarizationOverhead(
        Vec_i1Ty, APInt::getAllOnes(VF.getKnownMinValue()),
        /*Insert=*/false, /*Extract=*/true, CostKind);
    Cost += TTI.getCFInstrCost(Instruction::Br, CostKind);

    if (useEmulatedMaskMemRefHack(I, VF))
      // Artificially setting to a high enough value to practically disable
      // vectorization with such operations.
      Cost = 3000000;
  }

  return Cost;
}

InstructionCost
LoopVectorizationCostModel::getConsecutiveMemOpCost(Instruction *I,
                                                    ElementCount VF) {
  Type *ValTy = getLoadStoreType(I);
  auto *VectorTy = cast<VectorType>(ToVectorTy(ValTy, VF));
  Value *Ptr = getLoadStorePointerOperand(I);
  unsigned AS = getLoadStoreAddressSpace(I);
  int ConsecutiveStride = Legal->isConsecutivePtr(ValTy, Ptr);
  enum TTI::TargetCostKind CostKind = TTI::TCK_RecipThroughput;

  assert((ConsecutiveStride == 1 || ConsecutiveStride == -1) &&
         "Stride should be 1 or -1 for consecutive memory access");
  const Align Alignment = getLoadStoreAlignment(I);
  InstructionCost Cost = 0;
  if (Legal->isMaskRequired(I)) {
    Cost += TTI.getMaskedMemoryOpCost(I->getOpcode(), VectorTy, Alignment, AS,
                                      CostKind);
  } else {
    TTI::OperandValueInfo OpInfo = TTI::getOperandInfo(I->getOperand(0));
    Cost += TTI.getMemoryOpCost(I->getOpcode(), VectorTy, Alignment, AS,
                                CostKind, OpInfo, I);
  }

  bool Reverse = ConsecutiveStride < 0;
  if (Reverse)
    Cost += TTI.getShuffleCost(TargetTransformInfo::SK_Reverse, VectorTy,
                               std::nullopt, CostKind, 0);
  return Cost;
}

InstructionCost
LoopVectorizationCostModel::getUniformMemOpCost(Instruction *I,
                                                ElementCount VF) {
  assert(Legal->isUniformMemOp(*I, VF));

  Type *ValTy = getLoadStoreType(I);
  auto *VectorTy = cast<VectorType>(ToVectorTy(ValTy, VF));
  const Align Alignment = getLoadStoreAlignment(I);
  unsigned AS = getLoadStoreAddressSpace(I);
  enum TTI::TargetCostKind CostKind = TTI::TCK_RecipThroughput;
  if (isa<LoadInst>(I)) {
    return TTI.getAddressComputationCost(ValTy) +
           TTI.getMemoryOpCost(Instruction::Load, ValTy, Alignment, AS,
                               CostKind) +
           TTI.getShuffleCost(TargetTransformInfo::SK_Broadcast, VectorTy);
  }
  StoreInst *SI = cast<StoreInst>(I);

  bool isLoopInvariantStoreValue = Legal->isInvariant(SI->getValueOperand());
  return TTI.getAddressComputationCost(ValTy) +
         TTI.getMemoryOpCost(Instruction::Store, ValTy, Alignment, AS,
                             CostKind) +
         (isLoopInvariantStoreValue
              ? 0
              : TTI.getVectorInstrCost(Instruction::ExtractElement, VectorTy,
                                       CostKind, VF.getKnownMinValue() - 1));
}

InstructionCost
LoopVectorizationCostModel::getGatherScatterCost(Instruction *I,
                                                 ElementCount VF) {
  Type *ValTy = getLoadStoreType(I);
  auto *VectorTy = cast<VectorType>(ToVectorTy(ValTy, VF));
  const Align Alignment = getLoadStoreAlignment(I);
  const Value *Ptr = getLoadStorePointerOperand(I);

  return TTI.getAddressComputationCost(VectorTy) +
         TTI.getGatherScatterOpCost(
             I->getOpcode(), VectorTy, Ptr, Legal->isMaskRequired(I), Alignment,
             TargetTransformInfo::TCK_RecipThroughput, I);
}

InstructionCost
LoopVectorizationCostModel::getInterleaveGroupCost(Instruction *I,
                                                   ElementCount VF) {
  Type *ValTy = getLoadStoreType(I);
  auto *VectorTy = cast<VectorType>(ToVectorTy(ValTy, VF));
  unsigned AS = getLoadStoreAddressSpace(I);
  enum TTI::TargetCostKind CostKind = TTI::TCK_RecipThroughput;

  auto Group = getInterleavedAccessGroup(I);
  assert(Group && "Fail to get an interleaved access group.");

  unsigned InterleaveFactor = Group->getFactor();
  auto *WideVecTy = VectorType::get(ValTy, VF * InterleaveFactor);

  // Holds the indices of existing members in the interleaved group.
  SmallVector<unsigned, 4> Indices;
  for (unsigned IF = 0; IF < InterleaveFactor; IF++)
    if (Group->getMember(IF))
      Indices.push_back(IF);

  // Calculate the cost of the whole interleaved group.
  bool UseMaskForGaps =
      (Group->requiresScalarEpilogue() && !isScalarEpilogueAllowed()) ||
      (isa<StoreInst>(I) && (Group->getNumMembers() < Group->getFactor()));
  InstructionCost Cost = TTI.getInterleavedMemoryOpCost(
      I->getOpcode(), WideVecTy, Group->getFactor(), Indices, Group->getAlign(),
      AS, CostKind, Legal->isMaskRequired(I), UseMaskForGaps);

  if (Group->isReverse()) {
    // TODO: Add support for reversed masked interleaved access.
    assert(!Legal->isMaskRequired(I) &&
           "Reverse masked interleaved access not supported.");
    Cost += Group->getNumMembers() *
            TTI.getShuffleCost(TargetTransformInfo::SK_Reverse, VectorTy,
                               std::nullopt, CostKind, 0);
  }
  return Cost;
}

std::optional<InstructionCost>
LoopVectorizationCostModel::getReductionPatternCost(
    Instruction *I, ElementCount VF, Type *Ty,
    TTI::TargetCostKind CostKind) const {
  using namespace llvm::PatternMatch;
  // Early exit for no inloop reductions
  if (InLoopReductions.empty() || VF.isScalar() || !isa<VectorType>(Ty))
    return std::nullopt;
  auto *VectorTy = cast<VectorType>(Ty);

  // We are looking for a pattern of, and finding the minimal acceptable cost:
  //  reduce(mul(ext(A), ext(B))) or
  //  reduce(mul(A, B)) or
  //  reduce(ext(A)) or
  //  reduce(A).
  // The basic idea is that we walk down the tree to do that, finding the root
  // reduction instruction in InLoopReductionImmediateChains. From there we find
  // the pattern of mul/ext and test the cost of the entire pattern vs the cost
  // of the components. If the reduction cost is lower then we return it for the
  // reduction instruction and 0 for the other instructions in the pattern. If
  // it is not we return an invalid cost specifying the orignal cost method
  // should be used.
  Instruction *RetI = I;
  if (match(RetI, m_ZExtOrSExt(m_Value()))) {
    if (!RetI->hasOneUser())
      return std::nullopt;
    RetI = RetI->user_back();
  }

  if (match(RetI, m_OneUse(m_Mul(m_Value(), m_Value()))) &&
      RetI->user_back()->getOpcode() == Instruction::Add) {
    RetI = RetI->user_back();
  }

  // Test if the found instruction is a reduction, and if not return an invalid
  // cost specifying the parent to use the original cost modelling.
  if (!InLoopReductionImmediateChains.count(RetI))
    return std::nullopt;

  // Find the reduction this chain is a part of and calculate the basic cost of
  // the reduction on its own.
  Instruction *LastChain = InLoopReductionImmediateChains.at(RetI);
  Instruction *ReductionPhi = LastChain;
  while (!isa<PHINode>(ReductionPhi))
    ReductionPhi = InLoopReductionImmediateChains.at(ReductionPhi);

  const RecurrenceDescriptor &RdxDesc =
      Legal->getReductionVars().find(cast<PHINode>(ReductionPhi))->second;

  InstructionCost BaseCost;
  RecurKind RK = RdxDesc.getRecurrenceKind();
  if (RecurrenceDescriptor::isMinMaxRecurrenceKind(RK)) {
    Intrinsic::ID MinMaxID = getMinMaxReductionIntrinsicOp(RK);
    BaseCost = TTI.getMinMaxReductionCost(MinMaxID, VectorTy,
                                          RdxDesc.getFastMathFlags(), CostKind);
  } else {
    BaseCost = TTI.getArithmeticReductionCost(
        RdxDesc.getOpcode(), VectorTy, RdxDesc.getFastMathFlags(), CostKind);
  }

  // For a call to the llvm.fmuladd intrinsic we need to add the cost of a
  // normal fmul instruction to the cost of the fadd reduction.
  if (RK == RecurKind::FMulAdd)
    BaseCost +=
        TTI.getArithmeticInstrCost(Instruction::FMul, VectorTy, CostKind);

  // If we're using ordered reductions then we can just return the base cost
  // here, since getArithmeticReductionCost calculates the full ordered
  // reduction cost when FP reassociation is not allowed.
  if (useOrderedReductions(RdxDesc))
    return BaseCost;

  // Get the operand that was not the reduction chain and match it to one of the
  // patterns, returning the better cost if it is found.
  Instruction *RedOp = RetI->getOperand(1) == LastChain
                           ? dyn_cast<Instruction>(RetI->getOperand(0))
                           : dyn_cast<Instruction>(RetI->getOperand(1));

  VectorTy = VectorType::get(I->getOperand(0)->getType(), VectorTy);

  Instruction *Op0, *Op1;
  if (RedOp && RdxDesc.getOpcode() == Instruction::Add &&
      match(RedOp,
            m_ZExtOrSExt(m_Mul(m_Instruction(Op0), m_Instruction(Op1)))) &&
      match(Op0, m_ZExtOrSExt(m_Value())) &&
      Op0->getOpcode() == Op1->getOpcode() &&
      Op0->getOperand(0)->getType() == Op1->getOperand(0)->getType() &&
      !TheLoop->isLoopInvariant(Op0) && !TheLoop->isLoopInvariant(Op1) &&
      (Op0->getOpcode() == RedOp->getOpcode() || Op0 == Op1)) {

    // Matched reduce.add(ext(mul(ext(A), ext(B)))
    // Note that the extend opcodes need to all match, or if A==B they will have
    // been converted to zext(mul(sext(A), sext(A))) as it is known positive,
    // which is equally fine.
    bool IsUnsigned = isa<ZExtInst>(Op0);
    auto *ExtType = VectorType::get(Op0->getOperand(0)->getType(), VectorTy);
    auto *MulType = VectorType::get(Op0->getType(), VectorTy);

    InstructionCost ExtCost =
        TTI.getCastInstrCost(Op0->getOpcode(), MulType, ExtType,
                             TTI::CastContextHint::None, CostKind, Op0);
    InstructionCost MulCost =
        TTI.getArithmeticInstrCost(Instruction::Mul, MulType, CostKind);
    InstructionCost Ext2Cost =
        TTI.getCastInstrCost(RedOp->getOpcode(), VectorTy, MulType,
                             TTI::CastContextHint::None, CostKind, RedOp);

    InstructionCost RedCost = TTI.getMulAccReductionCost(
        IsUnsigned, RdxDesc.getRecurrenceType(), ExtType, CostKind);

    if (RedCost.isValid() &&
        RedCost < ExtCost * 2 + MulCost + Ext2Cost + BaseCost)
      return I == RetI ? RedCost : 0;
  } else if (RedOp && match(RedOp, m_ZExtOrSExt(m_Value())) &&
             !TheLoop->isLoopInvariant(RedOp)) {
    // Matched reduce(ext(A))
    bool IsUnsigned = isa<ZExtInst>(RedOp);
    auto *ExtType = VectorType::get(RedOp->getOperand(0)->getType(), VectorTy);
    InstructionCost RedCost = TTI.getExtendedReductionCost(
        RdxDesc.getOpcode(), IsUnsigned, RdxDesc.getRecurrenceType(), ExtType,
        RdxDesc.getFastMathFlags(), CostKind);

    InstructionCost ExtCost =
        TTI.getCastInstrCost(RedOp->getOpcode(), VectorTy, ExtType,
                             TTI::CastContextHint::None, CostKind, RedOp);
    if (RedCost.isValid() && RedCost < BaseCost + ExtCost)
      return I == RetI ? RedCost : 0;
  } else if (RedOp && RdxDesc.getOpcode() == Instruction::Add &&
             match(RedOp, m_Mul(m_Instruction(Op0), m_Instruction(Op1)))) {
    if (match(Op0, m_ZExtOrSExt(m_Value())) &&
        Op0->getOpcode() == Op1->getOpcode() &&
        !TheLoop->isLoopInvariant(Op0) && !TheLoop->isLoopInvariant(Op1)) {
      bool IsUnsigned = isa<ZExtInst>(Op0);
      Type *Op0Ty = Op0->getOperand(0)->getType();
      Type *Op1Ty = Op1->getOperand(0)->getType();
      Type *LargestOpTy =
          Op0Ty->getIntegerBitWidth() < Op1Ty->getIntegerBitWidth() ? Op1Ty
                                                                    : Op0Ty;
      auto *ExtType = VectorType::get(LargestOpTy, VectorTy);

      // Matched reduce.add(mul(ext(A), ext(B))), where the two ext may be of
      // different sizes. We take the largest type as the ext to reduce, and add
      // the remaining cost as, for example reduce(mul(ext(ext(A)), ext(B))).
      InstructionCost ExtCost0 = TTI.getCastInstrCost(
          Op0->getOpcode(), VectorTy, VectorType::get(Op0Ty, VectorTy),
          TTI::CastContextHint::None, CostKind, Op0);
      InstructionCost ExtCost1 = TTI.getCastInstrCost(
          Op1->getOpcode(), VectorTy, VectorType::get(Op1Ty, VectorTy),
          TTI::CastContextHint::None, CostKind, Op1);
      InstructionCost MulCost =
          TTI.getArithmeticInstrCost(Instruction::Mul, VectorTy, CostKind);

      InstructionCost RedCost = TTI.getMulAccReductionCost(
          IsUnsigned, RdxDesc.getRecurrenceType(), ExtType, CostKind);
      InstructionCost ExtraExtCost = 0;
      if (Op0Ty != LargestOpTy || Op1Ty != LargestOpTy) {
        Instruction *ExtraExtOp = (Op0Ty != LargestOpTy) ? Op0 : Op1;
        ExtraExtCost = TTI.getCastInstrCost(
            ExtraExtOp->getOpcode(), ExtType,
            VectorType::get(ExtraExtOp->getOperand(0)->getType(), VectorTy),
            TTI::CastContextHint::None, CostKind, ExtraExtOp);
      }

      if (RedCost.isValid() &&
          (RedCost + ExtraExtCost) < (ExtCost0 + ExtCost1 + MulCost + BaseCost))
        return I == RetI ? RedCost : 0;
    } else if (!match(I, m_ZExtOrSExt(m_Value()))) {
      // Matched reduce.add(mul())
      InstructionCost MulCost =
          TTI.getArithmeticInstrCost(Instruction::Mul, VectorTy, CostKind);

      InstructionCost RedCost = TTI.getMulAccReductionCost(
          true, RdxDesc.getRecurrenceType(), VectorTy, CostKind);

      if (RedCost.isValid() && RedCost < MulCost + BaseCost)
        return I == RetI ? RedCost : 0;
    }
  }

  return I == RetI ? std::optional<InstructionCost>(BaseCost) : std::nullopt;
}

InstructionCost
LoopVectorizationCostModel::getMemoryInstructionCost(Instruction *I,
                                                     ElementCount VF) {
  // Calculate scalar cost only. Vectorization cost should be ready at this
  // moment.
  if (VF.isScalar()) {
    Type *ValTy = getLoadStoreType(I);
    const Align Alignment = getLoadStoreAlignment(I);
    unsigned AS = getLoadStoreAddressSpace(I);

    TTI::OperandValueInfo OpInfo = TTI::getOperandInfo(I->getOperand(0));
    return TTI.getAddressComputationCost(ValTy) +
           TTI.getMemoryOpCost(I->getOpcode(), ValTy, Alignment, AS,
                               TTI::TCK_RecipThroughput, OpInfo, I);
  }
  return getWideningCost(I, VF);
}

InstructionCost LoopVectorizationCostModel::getScalarizationOverhead(
    Instruction *I, ElementCount VF, TTI::TargetCostKind CostKind) const {

  // There is no mechanism yet to create a scalable scalarization loop,
  // so this is currently Invalid.
  if (VF.isScalable())
    return InstructionCost::getInvalid();

  if (VF.isScalar())
    return 0;

  InstructionCost Cost = 0;
  Type *RetTy = ToVectorTy(I->getType(), VF);
  if (!RetTy->isVoidTy() &&
      (!isa<LoadInst>(I) || !TTI.supportsEfficientVectorElementLoadStore()))
    Cost += TTI.getScalarizationOverhead(
        cast<VectorType>(RetTy), APInt::getAllOnes(VF.getKnownMinValue()),
        /*Insert*/ true,
        /*Extract*/ false, CostKind);

  // Some targets keep addresses scalar.
  if (isa<LoadInst>(I) && !TTI.prefersVectorizedAddressing())
    return Cost;

  // Some targets support efficient element stores.
  if (isa<StoreInst>(I) && TTI.supportsEfficientVectorElementLoadStore())
    return Cost;

  // Collect operands to consider.
  CallInst *CI = dyn_cast<CallInst>(I);
  Instruction::op_range Ops = CI ? CI->args() : I->operands();

  // Skip operands that do not require extraction/scalarization and do not incur
  // any overhead.
  SmallVector<Type *> Tys;
  for (auto *V : filterExtractingOperands(Ops, VF))
    Tys.push_back(MaybeVectorizeType(V->getType(), VF));
  return Cost + TTI.getOperandsScalarizationOverhead(
                    filterExtractingOperands(Ops, VF), Tys, CostKind);
}

void LoopVectorizationCostModel::setCostBasedWideningDecision(ElementCount VF) {
  if (VF.isScalar())
    return;
  NumPredStores = 0;
  for (BasicBlock *BB : TheLoop->blocks()) {
    // For each instruction in the old loop.
    for (Instruction &I : *BB) {
      Value *Ptr =  getLoadStorePointerOperand(&I);
      if (!Ptr)
        continue;

      // TODO: We should generate better code and update the cost model for
      // predicated uniform stores. Today they are treated as any other
      // predicated store (see added test cases in
      // invariant-store-vectorization.ll).
      if (isa<StoreInst>(&I) && isScalarWithPredication(&I, VF))
        NumPredStores++;

      if (Legal->isUniformMemOp(I, VF)) {
        auto isLegalToScalarize = [&]() {
          if (!VF.isScalable())
            // Scalarization of fixed length vectors "just works".
            return true;

          // We have dedicated lowering for unpredicated uniform loads and
          // stores.  Note that even with tail folding we know that at least
          // one lane is active (i.e. generalized predication is not possible
          // here), and the logic below depends on this fact.
          if (!foldTailByMasking())
            return true;

          // For scalable vectors, a uniform memop load is always
          // uniform-by-parts  and we know how to scalarize that.
          if (isa<LoadInst>(I))
            return true;

          // A uniform store isn't neccessarily uniform-by-part
          // and we can't assume scalarization.
          auto &SI = cast<StoreInst>(I);
          return TheLoop->isLoopInvariant(SI.getValueOperand());
        };

        const InstructionCost GatherScatterCost =
          isLegalGatherOrScatter(&I, VF) ?
          getGatherScatterCost(&I, VF) : InstructionCost::getInvalid();

        // Load: Scalar load + broadcast
        // Store: Scalar store + isLoopInvariantStoreValue ? 0 : extract
        // FIXME: This cost is a significant under-estimate for tail folded
        // memory ops.
        const InstructionCost ScalarizationCost = isLegalToScalarize() ?
          getUniformMemOpCost(&I, VF) : InstructionCost::getInvalid();

        // Choose better solution for the current VF,  Note that Invalid
        // costs compare as maximumal large.  If both are invalid, we get
        // scalable invalid which signals a failure and a vectorization abort.
        if (GatherScatterCost < ScalarizationCost)
          setWideningDecision(&I, VF, CM_GatherScatter, GatherScatterCost);
        else
          setWideningDecision(&I, VF, CM_Scalarize, ScalarizationCost);
        continue;
      }

      // We assume that widening is the best solution when possible.
      if (memoryInstructionCanBeWidened(&I, VF)) {
        InstructionCost Cost = getConsecutiveMemOpCost(&I, VF);
        int ConsecutiveStride = Legal->isConsecutivePtr(
            getLoadStoreType(&I), getLoadStorePointerOperand(&I));
        assert((ConsecutiveStride == 1 || ConsecutiveStride == -1) &&
               "Expected consecutive stride.");
        InstWidening Decision =
            ConsecutiveStride == 1 ? CM_Widen : CM_Widen_Reverse;
        setWideningDecision(&I, VF, Decision, Cost);
        continue;
      }

      // Choose between Interleaving, Gather/Scatter or Scalarization.
      InstructionCost InterleaveCost = InstructionCost::getInvalid();
      unsigned NumAccesses = 1;
      if (isAccessInterleaved(&I)) {
        auto Group = getInterleavedAccessGroup(&I);
        assert(Group && "Fail to get an interleaved access group.");

        // Make one decision for the whole group.
        if (getWideningDecision(&I, VF) != CM_Unknown)
          continue;

        NumAccesses = Group->getNumMembers();
        if (interleavedAccessCanBeWidened(&I, VF))
          InterleaveCost = getInterleaveGroupCost(&I, VF);
      }

      InstructionCost GatherScatterCost =
          isLegalGatherOrScatter(&I, VF)
              ? getGatherScatterCost(&I, VF) * NumAccesses
              : InstructionCost::getInvalid();

      InstructionCost ScalarizationCost =
          getMemInstScalarizationCost(&I, VF) * NumAccesses;

      // Choose better solution for the current VF,
      // write down this decision and use it during vectorization.
      InstructionCost Cost;
      InstWidening Decision;
      if (InterleaveCost <= GatherScatterCost &&
          InterleaveCost < ScalarizationCost) {
        Decision = CM_Interleave;
        Cost = InterleaveCost;
      } else if (GatherScatterCost < ScalarizationCost) {
        Decision = CM_GatherScatter;
        Cost = GatherScatterCost;
      } else {
        Decision = CM_Scalarize;
        Cost = ScalarizationCost;
      }
      // If the instructions belongs to an interleave group, the whole group
      // receives the same decision. The whole group receives the cost, but
      // the cost will actually be assigned to one instruction.
      if (auto Group = getInterleavedAccessGroup(&I))
        setWideningDecision(Group, VF, Decision, Cost);
      else
        setWideningDecision(&I, VF, Decision, Cost);
    }
  }

  // Make sure that any load of address and any other address computation
  // remains scalar unless there is gather/scatter support. This avoids
  // inevitable extracts into address registers, and also has the benefit of
  // activating LSR more, since that pass can't optimize vectorized
  // addresses.
  if (TTI.prefersVectorizedAddressing())
    return;

  // Start with all scalar pointer uses.
  SmallPtrSet<Instruction *, 8> AddrDefs;
  for (BasicBlock *BB : TheLoop->blocks())
    for (Instruction &I : *BB) {
      Instruction *PtrDef =
        dyn_cast_or_null<Instruction>(getLoadStorePointerOperand(&I));
      if (PtrDef && TheLoop->contains(PtrDef) &&
          getWideningDecision(&I, VF) != CM_GatherScatter)
        AddrDefs.insert(PtrDef);
    }

  // Add all instructions used to generate the addresses.
  SmallVector<Instruction *, 4> Worklist;
  append_range(Worklist, AddrDefs);
  while (!Worklist.empty()) {
    Instruction *I = Worklist.pop_back_val();
    for (auto &Op : I->operands())
      if (auto *InstOp = dyn_cast<Instruction>(Op))
        if ((InstOp->getParent() == I->getParent()) && !isa<PHINode>(InstOp) &&
            AddrDefs.insert(InstOp).second)
          Worklist.push_back(InstOp);
  }

  for (auto *I : AddrDefs) {
    if (isa<LoadInst>(I)) {
      // Setting the desired widening decision should ideally be handled in
      // by cost functions, but since this involves the task of finding out
      // if the loaded register is involved in an address computation, it is
      // instead changed here when we know this is the case.
      InstWidening Decision = getWideningDecision(I, VF);
      if (Decision == CM_Widen || Decision == CM_Widen_Reverse)
        // Scalarize a widened load of address.
        setWideningDecision(
            I, VF, CM_Scalarize,
            (VF.getKnownMinValue() *
             getMemoryInstructionCost(I, ElementCount::getFixed(1))));
      else if (auto Group = getInterleavedAccessGroup(I)) {
        // Scalarize an interleave group of address loads.
        for (unsigned I = 0; I < Group->getFactor(); ++I) {
          if (Instruction *Member = Group->getMember(I))
            setWideningDecision(
                Member, VF, CM_Scalarize,
                (VF.getKnownMinValue() *
                 getMemoryInstructionCost(Member, ElementCount::getFixed(1))));
        }
      }
    } else
      // Make sure I gets scalarized and a cost estimate without
      // scalarization overhead.
      ForcedScalars[VF].insert(I);
  }
}

void LoopVectorizationCostModel::setVectorizedCallDecision(ElementCount VF) {
  assert(!VF.isScalar() &&
         "Trying to set a vectorization decision for a scalar VF");

  for (BasicBlock *BB : TheLoop->blocks()) {
    // For each instruction in the old loop.
    for (Instruction &I : *BB) {
      CallInst *CI = dyn_cast<CallInst>(&I);

      if (!CI)
        continue;

      InstructionCost ScalarCost = InstructionCost::getInvalid();
      InstructionCost VectorCost = InstructionCost::getInvalid();
      InstructionCost IntrinsicCost = InstructionCost::getInvalid();
      TTI::TargetCostKind CostKind = TTI::TCK_RecipThroughput;

      Function *ScalarFunc = CI->getCalledFunction();
      Type *ScalarRetTy = CI->getType();
      SmallVector<Type *, 4> Tys, ScalarTys;
      bool MaskRequired = Legal->isMaskRequired(CI);
      for (auto &ArgOp : CI->args())
        ScalarTys.push_back(ArgOp->getType());

      // Compute corresponding vector type for return value and arguments.
      Type *RetTy = ToVectorTy(ScalarRetTy, VF);
      for (Type *ScalarTy : ScalarTys)
        Tys.push_back(ToVectorTy(ScalarTy, VF));

      // An in-loop reduction using an fmuladd intrinsic is a special case;
      // we don't want the normal cost for that intrinsic.
      if (RecurrenceDescriptor::isFMulAddIntrinsic(CI))
        if (auto RedCost = getReductionPatternCost(CI, VF, RetTy, CostKind)) {
          setCallWideningDecision(CI, VF, CM_IntrinsicCall, nullptr,
                                  getVectorIntrinsicIDForCall(CI, TLI),
                                  std::nullopt, *RedCost);
          continue;
        }

      // Estimate cost of scalarized vector call. The source operands are
      // assumed to be vectors, so we need to extract individual elements from
      // there, execute VF scalar calls, and then gather the result into the
      // vector return value.
      InstructionCost ScalarCallCost =
          TTI.getCallInstrCost(ScalarFunc, ScalarRetTy, ScalarTys, CostKind);

      // Compute costs of unpacking argument values for the scalar calls and
      // packing the return values to a vector.
      InstructionCost ScalarizationCost =
          getScalarizationOverhead(CI, VF, CostKind);

      ScalarCost = ScalarCallCost * VF.getKnownMinValue() + ScalarizationCost;

      // Find the cost of vectorizing the call, if we can find a suitable
      // vector variant of the function.
      bool UsesMask = false;
      VFInfo FuncInfo;
      Function *VecFunc = nullptr;
      // Search through any available variants for one we can use at this VF.
      for (VFInfo &Info : VFDatabase::getMappings(*CI)) {
        // Must match requested VF.
        if (Info.Shape.VF != VF)
          continue;

        // Must take a mask argument if one is required
        if (MaskRequired && !Info.isMasked())
          continue;

        // Check that all parameter kinds are supported
        bool ParamsOk = true;
        for (VFParameter Param : Info.Shape.Parameters) {
          switch (Param.ParamKind) {
          case VFParamKind::Vector:
            break;
          case VFParamKind::OMP_Uniform: {
            Value *ScalarParam = CI->getArgOperand(Param.ParamPos);
            // Make sure the scalar parameter in the loop is invariant.
            if (!PSE.getSE()->isLoopInvariant(PSE.getSCEV(ScalarParam),
                                              TheLoop))
              ParamsOk = false;
            break;
          }
          case VFParamKind::OMP_Linear: {
            Value *ScalarParam = CI->getArgOperand(Param.ParamPos);
            // Find the stride for the scalar parameter in this loop and see if
            // it matches the stride for the variant.
            // TODO: do we need to figure out the cost of an extract to get the
            // first lane? Or do we hope that it will be folded away?
            ScalarEvolution *SE = PSE.getSE();
            const auto *SAR =
                dyn_cast<SCEVAddRecExpr>(SE->getSCEV(ScalarParam));

            if (!SAR || SAR->getLoop() != TheLoop) {
              ParamsOk = false;
              break;
            }

            const SCEVConstant *Step =
                dyn_cast<SCEVConstant>(SAR->getStepRecurrence(*SE));

            if (!Step ||
                Step->getAPInt().getSExtValue() != Param.LinearStepOrPos)
              ParamsOk = false;

            break;
          }
          case VFParamKind::GlobalPredicate:
            UsesMask = true;
            break;
          default:
            ParamsOk = false;
            break;
          }
        }

        if (!ParamsOk)
          continue;

        // Found a suitable candidate, stop here.
        VecFunc = CI->getModule()->getFunction(Info.VectorName);
        FuncInfo = Info;
        break;
      }

      // Add in the cost of synthesizing a mask if one wasn't required.
      InstructionCost MaskCost = 0;
      if (VecFunc && UsesMask && !MaskRequired)
        MaskCost = TTI.getShuffleCost(
            TargetTransformInfo::SK_Broadcast,
            VectorType::get(IntegerType::getInt1Ty(
                                VecFunc->getFunctionType()->getContext()),
                            VF));

      if (TLI && VecFunc && !CI->isNoBuiltin())
        VectorCost =
            TTI.getCallInstrCost(nullptr, RetTy, Tys, CostKind) + MaskCost;

      // Find the cost of an intrinsic; some targets may have instructions that
      // perform the operation without needing an actual call.
      Intrinsic::ID IID = getVectorIntrinsicIDForCall(CI, TLI);
      if (IID != Intrinsic::not_intrinsic)
        IntrinsicCost = getVectorIntrinsicCost(CI, VF);

      InstructionCost Cost = ScalarCost;
      InstWidening Decision = CM_Scalarize;

      if (VectorCost <= Cost) {
        Cost = VectorCost;
        Decision = CM_VectorCall;
      }

      if (IntrinsicCost <= Cost) {
        Cost = IntrinsicCost;
        Decision = CM_IntrinsicCall;
      }

      setCallWideningDecision(CI, VF, Decision, VecFunc, IID,
                              FuncInfo.getParamIndexForOptionalMask(), Cost);
    }
  }
}

InstructionCost
LoopVectorizationCostModel::getInstructionCost(Instruction *I,
                                               ElementCount VF) {
  // If we know that this instruction will remain uniform, check the cost of
  // the scalar version.
  if (isUniformAfterVectorization(I, VF))
    VF = ElementCount::getFixed(1);

  if (VF.isVector() && isProfitableToScalarize(I, VF))
    return InstsToScalarize[VF][I];

  // Forced scalars do not have any scalarization overhead.
  auto ForcedScalar = ForcedScalars.find(VF);
  if (VF.isVector() && ForcedScalar != ForcedScalars.end()) {
    auto InstSet = ForcedScalar->second;
    if (InstSet.count(I))
      return getInstructionCost(I, ElementCount::getFixed(1)) *
             VF.getKnownMinValue();
  }

  Type *RetTy = I->getType();
  if (canTruncateToMinimalBitwidth(I, VF))
    RetTy = IntegerType::get(RetTy->getContext(), MinBWs[I]);
  auto SE = PSE.getSE();
  TTI::TargetCostKind CostKind = TTI::TCK_RecipThroughput;

  auto hasSingleCopyAfterVectorization = [this](Instruction *I,
                                                ElementCount VF) -> bool {
    if (VF.isScalar())
      return true;

    auto Scalarized = InstsToScalarize.find(VF);
    assert(Scalarized != InstsToScalarize.end() &&
           "VF not yet analyzed for scalarization profitability");
    return !Scalarized->second.count(I) &&
           llvm::all_of(I->users(), [&](User *U) {
             auto *UI = cast<Instruction>(U);
             return !Scalarized->second.count(UI);
           });
  };
  (void) hasSingleCopyAfterVectorization;

  Type *VectorTy;
  if (isScalarAfterVectorization(I, VF)) {
    // With the exception of GEPs and PHIs, after scalarization there should
    // only be one copy of the instruction generated in the loop. This is
    // because the VF is either 1, or any instructions that need scalarizing
    // have already been dealt with by the time we get here. As a result,
    // it means we don't have to multiply the instruction cost by VF.
    assert(I->getOpcode() == Instruction::GetElementPtr ||
           I->getOpcode() == Instruction::PHI ||
           (I->getOpcode() == Instruction::BitCast &&
            I->getType()->isPointerTy()) ||
           hasSingleCopyAfterVectorization(I, VF));
    VectorTy = RetTy;
  } else
    VectorTy = ToVectorTy(RetTy, VF);

  if (VF.isVector() && VectorTy->isVectorTy() &&
      !TTI.getNumberOfParts(VectorTy))
    return InstructionCost::getInvalid();

  // TODO: We need to estimate the cost of intrinsic calls.
  switch (I->getOpcode()) {
  case Instruction::GetElementPtr:
    // We mark this instruction as zero-cost because the cost of GEPs in
    // vectorized code depends on whether the corresponding memory instruction
    // is scalarized or not. Therefore, we handle GEPs with the memory
    // instruction cost.
    return 0;
  case Instruction::Br: {
    // In cases of scalarized and predicated instructions, there will be VF
    // predicated blocks in the vectorized loop. Each branch around these
    // blocks requires also an extract of its vector compare i1 element.
    // Note that the conditional branch from the loop latch will be replaced by
    // a single branch controlling the loop, so there is no extra overhead from
    // scalarization.
    bool ScalarPredicatedBB = false;
    BranchInst *BI = cast<BranchInst>(I);
    if (VF.isVector() && BI->isConditional() &&
        (PredicatedBBsAfterVectorization[VF].count(BI->getSuccessor(0)) ||
         PredicatedBBsAfterVectorization[VF].count(BI->getSuccessor(1))) &&
        BI->getParent() != TheLoop->getLoopLatch())
      ScalarPredicatedBB = true;

    if (ScalarPredicatedBB) {
      // Not possible to scalarize scalable vector with predicated instructions.
      if (VF.isScalable())
        return InstructionCost::getInvalid();
      // Return cost for branches around scalarized and predicated blocks.
      auto *Vec_i1Ty =
          VectorType::get(IntegerType::getInt1Ty(RetTy->getContext()), VF);
      return (
          TTI.getScalarizationOverhead(
              Vec_i1Ty, APInt::getAllOnes(VF.getFixedValue()),
              /*Insert*/ false, /*Extract*/ true, CostKind) +
          (TTI.getCFInstrCost(Instruction::Br, CostKind) * VF.getFixedValue()));
    } else if (I->getParent() == TheLoop->getLoopLatch() || VF.isScalar())
      // The back-edge branch will remain, as will all scalar branches.
      return TTI.getCFInstrCost(Instruction::Br, CostKind);
    else
      // This branch will be eliminated by if-conversion.
      return 0;
    // Note: We currently assume zero cost for an unconditional branch inside
    // a predicated block since it will become a fall-through, although we
    // may decide in the future to call TTI for all branches.
  }
  case Instruction::PHI: {
    auto *Phi = cast<PHINode>(I);

    // First-order recurrences are replaced by vector shuffles inside the loop.
    if (VF.isVector() && Legal->isFixedOrderRecurrence(Phi)) {
      // For <vscale x 1 x i64>, if vscale = 1 we are unable to extract the
      // penultimate value of the recurrence.
      // TODO: Consider vscale_range info.
      if (VF.isScalable() && VF.getKnownMinValue() == 1)
        return InstructionCost::getInvalid();
      SmallVector<int> Mask(VF.getKnownMinValue());
      std::iota(Mask.begin(), Mask.end(), VF.getKnownMinValue() - 1);
      return TTI.getShuffleCost(TargetTransformInfo::SK_Splice,
                                cast<VectorType>(VectorTy), Mask, CostKind,
                                VF.getKnownMinValue() - 1);
    }

    // Phi nodes in non-header blocks (not inductions, reductions, etc.) are
    // converted into select instructions. We require N - 1 selects per phi
    // node, where N is the number of incoming values.
    if (VF.isVector() && Phi->getParent() != TheLoop->getHeader())
      return (Phi->getNumIncomingValues() - 1) *
             TTI.getCmpSelInstrCost(
                 Instruction::Select, ToVectorTy(Phi->getType(), VF),
                 ToVectorTy(Type::getInt1Ty(Phi->getContext()), VF),
                 CmpInst::BAD_ICMP_PREDICATE, CostKind);

    return TTI.getCFInstrCost(Instruction::PHI, CostKind);
  }
  case Instruction::UDiv:
  case Instruction::SDiv:
  case Instruction::URem:
  case Instruction::SRem:
    if (VF.isVector() && isPredicatedInst(I)) {
      const auto [ScalarCost, SafeDivisorCost] = getDivRemSpeculationCost(I, VF);
      return isDivRemScalarWithPredication(ScalarCost, SafeDivisorCost) ?
        ScalarCost : SafeDivisorCost;
    }
    // We've proven all lanes safe to speculate, fall through.
    [[fallthrough]];
  case Instruction::Add:
  case Instruction::FAdd:
  case Instruction::Sub:
  case Instruction::FSub:
  case Instruction::Mul:
  case Instruction::FMul:
  case Instruction::FDiv:
  case Instruction::FRem:
  case Instruction::Shl:
  case Instruction::LShr:
  case Instruction::AShr:
  case Instruction::And:
  case Instruction::Or:
  case Instruction::Xor: {
    // If we're speculating on the stride being 1, the multiplication may
    // fold away.  We can generalize this for all operations using the notion
    // of neutral elements.  (TODO)
    if (I->getOpcode() == Instruction::Mul &&
        (PSE.getSCEV(I->getOperand(0))->isOne() ||
         PSE.getSCEV(I->getOperand(1))->isOne()))
      return 0;

    // Detect reduction patterns
    if (auto RedCost = getReductionPatternCost(I, VF, VectorTy, CostKind))
      return *RedCost;

    // Certain instructions can be cheaper to vectorize if they have a constant
    // second vector operand. One example of this are shifts on x86.
    Value *Op2 = I->getOperand(1);
    auto Op2Info = TTI.getOperandInfo(Op2);
    if (Op2Info.Kind == TargetTransformInfo::OK_AnyValue &&
        Legal->isInvariant(Op2))
      Op2Info.Kind = TargetTransformInfo::OK_UniformValue;

    SmallVector<const Value *, 4> Operands(I->operand_values());
    return TTI.getArithmeticInstrCost(
        I->getOpcode(), VectorTy, CostKind,
        {TargetTransformInfo::OK_AnyValue, TargetTransformInfo::OP_None},
        Op2Info, Operands, I, TLI);
  }
  case Instruction::FNeg: {
    return TTI.getArithmeticInstrCost(
        I->getOpcode(), VectorTy, CostKind,
        {TargetTransformInfo::OK_AnyValue, TargetTransformInfo::OP_None},
        {TargetTransformInfo::OK_AnyValue, TargetTransformInfo::OP_None},
        I->getOperand(0), I);
  }
  case Instruction::Select: {
    SelectInst *SI = cast<SelectInst>(I);
    const SCEV *CondSCEV = SE->getSCEV(SI->getCondition());
    bool ScalarCond = (SE->isLoopInvariant(CondSCEV, TheLoop));

    const Value *Op0, *Op1;
    using namespace llvm::PatternMatch;
    if (!ScalarCond && (match(I, m_LogicalAnd(m_Value(Op0), m_Value(Op1))) ||
                        match(I, m_LogicalOr(m_Value(Op0), m_Value(Op1))))) {
      // select x, y, false --> x & y
      // select x, true, y --> x | y
      const auto [Op1VK, Op1VP] = TTI::getOperandInfo(Op0);
      const auto [Op2VK, Op2VP] = TTI::getOperandInfo(Op1);
      assert(Op0->getType()->getScalarSizeInBits() == 1 &&
              Op1->getType()->getScalarSizeInBits() == 1);

      SmallVector<const Value *, 2> Operands{Op0, Op1};
      return TTI.getArithmeticInstrCost(
          match(I, m_LogicalOr()) ? Instruction::Or : Instruction::And, VectorTy,
          CostKind, {Op1VK, Op1VP}, {Op2VK, Op2VP}, Operands, I);
    }

    Type *CondTy = SI->getCondition()->getType();
    if (!ScalarCond)
      CondTy = VectorType::get(CondTy, VF);

    CmpInst::Predicate Pred = CmpInst::BAD_ICMP_PREDICATE;
    if (auto *Cmp = dyn_cast<CmpInst>(SI->getCondition()))
      Pred = Cmp->getPredicate();
    return TTI.getCmpSelInstrCost(I->getOpcode(), VectorTy, CondTy, Pred,
                                  CostKind, I);
  }
  case Instruction::ICmp:
  case Instruction::FCmp: {
    Type *ValTy = I->getOperand(0)->getType();
    Instruction *Op0AsInstruction = dyn_cast<Instruction>(I->getOperand(0));
    if (canTruncateToMinimalBitwidth(Op0AsInstruction, VF))
      ValTy = IntegerType::get(ValTy->getContext(), MinBWs[Op0AsInstruction]);
    VectorTy = ToVectorTy(ValTy, VF);
    return TTI.getCmpSelInstrCost(I->getOpcode(), VectorTy, nullptr,
                                  cast<CmpInst>(I)->getPredicate(), CostKind,
                                  I);
  }
  case Instruction::Store:
  case Instruction::Load: {
    ElementCount Width = VF;
    if (Width.isVector()) {
      InstWidening Decision = getWideningDecision(I, Width);
      assert(Decision != CM_Unknown &&
             "CM decision should be taken at this point");
      if (getWideningCost(I, VF) == InstructionCost::getInvalid())
        return InstructionCost::getInvalid();
      if (Decision == CM_Scalarize)
        Width = ElementCount::getFixed(1);
    }
    VectorTy = ToVectorTy(getLoadStoreType(I), Width);
    return getMemoryInstructionCost(I, VF);
  }
  case Instruction::BitCast:
    if (I->getType()->isPointerTy())
      return 0;
    [[fallthrough]];
  case Instruction::ZExt:
  case Instruction::SExt:
  case Instruction::FPToUI:
  case Instruction::FPToSI:
  case Instruction::FPExt:
  case Instruction::PtrToInt:
  case Instruction::IntToPtr:
  case Instruction::SIToFP:
  case Instruction::UIToFP:
  case Instruction::Trunc:
  case Instruction::FPTrunc: {
    // Computes the CastContextHint from a Load/Store instruction.
    auto ComputeCCH = [&](Instruction *I) -> TTI::CastContextHint {
      assert((isa<LoadInst>(I) || isa<StoreInst>(I)) &&
             "Expected a load or a store!");

      if (VF.isScalar() || !TheLoop->contains(I))
        return TTI::CastContextHint::Normal;

      switch (getWideningDecision(I, VF)) {
      case LoopVectorizationCostModel::CM_GatherScatter:
        return TTI::CastContextHint::GatherScatter;
      case LoopVectorizationCostModel::CM_Interleave:
        return TTI::CastContextHint::Interleave;
      case LoopVectorizationCostModel::CM_Scalarize:
      case LoopVectorizationCostModel::CM_Widen:
        return Legal->isMaskRequired(I) ? TTI::CastContextHint::Masked
                                        : TTI::CastContextHint::Normal;
      case LoopVectorizationCostModel::CM_Widen_Reverse:
        return TTI::CastContextHint::Reversed;
      case LoopVectorizationCostModel::CM_Unknown:
        llvm_unreachable("Instr did not go through cost modelling?");
      case LoopVectorizationCostModel::CM_VectorCall:
      case LoopVectorizationCostModel::CM_IntrinsicCall:
        llvm_unreachable_internal("Instr has invalid widening decision");
      }

      llvm_unreachable("Unhandled case!");
    };

    unsigned Opcode = I->getOpcode();
    TTI::CastContextHint CCH = TTI::CastContextHint::None;
    // For Trunc, the context is the only user, which must be a StoreInst.
    if (Opcode == Instruction::Trunc || Opcode == Instruction::FPTrunc) {
      if (I->hasOneUse())
        if (StoreInst *Store = dyn_cast<StoreInst>(*I->user_begin()))
          CCH = ComputeCCH(Store);
    }
    // For Z/Sext, the context is the operand, which must be a LoadInst.
    else if (Opcode == Instruction::ZExt || Opcode == Instruction::SExt ||
             Opcode == Instruction::FPExt) {
      if (LoadInst *Load = dyn_cast<LoadInst>(I->getOperand(0)))
        CCH = ComputeCCH(Load);
    }

    // We optimize the truncation of induction variables having constant
    // integer steps. The cost of these truncations is the same as the scalar
    // operation.
    if (isOptimizableIVTruncate(I, VF)) {
      auto *Trunc = cast<TruncInst>(I);
      return TTI.getCastInstrCost(Instruction::Trunc, Trunc->getDestTy(),
                                  Trunc->getSrcTy(), CCH, CostKind, Trunc);
    }

    // Detect reduction patterns
    if (auto RedCost = getReductionPatternCost(I, VF, VectorTy, CostKind))
      return *RedCost;

    Type *SrcScalarTy = I->getOperand(0)->getType();
    Instruction *Op0AsInstruction = dyn_cast<Instruction>(I->getOperand(0));
    if (canTruncateToMinimalBitwidth(Op0AsInstruction, VF))
      SrcScalarTy =
          IntegerType::get(SrcScalarTy->getContext(), MinBWs[Op0AsInstruction]);
    Type *SrcVecTy =
        VectorTy->isVectorTy() ? ToVectorTy(SrcScalarTy, VF) : SrcScalarTy;

    if (canTruncateToMinimalBitwidth(I, VF)) {
      // If the result type is <= the source type, there will be no extend
      // after truncating the users to the minimal required bitwidth.
      if (VectorTy->getScalarSizeInBits() <= SrcVecTy->getScalarSizeInBits() &&
          (I->getOpcode() == Instruction::ZExt ||
           I->getOpcode() == Instruction::SExt))
        return 0;
    }

    return TTI.getCastInstrCost(Opcode, VectorTy, SrcVecTy, CCH, CostKind, I);
  }
  case Instruction::Call:
    return getVectorCallCost(cast<CallInst>(I), VF);
  case Instruction::ExtractValue:
    return TTI.getInstructionCost(I, TTI::TCK_RecipThroughput);
  case Instruction::Alloca:
    // We cannot easily widen alloca to a scalable alloca, as
    // the result would need to be a vector of pointers.
    if (VF.isScalable())
      return InstructionCost::getInvalid();
    [[fallthrough]];
  default:
    // This opcode is unknown. Assume that it is the same as 'mul'.
    return TTI.getArithmeticInstrCost(Instruction::Mul, VectorTy, CostKind);
  } // end of switch.
}

void LoopVectorizationCostModel::collectValuesToIgnore() {
  // Ignore ephemeral values.
  CodeMetrics::collectEphemeralValues(TheLoop, AC, ValuesToIgnore);

  SmallVector<Value *, 4> DeadInterleavePointerOps;
<<<<<<< HEAD
=======
  SmallVector<Value *, 4> DeadOps;

  // If a scalar epilogue is required, users outside the loop won't use
  // live-outs from the vector loop but from the scalar epilogue. Ignore them if
  // that is the case.
  bool RequiresScalarEpilogue = requiresScalarEpilogue(true);
  auto IsLiveOutDead = [this, RequiresScalarEpilogue](User *U) {
    return RequiresScalarEpilogue &&
           !TheLoop->contains(cast<Instruction>(U)->getParent());
  };
>>>>>>> 9c4aab8c
  for (BasicBlock *BB : TheLoop->blocks())
    for (Instruction &I : *BB) {
      // Find all stores to invariant variables. Since they are going to sink
      // outside the loop we do not need calculate cost for them.
      StoreInst *SI;
      if ((SI = dyn_cast<StoreInst>(&I)) &&
          Legal->isInvariantAddressOfReduction(SI->getPointerOperand()))
        ValuesToIgnore.insert(&I);

      if (VecValuesToIgnore.contains(&I) || ValuesToIgnore.contains(&I))
        continue;

      // Add instructions that would be trivially dead and are only used by
      // values already ignored to DeadOps to seed worklist.
      if (wouldInstructionBeTriviallyDead(&I, TLI) &&
          all_of(I.users(), [this, IsLiveOutDead](User *U) {
            return VecValuesToIgnore.contains(U) ||
                   ValuesToIgnore.contains(U) || IsLiveOutDead(U);
          }))
        DeadOps.push_back(&I);

      // For interleave groups, we only create a pointer for the start of the
      // interleave group. Queue up addresses of group members except the insert
      // position for further processing.
      if (isAccessInterleaved(&I)) {
        auto *Group = getInterleavedAccessGroup(&I);
        if (Group->getInsertPos() == &I)
          continue;
        Value *PointerOp = getLoadStorePointerOperand(&I);
        DeadInterleavePointerOps.push_back(PointerOp);
      }
    }

  // Mark ops feeding interleave group members as free, if they are only used
  // by other dead computations.
  for (unsigned I = 0; I != DeadInterleavePointerOps.size(); ++I) {
    auto *Op = dyn_cast<Instruction>(DeadInterleavePointerOps[I]);
    if (!Op || !TheLoop->contains(Op) || any_of(Op->users(), [this](User *U) {
          Instruction *UI = cast<Instruction>(U);
          return !VecValuesToIgnore.contains(U) &&
                 (!isAccessInterleaved(UI) ||
                  getInterleavedAccessGroup(UI)->getInsertPos() == UI);
        }))
      continue;
    VecValuesToIgnore.insert(Op);
    DeadInterleavePointerOps.append(Op->op_begin(), Op->op_end());
<<<<<<< HEAD
=======
  }

  // Mark ops that would be trivially dead and are only used by ignored
  // instructions as free.
  BasicBlock *Header = TheLoop->getHeader();
  for (unsigned I = 0; I != DeadOps.size(); ++I) {
    auto *Op = dyn_cast<Instruction>(DeadOps[I]);
    // Skip any op that shouldn't be considered dead.
    if (!Op || !TheLoop->contains(Op) ||
        (isa<PHINode>(Op) && Op->getParent() == Header) ||
        !wouldInstructionBeTriviallyDead(Op, TLI) ||
        any_of(Op->users(), [this, IsLiveOutDead](User *U) {
          return !VecValuesToIgnore.contains(U) && ValuesToIgnore.contains(U) &&
                 !IsLiveOutDead(U);
        }))
      continue;

    if (!TheLoop->contains(Op->getParent()))
      continue;

    // If all of Op's users are in ValuesToIgnore, add it to ValuesToIgnore
    // which applies for both scalar and vector versions. Otherwise it is only
    // dead in vector versions, so only add it to VecValuesToIgnore.
    if (all_of(Op->users(),
               [this](User *U) { return ValuesToIgnore.contains(U); }))
      ValuesToIgnore.insert(Op);

    VecValuesToIgnore.insert(Op);
    DeadOps.append(Op->op_begin(), Op->op_end());
>>>>>>> 9c4aab8c
  }

  // Ignore type-promoting instructions we identified during reduction
  // detection.
  for (const auto &Reduction : Legal->getReductionVars()) {
    const RecurrenceDescriptor &RedDes = Reduction.second;
    const SmallPtrSetImpl<Instruction *> &Casts = RedDes.getCastInsts();
    VecValuesToIgnore.insert(Casts.begin(), Casts.end());
  }
  // Ignore type-casting instructions we identified during induction
  // detection.
  for (const auto &Induction : Legal->getInductionVars()) {
    const InductionDescriptor &IndDes = Induction.second;
    const SmallVectorImpl<Instruction *> &Casts = IndDes.getCastInsts();
    VecValuesToIgnore.insert(Casts.begin(), Casts.end());
  }
}

void LoopVectorizationCostModel::collectInLoopReductions() {
  for (const auto &Reduction : Legal->getReductionVars()) {
    PHINode *Phi = Reduction.first;
    const RecurrenceDescriptor &RdxDesc = Reduction.second;

    // We don't collect reductions that are type promoted (yet).
    if (RdxDesc.getRecurrenceType() != Phi->getType())
      continue;

    // If the target would prefer this reduction to happen "in-loop", then we
    // want to record it as such.
    unsigned Opcode = RdxDesc.getOpcode();
    if (!PreferInLoopReductions && !useOrderedReductions(RdxDesc) &&
        !TTI.preferInLoopReduction(Opcode, Phi->getType(),
                                   TargetTransformInfo::ReductionFlags()))
      continue;

    // Check that we can correctly put the reductions into the loop, by
    // finding the chain of operations that leads from the phi to the loop
    // exit value.
    SmallVector<Instruction *, 4> ReductionOperations =
        RdxDesc.getReductionOpChain(Phi, TheLoop);
    bool InLoop = !ReductionOperations.empty();

    if (InLoop) {
      InLoopReductions.insert(Phi);
      // Add the elements to InLoopReductionImmediateChains for cost modelling.
      Instruction *LastChain = Phi;
      for (auto *I : ReductionOperations) {
        InLoopReductionImmediateChains[I] = LastChain;
        LastChain = I;
      }
    }
    LLVM_DEBUG(dbgs() << "LV: Using " << (InLoop ? "inloop" : "out of loop")
                      << " reduction for phi: " << *Phi << "\n");
  }
}

VPValue *VPBuilder::createICmp(CmpInst::Predicate Pred, VPValue *A, VPValue *B,
                               DebugLoc DL, const Twine &Name) {
  assert(Pred >= CmpInst::FIRST_ICMP_PREDICATE &&
         Pred <= CmpInst::LAST_ICMP_PREDICATE && "invalid predicate");
  return tryInsertInstruction(
      new VPInstruction(Instruction::ICmp, Pred, A, B, DL, Name));
}

// This function will select a scalable VF if the target supports scalable
// vectors and a fixed one otherwise.
// TODO: we could return a pair of values that specify the max VF and
// min VF, to be used in `buildVPlans(MinVF, MaxVF)` instead of
// `buildVPlans(VF, VF)`. We cannot do it because VPLAN at the moment
// doesn't have a cost model that can choose which plan to execute if
// more than one is generated.
static ElementCount determineVPlanVF(const TargetTransformInfo &TTI,
                                     LoopVectorizationCostModel &CM) {
  unsigned WidestType;
  std::tie(std::ignore, WidestType) = CM.getSmallestAndWidestTypes();

  TargetTransformInfo::RegisterKind RegKind =
      TTI.enableScalableVectorization()
          ? TargetTransformInfo::RGK_ScalableVector
          : TargetTransformInfo::RGK_FixedWidthVector;

  TypeSize RegSize = TTI.getRegisterBitWidth(RegKind);
  unsigned N = RegSize.getKnownMinValue() / WidestType;
  return ElementCount::get(N, RegSize.isScalable());
}

VectorizationFactor
LoopVectorizationPlanner::planInVPlanNativePath(ElementCount UserVF) {
  ElementCount VF = UserVF;
  // Outer loop handling: They may require CFG and instruction level
  // transformations before even evaluating whether vectorization is profitable.
  // Since we cannot modify the incoming IR, we need to build VPlan upfront in
  // the vectorization pipeline.
  if (!OrigLoop->isInnermost()) {
    // If the user doesn't provide a vectorization factor, determine a
    // reasonable one.
    if (UserVF.isZero()) {
      VF = determineVPlanVF(TTI, CM);
      LLVM_DEBUG(dbgs() << "LV: VPlan computed VF " << VF << ".\n");

      // Make sure we have a VF > 1 for stress testing.
      if (VPlanBuildStressTest && (VF.isScalar() || VF.isZero())) {
        LLVM_DEBUG(dbgs() << "LV: VPlan stress testing: "
                          << "overriding computed VF.\n");
        VF = ElementCount::getFixed(4);
      }
    } else if (UserVF.isScalable() && !TTI.supportsScalableVectors() &&
               !ForceTargetSupportsScalableVectors) {
      LLVM_DEBUG(dbgs() << "LV: Not vectorizing. Scalable VF requested, but "
                        << "not supported by the target.\n");
      reportVectorizationFailure(
          "Scalable vectorization requested but not supported by the target",
          "the scalable user-specified vectorization width for outer-loop "
          "vectorization cannot be used because the target does not support "
          "scalable vectors.",
          "ScalableVFUnfeasible", ORE, OrigLoop);
      return VectorizationFactor::Disabled();
    }
    assert(EnableVPlanNativePath && "VPlan-native path is not enabled.");
    assert(isPowerOf2_32(VF.getKnownMinValue()) &&
           "VF needs to be a power of two");
    LLVM_DEBUG(dbgs() << "LV: Using " << (!UserVF.isZero() ? "user " : "")
                      << "VF " << VF << " to build VPlans.\n");
    buildVPlans(VF, VF);

    // For VPlan build stress testing, we bail out after VPlan construction.
    if (VPlanBuildStressTest)
      return VectorizationFactor::Disabled();

    return {VF, 0 /*Cost*/, 0 /* ScalarCost */};
  }

  LLVM_DEBUG(
      dbgs() << "LV: Not vectorizing. Inner loops aren't supported in the "
                "VPlan-native path.\n");
  return VectorizationFactor::Disabled();
}

std::optional<VectorizationFactor>
LoopVectorizationPlanner::plan(ElementCount UserVF, unsigned UserIC) {
  assert(OrigLoop->isInnermost() && "Inner loop expected.");
  CM.collectValuesToIgnore();
  CM.collectElementTypesForWidening();

  FixedScalableVFPair MaxFactors = CM.computeMaxVF(UserVF, UserIC);
  if (!MaxFactors) // Cases that should not to be vectorized nor interleaved.
    return std::nullopt;

  // Invalidate interleave groups if all blocks of loop will be predicated.
  if (CM.blockNeedsPredicationForAnyReason(OrigLoop->getHeader()) &&
      !useMaskedInterleavedAccesses(TTI)) {
    LLVM_DEBUG(
        dbgs()
        << "LV: Invalidate all interleaved groups due to fold-tail by masking "
           "which requires masked-interleaved support.\n");
    if (CM.InterleaveInfo.invalidateGroups())
      // Invalidating interleave groups also requires invalidating all decisions
      // based on them, which includes widening decisions and uniform and scalar
      // values.
      CM.invalidateCostModelingDecisions();
  }

  if (CM.foldTailByMasking())
    Legal->prepareToFoldTailByMasking();

  ElementCount MaxUserVF =
      UserVF.isScalable() ? MaxFactors.ScalableVF : MaxFactors.FixedVF;
  bool UserVFIsLegal = ElementCount::isKnownLE(UserVF, MaxUserVF);
  if (!UserVF.isZero() && UserVFIsLegal) {
    assert(isPowerOf2_32(UserVF.getKnownMinValue()) &&
           "VF needs to be a power of two");
    // Collect the instructions (and their associated costs) that will be more
    // profitable to scalarize.
    CM.collectInLoopReductions();
    if (CM.selectUserVectorizationFactor(UserVF)) {
      LLVM_DEBUG(dbgs() << "LV: Using user VF " << UserVF << ".\n");
      buildVPlansWithVPRecipes(UserVF, UserVF);
      if (!hasPlanWithVF(UserVF)) {
        LLVM_DEBUG(dbgs() << "LV: No VPlan could be built for " << UserVF
                          << ".\n");
        return std::nullopt;
      }

      LLVM_DEBUG(printPlans(dbgs()));
      return {{UserVF, 0, 0}};
    } else
      reportVectorizationInfo("UserVF ignored because of invalid costs.",
                              "InvalidCost", ORE, OrigLoop);
  }

  // Collect the Vectorization Factor Candidates.
  SmallVector<ElementCount> VFCandidates;
  for (auto VF = ElementCount::getFixed(1);
       ElementCount::isKnownLE(VF, MaxFactors.FixedVF); VF *= 2)
    VFCandidates.push_back(VF);
  for (auto VF = ElementCount::getScalable(1);
       ElementCount::isKnownLE(VF, MaxFactors.ScalableVF); VF *= 2)
    VFCandidates.push_back(VF);

  CM.collectInLoopReductions();
  for (const auto &VF : VFCandidates) {
    // Collect Uniform and Scalar instructions after vectorization with VF.
    CM.collectUniformsAndScalars(VF);

    // Collect the instructions (and their associated costs) that will be more
    // profitable to scalarize.
    if (VF.isVector())
      CM.collectInstsToScalarize(VF);
  }

  buildVPlansWithVPRecipes(ElementCount::getFixed(1), MaxFactors.FixedVF);
  buildVPlansWithVPRecipes(ElementCount::getScalable(1), MaxFactors.ScalableVF);

  LLVM_DEBUG(printPlans(dbgs()));
  if (VPlans.empty())
    return std::nullopt;
  if (all_of(VPlans,
             [](std::unique_ptr<VPlan> &P) { return P->hasScalarVFOnly(); }))
    return VectorizationFactor::Disabled();

  // Select the optimal vectorization factor according to the legacy cost-model.
  // This is now only used to verify the decisions by the new VPlan-based
  // cost-model and will be retired once the VPlan-based cost-model is
  // stabilized.
  VectorizationFactor VF = selectVectorizationFactor();
  assert((VF.Width.isScalar() || VF.ScalarCost > 0) && "when vectorizing, the scalar cost must be non-zero.");
  if (!hasPlanWithVF(VF.Width)) {
    LLVM_DEBUG(dbgs() << "LV: No VPlan could be built for " << VF.Width
                      << ".\n");
    return std::nullopt;
  }
  return VF;
}

InstructionCost VPCostContext::getLegacyCost(Instruction *UI,
                                             ElementCount VF) const {
  return CM.getInstructionCost(UI, VF);
}

bool VPCostContext::skipCostComputation(Instruction *UI, bool IsVector) const {
  return CM.ValuesToIgnore.contains(UI) ||
         (IsVector && CM.VecValuesToIgnore.contains(UI)) ||
         SkipCostComputation.contains(UI);
}

InstructionCost LoopVectorizationPlanner::cost(VPlan &Plan,
                                               ElementCount VF) const {
  InstructionCost Cost = 0;
  LLVMContext &LLVMCtx = OrigLoop->getHeader()->getContext();
  VPCostContext CostCtx(CM.TTI, Legal->getWidestInductionType(), LLVMCtx, CM);

  // Cost modeling for inductions is inaccurate in the legacy cost model
  // compared to the recipes that are generated. To match here initially during
  // VPlan cost model bring up directly use the induction costs from the legacy
  // cost model. Note that we do this as pre-processing; the VPlan may not have
  // any recipes associated with the original induction increment instruction
  // and may replace truncates with VPWidenIntOrFpInductionRecipe. We precompute
  // the cost of induction phis and increments (both that are represented by
  // recipes and those that are not), to avoid distinguishing between them here,
  // and skip all recipes that represent induction phis and increments (the
  // former case) later on, if they exist, to avoid counting them twice.
  // Similarly we pre-compute the cost of any optimized truncates.
  // TODO: Switch to more accurate costing based on VPlan.
  for (const auto &[IV, IndDesc] : Legal->getInductionVars()) {
    Instruction *IVInc = cast<Instruction>(
        IV->getIncomingValueForBlock(OrigLoop->getLoopLatch()));
    SmallVector<Instruction *> IVInsts = {IV, IVInc};
    for (User *U : IV->users()) {
      auto *CI = cast<Instruction>(U);
      if (!CostCtx.CM.isOptimizableIVTruncate(CI, VF))
        continue;
      IVInsts.push_back(CI);
    }
    for (Instruction *IVInst : IVInsts) {
      if (!CostCtx.SkipCostComputation.insert(IVInst).second)
        continue;
      InstructionCost InductionCost = CostCtx.getLegacyCost(IVInst, VF);
      LLVM_DEBUG({
        dbgs() << "Cost of " << InductionCost << " for VF " << VF
               << ": induction instruction " << *IVInst << "\n";
      });
      Cost += InductionCost;
    }
  }

  /// Compute the cost of all exiting conditions of the loop using the legacy
  /// cost model. This is to match the legacy behavior, which adds the cost of
  /// all exit conditions. Note that this over-estimates the cost, as there will
  /// be a single condition to control the vector loop.
  SmallVector<BasicBlock *> Exiting;
  CM.TheLoop->getExitingBlocks(Exiting);
  SetVector<Instruction *> ExitInstrs;
  // Collect all exit conditions.
  for (BasicBlock *EB : Exiting) {
    auto *Term = dyn_cast<BranchInst>(EB->getTerminator());
    if (!Term)
      continue;
    if (auto *CondI = dyn_cast<Instruction>(Term->getOperand(0))) {
      ExitInstrs.insert(CondI);
    }
  }
  // Compute the cost of all instructions only feeding the exit conditions.
  for (unsigned I = 0; I != ExitInstrs.size(); ++I) {
    Instruction *CondI = ExitInstrs[I];
    if (!OrigLoop->contains(CondI) ||
        !CostCtx.SkipCostComputation.insert(CondI).second)
      continue;
    Cost += CostCtx.getLegacyCost(CondI, VF);
    for (Value *Op : CondI->operands()) {
      auto *OpI = dyn_cast<Instruction>(Op);
      if (!OpI || any_of(OpI->users(), [&ExitInstrs, this](User *U) {
            return OrigLoop->contains(cast<Instruction>(U)->getParent()) &&
                   !ExitInstrs.contains(cast<Instruction>(U));
          }))
        continue;
      ExitInstrs.insert(OpI);
    }
  }

  // The legacy cost model has special logic to compute the cost of in-loop
  // reductions, which may be smaller than the sum of all instructions involved
  // in the reduction. For AnyOf reductions, VPlan codegen may remove the select
  // which the legacy cost model uses to assign cost. Pre-compute their costs
  // for now.
  // TODO: Switch to costing based on VPlan once the logic has been ported.
  for (const auto &[RedPhi, RdxDesc] : Legal->getReductionVars()) {
    if (!CM.isInLoopReduction(RedPhi) &&
        !RecurrenceDescriptor::isAnyOfRecurrenceKind(
            RdxDesc.getRecurrenceKind()))
      continue;

    // AnyOf reduction codegen may remove the select. To match the legacy cost
    // model, pre-compute the cost for AnyOf reductions here.
    if (RecurrenceDescriptor::isAnyOfRecurrenceKind(
            RdxDesc.getRecurrenceKind())) {
      auto *Select = cast<SelectInst>(*find_if(
          RedPhi->users(), [](User *U) { return isa<SelectInst>(U); }));
      assert(!CostCtx.SkipCostComputation.contains(Select) &&
             "reduction op visited multiple times");
      CostCtx.SkipCostComputation.insert(Select);
      auto ReductionCost = CostCtx.getLegacyCost(Select, VF);
      LLVM_DEBUG(dbgs() << "Cost of " << ReductionCost << " for VF " << VF
                        << ":\n any-of reduction " << *Select << "\n");
      Cost += ReductionCost;
      continue;
    }

    const auto &ChainOps = RdxDesc.getReductionOpChain(RedPhi, OrigLoop);
    SetVector<Instruction *> ChainOpsAndOperands(ChainOps.begin(),
                                                 ChainOps.end());
    // Also include the operands of instructions in the chain, as the cost-model
    // may mark extends as free.
    for (auto *ChainOp : ChainOps) {
      for (Value *Op : ChainOp->operands()) {
        if (auto *I = dyn_cast<Instruction>(Op))
          ChainOpsAndOperands.insert(I);
      }
    }

    // Pre-compute the cost for I, if it has a reduction pattern cost.
    for (Instruction *I : ChainOpsAndOperands) {
      auto ReductionCost = CM.getReductionPatternCost(
          I, VF, ToVectorTy(I->getType(), VF), TTI::TCK_RecipThroughput);
      if (!ReductionCost)
        continue;

      assert(!CostCtx.SkipCostComputation.contains(I) &&
             "reduction op visited multiple times");
      CostCtx.SkipCostComputation.insert(I);
      LLVM_DEBUG(dbgs() << "Cost of " << ReductionCost << " for VF " << VF
                        << ":\n in-loop reduction " << *I << "\n");
      Cost += *ReductionCost;
    }
  }

  // Pre-compute the costs for branches except for the backedge, as the number
  // of replicate regions in a VPlan may not directly match the number of
  // branches, which would lead to different decisions.
  // TODO: Compute cost of branches for each replicate region in the VPlan,
  // which is more accurate than the legacy cost model.
  for (BasicBlock *BB : OrigLoop->blocks()) {
    if (BB == OrigLoop->getLoopLatch())
      continue;
    CostCtx.SkipCostComputation.insert(BB->getTerminator());
    auto BranchCost = CostCtx.getLegacyCost(BB->getTerminator(), VF);
    Cost += BranchCost;
  }
  // Now compute and add the VPlan-based cost.
  Cost += Plan.cost(VF, CostCtx);
  LLVM_DEBUG(dbgs() << "Cost for VF " << VF << ": " << Cost << "\n");
  return Cost;
}

<<<<<<< HEAD
VPlan &LoopVectorizationPlanner::getBestPlan() const {
  // If there is a single VPlan with a single VF, return it directly.
  VPlan &FirstPlan = *VPlans[0];
  if (VPlans.size() == 1 && size(FirstPlan.vectorFactors()) == 1)
    return FirstPlan;

  VPlan *BestPlan = &FirstPlan;
=======
ElementCount LoopVectorizationPlanner::getBestVF() const {
  // If there is a single VPlan with a single VF, return it directly.
  VPlan &FirstPlan = *VPlans[0];
  if (VPlans.size() == 1 && size(FirstPlan.vectorFactors()) == 1)
    return *FirstPlan.vectorFactors().begin();

>>>>>>> 9c4aab8c
  ElementCount ScalarVF = ElementCount::getFixed(1);
  assert(hasPlanWithVF(ScalarVF) &&
         "More than a single plan/VF w/o any plan having scalar VF");

  // TODO: Compute scalar cost using VPlan-based cost model.
  InstructionCost ScalarCost = CM.expectedCost(ScalarVF);
  VectorizationFactor BestFactor(ScalarVF, ScalarCost, ScalarCost);

  bool ForceVectorization = Hints.getForce() == LoopVectorizeHints::FK_Enabled;
  if (ForceVectorization) {
    // Ignore scalar width, because the user explicitly wants vectorization.
    // Initialize cost to max so that VF = 2 is, at least, chosen during cost
    // evaluation.
    BestFactor.Cost = InstructionCost::getMax();
  }

  for (auto &P : VPlans) {
    for (ElementCount VF : P->vectorFactors()) {
      if (VF.isScalar())
        continue;
      if (!ForceVectorization && !willGenerateVectors(*P, VF, TTI)) {
        LLVM_DEBUG(
            dbgs()
            << "LV: Not considering vector loop of width " << VF
            << " because it will not generate any vector instructions.\n");
        continue;
      }

      InstructionCost Cost = cost(*P, VF);
      VectorizationFactor CurrentFactor(VF, Cost, ScalarCost);
<<<<<<< HEAD
      if (isMoreProfitable(CurrentFactor, BestFactor)) {
        BestFactor = CurrentFactor;
        BestPlan = &*P;
      }
    }
  }
  BestPlan->setVF(BestFactor.Width);
  return *BestPlan;
=======
      if (isMoreProfitable(CurrentFactor, BestFactor))
        BestFactor = CurrentFactor;
    }
  }
  return BestFactor.Width;
>>>>>>> 9c4aab8c
}

VPlan &LoopVectorizationPlanner::getBestPlanFor(ElementCount VF) const {
  assert(count_if(VPlans,
                  [VF](const VPlanPtr &Plan) { return Plan->hasVF(VF); }) ==
             1 &&
         "Best VF has not a single VPlan.");

  for (const VPlanPtr &Plan : VPlans) {
    if (Plan->hasVF(VF))
      return *Plan.get();
  }
  llvm_unreachable("No plan found!");
}

static void AddRuntimeUnrollDisableMetaData(Loop *L) {
  SmallVector<Metadata *, 4> MDs;
  // Reserve first location for self reference to the LoopID metadata node.
  MDs.push_back(nullptr);
  bool IsUnrollMetadata = false;
  MDNode *LoopID = L->getLoopID();
  if (LoopID) {
    // First find existing loop unrolling disable metadata.
    for (unsigned i = 1, ie = LoopID->getNumOperands(); i < ie; ++i) {
      auto *MD = dyn_cast<MDNode>(LoopID->getOperand(i));
      if (MD) {
        const auto *S = dyn_cast<MDString>(MD->getOperand(0));
        IsUnrollMetadata =
            S && S->getString().starts_with("llvm.loop.unroll.disable");
      }
      MDs.push_back(LoopID->getOperand(i));
    }
  }

  if (!IsUnrollMetadata) {
    // Add runtime unroll disable metadata.
    LLVMContext &Context = L->getHeader()->getContext();
    SmallVector<Metadata *, 1> DisableOperands;
    DisableOperands.push_back(
        MDString::get(Context, "llvm.loop.unroll.runtime.disable"));
    MDNode *DisableNode = MDNode::get(Context, DisableOperands);
    MDs.push_back(DisableNode);
    MDNode *NewLoopID = MDNode::get(Context, MDs);
    // Set operand 0 to refer to the loop id itself.
    NewLoopID->replaceOperandWith(0, NewLoopID);
    L->setLoopID(NewLoopID);
  }
}

// Check if \p RedResult is a ComputeReductionResult instruction, and if it is
// create a merge phi node for it and add it to \p ReductionResumeValues.
static void createAndCollectMergePhiForReduction(
    VPInstruction *RedResult,
    DenseMap<const RecurrenceDescriptor *, Value *> &ReductionResumeValues,
    VPTransformState &State, Loop *OrigLoop, BasicBlock *LoopMiddleBlock,
    bool VectorizingEpilogue) {
  if (!RedResult ||
      RedResult->getOpcode() != VPInstruction::ComputeReductionResult)
    return;

  auto *PhiR = cast<VPReductionPHIRecipe>(RedResult->getOperand(0));
  const RecurrenceDescriptor &RdxDesc = PhiR->getRecurrenceDescriptor();

  Value *FinalValue =
      State.get(RedResult, VPIteration(State.UF - 1, VPLane::getFirstLane()));
  auto *ResumePhi =
      dyn_cast<PHINode>(PhiR->getStartValue()->getUnderlyingValue());
  if (VectorizingEpilogue && RecurrenceDescriptor::isAnyOfRecurrenceKind(
                                 RdxDesc.getRecurrenceKind())) {
    auto *Cmp = cast<ICmpInst>(PhiR->getStartValue()->getUnderlyingValue());
    assert(Cmp->getPredicate() == CmpInst::ICMP_NE);
    assert(Cmp->getOperand(1) == RdxDesc.getRecurrenceStartValue());
    ResumePhi = cast<PHINode>(Cmp->getOperand(0));
  }
  assert((!VectorizingEpilogue || ResumePhi) &&
         "when vectorizing the epilogue loop, we need a resume phi from main "
         "vector loop");

  // TODO: bc.merge.rdx should not be created here, instead it should be
  // modeled in VPlan.
  BasicBlock *LoopScalarPreHeader = OrigLoop->getLoopPreheader();
  // Create a phi node that merges control-flow from the backedge-taken check
  // block and the middle block.
  auto *BCBlockPhi =
      PHINode::Create(FinalValue->getType(), 2, "bc.merge.rdx",
                      LoopScalarPreHeader->getTerminator()->getIterator());

  // If we are fixing reductions in the epilogue loop then we should already
  // have created a bc.merge.rdx Phi after the main vector body. Ensure that
  // we carry over the incoming values correctly.
  for (auto *Incoming : predecessors(LoopScalarPreHeader)) {
    if (Incoming == LoopMiddleBlock)
      BCBlockPhi->addIncoming(FinalValue, Incoming);
    else if (ResumePhi && is_contained(ResumePhi->blocks(), Incoming))
      BCBlockPhi->addIncoming(ResumePhi->getIncomingValueForBlock(Incoming),
                              Incoming);
    else
      BCBlockPhi->addIncoming(RdxDesc.getRecurrenceStartValue(), Incoming);
  }

  auto *OrigPhi = cast<PHINode>(PhiR->getUnderlyingValue());
  // TODO: This fixup should instead be modeled in VPlan.
  // Fix the scalar loop reduction variable with the incoming reduction sum
  // from the vector body and from the backedge value.
  int IncomingEdgeBlockIdx =
      OrigPhi->getBasicBlockIndex(OrigLoop->getLoopLatch());
  assert(IncomingEdgeBlockIdx >= 0 && "Invalid block index");
  // Pick the other block.
  int SelfEdgeBlockIdx = (IncomingEdgeBlockIdx ? 0 : 1);
  OrigPhi->setIncomingValue(SelfEdgeBlockIdx, BCBlockPhi);
  Instruction *LoopExitInst = RdxDesc.getLoopExitInstr();
  OrigPhi->setIncomingValue(IncomingEdgeBlockIdx, LoopExitInst);

  ReductionResumeValues[&RdxDesc] = BCBlockPhi;
}

std::pair<DenseMap<const SCEV *, Value *>,
          DenseMap<const RecurrenceDescriptor *, Value *>>
LoopVectorizationPlanner::executePlan(
    ElementCount BestVF, unsigned BestUF, VPlan &BestVPlan,
    InnerLoopVectorizer &ILV, DominatorTree *DT, bool IsEpilogueVectorization,
    const DenseMap<const SCEV *, Value *> *ExpandedSCEVs) {
  assert(BestVPlan.hasVF(BestVF) &&
         "Trying to execute plan with unsupported VF");
  assert(BestVPlan.hasUF(BestUF) &&
         "Trying to execute plan with unsupported UF");
  assert(
      (IsEpilogueVectorization || !ExpandedSCEVs) &&
      "expanded SCEVs to reuse can only be used during epilogue vectorization");
  (void)IsEpilogueVectorization;

  VPlanTransforms::optimizeForVFAndUF(BestVPlan, BestVF, BestUF, PSE);

  LLVM_DEBUG(dbgs() << "Executing best plan with VF=" << BestVF
                    << ", UF=" << BestUF << '\n');
  BestVPlan.setName("Final VPlan");
  LLVM_DEBUG(BestVPlan.dump());

  // Perform the actual loop transformation.
  VPTransformState State(BestVF, BestUF, LI, DT, ILV.Builder, &ILV, &BestVPlan,
                         OrigLoop->getHeader()->getContext());

  // 0. Generate SCEV-dependent code into the preheader, including TripCount,
  // before making any changes to the CFG.
  if (!BestVPlan.getPreheader()->empty()) {
    State.CFG.PrevBB = OrigLoop->getLoopPreheader();
    State.Builder.SetInsertPoint(OrigLoop->getLoopPreheader()->getTerminator());
    BestVPlan.getPreheader()->execute(&State);
  }
  if (!ILV.getTripCount())
    ILV.setTripCount(State.get(BestVPlan.getTripCount(), {0, 0}));
  else
    assert(IsEpilogueVectorization && "should only re-use the existing trip "
                                      "count during epilogue vectorization");

  // 1. Set up the skeleton for vectorization, including vector pre-header and
  // middle block. The vector loop is created during VPlan execution.
  Value *CanonicalIVStartValue;
  std::tie(State.CFG.PrevBB, CanonicalIVStartValue) =
      ILV.createVectorizedLoopSkeleton(ExpandedSCEVs ? *ExpandedSCEVs
                                                     : State.ExpandedSCEVs);
#ifdef EXPENSIVE_CHECKS
  assert(DT->verify(DominatorTree::VerificationLevel::Fast));
#endif

  // Only use noalias metadata when using memory checks guaranteeing no overlap
  // across all iterations.
  const LoopAccessInfo *LAI = ILV.Legal->getLAI();
  std::unique_ptr<LoopVersioning> LVer = nullptr;
  if (LAI && !LAI->getRuntimePointerChecking()->getChecks().empty() &&
      !LAI->getRuntimePointerChecking()->getDiffChecks()) {

    //  We currently don't use LoopVersioning for the actual loop cloning but we
    //  still use it to add the noalias metadata.
    //  TODO: Find a better way to re-use LoopVersioning functionality to add
    //        metadata.
    LVer = std::make_unique<LoopVersioning>(
        *LAI, LAI->getRuntimePointerChecking()->getChecks(), OrigLoop, LI, DT,
        PSE.getSE());
    State.LVer = &*LVer;
    State.LVer->prepareNoAliasMetadata();
  }

  ILV.printDebugTracesAtStart();

  //===------------------------------------------------===//
  //
  // Notice: any optimization or new instruction that go
  // into the code below should also be implemented in
  // the cost-model.
  //
  //===------------------------------------------------===//

  // 2. Copy and widen instructions from the old loop into the new loop.
  BestVPlan.prepareToExecute(ILV.getTripCount(),
                             ILV.getOrCreateVectorTripCount(nullptr),
                             CanonicalIVStartValue, State);

  BestVPlan.execute(&State);

  // 2.5 Collect reduction resume values.
  DenseMap<const RecurrenceDescriptor *, Value *> ReductionResumeValues;
  auto *ExitVPBB =
      cast<VPBasicBlock>(BestVPlan.getVectorLoopRegion()->getSingleSuccessor());
  for (VPRecipeBase &R : *ExitVPBB) {
    createAndCollectMergePhiForReduction(
        dyn_cast<VPInstruction>(&R), ReductionResumeValues, State, OrigLoop,
        State.CFG.VPBB2IRBB[ExitVPBB], ExpandedSCEVs);
  }

  // 2.6. Maintain Loop Hints
  // Keep all loop hints from the original loop on the vector loop (we'll
  // replace the vectorizer-specific hints below).
  MDNode *OrigLoopID = OrigLoop->getLoopID();

  std::optional<MDNode *> VectorizedLoopID =
      makeFollowupLoopID(OrigLoopID, {LLVMLoopVectorizeFollowupAll,
                                      LLVMLoopVectorizeFollowupVectorized});

  VPBasicBlock *HeaderVPBB =
      BestVPlan.getVectorLoopRegion()->getEntryBasicBlock();
  Loop *L = LI->getLoopFor(State.CFG.VPBB2IRBB[HeaderVPBB]);
  if (VectorizedLoopID)
    L->setLoopID(*VectorizedLoopID);
  else {
    // Keep all loop hints from the original loop on the vector loop (we'll
    // replace the vectorizer-specific hints below).
    if (MDNode *LID = OrigLoop->getLoopID())
      L->setLoopID(LID);

    LoopVectorizeHints Hints(L, true, *ORE);
    Hints.setAlreadyVectorized();
  }
  TargetTransformInfo::UnrollingPreferences UP;
  TTI.getUnrollingPreferences(L, *PSE.getSE(), UP, ORE);
  if (!UP.UnrollVectorizedLoop || CanonicalIVStartValue)
    AddRuntimeUnrollDisableMetaData(L);

  // 3. Fix the vectorized code: take care of header phi's, live-outs,
  //    predication, updating analyses.
  ILV.fixVectorizedLoop(State, BestVPlan);

  ILV.printDebugTracesAtEnd();

  // 4. Adjust branch weight of the branch in the middle block.
  auto *MiddleTerm =
      cast<BranchInst>(State.CFG.VPBB2IRBB[ExitVPBB]->getTerminator());
  if (MiddleTerm->isConditional() &&
      hasBranchWeightMD(*OrigLoop->getLoopLatch()->getTerminator())) {
    // Assume that `Count % VectorTripCount` is equally distributed.
    unsigned TripCount = State.UF * State.VF.getKnownMinValue();
    assert(TripCount > 0 && "trip count should not be zero");
    const uint32_t Weights[] = {1, TripCount - 1};
    setBranchWeights(*MiddleTerm, Weights, /*IsExpected=*/false);
  }

  return {State.ExpandedSCEVs, ReductionResumeValues};
}

#if !defined(NDEBUG) || defined(LLVM_ENABLE_DUMP)
void LoopVectorizationPlanner::printPlans(raw_ostream &O) {
  for (const auto &Plan : VPlans)
    if (PrintVPlansInDotFormat)
      Plan->printDOT(O);
    else
      Plan->print(O);
}
#endif

//===--------------------------------------------------------------------===//
// EpilogueVectorizerMainLoop
//===--------------------------------------------------------------------===//

/// This function is partially responsible for generating the control flow
/// depicted in https://llvm.org/docs/Vectorizers.html#epilogue-vectorization.
std::pair<BasicBlock *, Value *>
EpilogueVectorizerMainLoop::createEpilogueVectorizedLoopSkeleton(
    const SCEV2ValueTy &ExpandedSCEVs) {
  createVectorLoopSkeleton("");

  // Generate the code to check the minimum iteration count of the vector
  // epilogue (see below).
  EPI.EpilogueIterationCountCheck =
      emitIterationCountCheck(LoopScalarPreHeader, true);
  EPI.EpilogueIterationCountCheck->setName("iter.check");

  // Generate the code to check any assumptions that we've made for SCEV
  // expressions.
  EPI.SCEVSafetyCheck = emitSCEVChecks(LoopScalarPreHeader);

  // Generate the code that checks at runtime if arrays overlap. We put the
  // checks into a separate block to make the more common case of few elements
  // faster.
  EPI.MemSafetyCheck = emitMemRuntimeChecks(LoopScalarPreHeader);

  // Generate the iteration count check for the main loop, *after* the check
  // for the epilogue loop, so that the path-length is shorter for the case
  // that goes directly through the vector epilogue. The longer-path length for
  // the main loop is compensated for, by the gain from vectorizing the larger
  // trip count. Note: the branch will get updated later on when we vectorize
  // the epilogue.
  EPI.MainLoopIterationCountCheck =
      emitIterationCountCheck(LoopScalarPreHeader, false);

  // Generate the induction variable.
  EPI.VectorTripCount = getOrCreateVectorTripCount(LoopVectorPreHeader);

  // Skip induction resume value creation here because they will be created in
  // the second pass for the scalar loop. The induction resume values for the
  // inductions in the epilogue loop are created before executing the plan for
  // the epilogue loop.

  return {LoopVectorPreHeader, nullptr};
}

void EpilogueVectorizerMainLoop::printDebugTracesAtStart() {
  LLVM_DEBUG({
    dbgs() << "Create Skeleton for epilogue vectorized loop (first pass)\n"
           << "Main Loop VF:" << EPI.MainLoopVF
           << ", Main Loop UF:" << EPI.MainLoopUF
           << ", Epilogue Loop VF:" << EPI.EpilogueVF
           << ", Epilogue Loop UF:" << EPI.EpilogueUF << "\n";
  });
}

void EpilogueVectorizerMainLoop::printDebugTracesAtEnd() {
  DEBUG_WITH_TYPE(VerboseDebug, {
    dbgs() << "intermediate fn:\n"
           << *OrigLoop->getHeader()->getParent() << "\n";
  });
}

BasicBlock *
EpilogueVectorizerMainLoop::emitIterationCountCheck(BasicBlock *Bypass,
                                                    bool ForEpilogue) {
  assert(Bypass && "Expected valid bypass basic block.");
  ElementCount VFactor = ForEpilogue ? EPI.EpilogueVF : VF;
  unsigned UFactor = ForEpilogue ? EPI.EpilogueUF : UF;
  Value *Count = getTripCount();
  // Reuse existing vector loop preheader for TC checks.
  // Note that new preheader block is generated for vector loop.
  BasicBlock *const TCCheckBlock = LoopVectorPreHeader;
  IRBuilder<> Builder(TCCheckBlock->getTerminator());

  // Generate code to check if the loop's trip count is less than VF * UF of the
  // main vector loop.
  auto P = Cost->requiresScalarEpilogue(ForEpilogue ? EPI.EpilogueVF.isVector()
                                                    : VF.isVector())
               ? ICmpInst::ICMP_ULE
               : ICmpInst::ICMP_ULT;

  Value *CheckMinIters = Builder.CreateICmp(
      P, Count, createStepForVF(Builder, Count->getType(), VFactor, UFactor),
      "min.iters.check");

  if (!ForEpilogue)
    TCCheckBlock->setName("vector.main.loop.iter.check");

  // Create new preheader for vector loop.
  LoopVectorPreHeader = SplitBlock(TCCheckBlock, TCCheckBlock->getTerminator(),
                                   DT, LI, nullptr, "vector.ph");

  if (ForEpilogue) {
    assert(DT->properlyDominates(DT->getNode(TCCheckBlock),
                                 DT->getNode(Bypass)->getIDom()) &&
           "TC check is expected to dominate Bypass");

    // Update dominator for Bypass.
    DT->changeImmediateDominator(Bypass, TCCheckBlock);
    LoopBypassBlocks.push_back(TCCheckBlock);

    // Save the trip count so we don't have to regenerate it in the
    // vec.epilog.iter.check. This is safe to do because the trip count
    // generated here dominates the vector epilog iter check.
    EPI.TripCount = Count;
  }

  BranchInst &BI =
      *BranchInst::Create(Bypass, LoopVectorPreHeader, CheckMinIters);
  if (hasBranchWeightMD(*OrigLoop->getLoopLatch()->getTerminator()))
    setBranchWeights(BI, MinItersBypassWeights, /*IsExpected=*/false);
  ReplaceInstWithInst(TCCheckBlock->getTerminator(), &BI);

  return TCCheckBlock;
}

//===--------------------------------------------------------------------===//
// EpilogueVectorizerEpilogueLoop
//===--------------------------------------------------------------------===//

/// This function is partially responsible for generating the control flow
/// depicted in https://llvm.org/docs/Vectorizers.html#epilogue-vectorization.
std::pair<BasicBlock *, Value *>
EpilogueVectorizerEpilogueLoop::createEpilogueVectorizedLoopSkeleton(
    const SCEV2ValueTy &ExpandedSCEVs) {
  createVectorLoopSkeleton("vec.epilog.");

  // Now, compare the remaining count and if there aren't enough iterations to
  // execute the vectorized epilogue skip to the scalar part.
  LoopVectorPreHeader->setName("vec.epilog.ph");
  BasicBlock *VecEpilogueIterationCountCheck =
      SplitBlock(LoopVectorPreHeader, LoopVectorPreHeader->begin(), DT, LI,
                 nullptr, "vec.epilog.iter.check", true);
  emitMinimumVectorEpilogueIterCountCheck(LoopScalarPreHeader,
                                          VecEpilogueIterationCountCheck);

  // Adjust the control flow taking the state info from the main loop
  // vectorization into account.
  assert(EPI.MainLoopIterationCountCheck && EPI.EpilogueIterationCountCheck &&
         "expected this to be saved from the previous pass.");
  EPI.MainLoopIterationCountCheck->getTerminator()->replaceUsesOfWith(
      VecEpilogueIterationCountCheck, LoopVectorPreHeader);

  DT->changeImmediateDominator(LoopVectorPreHeader,
                               EPI.MainLoopIterationCountCheck);

  EPI.EpilogueIterationCountCheck->getTerminator()->replaceUsesOfWith(
      VecEpilogueIterationCountCheck, LoopScalarPreHeader);

  if (EPI.SCEVSafetyCheck)
    EPI.SCEVSafetyCheck->getTerminator()->replaceUsesOfWith(
        VecEpilogueIterationCountCheck, LoopScalarPreHeader);
  if (EPI.MemSafetyCheck)
    EPI.MemSafetyCheck->getTerminator()->replaceUsesOfWith(
        VecEpilogueIterationCountCheck, LoopScalarPreHeader);

  DT->changeImmediateDominator(
      VecEpilogueIterationCountCheck,
      VecEpilogueIterationCountCheck->getSinglePredecessor());

  DT->changeImmediateDominator(LoopScalarPreHeader,
                               EPI.EpilogueIterationCountCheck);
  if (!Cost->requiresScalarEpilogue(EPI.EpilogueVF.isVector()))
    // If there is an epilogue which must run, there's no edge from the
    // middle block to exit blocks  and thus no need to update the immediate
    // dominator of the exit blocks.
    DT->changeImmediateDominator(LoopExitBlock,
                                 EPI.EpilogueIterationCountCheck);

  // Keep track of bypass blocks, as they feed start values to the induction and
  // reduction phis in the scalar loop preheader.
  if (EPI.SCEVSafetyCheck)
    LoopBypassBlocks.push_back(EPI.SCEVSafetyCheck);
  if (EPI.MemSafetyCheck)
    LoopBypassBlocks.push_back(EPI.MemSafetyCheck);
  LoopBypassBlocks.push_back(EPI.EpilogueIterationCountCheck);

  // The vec.epilog.iter.check block may contain Phi nodes from inductions or
  // reductions which merge control-flow from the latch block and the middle
  // block. Update the incoming values here and move the Phi into the preheader.
  SmallVector<PHINode *, 4> PhisInBlock;
  for (PHINode &Phi : VecEpilogueIterationCountCheck->phis())
    PhisInBlock.push_back(&Phi);

  for (PHINode *Phi : PhisInBlock) {
    Phi->moveBefore(LoopVectorPreHeader->getFirstNonPHI());
    Phi->replaceIncomingBlockWith(
        VecEpilogueIterationCountCheck->getSinglePredecessor(),
        VecEpilogueIterationCountCheck);

    // If the phi doesn't have an incoming value from the
    // EpilogueIterationCountCheck, we are done. Otherwise remove the incoming
    // value and also those from other check blocks. This is needed for
    // reduction phis only.
    if (none_of(Phi->blocks(), [&](BasicBlock *IncB) {
          return EPI.EpilogueIterationCountCheck == IncB;
        }))
      continue;
    Phi->removeIncomingValue(EPI.EpilogueIterationCountCheck);
    if (EPI.SCEVSafetyCheck)
      Phi->removeIncomingValue(EPI.SCEVSafetyCheck);
    if (EPI.MemSafetyCheck)
      Phi->removeIncomingValue(EPI.MemSafetyCheck);
  }

  // Generate a resume induction for the vector epilogue and put it in the
  // vector epilogue preheader
  Type *IdxTy = Legal->getWidestInductionType();
  PHINode *EPResumeVal = PHINode::Create(IdxTy, 2, "vec.epilog.resume.val");
  EPResumeVal->insertBefore(LoopVectorPreHeader->getFirstNonPHIIt());
  EPResumeVal->addIncoming(EPI.VectorTripCount, VecEpilogueIterationCountCheck);
  EPResumeVal->addIncoming(ConstantInt::get(IdxTy, 0),
                           EPI.MainLoopIterationCountCheck);

  // Generate induction resume values. These variables save the new starting
  // indexes for the scalar loop. They are used to test if there are any tail
  // iterations left once the vector loop has completed.
  // Note that when the vectorized epilogue is skipped due to iteration count
  // check, then the resume value for the induction variable comes from
  // the trip count of the main vector loop, hence passing the AdditionalBypass
  // argument.
  createInductionResumeValues(ExpandedSCEVs,
                              {VecEpilogueIterationCountCheck,
                               EPI.VectorTripCount} /* AdditionalBypass */);

  return {LoopVectorPreHeader, EPResumeVal};
}

BasicBlock *
EpilogueVectorizerEpilogueLoop::emitMinimumVectorEpilogueIterCountCheck(
    BasicBlock *Bypass, BasicBlock *Insert) {

  assert(EPI.TripCount &&
         "Expected trip count to have been safed in the first pass.");
  assert(
      (!isa<Instruction>(EPI.TripCount) ||
       DT->dominates(cast<Instruction>(EPI.TripCount)->getParent(), Insert)) &&
      "saved trip count does not dominate insertion point.");
  Value *TC = EPI.TripCount;
  IRBuilder<> Builder(Insert->getTerminator());
  Value *Count = Builder.CreateSub(TC, EPI.VectorTripCount, "n.vec.remaining");

  // Generate code to check if the loop's trip count is less than VF * UF of the
  // vector epilogue loop.
  auto P = Cost->requiresScalarEpilogue(EPI.EpilogueVF.isVector())
               ? ICmpInst::ICMP_ULE
               : ICmpInst::ICMP_ULT;

  Value *CheckMinIters =
      Builder.CreateICmp(P, Count,
                         createStepForVF(Builder, Count->getType(),
                                         EPI.EpilogueVF, EPI.EpilogueUF),
                         "min.epilog.iters.check");

  BranchInst &BI =
      *BranchInst::Create(Bypass, LoopVectorPreHeader, CheckMinIters);
  if (hasBranchWeightMD(*OrigLoop->getLoopLatch()->getTerminator())) {
    unsigned MainLoopStep = UF * VF.getKnownMinValue();
    unsigned EpilogueLoopStep =
        EPI.EpilogueUF * EPI.EpilogueVF.getKnownMinValue();
    // We assume the remaining `Count` is equally distributed in
    // [0, MainLoopStep)
    // So the probability for `Count < EpilogueLoopStep` should be
    // min(MainLoopStep, EpilogueLoopStep) / MainLoopStep
    unsigned EstimatedSkipCount = std::min(MainLoopStep, EpilogueLoopStep);
    const uint32_t Weights[] = {EstimatedSkipCount,
                                MainLoopStep - EstimatedSkipCount};
    setBranchWeights(BI, Weights, /*IsExpected=*/false);
  }
  ReplaceInstWithInst(Insert->getTerminator(), &BI);
  LoopBypassBlocks.push_back(Insert);
  return Insert;
}

void EpilogueVectorizerEpilogueLoop::printDebugTracesAtStart() {
  LLVM_DEBUG({
    dbgs() << "Create Skeleton for epilogue vectorized loop (second pass)\n"
           << "Epilogue Loop VF:" << EPI.EpilogueVF
           << ", Epilogue Loop UF:" << EPI.EpilogueUF << "\n";
  });
}

void EpilogueVectorizerEpilogueLoop::printDebugTracesAtEnd() {
  DEBUG_WITH_TYPE(VerboseDebug, {
    dbgs() << "final fn:\n" << *OrigLoop->getHeader()->getParent() << "\n";
  });
}

bool LoopVectorizationPlanner::getDecisionAndClampRange(
    const std::function<bool(ElementCount)> &Predicate, VFRange &Range) {
  assert(!Range.isEmpty() && "Trying to test an empty VF range.");
  bool PredicateAtRangeStart = Predicate(Range.Start);

  for (ElementCount TmpVF : VFRange(Range.Start * 2, Range.End))
    if (Predicate(TmpVF) != PredicateAtRangeStart) {
      Range.End = TmpVF;
      break;
    }

  return PredicateAtRangeStart;
}

/// Build VPlans for the full range of feasible VF's = {\p MinVF, 2 * \p MinVF,
/// 4 * \p MinVF, ..., \p MaxVF} by repeatedly building a VPlan for a sub-range
/// of VF's starting at a given VF and extending it as much as possible. Each
/// vectorization decision can potentially shorten this sub-range during
/// buildVPlan().
void LoopVectorizationPlanner::buildVPlans(ElementCount MinVF,
                                           ElementCount MaxVF) {
  auto MaxVFTimes2 = MaxVF * 2;
  for (ElementCount VF = MinVF; ElementCount::isKnownLT(VF, MaxVFTimes2);) {
    VFRange SubRange = {VF, MaxVFTimes2};
    VPlans.push_back(buildVPlan(SubRange));
    VF = SubRange.End;
  }
}

iterator_range<mapped_iterator<Use *, std::function<VPValue *(Value *)>>>
VPRecipeBuilder::mapToVPValues(User::op_range Operands) {
  std::function<VPValue *(Value *)> Fn = [this](Value *Op) {
    if (auto *I = dyn_cast<Instruction>(Op)) {
      if (auto *R = Ingredient2Recipe.lookup(I))
        return R->getVPSingleValue();
    }
    return Plan.getOrAddLiveIn(Op);
  };
  return map_range(Operands, Fn);
}

VPValue *VPRecipeBuilder::createEdgeMask(BasicBlock *Src, BasicBlock *Dst) {
  assert(is_contained(predecessors(Dst), Src) && "Invalid edge");

  // Look for cached value.
  std::pair<BasicBlock *, BasicBlock *> Edge(Src, Dst);
  EdgeMaskCacheTy::iterator ECEntryIt = EdgeMaskCache.find(Edge);
  if (ECEntryIt != EdgeMaskCache.end())
    return ECEntryIt->second;

  VPValue *SrcMask = getBlockInMask(Src);

  // The terminator has to be a branch inst!
  BranchInst *BI = dyn_cast<BranchInst>(Src->getTerminator());
  assert(BI && "Unexpected terminator found");

  if (!BI->isConditional() || BI->getSuccessor(0) == BI->getSuccessor(1))
    return EdgeMaskCache[Edge] = SrcMask;

  // If source is an exiting block, we know the exit edge is dynamically dead
  // in the vector loop, and thus we don't need to restrict the mask.  Avoid
  // adding uses of an otherwise potentially dead instruction.
  if (OrigLoop->isLoopExiting(Src))
    return EdgeMaskCache[Edge] = SrcMask;

  VPValue *EdgeMask = getVPValueOrAddLiveIn(BI->getCondition(), Plan);
  assert(EdgeMask && "No Edge Mask found for condition");

  if (BI->getSuccessor(0) != Dst)
    EdgeMask = Builder.createNot(EdgeMask, BI->getDebugLoc());

  if (SrcMask) { // Otherwise block in-mask is all-one, no need to AND.
    // The bitwise 'And' of SrcMask and EdgeMask introduces new UB if SrcMask
    // is false and EdgeMask is poison. Avoid that by using 'LogicalAnd'
    // instead which generates 'select i1 SrcMask, i1 EdgeMask, i1 false'.
    EdgeMask = Builder.createLogicalAnd(SrcMask, EdgeMask, BI->getDebugLoc());
  }

  return EdgeMaskCache[Edge] = EdgeMask;
}

VPValue *VPRecipeBuilder::getEdgeMask(BasicBlock *Src, BasicBlock *Dst) const {
  assert(is_contained(predecessors(Dst), Src) && "Invalid edge");

  // Look for cached value.
  std::pair<BasicBlock *, BasicBlock *> Edge(Src, Dst);
  EdgeMaskCacheTy::const_iterator ECEntryIt = EdgeMaskCache.find(Edge);
  assert(ECEntryIt != EdgeMaskCache.end() &&
         "looking up mask for edge which has not been created");
  return ECEntryIt->second;
}

void VPRecipeBuilder::createHeaderMask() {
  BasicBlock *Header = OrigLoop->getHeader();

  // When not folding the tail, use nullptr to model all-true mask.
  if (!CM.foldTailByMasking()) {
    BlockMaskCache[Header] = nullptr;
    return;
  }

  // Introduce the early-exit compare IV <= BTC to form header block mask.
  // This is used instead of IV < TC because TC may wrap, unlike BTC. Start by
  // constructing the desired canonical IV in the header block as its first
  // non-phi instructions.

  VPBasicBlock *HeaderVPBB = Plan.getVectorLoopRegion()->getEntryBasicBlock();
  auto NewInsertionPoint = HeaderVPBB->getFirstNonPhi();
  auto *IV = new VPWidenCanonicalIVRecipe(Plan.getCanonicalIV());
  HeaderVPBB->insert(IV, NewInsertionPoint);

  VPBuilder::InsertPointGuard Guard(Builder);
  Builder.setInsertPoint(HeaderVPBB, NewInsertionPoint);
  VPValue *BlockMask = nullptr;
  VPValue *BTC = Plan.getOrCreateBackedgeTakenCount();
  BlockMask = Builder.createICmp(CmpInst::ICMP_ULE, IV, BTC);
  BlockMaskCache[Header] = BlockMask;
}

VPValue *VPRecipeBuilder::getBlockInMask(BasicBlock *BB) const {
  // Return the cached value.
  BlockMaskCacheTy::const_iterator BCEntryIt = BlockMaskCache.find(BB);
  assert(BCEntryIt != BlockMaskCache.end() &&
         "Trying to access mask for block without one.");
  return BCEntryIt->second;
}

void VPRecipeBuilder::createBlockInMask(BasicBlock *BB) {
  assert(OrigLoop->contains(BB) && "Block is not a part of a loop");
  assert(BlockMaskCache.count(BB) == 0 && "Mask for block already computed");
  assert(OrigLoop->getHeader() != BB &&
         "Loop header must have cached block mask");

  // All-one mask is modelled as no-mask following the convention for masked
  // load/store/gather/scatter. Initialize BlockMask to no-mask.
  VPValue *BlockMask = nullptr;
  // This is the block mask. We OR all incoming edges.
  for (auto *Predecessor : predecessors(BB)) {
    VPValue *EdgeMask = createEdgeMask(Predecessor, BB);
    if (!EdgeMask) { // Mask of predecessor is all-one so mask of block is too.
      BlockMaskCache[BB] = EdgeMask;
      return;
    }

    if (!BlockMask) { // BlockMask has its initialized nullptr value.
      BlockMask = EdgeMask;
      continue;
    }

    BlockMask = Builder.createOr(BlockMask, EdgeMask, {});
  }

  BlockMaskCache[BB] = BlockMask;
}

VPWidenMemoryRecipe *
VPRecipeBuilder::tryToWidenMemory(Instruction *I, ArrayRef<VPValue *> Operands,
                                  VFRange &Range) {
  assert((isa<LoadInst>(I) || isa<StoreInst>(I)) &&
         "Must be called with either a load or store");

  auto willWiden = [&](ElementCount VF) -> bool {
    LoopVectorizationCostModel::InstWidening Decision =
        CM.getWideningDecision(I, VF);
    assert(Decision != LoopVectorizationCostModel::CM_Unknown &&
           "CM decision should be taken at this point.");
    if (Decision == LoopVectorizationCostModel::CM_Interleave)
      return true;
    if (CM.isScalarAfterVectorization(I, VF) ||
        CM.isProfitableToScalarize(I, VF))
      return false;
    return Decision != LoopVectorizationCostModel::CM_Scalarize;
  };

  if (!LoopVectorizationPlanner::getDecisionAndClampRange(willWiden, Range))
    return nullptr;

  VPValue *Mask = nullptr;
  if (Legal->isMaskRequired(I))
    Mask = getBlockInMask(I->getParent());

  // Determine if the pointer operand of the access is either consecutive or
  // reverse consecutive.
  LoopVectorizationCostModel::InstWidening Decision =
      CM.getWideningDecision(I, Range.Start);
  bool Reverse = Decision == LoopVectorizationCostModel::CM_Widen_Reverse;
  bool Consecutive =
      Reverse || Decision == LoopVectorizationCostModel::CM_Widen;

  VPValue *Ptr = isa<LoadInst>(I) ? Operands[0] : Operands[1];
  if (Consecutive) {
    auto *GEP = dyn_cast<GetElementPtrInst>(
        Ptr->getUnderlyingValue()->stripPointerCasts());
    auto *VectorPtr = new VPVectorPointerRecipe(
        Ptr, getLoadStoreType(I), Reverse, GEP ? GEP->isInBounds() : false,
        I->getDebugLoc());
    Builder.getInsertBlock()->appendRecipe(VectorPtr);
    Ptr = VectorPtr;
  }
  if (LoadInst *Load = dyn_cast<LoadInst>(I))
    return new VPWidenLoadRecipe(*Load, Ptr, Mask, Consecutive, Reverse,
                                 I->getDebugLoc());

  StoreInst *Store = cast<StoreInst>(I);
  return new VPWidenStoreRecipe(*Store, Ptr, Operands[0], Mask, Consecutive,
                                Reverse, I->getDebugLoc());
}

/// Creates a VPWidenIntOrFpInductionRecpipe for \p Phi. If needed, it will also
/// insert a recipe to expand the step for the induction recipe.
static VPWidenIntOrFpInductionRecipe *
createWidenInductionRecipes(PHINode *Phi, Instruction *PhiOrTrunc,
                            VPValue *Start, const InductionDescriptor &IndDesc,
                            VPlan &Plan, ScalarEvolution &SE, Loop &OrigLoop) {
  assert(IndDesc.getStartValue() ==
         Phi->getIncomingValueForBlock(OrigLoop.getLoopPreheader()));
  assert(SE.isLoopInvariant(IndDesc.getStep(), &OrigLoop) &&
         "step must be loop invariant");

  VPValue *Step =
      vputils::getOrCreateVPValueForSCEVExpr(Plan, IndDesc.getStep(), SE);
  if (auto *TruncI = dyn_cast<TruncInst>(PhiOrTrunc)) {
    return new VPWidenIntOrFpInductionRecipe(Phi, Start, Step, IndDesc, TruncI);
  }
  assert(isa<PHINode>(PhiOrTrunc) && "must be a phi node here");
  return new VPWidenIntOrFpInductionRecipe(Phi, Start, Step, IndDesc);
}

VPHeaderPHIRecipe *VPRecipeBuilder::tryToOptimizeInductionPHI(
    PHINode *Phi, ArrayRef<VPValue *> Operands, VFRange &Range) {

  // Check if this is an integer or fp induction. If so, build the recipe that
  // produces its scalar and vector values.
  if (auto *II = Legal->getIntOrFpInductionDescriptor(Phi))
    return createWidenInductionRecipes(Phi, Phi, Operands[0], *II, Plan,
                                       *PSE.getSE(), *OrigLoop);

  // Check if this is pointer induction. If so, build the recipe for it.
  if (auto *II = Legal->getPointerInductionDescriptor(Phi)) {
    VPValue *Step = vputils::getOrCreateVPValueForSCEVExpr(Plan, II->getStep(),
                                                           *PSE.getSE());
    return new VPWidenPointerInductionRecipe(
        Phi, Operands[0], Step, *II,
        LoopVectorizationPlanner::getDecisionAndClampRange(
            [&](ElementCount VF) {
              return CM.isScalarAfterVectorization(Phi, VF);
            },
            Range));
  }
  return nullptr;
}

VPWidenIntOrFpInductionRecipe *VPRecipeBuilder::tryToOptimizeInductionTruncate(
    TruncInst *I, ArrayRef<VPValue *> Operands, VFRange &Range) {
  // Optimize the special case where the source is a constant integer
  // induction variable. Notice that we can only optimize the 'trunc' case
  // because (a) FP conversions lose precision, (b) sext/zext may wrap, and
  // (c) other casts depend on pointer size.

  // Determine whether \p K is a truncation based on an induction variable that
  // can be optimized.
  auto isOptimizableIVTruncate =
      [&](Instruction *K) -> std::function<bool(ElementCount)> {
    return [=](ElementCount VF) -> bool {
      return CM.isOptimizableIVTruncate(K, VF);
    };
  };

  if (LoopVectorizationPlanner::getDecisionAndClampRange(
          isOptimizableIVTruncate(I), Range)) {

    auto *Phi = cast<PHINode>(I->getOperand(0));
    const InductionDescriptor &II = *Legal->getIntOrFpInductionDescriptor(Phi);
    VPValue *Start = Plan.getOrAddLiveIn(II.getStartValue());
    return createWidenInductionRecipes(Phi, I, Start, II, Plan, *PSE.getSE(),
                                       *OrigLoop);
  }
  return nullptr;
}

VPBlendRecipe *VPRecipeBuilder::tryToBlend(PHINode *Phi,
                                           ArrayRef<VPValue *> Operands) {
  unsigned NumIncoming = Phi->getNumIncomingValues();

  // We know that all PHIs in non-header blocks are converted into selects, so
  // we don't have to worry about the insertion order and we can just use the
  // builder. At this point we generate the predication tree. There may be
  // duplications since this is a simple recursive scan, but future
  // optimizations will clean it up.
  // TODO: At the moment the first mask is always skipped, but it would be
  // better to skip the most expensive mask.
  SmallVector<VPValue *, 2> OperandsWithMask;

  for (unsigned In = 0; In < NumIncoming; In++) {
    OperandsWithMask.push_back(Operands[In]);
    VPValue *EdgeMask =
        getEdgeMask(Phi->getIncomingBlock(In), Phi->getParent());
    if (!EdgeMask) {
      assert(In == 0 && "Both null and non-null edge masks found");
      assert(all_equal(Operands) &&
             "Distinct incoming values with one having a full mask");
      break;
    }
    if (In == 0)
      continue;
    OperandsWithMask.push_back(EdgeMask);
  }
  return new VPBlendRecipe(Phi, OperandsWithMask);
}

VPWidenCallRecipe *VPRecipeBuilder::tryToWidenCall(CallInst *CI,
                                                   ArrayRef<VPValue *> Operands,
                                                   VFRange &Range) {
  bool IsPredicated = LoopVectorizationPlanner::getDecisionAndClampRange(
      [this, CI](ElementCount VF) {
        return CM.isScalarWithPredication(CI, VF);
      },
      Range);

  if (IsPredicated)
    return nullptr;

  Intrinsic::ID ID = getVectorIntrinsicIDForCall(CI, TLI);
  if (ID && (ID == Intrinsic::assume || ID == Intrinsic::lifetime_end ||
             ID == Intrinsic::lifetime_start || ID == Intrinsic::sideeffect ||
             ID == Intrinsic::pseudoprobe ||
             ID == Intrinsic::experimental_noalias_scope_decl))
    return nullptr;

  SmallVector<VPValue *, 4> Ops(Operands.take_front(CI->arg_size()));
  Ops.push_back(Operands.back());

  // Is it beneficial to perform intrinsic call compared to lib call?
  bool ShouldUseVectorIntrinsic =
      ID && LoopVectorizationPlanner::getDecisionAndClampRange(
                [&](ElementCount VF) -> bool {
                  return CM.getCallWideningDecision(CI, VF).Kind ==
                         LoopVectorizationCostModel::CM_IntrinsicCall;
                },
                Range);
  if (ShouldUseVectorIntrinsic)
    return new VPWidenCallRecipe(CI, make_range(Ops.begin(), Ops.end()), ID,
                                 CI->getDebugLoc());

  Function *Variant = nullptr;
  std::optional<unsigned> MaskPos;
  // Is better to call a vectorized version of the function than to to scalarize
  // the call?
  auto ShouldUseVectorCall = LoopVectorizationPlanner::getDecisionAndClampRange(
      [&](ElementCount VF) -> bool {
        // The following case may be scalarized depending on the VF.
        // The flag shows whether we can use a usual Call for vectorized
        // version of the instruction.

        // If we've found a variant at a previous VF, then stop looking. A
        // vectorized variant of a function expects input in a certain shape
        // -- basically the number of input registers, the number of lanes
        // per register, and whether there's a mask required.
        // We store a pointer to the variant in the VPWidenCallRecipe, so
        // once we have an appropriate variant it's only valid for that VF.
        // This will force a different vplan to be generated for each VF that
        // finds a valid variant.
        if (Variant)
          return false;
        LoopVectorizationCostModel::CallWideningDecision Decision =
            CM.getCallWideningDecision(CI, VF);
        if (Decision.Kind == LoopVectorizationCostModel::CM_VectorCall) {
          Variant = Decision.Variant;
          MaskPos = Decision.MaskPos;
          return true;
        }

        return false;
      },
      Range);
  if (ShouldUseVectorCall) {
    if (MaskPos.has_value()) {
      // We have 2 cases that would require a mask:
      //   1) The block needs to be predicated, either due to a conditional
      //      in the scalar loop or use of an active lane mask with
      //      tail-folding, and we use the appropriate mask for the block.
      //   2) No mask is required for the block, but the only available
      //      vector variant at this VF requires a mask, so we synthesize an
      //      all-true mask.
      VPValue *Mask = nullptr;
      if (Legal->isMaskRequired(CI))
        Mask = getBlockInMask(CI->getParent());
      else
        Mask = Plan.getOrAddLiveIn(ConstantInt::getTrue(
            IntegerType::getInt1Ty(Variant->getFunctionType()->getContext())));

      Ops.insert(Ops.begin() + *MaskPos, Mask);
    }

    return new VPWidenCallRecipe(CI, make_range(Ops.begin(), Ops.end()),
                                 Intrinsic::not_intrinsic, CI->getDebugLoc(),
                                 Variant);
  }

  return nullptr;
}

bool VPRecipeBuilder::shouldWiden(Instruction *I, VFRange &Range) const {
  assert(!isa<BranchInst>(I) && !isa<PHINode>(I) && !isa<LoadInst>(I) &&
         !isa<StoreInst>(I) && "Instruction should have been handled earlier");
  // Instruction should be widened, unless it is scalar after vectorization,
  // scalarization is profitable or it is predicated.
  auto WillScalarize = [this, I](ElementCount VF) -> bool {
    return CM.isScalarAfterVectorization(I, VF) ||
           CM.isProfitableToScalarize(I, VF) ||
           CM.isScalarWithPredication(I, VF);
  };
  return !LoopVectorizationPlanner::getDecisionAndClampRange(WillScalarize,
                                                             Range);
}

VPWidenRecipe *VPRecipeBuilder::tryToWiden(Instruction *I,
                                           ArrayRef<VPValue *> Operands,
                                           VPBasicBlock *VPBB) {
  switch (I->getOpcode()) {
  default:
    return nullptr;
  case Instruction::SDiv:
  case Instruction::UDiv:
  case Instruction::SRem:
  case Instruction::URem: {
    // If not provably safe, use a select to form a safe divisor before widening the
    // div/rem operation itself.  Otherwise fall through to general handling below.
    if (CM.isPredicatedInst(I)) {
      SmallVector<VPValue *> Ops(Operands.begin(), Operands.end());
      VPValue *Mask = getBlockInMask(I->getParent());
      VPValue *One =
          Plan.getOrAddLiveIn(ConstantInt::get(I->getType(), 1u, false));
      auto *SafeRHS = Builder.createSelect(Mask, Ops[1], One, I->getDebugLoc());
      Ops[1] = SafeRHS;
      return new VPWidenRecipe(*I, make_range(Ops.begin(), Ops.end()));
    }
    [[fallthrough]];
  }
  case Instruction::Add:
  case Instruction::And:
  case Instruction::AShr:
  case Instruction::FAdd:
  case Instruction::FCmp:
  case Instruction::FDiv:
  case Instruction::FMul:
  case Instruction::FNeg:
  case Instruction::FRem:
  case Instruction::FSub:
  case Instruction::ICmp:
  case Instruction::LShr:
  case Instruction::Mul:
  case Instruction::Or:
  case Instruction::Select:
  case Instruction::Shl:
  case Instruction::Sub:
  case Instruction::Xor:
  case Instruction::Freeze:
    return new VPWidenRecipe(*I, make_range(Operands.begin(), Operands.end()));
  };
}

void VPRecipeBuilder::fixHeaderPhis() {
  BasicBlock *OrigLatch = OrigLoop->getLoopLatch();
  for (VPHeaderPHIRecipe *R : PhisToFix) {
    auto *PN = cast<PHINode>(R->getUnderlyingValue());
    VPRecipeBase *IncR =
        getRecipe(cast<Instruction>(PN->getIncomingValueForBlock(OrigLatch)));
    R->addOperand(IncR->getVPSingleValue());
  }
}

VPReplicateRecipe *VPRecipeBuilder::handleReplication(Instruction *I,
                                                      VFRange &Range) {
  bool IsUniform = LoopVectorizationPlanner::getDecisionAndClampRange(
      [&](ElementCount VF) { return CM.isUniformAfterVectorization(I, VF); },
      Range);

  bool IsPredicated = CM.isPredicatedInst(I);

  // Even if the instruction is not marked as uniform, there are certain
  // intrinsic calls that can be effectively treated as such, so we check for
  // them here. Conservatively, we only do this for scalable vectors, since
  // for fixed-width VFs we can always fall back on full scalarization.
  if (!IsUniform && Range.Start.isScalable() && isa<IntrinsicInst>(I)) {
    switch (cast<IntrinsicInst>(I)->getIntrinsicID()) {
    case Intrinsic::assume:
    case Intrinsic::lifetime_start:
    case Intrinsic::lifetime_end:
      // For scalable vectors if one of the operands is variant then we still
      // want to mark as uniform, which will generate one instruction for just
      // the first lane of the vector. We can't scalarize the call in the same
      // way as for fixed-width vectors because we don't know how many lanes
      // there are.
      //
      // The reasons for doing it this way for scalable vectors are:
      //   1. For the assume intrinsic generating the instruction for the first
      //      lane is still be better than not generating any at all. For
      //      example, the input may be a splat across all lanes.
      //   2. For the lifetime start/end intrinsics the pointer operand only
      //      does anything useful when the input comes from a stack object,
      //      which suggests it should always be uniform. For non-stack objects
      //      the effect is to poison the object, which still allows us to
      //      remove the call.
      IsUniform = true;
      break;
    default:
      break;
    }
  }
  VPValue *BlockInMask = nullptr;
  if (!IsPredicated) {
    // Finalize the recipe for Instr, first if it is not predicated.
    LLVM_DEBUG(dbgs() << "LV: Scalarizing:" << *I << "\n");
  } else {
    LLVM_DEBUG(dbgs() << "LV: Scalarizing and predicating:" << *I << "\n");
    // Instructions marked for predication are replicated and a mask operand is
    // added initially. Masked replicate recipes will later be placed under an
    // if-then construct to prevent side-effects. Generate recipes to compute
    // the block mask for this region.
    BlockInMask = getBlockInMask(I->getParent());
  }

  // Note that there is some custom logic to mark some intrinsics as uniform
  // manually above for scalable vectors, which this assert needs to account for
  // as well.
  assert((Range.Start.isScalar() || !IsUniform || !IsPredicated ||
          (Range.Start.isScalable() && isa<IntrinsicInst>(I))) &&
         "Should not predicate a uniform recipe");
  auto *Recipe = new VPReplicateRecipe(I, mapToVPValues(I->operands()),
                                       IsUniform, BlockInMask);
  return Recipe;
}

VPRecipeBase *
VPRecipeBuilder::tryToCreateWidenRecipe(Instruction *Instr,
                                        ArrayRef<VPValue *> Operands,
                                        VFRange &Range, VPBasicBlock *VPBB) {
  // First, check for specific widening recipes that deal with inductions, Phi
  // nodes, calls and memory operations.
  VPRecipeBase *Recipe;
  if (auto Phi = dyn_cast<PHINode>(Instr)) {
    if (Phi->getParent() != OrigLoop->getHeader())
      return tryToBlend(Phi, Operands);

    if ((Recipe = tryToOptimizeInductionPHI(Phi, Operands, Range)))
      return Recipe;

    VPHeaderPHIRecipe *PhiRecipe = nullptr;
    assert((Legal->isReductionVariable(Phi) ||
            Legal->isFixedOrderRecurrence(Phi)) &&
           "can only widen reductions and fixed-order recurrences here");
    VPValue *StartV = Operands[0];
    if (Legal->isReductionVariable(Phi)) {
      const RecurrenceDescriptor &RdxDesc =
          Legal->getReductionVars().find(Phi)->second;
      assert(RdxDesc.getRecurrenceStartValue() ==
             Phi->getIncomingValueForBlock(OrigLoop->getLoopPreheader()));
      PhiRecipe = new VPReductionPHIRecipe(Phi, RdxDesc, *StartV,
                                           CM.isInLoopReduction(Phi),
                                           CM.useOrderedReductions(RdxDesc));
    } else {
      // TODO: Currently fixed-order recurrences are modeled as chains of
      // first-order recurrences. If there are no users of the intermediate
      // recurrences in the chain, the fixed order recurrence should be modeled
      // directly, enabling more efficient codegen.
      PhiRecipe = new VPFirstOrderRecurrencePHIRecipe(Phi, *StartV);
    }

    PhisToFix.push_back(PhiRecipe);
    return PhiRecipe;
  }

  if (isa<TruncInst>(Instr) && (Recipe = tryToOptimizeInductionTruncate(
                                    cast<TruncInst>(Instr), Operands, Range)))
    return Recipe;

  // All widen recipes below deal only with VF > 1.
  if (LoopVectorizationPlanner::getDecisionAndClampRange(
          [&](ElementCount VF) { return VF.isScalar(); }, Range))
    return nullptr;

  if (auto *CI = dyn_cast<CallInst>(Instr))
    return tryToWidenCall(CI, Operands, Range);

  if (isa<LoadInst>(Instr) || isa<StoreInst>(Instr))
    return tryToWidenMemory(Instr, Operands, Range);

  if (!shouldWiden(Instr, Range))
    return nullptr;

  if (auto GEP = dyn_cast<GetElementPtrInst>(Instr))
    return new VPWidenGEPRecipe(GEP,
                                make_range(Operands.begin(), Operands.end()));

  if (auto *SI = dyn_cast<SelectInst>(Instr)) {
    return new VPWidenSelectRecipe(
        *SI, make_range(Operands.begin(), Operands.end()));
  }

  if (auto *CI = dyn_cast<CastInst>(Instr)) {
    return new VPWidenCastRecipe(CI->getOpcode(), Operands[0], CI->getType(),
                                 *CI);
  }

  return tryToWiden(Instr, Operands, VPBB);
}

void LoopVectorizationPlanner::buildVPlansWithVPRecipes(ElementCount MinVF,
                                                        ElementCount MaxVF) {
  assert(OrigLoop->isInnermost() && "Inner loop expected.");

  auto MaxVFTimes2 = MaxVF * 2;
  for (ElementCount VF = MinVF; ElementCount::isKnownLT(VF, MaxVFTimes2);) {
    VFRange SubRange = {VF, MaxVFTimes2};
    if (auto Plan = tryToBuildVPlanWithVPRecipes(SubRange)) {
      // Now optimize the initial VPlan.
      if (!Plan->hasVF(ElementCount::getFixed(1)))
        VPlanTransforms::truncateToMinimalBitwidths(
            *Plan, CM.getMinimalBitwidths(), PSE.getSE()->getContext());
      VPlanTransforms::optimize(*Plan, *PSE.getSE());
      // TODO: try to put it close to addActiveLaneMask().
      // Discard the plan if it is not EVL-compatible
      if (CM.foldTailWithEVL() &&
          !VPlanTransforms::tryAddExplicitVectorLength(*Plan))
        break;
      assert(verifyVPlanIsValid(*Plan) && "VPlan is invalid");
      VPlans.push_back(std::move(Plan));
    }
    VF = SubRange.End;
  }
}

// Add the necessary canonical IV and branch recipes required to control the
// loop.
static void addCanonicalIVRecipes(VPlan &Plan, Type *IdxTy, bool HasNUW,
                                  DebugLoc DL) {
  Value *StartIdx = ConstantInt::get(IdxTy, 0);
  auto *StartV = Plan.getOrAddLiveIn(StartIdx);

  // Add a VPCanonicalIVPHIRecipe starting at 0 to the header.
  auto *CanonicalIVPHI = new VPCanonicalIVPHIRecipe(StartV, DL);
  VPRegionBlock *TopRegion = Plan.getVectorLoopRegion();
  VPBasicBlock *Header = TopRegion->getEntryBasicBlock();
  Header->insert(CanonicalIVPHI, Header->begin());

  VPBuilder Builder(TopRegion->getExitingBasicBlock());
  // Add a VPInstruction to increment the scalar canonical IV by VF * UF.
  auto *CanonicalIVIncrement = Builder.createOverflowingOp(
      Instruction::Add, {CanonicalIVPHI, &Plan.getVFxUF()}, {HasNUW, false}, DL,
      "index.next");
  CanonicalIVPHI->addOperand(CanonicalIVIncrement);

  // Add the BranchOnCount VPInstruction to the latch.
  Builder.createNaryOp(VPInstruction::BranchOnCount,
                       {CanonicalIVIncrement, &Plan.getVectorTripCount()}, DL);
}

// Add exit values to \p Plan. VPLiveOuts are added for each LCSSA phi in the
// original exit block.
static void addUsersInExitBlock(
    Loop *OrigLoop, VPRecipeBuilder &Builder, VPlan &Plan,
    const MapVector<PHINode *, InductionDescriptor> &Inductions) {
  BasicBlock *ExitBB = OrigLoop->getUniqueExitBlock();
  BasicBlock *ExitingBB = OrigLoop->getExitingBlock();
  // Only handle single-exit loops with unique exit blocks for now.
  if (!ExitBB || !ExitBB->getSinglePredecessor() || !ExitingBB)
    return;

  // Introduce VPUsers modeling the exit values.
  for (PHINode &ExitPhi : ExitBB->phis()) {
    Value *IncomingValue =
        ExitPhi.getIncomingValueForBlock(ExitingBB);
    VPValue *V = Builder.getVPValueOrAddLiveIn(IncomingValue, Plan);
    // Exit values for inductions are computed and updated outside of VPlan and
    // independent of induction recipes.
    // TODO: Compute induction exit values in VPlan, use VPLiveOuts to update
    // live-outs.
    if ((isa<VPWidenIntOrFpInductionRecipe>(V) &&
         !cast<VPWidenIntOrFpInductionRecipe>(V)->getTruncInst()) ||
<<<<<<< HEAD
        isa<VPWidenPointerInductionRecipe>(V))
=======
        isa<VPWidenPointerInductionRecipe>(V) ||
        (isa<Instruction>(IncomingValue) &&
         any_of(IncomingValue->users(), [&Inductions](User *U) {
           auto *P = dyn_cast<PHINode>(U);
           return P && Inductions.contains(P);
         })))
>>>>>>> 9c4aab8c
      continue;
    Plan.addLiveOut(&ExitPhi, V);
  }
}

/// Feed a resume value for every FOR from the vector loop to the scalar loop,
/// if middle block branches to scalar preheader, by introducing ExtractFromEnd
/// and ResumePhi recipes in each, respectively, and a VPLiveOut which uses the
/// latter and corresponds to the scalar header.
static void addLiveOutsForFirstOrderRecurrences(VPlan &Plan) {
  VPRegionBlock *VectorRegion = Plan.getVectorLoopRegion();

  // Start by finding out if middle block branches to scalar preheader, which is
  // not a VPIRBasicBlock, unlike Exit block - the other possible successor of
  // middle block.
  // TODO: Should be replaced by
  // Plan->getScalarLoopRegion()->getSinglePredecessor() in the future once the
  // scalar region is modeled as well.
  VPBasicBlock *ScalarPHVPBB = nullptr;
  auto *MiddleVPBB = cast<VPBasicBlock>(VectorRegion->getSingleSuccessor());
  for (VPBlockBase *Succ : MiddleVPBB->getSuccessors()) {
    if (isa<VPIRBasicBlock>(Succ))
      continue;
    assert(!ScalarPHVPBB && "Two candidates for ScalarPHVPBB?");
    ScalarPHVPBB = cast<VPBasicBlock>(Succ);
  }
  if (!ScalarPHVPBB)
    return;

  VPBuilder ScalarPHBuilder(ScalarPHVPBB);
  VPBuilder MiddleBuilder(MiddleVPBB);
  // Reset insert point so new recipes are inserted before terminator and
  // condition, if there is either the former or both.
  if (auto *Terminator = MiddleVPBB->getTerminator()) {
    auto *Condition = dyn_cast<VPInstruction>(Terminator->getOperand(0));
    assert((!Condition || Condition->getParent() == MiddleVPBB) &&
           "Condition expected in MiddleVPBB");
    MiddleBuilder.setInsertPoint(Condition ? Condition : Terminator);
  }
  VPValue *OneVPV = Plan.getOrAddLiveIn(
      ConstantInt::get(Plan.getCanonicalIV()->getScalarType(), 1));

  for (auto &HeaderPhi : VectorRegion->getEntryBasicBlock()->phis()) {
    auto *FOR = dyn_cast<VPFirstOrderRecurrencePHIRecipe>(&HeaderPhi);
    if (!FOR)
      continue;

    // Extract the resume value and create a new VPLiveOut for it.
    auto *Resume = MiddleBuilder.createNaryOp(VPInstruction::ExtractFromEnd,
                                              {FOR->getBackedgeValue(), OneVPV},
                                              {}, "vector.recur.extract");
    auto *ResumePhiRecipe = ScalarPHBuilder.createNaryOp(
        VPInstruction::ResumePhi, {Resume, FOR->getStartValue()}, {},
        "scalar.recur.init");
    Plan.addLiveOut(cast<PHINode>(FOR->getUnderlyingInstr()), ResumePhiRecipe);
  }
}

VPlanPtr
LoopVectorizationPlanner::tryToBuildVPlanWithVPRecipes(VFRange &Range) {

  SmallPtrSet<const InterleaveGroup<Instruction> *, 1> InterleaveGroups;

  // ---------------------------------------------------------------------------
  // Build initial VPlan: Scan the body of the loop in a topological order to
  // visit each basic block after having visited its predecessor basic blocks.
  // ---------------------------------------------------------------------------

  // Create initial VPlan skeleton, having a basic block for the pre-header
  // which contains SCEV expansions that need to happen before the CFG is
  // modified; a basic block for the vector pre-header, followed by a region for
  // the vector loop, followed by the middle basic block. The skeleton vector
  // loop region contains a header and latch basic blocks.

  bool RequiresScalarEpilogueCheck =
      LoopVectorizationPlanner::getDecisionAndClampRange(
          [this](ElementCount VF) {
            return !CM.requiresScalarEpilogue(VF.isVector());
          },
          Range);
  VPlanPtr Plan = VPlan::createInitialVPlan(
      createTripCountSCEV(Legal->getWidestInductionType(), PSE, OrigLoop),
      *PSE.getSE(), RequiresScalarEpilogueCheck, CM.foldTailByMasking(),
      OrigLoop);

  // Don't use getDecisionAndClampRange here, because we don't know the UF
  // so this function is better to be conservative, rather than to split
  // it up into different VPlans.
  // TODO: Consider using getDecisionAndClampRange here to split up VPlans.
  bool IVUpdateMayOverflow = false;
  for (ElementCount VF : Range)
    IVUpdateMayOverflow |= !isIndvarOverflowCheckKnownFalse(&CM, VF);

  DebugLoc DL = getDebugLocFromInstOrOperands(Legal->getPrimaryInduction());
  TailFoldingStyle Style = CM.getTailFoldingStyle(IVUpdateMayOverflow);
  // When not folding the tail, we know that the induction increment will not
  // overflow.
  bool HasNUW = Style == TailFoldingStyle::None;
  addCanonicalIVRecipes(*Plan, Legal->getWidestInductionType(), HasNUW, DL);

  VPRecipeBuilder RecipeBuilder(*Plan, OrigLoop, TLI, Legal, CM, PSE, Builder);

  // ---------------------------------------------------------------------------
  // Pre-construction: record ingredients whose recipes we'll need to further
  // process after constructing the initial VPlan.
  // ---------------------------------------------------------------------------

  // For each interleave group which is relevant for this (possibly trimmed)
  // Range, add it to the set of groups to be later applied to the VPlan and add
  // placeholders for its members' Recipes which we'll be replacing with a
  // single VPInterleaveRecipe.
  for (InterleaveGroup<Instruction> *IG : IAI.getInterleaveGroups()) {
    auto applyIG = [IG, this](ElementCount VF) -> bool {
      bool Result = (VF.isVector() && // Query is illegal for VF == 1
                     CM.getWideningDecision(IG->getInsertPos(), VF) ==
                         LoopVectorizationCostModel::CM_Interleave);
      // For scalable vectors, the only interleave factor currently supported
      // is 2 since we require the (de)interleave2 intrinsics instead of
      // shufflevectors.
      assert((!Result || !VF.isScalable() || IG->getFactor() == 2) &&
             "Unsupported interleave factor for scalable vectors");
      return Result;
    };
    if (!getDecisionAndClampRange(applyIG, Range))
      continue;
    InterleaveGroups.insert(IG);
  };

  // ---------------------------------------------------------------------------
  // Construct recipes for the instructions in the loop
  // ---------------------------------------------------------------------------

  // Scan the body of the loop in a topological order to visit each basic block
  // after having visited its predecessor basic blocks.
  LoopBlocksDFS DFS(OrigLoop);
  DFS.perform(LI);

  VPBasicBlock *HeaderVPBB = Plan->getVectorLoopRegion()->getEntryBasicBlock();
  VPBasicBlock *VPBB = HeaderVPBB;
  BasicBlock *HeaderBB = OrigLoop->getHeader();
  bool NeedsMasks =
      CM.foldTailByMasking() ||
      any_of(OrigLoop->blocks(), [this, HeaderBB](BasicBlock *BB) {
        bool NeedsBlends = BB != HeaderBB && !BB->phis().empty();
        return Legal->blockNeedsPredication(BB) || NeedsBlends;
      });
  for (BasicBlock *BB : make_range(DFS.beginRPO(), DFS.endRPO())) {
    // Relevant instructions from basic block BB will be grouped into VPRecipe
    // ingredients and fill a new VPBasicBlock.
    if (VPBB != HeaderVPBB)
      VPBB->setName(BB->getName());
    Builder.setInsertPoint(VPBB);

    if (VPBB == HeaderVPBB)
      RecipeBuilder.createHeaderMask();
    else if (NeedsMasks)
      RecipeBuilder.createBlockInMask(BB);

    // Introduce each ingredient into VPlan.
    // TODO: Model and preserve debug intrinsics in VPlan.
    for (Instruction &I : drop_end(BB->instructionsWithoutDebug(false))) {
      Instruction *Instr = &I;
      SmallVector<VPValue *, 4> Operands;
      auto *Phi = dyn_cast<PHINode>(Instr);
      if (Phi && Phi->getParent() == HeaderBB) {
        Operands.push_back(Plan->getOrAddLiveIn(
            Phi->getIncomingValueForBlock(OrigLoop->getLoopPreheader())));
      } else {
        auto OpRange = RecipeBuilder.mapToVPValues(Instr->operands());
        Operands = {OpRange.begin(), OpRange.end()};
      }

      // Invariant stores inside loop will be deleted and a single store
      // with the final reduction value will be added to the exit block
      StoreInst *SI;
      if ((SI = dyn_cast<StoreInst>(&I)) &&
          Legal->isInvariantAddressOfReduction(SI->getPointerOperand()))
        continue;

      VPRecipeBase *Recipe =
          RecipeBuilder.tryToCreateWidenRecipe(Instr, Operands, Range, VPBB);
      if (!Recipe)
        Recipe = RecipeBuilder.handleReplication(Instr, Range);

      RecipeBuilder.setRecipe(Instr, Recipe);
      if (isa<VPHeaderPHIRecipe>(Recipe)) {
        // VPHeaderPHIRecipes must be kept in the phi section of HeaderVPBB. In
        // the following cases, VPHeaderPHIRecipes may be created after non-phi
        // recipes and need to be moved to the phi section of HeaderVPBB:
        // * tail-folding (non-phi recipes computing the header mask are
        // introduced earlier than regular header phi recipes, and should appear
        // after them)
        // * Optimizing truncates to VPWidenIntOrFpInductionRecipe.

        assert((HeaderVPBB->getFirstNonPhi() == VPBB->end() ||
                CM.foldTailByMasking() || isa<TruncInst>(Instr)) &&
               "unexpected recipe needs moving");
        Recipe->insertBefore(*HeaderVPBB, HeaderVPBB->getFirstNonPhi());
      } else
        VPBB->appendRecipe(Recipe);
    }

    VPBlockUtils::insertBlockAfter(new VPBasicBlock(), VPBB);
    VPBB = cast<VPBasicBlock>(VPBB->getSingleSuccessor());
  }

  // After here, VPBB should not be used.
  VPBB = nullptr;

  if (CM.requiresScalarEpilogue(Range)) {
    // No edge from the middle block to the unique exit block has been inserted
    // and there is nothing to fix from vector loop; phis should have incoming
    // from scalar loop only.
  } else
    addUsersInExitBlock(OrigLoop, RecipeBuilder, *Plan,
                        Legal->getInductionVars());

  assert(isa<VPRegionBlock>(Plan->getVectorLoopRegion()) &&
         !Plan->getVectorLoopRegion()->getEntryBasicBlock()->empty() &&
         "entry block must be set to a VPRegionBlock having a non-empty entry "
         "VPBasicBlock");
  RecipeBuilder.fixHeaderPhis();

  addLiveOutsForFirstOrderRecurrences(*Plan);

  // ---------------------------------------------------------------------------
  // Transform initial VPlan: Apply previously taken decisions, in order, to
  // bring the VPlan to its final state.
  // ---------------------------------------------------------------------------

  // Adjust the recipes for any inloop reductions.
  adjustRecipesForReductions(Plan, RecipeBuilder, Range.Start);

  // Interleave memory: for each Interleave Group we marked earlier as relevant
  // for this VPlan, replace the Recipes widening its memory instructions with a
  // single VPInterleaveRecipe at its insertion point.
  for (const auto *IG : InterleaveGroups) {
    auto *Recipe =
        cast<VPWidenMemoryRecipe>(RecipeBuilder.getRecipe(IG->getInsertPos()));
    SmallVector<VPValue *, 4> StoredValues;
    for (unsigned i = 0; i < IG->getFactor(); ++i)
      if (auto *SI = dyn_cast_or_null<StoreInst>(IG->getMember(i))) {
        auto *StoreR = cast<VPWidenStoreRecipe>(RecipeBuilder.getRecipe(SI));
        StoredValues.push_back(StoreR->getStoredValue());
      }

    bool NeedsMaskForGaps =
        IG->requiresScalarEpilogue() && !CM.isScalarEpilogueAllowed();
    assert((!NeedsMaskForGaps || useMaskedInterleavedAccesses(CM.TTI)) &&
           "masked interleaved groups are not allowed.");
    auto *VPIG = new VPInterleaveRecipe(IG, Recipe->getAddr(), StoredValues,
                                        Recipe->getMask(), NeedsMaskForGaps);
    VPIG->insertBefore(Recipe);
    unsigned J = 0;
    for (unsigned i = 0; i < IG->getFactor(); ++i)
      if (Instruction *Member = IG->getMember(i)) {
        VPRecipeBase *MemberR = RecipeBuilder.getRecipe(Member);
        if (!Member->getType()->isVoidTy()) {
          VPValue *OriginalV = MemberR->getVPSingleValue();
          OriginalV->replaceAllUsesWith(VPIG->getVPValue(J));
          J++;
        }
        MemberR->eraseFromParent();
      }
  }

  for (ElementCount VF : Range)
    Plan->addVF(VF);
  Plan->setName("Initial VPlan");

  // Replace VPValues for known constant strides guaranteed by predicate scalar
  // evolution.
  for (auto [_, Stride] : Legal->getLAI()->getSymbolicStrides()) {
    auto *StrideV = cast<SCEVUnknown>(Stride)->getValue();
    auto *ScevStride = dyn_cast<SCEVConstant>(PSE.getSCEV(StrideV));
    // Only handle constant strides for now.
    if (!ScevStride)
      continue;

    auto *CI = Plan->getOrAddLiveIn(
        ConstantInt::get(Stride->getType(), ScevStride->getAPInt()));
    if (VPValue *StrideVPV = Plan->getLiveIn(StrideV))
      StrideVPV->replaceAllUsesWith(CI);

    // The versioned value may not be used in the loop directly but through a
    // sext/zext. Add new live-ins in those cases.
    for (Value *U : StrideV->users()) {
      if (!isa<SExtInst, ZExtInst>(U))
        continue;
      VPValue *StrideVPV = Plan->getLiveIn(U);
      if (!StrideVPV)
        continue;
      unsigned BW = U->getType()->getScalarSizeInBits();
      APInt C = isa<SExtInst>(U) ? ScevStride->getAPInt().sext(BW)
                                 : ScevStride->getAPInt().zext(BW);
      VPValue *CI = Plan->getOrAddLiveIn(ConstantInt::get(U->getType(), C));
      StrideVPV->replaceAllUsesWith(CI);
    }
  }

  VPlanTransforms::dropPoisonGeneratingRecipes(*Plan, [this](BasicBlock *BB) {
    return Legal->blockNeedsPredication(BB);
  });

  // Sink users of fixed-order recurrence past the recipe defining the previous
  // value and introduce FirstOrderRecurrenceSplice VPInstructions.
  if (!VPlanTransforms::adjustFixedOrderRecurrences(*Plan, Builder))
    return nullptr;

  if (useActiveLaneMask(Style)) {
    // TODO: Move checks to VPlanTransforms::addActiveLaneMask once
    // TailFoldingStyle is visible there.
    bool ForControlFlow = useActiveLaneMaskForControlFlow(Style);
    bool WithoutRuntimeCheck =
        Style == TailFoldingStyle::DataAndControlFlowWithoutRuntimeCheck;
    VPlanTransforms::addActiveLaneMask(*Plan, ForControlFlow,
                                       WithoutRuntimeCheck);
  }
  return Plan;
}

VPlanPtr LoopVectorizationPlanner::buildVPlan(VFRange &Range) {
  // Outer loop handling: They may require CFG and instruction level
  // transformations before even evaluating whether vectorization is profitable.
  // Since we cannot modify the incoming IR, we need to build VPlan upfront in
  // the vectorization pipeline.
  assert(!OrigLoop->isInnermost());
  assert(EnableVPlanNativePath && "VPlan-native path is not enabled.");

  // Create new empty VPlan
  auto Plan = VPlan::createInitialVPlan(
      createTripCountSCEV(Legal->getWidestInductionType(), PSE, OrigLoop),
      *PSE.getSE(), true, false, OrigLoop);

  // Build hierarchical CFG
  VPlanHCFGBuilder HCFGBuilder(OrigLoop, LI, *Plan);
  HCFGBuilder.buildHierarchicalCFG();

  for (ElementCount VF : Range)
    Plan->addVF(VF);

  VPlanTransforms::VPInstructionsToVPRecipes(
      Plan,
      [this](PHINode *P) { return Legal->getIntOrFpInductionDescriptor(P); },
      *PSE.getSE(), *TLI);

  // Remove the existing terminator of the exiting block of the top-most region.
  // A BranchOnCount will be added instead when adding the canonical IV recipes.
  auto *Term =
      Plan->getVectorLoopRegion()->getExitingBasicBlock()->getTerminator();
  Term->eraseFromParent();

  // Tail folding is not supported for outer loops, so the induction increment
  // is guaranteed to not wrap.
  bool HasNUW = true;
  addCanonicalIVRecipes(*Plan, Legal->getWidestInductionType(), HasNUW,
                        DebugLoc());
  assert(verifyVPlanIsValid(*Plan) && "VPlan is invalid");
  return Plan;
}

// Adjust the recipes for reductions. For in-loop reductions the chain of
// instructions leading from the loop exit instr to the phi need to be converted
// to reductions, with one operand being vector and the other being the scalar
// reduction chain. For other reductions, a select is introduced between the phi
// and live-out recipes when folding the tail.
//
// A ComputeReductionResult recipe is added to the middle block, also for
// in-loop reductions which compute their result in-loop, because generating
// the subsequent bc.merge.rdx phi is driven by ComputeReductionResult recipes.
//
// Adjust AnyOf reductions; replace the reduction phi for the selected value
// with a boolean reduction phi node to check if the condition is true in any
// iteration. The final value is selected by the final ComputeReductionResult.
void LoopVectorizationPlanner::adjustRecipesForReductions(
    VPlanPtr &Plan, VPRecipeBuilder &RecipeBuilder, ElementCount MinVF) {
  VPRegionBlock *VectorLoopRegion = Plan->getVectorLoopRegion();
  VPBasicBlock *Header = VectorLoopRegion->getEntryBasicBlock();
  // Gather all VPReductionPHIRecipe and sort them so that Intermediate stores
  // sank outside of the loop would keep the same order as they had in the
  // original loop.
  SmallVector<VPReductionPHIRecipe *> ReductionPHIList;
  for (VPRecipeBase &R : Header->phis()) {
    if (auto *ReductionPhi = dyn_cast<VPReductionPHIRecipe>(&R))
      ReductionPHIList.emplace_back(ReductionPhi);
  }
  bool HasIntermediateStore = false;
  stable_sort(ReductionPHIList,
              [this, &HasIntermediateStore](const VPReductionPHIRecipe *R1,
                                            const VPReductionPHIRecipe *R2) {
                auto *IS1 = R1->getRecurrenceDescriptor().IntermediateStore;
                auto *IS2 = R2->getRecurrenceDescriptor().IntermediateStore;
                HasIntermediateStore |= IS1 || IS2;

                // If neither of the recipes has an intermediate store, keep the
                // order the same.
                if (!IS1 && !IS2)
                  return false;

                // If only one of the recipes has an intermediate store, then
                // move it towards the beginning of the list.
                if (IS1 && !IS2)
                  return true;

                if (!IS1 && IS2)
                  return false;

                // If both recipes have an intermediate store, then the recipe
                // with the later store should be processed earlier. So it
                // should go to the beginning of the list.
                return DT->dominates(IS2, IS1);
              });

  if (HasIntermediateStore && ReductionPHIList.size() > 1)
    for (VPRecipeBase *R : ReductionPHIList)
      R->moveBefore(*Header, Header->getFirstNonPhi());

  for (VPRecipeBase &R : Header->phis()) {
    auto *PhiR = dyn_cast<VPReductionPHIRecipe>(&R);
    if (!PhiR || !PhiR->isInLoop() || (MinVF.isScalar() && !PhiR->isOrdered()))
      continue;

    const RecurrenceDescriptor &RdxDesc = PhiR->getRecurrenceDescriptor();
    RecurKind Kind = RdxDesc.getRecurrenceKind();
    assert(!RecurrenceDescriptor::isAnyOfRecurrenceKind(Kind) &&
           "AnyOf reductions are not allowed for in-loop reductions");

    // Collect the chain of "link" recipes for the reduction starting at PhiR.
    SetVector<VPSingleDefRecipe *> Worklist;
    Worklist.insert(PhiR);
    for (unsigned I = 0; I != Worklist.size(); ++I) {
      VPSingleDefRecipe *Cur = Worklist[I];
      for (VPUser *U : Cur->users()) {
        auto *UserRecipe = dyn_cast<VPSingleDefRecipe>(U);
        if (!UserRecipe) {
          assert(isa<VPLiveOut>(U) &&
                 "U must either be a VPSingleDef or VPLiveOut");
          continue;
        }
        Worklist.insert(UserRecipe);
      }
    }

    // Visit operation "Links" along the reduction chain top-down starting from
    // the phi until LoopExitValue. We keep track of the previous item
    // (PreviousLink) to tell which of the two operands of a Link will remain
    // scalar and which will be reduced. For minmax by select(cmp), Link will be
    // the select instructions. Blend recipes of in-loop reduction phi's  will
    // get folded to their non-phi operand, as the reduction recipe handles the
    // condition directly.
    VPSingleDefRecipe *PreviousLink = PhiR; // Aka Worklist[0].
    for (VPSingleDefRecipe *CurrentLink : Worklist.getArrayRef().drop_front()) {
      Instruction *CurrentLinkI = CurrentLink->getUnderlyingInstr();

      // Index of the first operand which holds a non-mask vector operand.
      unsigned IndexOfFirstOperand;
      // Recognize a call to the llvm.fmuladd intrinsic.
      bool IsFMulAdd = (Kind == RecurKind::FMulAdd);
      VPValue *VecOp;
      VPBasicBlock *LinkVPBB = CurrentLink->getParent();
      if (IsFMulAdd) {
        assert(
            RecurrenceDescriptor::isFMulAddIntrinsic(CurrentLinkI) &&
            "Expected instruction to be a call to the llvm.fmuladd intrinsic");
        assert(((MinVF.isScalar() && isa<VPReplicateRecipe>(CurrentLink)) ||
                isa<VPWidenCallRecipe>(CurrentLink)) &&
               CurrentLink->getOperand(2) == PreviousLink &&
               "expected a call where the previous link is the added operand");

        // If the instruction is a call to the llvm.fmuladd intrinsic then we
        // need to create an fmul recipe (multiplying the first two operands of
        // the fmuladd together) to use as the vector operand for the fadd
        // reduction.
        VPInstruction *FMulRecipe = new VPInstruction(
            Instruction::FMul,
            {CurrentLink->getOperand(0), CurrentLink->getOperand(1)},
            CurrentLinkI->getFastMathFlags());
        LinkVPBB->insert(FMulRecipe, CurrentLink->getIterator());
        VecOp = FMulRecipe;
      } else {
        auto *Blend = dyn_cast<VPBlendRecipe>(CurrentLink);
        if (PhiR->isInLoop() && Blend) {
          assert(Blend->getNumIncomingValues() == 2 &&
                 "Blend must have 2 incoming values");
          if (Blend->getIncomingValue(0) == PhiR)
            Blend->replaceAllUsesWith(Blend->getIncomingValue(1));
          else {
            assert(Blend->getIncomingValue(1) == PhiR &&
                   "PhiR must be an operand of the blend");
            Blend->replaceAllUsesWith(Blend->getIncomingValue(0));
          }
          continue;
        }

        if (RecurrenceDescriptor::isMinMaxRecurrenceKind(Kind)) {
          if (isa<VPWidenRecipe>(CurrentLink)) {
            assert(isa<CmpInst>(CurrentLinkI) &&
                   "need to have the compare of the select");
            continue;
          }
          assert(isa<VPWidenSelectRecipe>(CurrentLink) &&
                 "must be a select recipe");
          IndexOfFirstOperand = 1;
        } else {
          assert((MinVF.isScalar() || isa<VPWidenRecipe>(CurrentLink)) &&
                 "Expected to replace a VPWidenSC");
          IndexOfFirstOperand = 0;
        }
        // Note that for non-commutable operands (cmp-selects), the semantics of
        // the cmp-select are captured in the recurrence kind.
        unsigned VecOpId =
            CurrentLink->getOperand(IndexOfFirstOperand) == PreviousLink
                ? IndexOfFirstOperand + 1
                : IndexOfFirstOperand;
        VecOp = CurrentLink->getOperand(VecOpId);
        assert(VecOp != PreviousLink &&
               CurrentLink->getOperand(CurrentLink->getNumOperands() - 1 -
                                       (VecOpId - IndexOfFirstOperand)) ==
                   PreviousLink &&
               "PreviousLink must be the operand other than VecOp");
      }

      BasicBlock *BB = CurrentLinkI->getParent();
      VPValue *CondOp = nullptr;
      if (CM.blockNeedsPredicationForAnyReason(BB))
        CondOp = RecipeBuilder.getBlockInMask(BB);

      VPReductionRecipe *RedRecipe =
          new VPReductionRecipe(RdxDesc, CurrentLinkI, PreviousLink, VecOp,
                                CondOp, CM.useOrderedReductions(RdxDesc));
      // Append the recipe to the end of the VPBasicBlock because we need to
      // ensure that it comes after all of it's inputs, including CondOp.
      // Note that this transformation may leave over dead recipes (including
      // CurrentLink), which will be cleaned by a later VPlan transform.
      LinkVPBB->appendRecipe(RedRecipe);
      CurrentLink->replaceAllUsesWith(RedRecipe);
      PreviousLink = RedRecipe;
    }
  }
  VPBasicBlock *LatchVPBB = VectorLoopRegion->getExitingBasicBlock();
  Builder.setInsertPoint(&*LatchVPBB->begin());
  VPBasicBlock *MiddleVPBB =
      cast<VPBasicBlock>(VectorLoopRegion->getSingleSuccessor());
  VPBasicBlock::iterator IP = MiddleVPBB->getFirstNonPhi();
  for (VPRecipeBase &R :
       Plan->getVectorLoopRegion()->getEntryBasicBlock()->phis()) {
    VPReductionPHIRecipe *PhiR = dyn_cast<VPReductionPHIRecipe>(&R);
    if (!PhiR)
      continue;

    const RecurrenceDescriptor &RdxDesc = PhiR->getRecurrenceDescriptor();
    // Adjust AnyOf reductions; replace the reduction phi for the selected value
    // with a boolean reduction phi node to check if the condition is true in
    // any iteration. The final value is selected by the final
    // ComputeReductionResult.
    if (RecurrenceDescriptor::isAnyOfRecurrenceKind(
            RdxDesc.getRecurrenceKind())) {
      auto *Select = cast<VPRecipeBase>(*find_if(PhiR->users(), [](VPUser *U) {
        return isa<VPWidenSelectRecipe>(U) ||
               (isa<VPReplicateRecipe>(U) &&
                cast<VPReplicateRecipe>(U)->getUnderlyingInstr()->getOpcode() ==
                    Instruction::Select);
      }));
      VPValue *Cmp = Select->getOperand(0);
      // If the compare is checking the reduction PHI node, adjust it to check
      // the start value.
      if (VPRecipeBase *CmpR = Cmp->getDefiningRecipe()) {
        for (unsigned I = 0; I != CmpR->getNumOperands(); ++I)
          if (CmpR->getOperand(I) == PhiR)
            CmpR->setOperand(I, PhiR->getStartValue());
      }
      VPBuilder::InsertPointGuard Guard(Builder);
      Builder.setInsertPoint(Select);

      // If the true value of the select is the reduction phi, the new value is
      // selected if the negated condition is true in any iteration.
      if (Select->getOperand(1) == PhiR)
        Cmp = Builder.createNot(Cmp);
      VPValue *Or = Builder.createOr(PhiR, Cmp);
      Select->getVPSingleValue()->replaceAllUsesWith(Or);

      // Convert the reduction phi to operate on bools.
      PhiR->setOperand(0, Plan->getOrAddLiveIn(ConstantInt::getFalse(
                              OrigLoop->getHeader()->getContext())));
    }

    // If tail is folded by masking, introduce selects between the phi
    // and the live-out instruction of each reduction, at the beginning of the
    // dedicated latch block.
    auto *OrigExitingVPV = PhiR->getBackedgeValue();
    auto *NewExitingVPV = PhiR->getBackedgeValue();
    if (!PhiR->isInLoop() && CM.foldTailByMasking()) {
      VPValue *Cond = RecipeBuilder.getBlockInMask(OrigLoop->getHeader());
      assert(OrigExitingVPV->getDefiningRecipe()->getParent() != LatchVPBB &&
             "reduction recipe must be defined before latch");
      Type *PhiTy = PhiR->getOperand(0)->getLiveInIRValue()->getType();
      std::optional<FastMathFlags> FMFs =
          PhiTy->isFloatingPointTy()
              ? std::make_optional(RdxDesc.getFastMathFlags())
              : std::nullopt;
      NewExitingVPV =
          Builder.createSelect(Cond, OrigExitingVPV, PhiR, {}, "", FMFs);
      OrigExitingVPV->replaceUsesWithIf(NewExitingVPV, [](VPUser &U, unsigned) {
        return isa<VPInstruction>(&U) &&
               cast<VPInstruction>(&U)->getOpcode() ==
                   VPInstruction::ComputeReductionResult;
      });
      if (PreferPredicatedReductionSelect ||
          TTI.preferPredicatedReductionSelect(
              PhiR->getRecurrenceDescriptor().getOpcode(), PhiTy,
              TargetTransformInfo::ReductionFlags()))
        PhiR->setOperand(1, NewExitingVPV);
    }

    // If the vector reduction can be performed in a smaller type, we truncate
    // then extend the loop exit value to enable InstCombine to evaluate the
    // entire expression in the smaller type.
    Type *PhiTy = PhiR->getStartValue()->getLiveInIRValue()->getType();
    if (MinVF.isVector() && PhiTy != RdxDesc.getRecurrenceType() &&
        !RecurrenceDescriptor::isAnyOfRecurrenceKind(
            RdxDesc.getRecurrenceKind())) {
      assert(!PhiR->isInLoop() && "Unexpected truncated inloop reduction!");
      Type *RdxTy = RdxDesc.getRecurrenceType();
      auto *Trunc =
          new VPWidenCastRecipe(Instruction::Trunc, NewExitingVPV, RdxTy);
      auto *Extnd =
          RdxDesc.isSigned()
              ? new VPWidenCastRecipe(Instruction::SExt, Trunc, PhiTy)
              : new VPWidenCastRecipe(Instruction::ZExt, Trunc, PhiTy);

      Trunc->insertAfter(NewExitingVPV->getDefiningRecipe());
      Extnd->insertAfter(Trunc);
      if (PhiR->getOperand(1) == NewExitingVPV)
        PhiR->setOperand(1, Extnd->getVPSingleValue());
      NewExitingVPV = Extnd;
    }

    // We want code in the middle block to appear to execute on the location of
    // the scalar loop's latch terminator because: (a) it is all compiler
    // generated, (b) these instructions are always executed after evaluating
    // the latch conditional branch, and (c) other passes may add new
    // predecessors which terminate on this line. This is the easiest way to
    // ensure we don't accidentally cause an extra step back into the loop while
    // debugging.
    DebugLoc ExitDL = OrigLoop->getLoopLatch()->getTerminator()->getDebugLoc();

    // TODO: At the moment ComputeReductionResult also drives creation of the
    // bc.merge.rdx phi nodes, hence it needs to be created unconditionally here
    // even for in-loop reductions, until the reduction resume value handling is
    // also modeled in VPlan.
    auto *FinalReductionResult = new VPInstruction(
        VPInstruction::ComputeReductionResult, {PhiR, NewExitingVPV}, ExitDL);
    FinalReductionResult->insertBefore(*MiddleVPBB, IP);
    OrigExitingVPV->replaceUsesWithIf(
        FinalReductionResult,
        [](VPUser &User, unsigned) { return isa<VPLiveOut>(&User); });
  }

  VPlanTransforms::clearReductionWrapFlags(*Plan);
}

void VPWidenPointerInductionRecipe::execute(VPTransformState &State) {
  assert(IndDesc.getKind() == InductionDescriptor::IK_PtrInduction &&
         "Not a pointer induction according to InductionDescriptor!");
  assert(cast<PHINode>(getUnderlyingInstr())->getType()->isPointerTy() &&
         "Unexpected type.");
  assert(!onlyScalarsGenerated(State.VF.isScalable()) &&
         "Recipe should have been replaced");

  auto *IVR = getParent()->getPlan()->getCanonicalIV();
  PHINode *CanonicalIV = cast<PHINode>(State.get(IVR, 0, /*IsScalar*/ true));
  Type *PhiType = IndDesc.getStep()->getType();

  // Build a pointer phi
  Value *ScalarStartValue = getStartValue()->getLiveInIRValue();
  Type *ScStValueType = ScalarStartValue->getType();
  PHINode *NewPointerPhi = PHINode::Create(ScStValueType, 2, "pointer.phi",
                                           CanonicalIV->getIterator());

  BasicBlock *VectorPH = State.CFG.getPreheaderBBFor(this);
  NewPointerPhi->addIncoming(ScalarStartValue, VectorPH);

  // A pointer induction, performed by using a gep
  BasicBlock::iterator InductionLoc = State.Builder.GetInsertPoint();

  Value *ScalarStepValue = State.get(getOperand(1), VPIteration(0, 0));
  Value *RuntimeVF = getRuntimeVF(State.Builder, PhiType, State.VF);
  Value *NumUnrolledElems =
      State.Builder.CreateMul(RuntimeVF, ConstantInt::get(PhiType, State.UF));
  Value *InductionGEP = GetElementPtrInst::Create(
      State.Builder.getInt8Ty(), NewPointerPhi,
      State.Builder.CreateMul(ScalarStepValue, NumUnrolledElems), "ptr.ind",
      InductionLoc);
  // Add induction update using an incorrect block temporarily. The phi node
  // will be fixed after VPlan execution. Note that at this point the latch
  // block cannot be used, as it does not exist yet.
  // TODO: Model increment value in VPlan, by turning the recipe into a
  // multi-def and a subclass of VPHeaderPHIRecipe.
  NewPointerPhi->addIncoming(InductionGEP, VectorPH);

  // Create UF many actual address geps that use the pointer
  // phi as base and a vectorized version of the step value
  // (<step*0, ..., step*N>) as offset.
  for (unsigned Part = 0; Part < State.UF; ++Part) {
    Type *VecPhiType = VectorType::get(PhiType, State.VF);
    Value *StartOffsetScalar =
        State.Builder.CreateMul(RuntimeVF, ConstantInt::get(PhiType, Part));
    Value *StartOffset =
        State.Builder.CreateVectorSplat(State.VF, StartOffsetScalar);
    // Create a vector of consecutive numbers from zero to VF.
    StartOffset = State.Builder.CreateAdd(
        StartOffset, State.Builder.CreateStepVector(VecPhiType));

    assert(ScalarStepValue == State.get(getOperand(1), VPIteration(Part, 0)) &&
           "scalar step must be the same across all parts");
    Value *GEP = State.Builder.CreateGEP(
        State.Builder.getInt8Ty(), NewPointerPhi,
        State.Builder.CreateMul(
            StartOffset,
            State.Builder.CreateVectorSplat(State.VF, ScalarStepValue),
            "vector.gep"));
    State.set(this, GEP, Part);
  }
}

void VPDerivedIVRecipe::execute(VPTransformState &State) {
  assert(!State.Instance && "VPDerivedIVRecipe being replicated.");

  // Fast-math-flags propagate from the original induction instruction.
  IRBuilder<>::FastMathFlagGuard FMFG(State.Builder);
  if (FPBinOp)
    State.Builder.setFastMathFlags(FPBinOp->getFastMathFlags());

  Value *Step = State.get(getStepValue(), VPIteration(0, 0));
  Value *CanonicalIV = State.get(getOperand(1), VPIteration(0, 0));
  Value *DerivedIV = emitTransformedIndex(
      State.Builder, CanonicalIV, getStartValue()->getLiveInIRValue(), Step,
      Kind, cast_if_present<BinaryOperator>(FPBinOp));
  DerivedIV->setName("offset.idx");
  assert(DerivedIV != CanonicalIV && "IV didn't need transforming?");

  State.set(this, DerivedIV, VPIteration(0, 0));
}

void VPReplicateRecipe::execute(VPTransformState &State) {
  Instruction *UI = getUnderlyingInstr();
  if (State.Instance) { // Generate a single instance.
    assert((State.VF.isScalar() || !isUniform()) &&
           "uniform recipe shouldn't be predicated");
    assert(!State.VF.isScalable() && "Can't scalarize a scalable vector");
    State.ILV->scalarizeInstruction(UI, this, *State.Instance, State);
    // Insert scalar instance packing it into a vector.
    if (State.VF.isVector() && shouldPack()) {
      // If we're constructing lane 0, initialize to start from poison.
      if (State.Instance->Lane.isFirstLane()) {
        assert(!State.VF.isScalable() && "VF is assumed to be non scalable.");
        Value *Poison = PoisonValue::get(
            VectorType::get(UI->getType(), State.VF));
        State.set(this, Poison, State.Instance->Part);
      }
      State.packScalarIntoVectorValue(this, *State.Instance);
    }
    return;
  }

  if (IsUniform) {
    // If the recipe is uniform across all parts (instead of just per VF), only
    // generate a single instance.
    if ((isa<LoadInst>(UI) || isa<StoreInst>(UI)) &&
        all_of(operands(), [](VPValue *Op) {
          return Op->isDefinedOutsideVectorRegions();
        })) {
      State.ILV->scalarizeInstruction(UI, this, VPIteration(0, 0), State);
      if (user_begin() != user_end()) {
        for (unsigned Part = 1; Part < State.UF; ++Part)
          State.set(this, State.get(this, VPIteration(0, 0)),
                    VPIteration(Part, 0));
      }
      return;
    }

    // Uniform within VL means we need to generate lane 0 only for each
    // unrolled copy.
    for (unsigned Part = 0; Part < State.UF; ++Part)
      State.ILV->scalarizeInstruction(UI, this, VPIteration(Part, 0), State);
    return;
  }

  // A store of a loop varying value to a uniform address only needs the last
  // copy of the store.
  if (isa<StoreInst>(UI) &&
      vputils::isUniformAfterVectorization(getOperand(1))) {
    auto Lane = VPLane::getLastLaneForVF(State.VF);
    State.ILV->scalarizeInstruction(UI, this, VPIteration(State.UF - 1, Lane),
                                    State);
    return;
  }

  // Generate scalar instances for all VF lanes of all UF parts.
  assert(!State.VF.isScalable() && "Can't scalarize a scalable vector");
  const unsigned EndLane = State.VF.getKnownMinValue();
  for (unsigned Part = 0; Part < State.UF; ++Part)
    for (unsigned Lane = 0; Lane < EndLane; ++Lane)
      State.ILV->scalarizeInstruction(UI, this, VPIteration(Part, Lane), State);
}

void VPWidenLoadRecipe::execute(VPTransformState &State) {
  auto *LI = cast<LoadInst>(&Ingredient);

  Type *ScalarDataTy = getLoadStoreType(&Ingredient);
  auto *DataTy = VectorType::get(ScalarDataTy, State.VF);
  const Align Alignment = getLoadStoreAlignment(&Ingredient);
  bool CreateGather = !isConsecutive();

  auto &Builder = State.Builder;
  State.setDebugLocFrom(getDebugLoc());
  for (unsigned Part = 0; Part < State.UF; ++Part) {
    Value *NewLI;
    Value *Mask = nullptr;
    if (auto *VPMask = getMask()) {
      // Mask reversal is only needed for non-all-one (null) masks, as reverse
      // of a null all-one mask is a null mask.
      Mask = State.get(VPMask, Part);
      if (isReverse())
        Mask = Builder.CreateVectorReverse(Mask, "reverse");
    }

    Value *Addr = State.get(getAddr(), Part, /*IsScalar*/ !CreateGather);
    if (CreateGather) {
      NewLI = Builder.CreateMaskedGather(DataTy, Addr, Alignment, Mask, nullptr,
                                         "wide.masked.gather");
    } else if (Mask) {
      NewLI = Builder.CreateMaskedLoad(DataTy, Addr, Alignment, Mask,
                                       PoisonValue::get(DataTy),
                                       "wide.masked.load");
    } else {
      NewLI = Builder.CreateAlignedLoad(DataTy, Addr, Alignment, "wide.load");
    }
    // Add metadata to the load, but setVectorValue to the reverse shuffle.
    State.addMetadata(NewLI, LI);
    if (Reverse)
      NewLI = Builder.CreateVectorReverse(NewLI, "reverse");
    State.set(this, NewLI, Part);
  }
}

/// Use all-true mask for reverse rather than actual mask, as it avoids a
/// dependence w/o affecting the result.
static Instruction *createReverseEVL(IRBuilderBase &Builder, Value *Operand,
                                     Value *EVL, const Twine &Name) {
  VectorType *ValTy = cast<VectorType>(Operand->getType());
  Value *AllTrueMask =
      Builder.CreateVectorSplat(ValTy->getElementCount(), Builder.getTrue());
  return Builder.CreateIntrinsic(ValTy, Intrinsic::experimental_vp_reverse,
                                 {Operand, AllTrueMask, EVL}, nullptr, Name);
}

void VPWidenLoadEVLRecipe::execute(VPTransformState &State) {
  assert(State.UF == 1 && "Expected only UF == 1 when vectorizing with "
                          "explicit vector length.");
  auto *LI = cast<LoadInst>(&Ingredient);

  Type *ScalarDataTy = getLoadStoreType(&Ingredient);
  auto *DataTy = VectorType::get(ScalarDataTy, State.VF);
  const Align Alignment = getLoadStoreAlignment(&Ingredient);
  bool CreateGather = !isConsecutive();

  auto &Builder = State.Builder;
  State.setDebugLocFrom(getDebugLoc());
  CallInst *NewLI;
  Value *EVL = State.get(getEVL(), VPIteration(0, 0));
  Value *Addr = State.get(getAddr(), 0, !CreateGather);
  Value *Mask = nullptr;
  if (VPValue *VPMask = getMask()) {
    Mask = State.get(VPMask, 0);
    if (isReverse())
      Mask = createReverseEVL(Builder, Mask, EVL, "vp.reverse.mask");
  } else {
    Mask = Builder.CreateVectorSplat(State.VF, Builder.getTrue());
  }

  if (CreateGather) {
    NewLI =
        Builder.CreateIntrinsic(DataTy, Intrinsic::vp_gather, {Addr, Mask, EVL},
                                nullptr, "wide.masked.gather");
  } else {
    VectorBuilder VBuilder(Builder);
    VBuilder.setEVL(EVL).setMask(Mask);
    NewLI = cast<CallInst>(VBuilder.createVectorInstruction(
        Instruction::Load, DataTy, Addr, "vp.op.load"));
  }
  NewLI->addParamAttr(
      0, Attribute::getWithAlignment(NewLI->getContext(), Alignment));
  State.addMetadata(NewLI, LI);
  Instruction *Res = NewLI;
  if (isReverse())
    Res = createReverseEVL(Builder, Res, EVL, "vp.reverse");
  State.set(this, Res, 0);
}

void VPWidenStoreRecipe::execute(VPTransformState &State) {
  auto *SI = cast<StoreInst>(&Ingredient);

  VPValue *StoredVPValue = getStoredValue();
  bool CreateScatter = !isConsecutive();
  const Align Alignment = getLoadStoreAlignment(&Ingredient);

  auto &Builder = State.Builder;
  State.setDebugLocFrom(getDebugLoc());

  for (unsigned Part = 0; Part < State.UF; ++Part) {
    Instruction *NewSI = nullptr;
    Value *Mask = nullptr;
    if (auto *VPMask = getMask()) {
      // Mask reversal is only needed for non-all-one (null) masks, as reverse
      // of a null all-one mask is a null mask.
      Mask = State.get(VPMask, Part);
      if (isReverse())
        Mask = Builder.CreateVectorReverse(Mask, "reverse");
    }

    Value *StoredVal = State.get(StoredVPValue, Part);
    if (isReverse()) {
      // If we store to reverse consecutive memory locations, then we need
      // to reverse the order of elements in the stored value.
      StoredVal = Builder.CreateVectorReverse(StoredVal, "reverse");
      // We don't want to update the value in the map as it might be used in
      // another expression. So don't call resetVectorValue(StoredVal).
    }
    Value *Addr = State.get(getAddr(), Part, /*IsScalar*/ !CreateScatter);
    if (CreateScatter)
      NewSI = Builder.CreateMaskedScatter(StoredVal, Addr, Alignment, Mask);
    else if (Mask)
      NewSI = Builder.CreateMaskedStore(StoredVal, Addr, Alignment, Mask);
    else
      NewSI = Builder.CreateAlignedStore(StoredVal, Addr, Alignment);
    State.addMetadata(NewSI, SI);
  }
}

void VPWidenStoreEVLRecipe::execute(VPTransformState &State) {
  assert(State.UF == 1 && "Expected only UF == 1 when vectorizing with "
                          "explicit vector length.");
  auto *SI = cast<StoreInst>(&Ingredient);

  VPValue *StoredValue = getStoredValue();
  bool CreateScatter = !isConsecutive();
  const Align Alignment = getLoadStoreAlignment(&Ingredient);

  auto &Builder = State.Builder;
  State.setDebugLocFrom(getDebugLoc());

  CallInst *NewSI = nullptr;
  Value *StoredVal = State.get(StoredValue, 0);
  Value *EVL = State.get(getEVL(), VPIteration(0, 0));
  if (isReverse())
    StoredVal = createReverseEVL(Builder, StoredVal, EVL, "vp.reverse");
  Value *Mask = nullptr;
  if (VPValue *VPMask = getMask()) {
    Mask = State.get(VPMask, 0);
    if (isReverse())
      Mask = createReverseEVL(Builder, Mask, EVL, "vp.reverse.mask");
  } else {
    Mask = Builder.CreateVectorSplat(State.VF, Builder.getTrue());
  }
  Value *Addr = State.get(getAddr(), 0, !CreateScatter);
  if (CreateScatter) {
    NewSI = Builder.CreateIntrinsic(Type::getVoidTy(EVL->getContext()),
                                    Intrinsic::vp_scatter,
                                    {StoredVal, Addr, Mask, EVL});
  } else {
    VectorBuilder VBuilder(Builder);
    VBuilder.setEVL(EVL).setMask(Mask);
    NewSI = cast<CallInst>(VBuilder.createVectorInstruction(
        Instruction::Store, Type::getVoidTy(EVL->getContext()),
        {StoredVal, Addr}));
  }
  NewSI->addParamAttr(
      1, Attribute::getWithAlignment(NewSI->getContext(), Alignment));
  State.addMetadata(NewSI, SI);
}

// Determine how to lower the scalar epilogue, which depends on 1) optimising
// for minimum code-size, 2) predicate compiler options, 3) loop hints forcing
// predication, and 4) a TTI hook that analyses whether the loop is suitable
// for predication.
static ScalarEpilogueLowering getScalarEpilogueLowering(
    Function *F, Loop *L, LoopVectorizeHints &Hints, ProfileSummaryInfo *PSI,
    BlockFrequencyInfo *BFI, TargetTransformInfo *TTI, TargetLibraryInfo *TLI,
    LoopVectorizationLegality &LVL, InterleavedAccessInfo *IAI) {
  // 1) OptSize takes precedence over all other options, i.e. if this is set,
  // don't look at hints or options, and don't request a scalar epilogue.
  // (For PGSO, as shouldOptimizeForSize isn't currently accessible from
  // LoopAccessInfo (due to code dependency and not being able to reliably get
  // PSI/BFI from a loop analysis under NPM), we cannot suppress the collection
  // of strides in LoopAccessInfo::analyzeLoop() and vectorize without
  // versioning when the vectorization is forced, unlike hasOptSize. So revert
  // back to the old way and vectorize with versioning when forced. See D81345.)
  if (F->hasOptSize() || (llvm::shouldOptimizeForSize(L->getHeader(), PSI, BFI,
                                                      PGSOQueryType::IRPass) &&
                          Hints.getForce() != LoopVectorizeHints::FK_Enabled))
    return CM_ScalarEpilogueNotAllowedOptSize;

  // 2) If set, obey the directives
  if (PreferPredicateOverEpilogue.getNumOccurrences()) {
    switch (PreferPredicateOverEpilogue) {
    case PreferPredicateTy::ScalarEpilogue:
      return CM_ScalarEpilogueAllowed;
    case PreferPredicateTy::PredicateElseScalarEpilogue:
      return CM_ScalarEpilogueNotNeededUsePredicate;
    case PreferPredicateTy::PredicateOrDontVectorize:
      return CM_ScalarEpilogueNotAllowedUsePredicate;
    };
  }

  // 3) If set, obey the hints
  switch (Hints.getPredicate()) {
  case LoopVectorizeHints::FK_Enabled:
    return CM_ScalarEpilogueNotNeededUsePredicate;
  case LoopVectorizeHints::FK_Disabled:
    return CM_ScalarEpilogueAllowed;
  };

  // 4) if the TTI hook indicates this is profitable, request predication.
  TailFoldingInfo TFI(TLI, &LVL, IAI);
  if (TTI->preferPredicateOverEpilogue(&TFI))
    return CM_ScalarEpilogueNotNeededUsePredicate;

  return CM_ScalarEpilogueAllowed;
}

// Process the loop in the VPlan-native vectorization path. This path builds
// VPlan upfront in the vectorization pipeline, which allows to apply
// VPlan-to-VPlan transformations from the very beginning without modifying the
// input LLVM IR.
static bool processLoopInVPlanNativePath(
    Loop *L, PredicatedScalarEvolution &PSE, LoopInfo *LI, DominatorTree *DT,
    LoopVectorizationLegality *LVL, TargetTransformInfo *TTI,
    TargetLibraryInfo *TLI, DemandedBits *DB, AssumptionCache *AC,
    OptimizationRemarkEmitter *ORE, BlockFrequencyInfo *BFI,
    ProfileSummaryInfo *PSI, LoopVectorizeHints &Hints,
    LoopVectorizationRequirements &Requirements) {

  if (isa<SCEVCouldNotCompute>(PSE.getBackedgeTakenCount())) {
    LLVM_DEBUG(dbgs() << "LV: cannot compute the outer-loop trip count\n");
    return false;
  }
  assert(EnableVPlanNativePath && "VPlan-native path is disabled.");
  Function *F = L->getHeader()->getParent();
  InterleavedAccessInfo IAI(PSE, L, DT, LI, LVL->getLAI());

  ScalarEpilogueLowering SEL =
      getScalarEpilogueLowering(F, L, Hints, PSI, BFI, TTI, TLI, *LVL, &IAI);

  LoopVectorizationCostModel CM(SEL, L, PSE, LI, LVL, *TTI, TLI, DB, AC, ORE, F,
                                &Hints, IAI);
  // Use the planner for outer loop vectorization.
  // TODO: CM is not used at this point inside the planner. Turn CM into an
  // optional argument if we don't need it in the future.
  LoopVectorizationPlanner LVP(L, LI, DT, TLI, *TTI, LVL, CM, IAI, PSE, Hints,
                               ORE);

  // Get user vectorization factor.
  ElementCount UserVF = Hints.getWidth();

  CM.collectElementTypesForWidening();

  // Plan how to best vectorize, return the best VF and its cost.
  const VectorizationFactor VF = LVP.planInVPlanNativePath(UserVF);

  // If we are stress testing VPlan builds, do not attempt to generate vector
  // code. Masked vector code generation support will follow soon.
  // Also, do not attempt to vectorize if no vector code will be produced.
  if (VPlanBuildStressTest || VectorizationFactor::Disabled() == VF)
    return false;

  VPlan &BestPlan = LVP.getBestPlanFor(VF.Width);

  {
    bool AddBranchWeights =
        hasBranchWeightMD(*L->getLoopLatch()->getTerminator());
    GeneratedRTChecks Checks(*PSE.getSE(), DT, LI, TTI,
                             F->getDataLayout(), AddBranchWeights);
    InnerLoopVectorizer LB(L, PSE, LI, DT, TLI, TTI, AC, ORE, VF.Width,
                           VF.Width, 1, LVL, &CM, BFI, PSI, Checks);
    LLVM_DEBUG(dbgs() << "Vectorizing outer loop in \""
                      << L->getHeader()->getParent()->getName() << "\"\n");
    LVP.executePlan(VF.Width, 1, BestPlan, LB, DT, false);
  }

  reportVectorization(ORE, L, VF, 1);

  // Mark the loop as already vectorized to avoid vectorizing again.
  Hints.setAlreadyVectorized();
  assert(!verifyFunction(*L->getHeader()->getParent(), &dbgs()));
  return true;
}

// Emit a remark if there are stores to floats that required a floating point
// extension. If the vectorized loop was generated with floating point there
// will be a performance penalty from the conversion overhead and the change in
// the vector width.
static void checkMixedPrecision(Loop *L, OptimizationRemarkEmitter *ORE) {
  SmallVector<Instruction *, 4> Worklist;
  for (BasicBlock *BB : L->getBlocks()) {
    for (Instruction &Inst : *BB) {
      if (auto *S = dyn_cast<StoreInst>(&Inst)) {
        if (S->getValueOperand()->getType()->isFloatTy())
          Worklist.push_back(S);
      }
    }
  }

  // Traverse the floating point stores upwards searching, for floating point
  // conversions.
  SmallPtrSet<const Instruction *, 4> Visited;
  SmallPtrSet<const Instruction *, 4> EmittedRemark;
  while (!Worklist.empty()) {
    auto *I = Worklist.pop_back_val();
    if (!L->contains(I))
      continue;
    if (!Visited.insert(I).second)
      continue;

    // Emit a remark if the floating point store required a floating
    // point conversion.
    // TODO: More work could be done to identify the root cause such as a
    // constant or a function return type and point the user to it.
    if (isa<FPExtInst>(I) && EmittedRemark.insert(I).second)
      ORE->emit([&]() {
        return OptimizationRemarkAnalysis(LV_NAME, "VectorMixedPrecision",
                                          I->getDebugLoc(), L->getHeader())
               << "floating point conversion changes vector width. "
               << "Mixed floating point precision requires an up/down "
               << "cast that will negatively impact performance.";
      });

    for (Use &Op : I->operands())
      if (auto *OpI = dyn_cast<Instruction>(Op))
        Worklist.push_back(OpI);
  }
}

static bool areRuntimeChecksProfitable(GeneratedRTChecks &Checks,
                                       VectorizationFactor &VF,
                                       std::optional<unsigned> VScale, Loop *L,
                                       ScalarEvolution &SE,
                                       ScalarEpilogueLowering SEL) {
  InstructionCost CheckCost = Checks.getCost();
  if (!CheckCost.isValid())
    return false;

  // When interleaving only scalar and vector cost will be equal, which in turn
  // would lead to a divide by 0. Fall back to hard threshold.
  if (VF.Width.isScalar()) {
    if (CheckCost > VectorizeMemoryCheckThreshold) {
      LLVM_DEBUG(
          dbgs()
          << "LV: Interleaving only is not profitable due to runtime checks\n");
      return false;
    }
    return true;
  }

  // The scalar cost should only be 0 when vectorizing with a user specified VF/IC. In those cases, runtime checks should always be generated.
  uint64_t ScalarC = *VF.ScalarCost.getValue();
  if (ScalarC == 0)
    return true;

  // First, compute the minimum iteration count required so that the vector
  // loop outperforms the scalar loop.
  //  The total cost of the scalar loop is
  //   ScalarC * TC
  //  where
  //  * TC is the actual trip count of the loop.
  //  * ScalarC is the cost of a single scalar iteration.
  //
  //  The total cost of the vector loop is
  //    RtC + VecC * (TC / VF) + EpiC
  //  where
  //  * RtC is the cost of the generated runtime checks
  //  * VecC is the cost of a single vector iteration.
  //  * TC is the actual trip count of the loop
  //  * VF is the vectorization factor
  //  * EpiCost is the cost of the generated epilogue, including the cost
  //    of the remaining scalar operations.
  //
  // Vectorization is profitable once the total vector cost is less than the
  // total scalar cost:
  //   RtC + VecC * (TC / VF) + EpiC <  ScalarC * TC
  //
  // Now we can compute the minimum required trip count TC as
  //   VF * (RtC + EpiC) / (ScalarC * VF - VecC) < TC
  //
  // For now we assume the epilogue cost EpiC = 0 for simplicity. Note that
  // the computations are performed on doubles, not integers and the result
  // is rounded up, hence we get an upper estimate of the TC.
  unsigned IntVF = VF.Width.getKnownMinValue();
  if (VF.Width.isScalable()) {
    unsigned AssumedMinimumVscale = 1;
    if (VScale)
      AssumedMinimumVscale = *VScale;
    IntVF *= AssumedMinimumVscale;
  }
  uint64_t RtC = *CheckCost.getValue();
  uint64_t Div = ScalarC * IntVF - *VF.Cost.getValue();
  uint64_t MinTC1 = Div == 0 ? 0 : divideCeil(RtC * IntVF, Div);

  // Second, compute a minimum iteration count so that the cost of the
  // runtime checks is only a fraction of the total scalar loop cost. This
  // adds a loop-dependent bound on the overhead incurred if the runtime
  // checks fail. In case the runtime checks fail, the cost is RtC + ScalarC
  // * TC. To bound the runtime check to be a fraction 1/X of the scalar
  // cost, compute
  //   RtC < ScalarC * TC * (1 / X)  ==>  RtC * X / ScalarC < TC
  uint64_t MinTC2 = divideCeil(RtC * 10, ScalarC);

  // Now pick the larger minimum. If it is not a multiple of VF and a scalar
  // epilogue is allowed, choose the next closest multiple of VF. This should
  // partly compensate for ignoring the epilogue cost.
  uint64_t MinTC = std::max(MinTC1, MinTC2);
  if (SEL == CM_ScalarEpilogueAllowed)
    MinTC = alignTo(MinTC, IntVF);
  VF.MinProfitableTripCount = ElementCount::getFixed(MinTC);

  LLVM_DEBUG(
      dbgs() << "LV: Minimum required TC for runtime checks to be profitable:"
             << VF.MinProfitableTripCount << "\n");

  // Skip vectorization if the expected trip count is less than the minimum
  // required trip count.
  if (auto ExpectedTC = getSmallBestKnownTC(SE, L)) {
    if (ElementCount::isKnownLT(ElementCount::getFixed(*ExpectedTC),
                                VF.MinProfitableTripCount)) {
      LLVM_DEBUG(dbgs() << "LV: Vectorization is not beneficial: expected "
                           "trip count < minimum profitable VF ("
                        << *ExpectedTC << " < " << VF.MinProfitableTripCount
                        << ")\n");

      return false;
    }
  }
  return true;
}

LoopVectorizePass::LoopVectorizePass(LoopVectorizeOptions Opts)
    : InterleaveOnlyWhenForced(Opts.InterleaveOnlyWhenForced ||
                               !EnableLoopInterleaving),
      VectorizeOnlyWhenForced(Opts.VectorizeOnlyWhenForced ||
                              !EnableLoopVectorization) {}

bool LoopVectorizePass::processLoop(Loop *L) {
  assert((EnableVPlanNativePath || L->isInnermost()) &&
         "VPlan-native path is not enabled. Only process inner loops.");

  LLVM_DEBUG(dbgs() << "\nLV: Checking a loop in '"
                    << L->getHeader()->getParent()->getName() << "' from "
                    << L->getLocStr() << "\n");

  LoopVectorizeHints Hints(L, InterleaveOnlyWhenForced, *ORE, TTI);

  LLVM_DEBUG(
      dbgs() << "LV: Loop hints:"
             << " force="
             << (Hints.getForce() == LoopVectorizeHints::FK_Disabled
                     ? "disabled"
                     : (Hints.getForce() == LoopVectorizeHints::FK_Enabled
                            ? "enabled"
                            : "?"))
             << " width=" << Hints.getWidth()
             << " interleave=" << Hints.getInterleave() << "\n");

  // Function containing loop
  Function *F = L->getHeader()->getParent();

  // Looking at the diagnostic output is the only way to determine if a loop
  // was vectorized (other than looking at the IR or machine code), so it
  // is important to generate an optimization remark for each loop. Most of
  // these messages are generated as OptimizationRemarkAnalysis. Remarks
  // generated as OptimizationRemark and OptimizationRemarkMissed are
  // less verbose reporting vectorized loops and unvectorized loops that may
  // benefit from vectorization, respectively.

  if (!Hints.allowVectorization(F, L, VectorizeOnlyWhenForced)) {
    LLVM_DEBUG(dbgs() << "LV: Loop hints prevent vectorization.\n");
    return false;
  }

  PredicatedScalarEvolution PSE(*SE, *L);

  // Check if it is legal to vectorize the loop.
  LoopVectorizationRequirements Requirements;
  LoopVectorizationLegality LVL(L, PSE, DT, TTI, TLI, F, *LAIs, LI, ORE,
                                &Requirements, &Hints, DB, AC, BFI, PSI);
  if (!LVL.canVectorize(EnableVPlanNativePath)) {
    LLVM_DEBUG(dbgs() << "LV: Not vectorizing: Cannot prove legality.\n");
    Hints.emitRemarkWithHints();
    return false;
  }

  // Entrance to the VPlan-native vectorization path. Outer loops are processed
  // here. They may require CFG and instruction level transformations before
  // even evaluating whether vectorization is profitable. Since we cannot modify
  // the incoming IR, we need to build VPlan upfront in the vectorization
  // pipeline.
  if (!L->isInnermost())
    return processLoopInVPlanNativePath(L, PSE, LI, DT, &LVL, TTI, TLI, DB, AC,
                                        ORE, BFI, PSI, Hints, Requirements);

  assert(L->isInnermost() && "Inner loop expected.");

  InterleavedAccessInfo IAI(PSE, L, DT, LI, LVL.getLAI());
  bool UseInterleaved = TTI->enableInterleavedAccessVectorization();

  // If an override option has been passed in for interleaved accesses, use it.
  if (EnableInterleavedMemAccesses.getNumOccurrences() > 0)
    UseInterleaved = EnableInterleavedMemAccesses;

  // Analyze interleaved memory accesses.
  if (UseInterleaved)
    IAI.analyzeInterleaving(useMaskedInterleavedAccesses(*TTI));

  // Check the function attributes and profiles to find out if this function
  // should be optimized for size.
  ScalarEpilogueLowering SEL =
      getScalarEpilogueLowering(F, L, Hints, PSI, BFI, TTI, TLI, LVL, &IAI);

  // Check the loop for a trip count threshold: vectorize loops with a tiny trip
  // count by optimizing for size, to minimize overheads.
  auto ExpectedTC = getSmallBestKnownTC(*SE, L);
  if (ExpectedTC && *ExpectedTC < TinyTripCountVectorThreshold) {
    LLVM_DEBUG(dbgs() << "LV: Found a loop with a very small trip count. "
                      << "This loop is worth vectorizing only if no scalar "
                      << "iteration overheads are incurred.");
    if (Hints.getForce() == LoopVectorizeHints::FK_Enabled)
      LLVM_DEBUG(dbgs() << " But vectorizing was explicitly forced.\n");
    else {
      if (*ExpectedTC > TTI->getMinTripCountTailFoldingThreshold()) {
        LLVM_DEBUG(dbgs() << "\n");
        // Predicate tail-folded loops are efficient even when the loop
        // iteration count is low. However, setting the epilogue policy to
        // `CM_ScalarEpilogueNotAllowedLowTripLoop` prevents vectorizing loops
        // with runtime checks. It's more effective to let
        // `areRuntimeChecksProfitable` determine if vectorization is beneficial
        // for the loop.
        if (SEL != CM_ScalarEpilogueNotNeededUsePredicate)
          SEL = CM_ScalarEpilogueNotAllowedLowTripLoop;
      } else {
        LLVM_DEBUG(dbgs() << " But the target considers the trip count too "
                             "small to consider vectorizing.\n");
        reportVectorizationFailure(
            "The trip count is below the minial threshold value.",
            "loop trip count is too low, avoiding vectorization",
            "LowTripCount", ORE, L);
        Hints.emitRemarkWithHints();
        return false;
      }
    }
  }

  // Check the function attributes to see if implicit floats or vectors are
  // allowed.
  if (F->hasFnAttribute(Attribute::NoImplicitFloat)) {
    reportVectorizationFailure(
        "Can't vectorize when the NoImplicitFloat attribute is used",
        "loop not vectorized due to NoImplicitFloat attribute",
        "NoImplicitFloat", ORE, L);
    Hints.emitRemarkWithHints();
    return false;
  }

  // Check if the target supports potentially unsafe FP vectorization.
  // FIXME: Add a check for the type of safety issue (denormal, signaling)
  // for the target we're vectorizing for, to make sure none of the
  // additional fp-math flags can help.
  if (Hints.isPotentiallyUnsafe() &&
      TTI->isFPVectorizationPotentiallyUnsafe()) {
    reportVectorizationFailure(
        "Potentially unsafe FP op prevents vectorization",
        "loop not vectorized due to unsafe FP support.",
        "UnsafeFP", ORE, L);
    Hints.emitRemarkWithHints();
    return false;
  }

  bool AllowOrderedReductions;
  // If the flag is set, use that instead and override the TTI behaviour.
  if (ForceOrderedReductions.getNumOccurrences() > 0)
    AllowOrderedReductions = ForceOrderedReductions;
  else
    AllowOrderedReductions = TTI->enableOrderedReductions();
  if (!LVL.canVectorizeFPMath(AllowOrderedReductions)) {
    ORE->emit([&]() {
      auto *ExactFPMathInst = Requirements.getExactFPInst();
      return OptimizationRemarkAnalysisFPCommute(DEBUG_TYPE, "CantReorderFPOps",
                                                 ExactFPMathInst->getDebugLoc(),
                                                 ExactFPMathInst->getParent())
             << "loop not vectorized: cannot prove it is safe to reorder "
                "floating-point operations";
    });
    LLVM_DEBUG(dbgs() << "LV: loop not vectorized: cannot prove it is safe to "
                         "reorder floating-point operations\n");
    Hints.emitRemarkWithHints();
    return false;
  }

  // Use the cost model.
  LoopVectorizationCostModel CM(SEL, L, PSE, LI, &LVL, *TTI, TLI, DB, AC, ORE,
                                F, &Hints, IAI);
  // Use the planner for vectorization.
  LoopVectorizationPlanner LVP(L, LI, DT, TLI, *TTI, &LVL, CM, IAI, PSE, Hints,
                               ORE);

  // Get user vectorization factor and interleave count.
  ElementCount UserVF = Hints.getWidth();
  unsigned UserIC = Hints.getInterleave();

  // Plan how to best vectorize, return the best VF and its cost.
  std::optional<VectorizationFactor> MaybeVF = LVP.plan(UserVF, UserIC);

  if (ORE->allowExtraAnalysis(LV_NAME))
    LVP.emitInvalidCostRemarks(ORE);

  VectorizationFactor VF = VectorizationFactor::Disabled();
  unsigned IC = 1;

  bool AddBranchWeights =
      hasBranchWeightMD(*L->getLoopLatch()->getTerminator());
  GeneratedRTChecks Checks(*PSE.getSE(), DT, LI, TTI,
                           F->getDataLayout(), AddBranchWeights);
  if (MaybeVF) {
    VF = *MaybeVF;
    // Select the interleave count.
    IC = CM.selectInterleaveCount(VF.Width, VF.Cost);

    unsigned SelectedIC = std::max(IC, UserIC);
    //  Optimistically generate runtime checks if they are needed. Drop them if
    //  they turn out to not be profitable.
    if (VF.Width.isVector() || SelectedIC > 1)
      Checks.Create(L, *LVL.getLAI(), PSE.getPredicate(), VF.Width, SelectedIC);

    // Check if it is profitable to vectorize with runtime checks.
    bool ForceVectorization =
        Hints.getForce() == LoopVectorizeHints::FK_Enabled;
    if (!ForceVectorization &&
        !areRuntimeChecksProfitable(Checks, VF, getVScaleForTuning(L, *TTI), L,
                                    *PSE.getSE(), SEL)) {
      ORE->emit([&]() {
        return OptimizationRemarkAnalysisAliasing(
                   DEBUG_TYPE, "CantReorderMemOps", L->getStartLoc(),
                   L->getHeader())
               << "loop not vectorized: cannot prove it is safe to reorder "
                  "memory operations";
      });
      LLVM_DEBUG(dbgs() << "LV: Too many memory checks needed.\n");
      Hints.emitRemarkWithHints();
      return false;
    }
  }

  // Identify the diagnostic messages that should be produced.
  std::pair<StringRef, std::string> VecDiagMsg, IntDiagMsg;
  bool VectorizeLoop = true, InterleaveLoop = true;
  if (VF.Width.isScalar()) {
    LLVM_DEBUG(dbgs() << "LV: Vectorization is possible but not beneficial.\n");
    VecDiagMsg = std::make_pair(
        "VectorizationNotBeneficial",
        "the cost-model indicates that vectorization is not beneficial");
    VectorizeLoop = false;
  }

  if (!MaybeVF && UserIC > 1) {
    // Tell the user interleaving was avoided up-front, despite being explicitly
    // requested.
    LLVM_DEBUG(dbgs() << "LV: Ignoring UserIC, because vectorization and "
                         "interleaving should be avoided up front\n");
    IntDiagMsg = std::make_pair(
        "InterleavingAvoided",
        "Ignoring UserIC, because interleaving was avoided up front");
    InterleaveLoop = false;
  } else if (IC == 1 && UserIC <= 1) {
    // Tell the user interleaving is not beneficial.
    LLVM_DEBUG(dbgs() << "LV: Interleaving is not beneficial.\n");
    IntDiagMsg = std::make_pair(
        "InterleavingNotBeneficial",
        "the cost-model indicates that interleaving is not beneficial");
    InterleaveLoop = false;
    if (UserIC == 1) {
      IntDiagMsg.first = "InterleavingNotBeneficialAndDisabled";
      IntDiagMsg.second +=
          " and is explicitly disabled or interleave count is set to 1";
    }
  } else if (IC > 1 && UserIC == 1) {
    // Tell the user interleaving is beneficial, but it explicitly disabled.
    LLVM_DEBUG(
        dbgs() << "LV: Interleaving is beneficial but is explicitly disabled.");
    IntDiagMsg = std::make_pair(
        "InterleavingBeneficialButDisabled",
        "the cost-model indicates that interleaving is beneficial "
        "but is explicitly disabled or interleave count is set to 1");
    InterleaveLoop = false;
  }

  // Override IC if user provided an interleave count.
  IC = UserIC > 0 ? UserIC : IC;

  // Emit diagnostic messages, if any.
  const char *VAPassName = Hints.vectorizeAnalysisPassName();
  if (!VectorizeLoop && !InterleaveLoop) {
    // Do not vectorize or interleaving the loop.
    ORE->emit([&]() {
      return OptimizationRemarkMissed(VAPassName, VecDiagMsg.first,
                                      L->getStartLoc(), L->getHeader())
             << VecDiagMsg.second;
    });
    ORE->emit([&]() {
      return OptimizationRemarkMissed(LV_NAME, IntDiagMsg.first,
                                      L->getStartLoc(), L->getHeader())
             << IntDiagMsg.second;
    });
    return false;
  } else if (!VectorizeLoop && InterleaveLoop) {
    LLVM_DEBUG(dbgs() << "LV: Interleave Count is " << IC << '\n');
    ORE->emit([&]() {
      return OptimizationRemarkAnalysis(VAPassName, VecDiagMsg.first,
                                        L->getStartLoc(), L->getHeader())
             << VecDiagMsg.second;
    });
  } else if (VectorizeLoop && !InterleaveLoop) {
    LLVM_DEBUG(dbgs() << "LV: Found a vectorizable loop (" << VF.Width
                      << ") in " << L->getLocStr() << '\n');
    ORE->emit([&]() {
      return OptimizationRemarkAnalysis(LV_NAME, IntDiagMsg.first,
                                        L->getStartLoc(), L->getHeader())
             << IntDiagMsg.second;
    });
  } else if (VectorizeLoop && InterleaveLoop) {
    LLVM_DEBUG(dbgs() << "LV: Found a vectorizable loop (" << VF.Width
                      << ") in " << L->getLocStr() << '\n');
    LLVM_DEBUG(dbgs() << "LV: Interleave Count is " << IC << '\n');
  }

  bool DisableRuntimeUnroll = false;
  MDNode *OrigLoopID = L->getLoopID();
  {
    using namespace ore;
    if (!VectorizeLoop) {
      assert(IC > 1 && "interleave count should not be 1 or 0");
      // If we decided that it is not legal to vectorize the loop, then
      // interleave it.
      InnerLoopUnroller Unroller(L, PSE, LI, DT, TLI, TTI, AC, ORE, IC, &LVL,
                                 &CM, BFI, PSI, Checks);

<<<<<<< HEAD
      VPlan &BestPlan = LVP.getBestPlan();
      assert(BestPlan.hasScalarVFOnly() &&
             "VPlan cost model and legacy cost model disagreed");
      LVP.executePlan(VF.Width, IC, BestPlan, Unroller, DT, false);
=======
      ElementCount BestVF = LVP.getBestVF();
      assert(BestVF.isScalar() &&
             "VPlan cost model and legacy cost model disagreed");
      VPlan &BestPlan = LVP.getBestPlanFor(BestVF);
      LVP.executePlan(BestVF, IC, BestPlan, Unroller, DT, false);
>>>>>>> 9c4aab8c

      ORE->emit([&]() {
        return OptimizationRemark(LV_NAME, "Interleaved", L->getStartLoc(),
                                  L->getHeader())
               << "interleaved loop (interleaved count: "
               << NV("InterleaveCount", IC) << ")";
      });
    } else {
      // If we decided that it is *legal* to vectorize the loop, then do it.

      ElementCount BestVF = LVP.getBestVF();
      LLVM_DEBUG(dbgs() << "VF picked by VPlan cost model: " << BestVF << "\n");
      assert(VF.Width == BestVF &&
             "VPlan cost model and legacy cost model disagreed");
      VPlan &BestPlan = LVP.getBestPlanFor(BestVF);
      // Consider vectorizing the epilogue too if it's profitable.
      VectorizationFactor EpilogueVF =
          LVP.selectEpilogueVectorizationFactor(BestVF, IC);
      if (EpilogueVF.Width.isVector()) {

        // The first pass vectorizes the main loop and creates a scalar epilogue
        // to be vectorized by executing the plan (potentially with a different
        // factor) again shortly afterwards.
        EpilogueLoopVectorizationInfo EPI(BestVF, IC, EpilogueVF.Width, 1);
        EpilogueVectorizerMainLoop MainILV(L, PSE, LI, DT, TLI, TTI, AC, ORE,
                                           EPI, &LVL, &CM, BFI, PSI, Checks);

        std::unique_ptr<VPlan> BestMainPlan(BestPlan.duplicate());
        const auto &[ExpandedSCEVs, ReductionResumeValues] = LVP.executePlan(
            EPI.MainLoopVF, EPI.MainLoopUF, *BestMainPlan, MainILV, DT, true);
        ++LoopsVectorized;

        // Second pass vectorizes the epilogue and adjusts the control flow
        // edges from the first pass.
        EPI.MainLoopVF = EPI.EpilogueVF;
        EPI.MainLoopUF = EPI.EpilogueUF;
        EpilogueVectorizerEpilogueLoop EpilogILV(L, PSE, LI, DT, TLI, TTI, AC,
                                                 ORE, EPI, &LVL, &CM, BFI, PSI,
                                                 Checks);

        VPlan &BestEpiPlan = LVP.getBestPlanFor(EPI.EpilogueVF);
        VPRegionBlock *VectorLoop = BestEpiPlan.getVectorLoopRegion();
        VPBasicBlock *Header = VectorLoop->getEntryBasicBlock();
        Header->setName("vec.epilog.vector.body");

        // Re-use the trip count and steps expanded for the main loop, as
        // skeleton creation needs it as a value that dominates both the scalar
        // and vector epilogue loops
        // TODO: This is a workaround needed for epilogue vectorization and it
        // should be removed once induction resume value creation is done
        // directly in VPlan.
        EpilogILV.setTripCount(MainILV.getTripCount());
        for (auto &R : make_early_inc_range(*BestEpiPlan.getPreheader())) {
          auto *ExpandR = cast<VPExpandSCEVRecipe>(&R);
          auto *ExpandedVal = BestEpiPlan.getOrAddLiveIn(
              ExpandedSCEVs.find(ExpandR->getSCEV())->second);
          ExpandR->replaceAllUsesWith(ExpandedVal);
          if (BestEpiPlan.getTripCount() == ExpandR)
            BestEpiPlan.resetTripCount(ExpandedVal);
          ExpandR->eraseFromParent();
        }

        // Ensure that the start values for any VPWidenIntOrFpInductionRecipe,
        // VPWidenPointerInductionRecipe and VPReductionPHIRecipes are updated
        // before vectorizing the epilogue loop.
        for (VPRecipeBase &R : Header->phis()) {
          if (isa<VPCanonicalIVPHIRecipe>(&R))
            continue;

          Value *ResumeV = nullptr;
          // TODO: Move setting of resume values to prepareToExecute.
          if (auto *ReductionPhi = dyn_cast<VPReductionPHIRecipe>(&R)) {
            const RecurrenceDescriptor &RdxDesc =
                ReductionPhi->getRecurrenceDescriptor();
            RecurKind RK = RdxDesc.getRecurrenceKind();
            ResumeV = ReductionResumeValues.find(&RdxDesc)->second;
            if (RecurrenceDescriptor::isAnyOfRecurrenceKind(RK)) {
              // VPReductionPHIRecipes for AnyOf reductions expect a boolean as
              // start value; compare the final value from the main vector loop
              // to the start value.
              IRBuilder<> Builder(
                  cast<Instruction>(ResumeV)->getParent()->getFirstNonPHI());
              ResumeV = Builder.CreateICmpNE(ResumeV,
                                             RdxDesc.getRecurrenceStartValue());
            }
          } else {
            // Create induction resume values for both widened pointer and
            // integer/fp inductions and update the start value of the induction
            // recipes to use the resume value.
            PHINode *IndPhi = nullptr;
            const InductionDescriptor *ID;
            if (auto *Ind = dyn_cast<VPWidenPointerInductionRecipe>(&R)) {
              IndPhi = cast<PHINode>(Ind->getUnderlyingValue());
              ID = &Ind->getInductionDescriptor();
            } else {
              auto *WidenInd = cast<VPWidenIntOrFpInductionRecipe>(&R);
              IndPhi = WidenInd->getPHINode();
              ID = &WidenInd->getInductionDescriptor();
            }

            ResumeV = MainILV.createInductionResumeValue(
                IndPhi, *ID, getExpandedStep(*ID, ExpandedSCEVs),
                {EPI.MainLoopIterationCountCheck});
          }
          assert(ResumeV && "Must have a resume value");
          VPValue *StartVal = BestEpiPlan.getOrAddLiveIn(ResumeV);
          cast<VPHeaderPHIRecipe>(&R)->setStartValue(StartVal);
        }

        assert(DT->verify(DominatorTree::VerificationLevel::Fast) &&
               "DT not preserved correctly");
        LVP.executePlan(EPI.EpilogueVF, EPI.EpilogueUF, BestEpiPlan, EpilogILV,
                        DT, true, &ExpandedSCEVs);
        ++LoopsEpilogueVectorized;

        if (!MainILV.areSafetyChecksAdded())
          DisableRuntimeUnroll = true;
      } else {
<<<<<<< HEAD
        VPlan &BestPlan = LVP.getBestPlan();
        assert(size(BestPlan.vectorFactors()) == 1 &&
               "Plan should have a single VF");
        ElementCount Width = *BestPlan.vectorFactors().begin();
        LLVM_DEBUG(dbgs() << "VF picked by VPlan cost model: " << Width
                          << "\n");
        assert(VF.Width == Width &&
               "VPlan cost model and legacy cost model disagreed");
        InnerLoopVectorizer LB(L, PSE, LI, DT, TLI, TTI, AC, ORE, Width,
                               VF.MinProfitableTripCount, IC, &LVL, &CM, BFI,
                               PSI, Checks);
        LVP.executePlan(Width, IC, BestPlan, LB, DT, false);
=======
        InnerLoopVectorizer LB(L, PSE, LI, DT, TLI, TTI, AC, ORE, BestVF,
                               VF.MinProfitableTripCount, IC, &LVL, &CM, BFI,
                               PSI, Checks);
        LVP.executePlan(BestVF, IC, BestPlan, LB, DT, false);
>>>>>>> 9c4aab8c
        ++LoopsVectorized;

        // Add metadata to disable runtime unrolling a scalar loop when there
        // are no runtime checks about strides and memory. A scalar loop that is
        // rarely used is not worth unrolling.
        if (!LB.areSafetyChecksAdded())
          DisableRuntimeUnroll = true;
      }
      // Report the vectorization decision.
      reportVectorization(ORE, L, VF, IC);
    }

    if (ORE->allowExtraAnalysis(LV_NAME))
      checkMixedPrecision(L, ORE);
  }

  std::optional<MDNode *> RemainderLoopID =
      makeFollowupLoopID(OrigLoopID, {LLVMLoopVectorizeFollowupAll,
                                      LLVMLoopVectorizeFollowupEpilogue});
  if (RemainderLoopID) {
    L->setLoopID(*RemainderLoopID);
  } else {
    if (DisableRuntimeUnroll)
      AddRuntimeUnrollDisableMetaData(L);

    // Mark the loop as already vectorized to avoid vectorizing again.
    Hints.setAlreadyVectorized();
  }

  assert(!verifyFunction(*L->getHeader()->getParent(), &dbgs()));
  return true;
}

LoopVectorizeResult LoopVectorizePass::runImpl(
    Function &F, ScalarEvolution &SE_, LoopInfo &LI_, TargetTransformInfo &TTI_,
    DominatorTree &DT_, BlockFrequencyInfo *BFI_, TargetLibraryInfo *TLI_,
    DemandedBits &DB_, AssumptionCache &AC_, LoopAccessInfoManager &LAIs_,
    OptimizationRemarkEmitter &ORE_, ProfileSummaryInfo *PSI_) {
  SE = &SE_;
  LI = &LI_;
  TTI = &TTI_;
  DT = &DT_;
  BFI = BFI_;
  TLI = TLI_;
  AC = &AC_;
  LAIs = &LAIs_;
  DB = &DB_;
  ORE = &ORE_;
  PSI = PSI_;

  // Don't attempt if
  // 1. the target claims to have no vector registers, and
  // 2. interleaving won't help ILP.
  //
  // The second condition is necessary because, even if the target has no
  // vector registers, loop vectorization may still enable scalar
  // interleaving.
  if (!TTI->getNumberOfRegisters(TTI->getRegisterClassForType(true)) &&
      TTI->getMaxInterleaveFactor(ElementCount::getFixed(1)) < 2)
    return LoopVectorizeResult(false, false);

  bool Changed = false, CFGChanged = false;

  // The vectorizer requires loops to be in simplified form.
  // Since simplification may add new inner loops, it has to run before the
  // legality and profitability checks. This means running the loop vectorizer
  // will simplify all loops, regardless of whether anything end up being
  // vectorized.
  for (const auto &L : *LI)
    Changed |= CFGChanged |=
        simplifyLoop(L, DT, LI, SE, AC, nullptr, false /* PreserveLCSSA */);

  // Build up a worklist of inner-loops to vectorize. This is necessary as
  // the act of vectorizing or partially unrolling a loop creates new loops
  // and can invalidate iterators across the loops.
  SmallVector<Loop *, 8> Worklist;

  for (Loop *L : *LI)
    collectSupportedLoops(*L, LI, ORE, Worklist);

  LoopsAnalyzed += Worklist.size();

  // Now walk the identified inner loops.
  while (!Worklist.empty()) {
    Loop *L = Worklist.pop_back_val();

    // For the inner loops we actually process, form LCSSA to simplify the
    // transform.
    Changed |= formLCSSARecursively(*L, *DT, LI, SE);

    Changed |= CFGChanged |= processLoop(L);

    if (Changed) {
      LAIs->clear();

#ifndef NDEBUG
      if (VerifySCEV)
        SE->verify();
#endif
    }
  }

  // Process each loop nest in the function.
  return LoopVectorizeResult(Changed, CFGChanged);
}

PreservedAnalyses LoopVectorizePass::run(Function &F,
                                         FunctionAnalysisManager &AM) {
    auto &LI = AM.getResult<LoopAnalysis>(F);
    // There are no loops in the function. Return before computing other expensive
    // analyses.
    if (LI.empty())
      return PreservedAnalyses::all();
    auto &SE = AM.getResult<ScalarEvolutionAnalysis>(F);
    auto &TTI = AM.getResult<TargetIRAnalysis>(F);
    auto &DT = AM.getResult<DominatorTreeAnalysis>(F);
    auto &TLI = AM.getResult<TargetLibraryAnalysis>(F);
    auto &AC = AM.getResult<AssumptionAnalysis>(F);
    auto &DB = AM.getResult<DemandedBitsAnalysis>(F);
    auto &ORE = AM.getResult<OptimizationRemarkEmitterAnalysis>(F);

    LoopAccessInfoManager &LAIs = AM.getResult<LoopAccessAnalysis>(F);
    auto &MAMProxy = AM.getResult<ModuleAnalysisManagerFunctionProxy>(F);
    ProfileSummaryInfo *PSI =
        MAMProxy.getCachedResult<ProfileSummaryAnalysis>(*F.getParent());
    BlockFrequencyInfo *BFI = nullptr;
    if (PSI && PSI->hasProfileSummary())
      BFI = &AM.getResult<BlockFrequencyAnalysis>(F);
    LoopVectorizeResult Result =
        runImpl(F, SE, LI, TTI, DT, BFI, &TLI, DB, AC, LAIs, ORE, PSI);
    if (!Result.MadeAnyChange)
      return PreservedAnalyses::all();
    PreservedAnalyses PA;

    if (isAssignmentTrackingEnabled(*F.getParent())) {
      for (auto &BB : F)
        RemoveRedundantDbgInstrs(&BB);
    }

    PA.preserve<LoopAnalysis>();
    PA.preserve<DominatorTreeAnalysis>();
    PA.preserve<ScalarEvolutionAnalysis>();
    PA.preserve<LoopAccessAnalysis>();

    if (Result.MadeCFGChange) {
      // Making CFG changes likely means a loop got vectorized. Indicate that
      // extra simplification passes should be run.
      // TODO: MadeCFGChanges is not a prefect proxy. Extra passes should only
      // be run if runtime checks have been added.
      AM.getResult<ShouldRunExtraVectorPasses>(F);
      PA.preserve<ShouldRunExtraVectorPasses>();
    } else {
      PA.preserveSet<CFGAnalyses>();
    }
    return PA;
}

void LoopVectorizePass::printPipeline(
    raw_ostream &OS, function_ref<StringRef(StringRef)> MapClassName2PassName) {
  static_cast<PassInfoMixin<LoopVectorizePass> *>(this)->printPipeline(
      OS, MapClassName2PassName);

  OS << '<';
  OS << (InterleaveOnlyWhenForced ? "" : "no-") << "interleave-forced-only;";
  OS << (VectorizeOnlyWhenForced ? "" : "no-") << "vectorize-forced-only;";
  OS << '>';
}<|MERGE_RESOLUTION|>--- conflicted
+++ resolved
@@ -942,19 +942,12 @@
 
 /// Reports an informative message: print \p Msg for debugging purposes as well
 /// as an optimization remark. Uses either \p I as location of the remark, or
-<<<<<<< HEAD
-/// otherwise \p TheLoop.
-static void reportVectorizationInfo(const StringRef Msg, const StringRef ORETag,
-                             OptimizationRemarkEmitter *ORE, Loop *TheLoop,
-                             Instruction *I = nullptr) {
-=======
 /// otherwise \p TheLoop. If \p DL is passed, use it as debug location for the
 /// remark. If \p DL is passed, use it as debug location for the remark.
 static void reportVectorizationInfo(const StringRef Msg, const StringRef ORETag,
                                     OptimizationRemarkEmitter *ORE,
                                     Loop *TheLoop, Instruction *I = nullptr,
                                     DebugLoc DL = {}) {
->>>>>>> 9c4aab8c
   LLVM_DEBUG(debugVectorizationMessage("", Msg, I));
   LoopVectorizeHints Hints(TheLoop, true /* doesn't matter */, *ORE);
   ORE->emit(createLVAnalysis(Hints.vectorizeAnalysisPassName(), ORETag, TheLoop,
@@ -1410,7 +1403,6 @@
     if (TheLoop->getExitingBlock() != TheLoop->getLoopLatch()) {
       LLVM_DEBUG(
           dbgs() << "LV: Loop requires scalar epilogue: multiple exits\n");
-<<<<<<< HEAD
       return true;
     }
     if (IsVectorizing && InterleaveInfo.requiresScalarEpilogue()) {
@@ -1418,15 +1410,6 @@
                            "interleaved group requires scalar epilogue\n");
       return true;
     }
-=======
-      return true;
-    }
-    if (IsVectorizing && InterleaveInfo.requiresScalarEpilogue()) {
-      LLVM_DEBUG(dbgs() << "LV: Loop requires scalar epilogue: "
-                           "interleaved group requires scalar epilogue\n");
-      return true;
-    }
->>>>>>> 9c4aab8c
     LLVM_DEBUG(dbgs() << "LV: Loop does not require scalar epilogue\n");
     return false;
   }
@@ -1556,17 +1539,8 @@
   /// Returns the expected execution cost. The unit of the cost does
   /// not matter because we use the 'cost' units to compare different
   /// vector widths. The cost that is returned is *not* normalized by
-<<<<<<< HEAD
-  /// the factor width. If \p Invalid is not nullptr, this function
-  /// will add a pair(Instruction*, ElementCount) to \p Invalid for
-  /// each instruction that has an Invalid cost for the given VF.
-  InstructionCost
-  expectedCost(ElementCount VF,
-               SmallVectorImpl<InstructionVFPair> *Invalid = nullptr);
-=======
   /// the factor width.
   InstructionCost expectedCost(ElementCount VF);
->>>>>>> 9c4aab8c
 
   bool hasPredStores() const { return NumPredStores > 0; }
 
@@ -2366,278 +2340,6 @@
   return TTI.enableMaskedInterleavedAccessVectorization();
 }
 
-<<<<<<< HEAD
-// Try to vectorize the interleave group that \p Instr belongs to.
-//
-// E.g. Translate following interleaved load group (factor = 3):
-//   for (i = 0; i < N; i+=3) {
-//     R = Pic[i];             // Member of index 0
-//     G = Pic[i+1];           // Member of index 1
-//     B = Pic[i+2];           // Member of index 2
-//     ... // do something to R, G, B
-//   }
-// To:
-//   %wide.vec = load <12 x i32>                       ; Read 4 tuples of R,G,B
-//   %R.vec = shuffle %wide.vec, poison, <0, 3, 6, 9>   ; R elements
-//   %G.vec = shuffle %wide.vec, poison, <1, 4, 7, 10>  ; G elements
-//   %B.vec = shuffle %wide.vec, poison, <2, 5, 8, 11>  ; B elements
-//
-// Or translate following interleaved store group (factor = 3):
-//   for (i = 0; i < N; i+=3) {
-//     ... do something to R, G, B
-//     Pic[i]   = R;           // Member of index 0
-//     Pic[i+1] = G;           // Member of index 1
-//     Pic[i+2] = B;           // Member of index 2
-//   }
-// To:
-//   %R_G.vec = shuffle %R.vec, %G.vec, <0, 1, 2, ..., 7>
-//   %B_U.vec = shuffle %B.vec, poison, <0, 1, 2, 3, u, u, u, u>
-//   %interleaved.vec = shuffle %R_G.vec, %B_U.vec,
-//        <0, 4, 8, 1, 5, 9, 2, 6, 10, 3, 7, 11>    ; Interleave R,G,B elements
-//   store <12 x i32> %interleaved.vec              ; Write 4 tuples of R,G,B
-void InnerLoopVectorizer::vectorizeInterleaveGroup(
-    const InterleaveGroup<Instruction> *Group, ArrayRef<VPValue *> VPDefs,
-    VPTransformState &State, VPValue *Addr, ArrayRef<VPValue *> StoredValues,
-    VPValue *BlockInMask, bool NeedsMaskForGaps) {
-  Instruction *Instr = Group->getInsertPos();
-  const DataLayout &DL = Instr->getDataLayout();
-
-  // Prepare for the vector type of the interleaved load/store.
-  Type *ScalarTy = getLoadStoreType(Instr);
-  unsigned InterleaveFactor = Group->getFactor();
-  auto *VecTy = VectorType::get(ScalarTy, State.VF * InterleaveFactor);
-
-  // Prepare for the new pointers.
-  SmallVector<Value *, 2> AddrParts;
-  unsigned Index = Group->getIndex(Instr);
-
-  // TODO: extend the masked interleaved-group support to reversed access.
-  assert((!BlockInMask || !Group->isReverse()) &&
-         "Reversed masked interleave-group not supported.");
-
-  Value *Idx;
-  // If the group is reverse, adjust the index to refer to the last vector lane
-  // instead of the first. We adjust the index from the first vector lane,
-  // rather than directly getting the pointer for lane VF - 1, because the
-  // pointer operand of the interleaved access is supposed to be uniform. For
-  // uniform instructions, we're only required to generate a value for the
-  // first vector lane in each unroll iteration.
-  if (Group->isReverse()) {
-    Value *RuntimeVF = getRuntimeVF(Builder, Builder.getInt32Ty(), State.VF);
-    Idx = Builder.CreateSub(RuntimeVF, Builder.getInt32(1));
-    Idx = Builder.CreateMul(Idx, Builder.getInt32(Group->getFactor()));
-    Idx = Builder.CreateAdd(Idx, Builder.getInt32(Index));
-    Idx = Builder.CreateNeg(Idx);
-  } else
-    Idx = Builder.getInt32(-Index);
-
-  for (unsigned Part = 0; Part < State.UF; Part++) {
-    Value *AddrPart = State.get(Addr, VPIteration(Part, 0));
-    if (auto *I = dyn_cast<Instruction>(AddrPart))
-      State.setDebugLocFrom(I->getDebugLoc());
-
-    // Notice current instruction could be any index. Need to adjust the address
-    // to the member of index 0.
-    //
-    // E.g.  a = A[i+1];     // Member of index 1 (Current instruction)
-    //       b = A[i];       // Member of index 0
-    // Current pointer is pointed to A[i+1], adjust it to A[i].
-    //
-    // E.g.  A[i+1] = a;     // Member of index 1
-    //       A[i]   = b;     // Member of index 0
-    //       A[i+2] = c;     // Member of index 2 (Current instruction)
-    // Current pointer is pointed to A[i+2], adjust it to A[i].
-
-    bool InBounds = false;
-    if (auto *gep = dyn_cast<GetElementPtrInst>(AddrPart->stripPointerCasts()))
-      InBounds = gep->isInBounds();
-    AddrPart = Builder.CreateGEP(ScalarTy, AddrPart, Idx, "", InBounds);
-    AddrParts.push_back(AddrPart);
-  }
-
-  State.setDebugLocFrom(Instr->getDebugLoc());
-  Value *PoisonVec = PoisonValue::get(VecTy);
-
-  auto CreateGroupMask = [this, &BlockInMask, &State, &InterleaveFactor](
-                             unsigned Part, Value *MaskForGaps) -> Value * {
-    if (State.VF.isScalable()) {
-      assert(!MaskForGaps && "Interleaved groups with gaps are not supported.");
-      assert(InterleaveFactor == 2 &&
-             "Unsupported deinterleave factor for scalable vectors");
-      auto *BlockInMaskPart = State.get(BlockInMask, Part);
-      SmallVector<Value *, 2> Ops = {BlockInMaskPart, BlockInMaskPart};
-      auto *MaskTy = VectorType::get(Builder.getInt1Ty(),
-                                     State.VF.getKnownMinValue() * 2, true);
-      return Builder.CreateIntrinsic(MaskTy, Intrinsic::vector_interleave2, Ops,
-                                     /*FMFSource=*/nullptr, "interleaved.mask");
-    }
-
-    if (!BlockInMask)
-      return MaskForGaps;
-
-    Value *BlockInMaskPart = State.get(BlockInMask, Part);
-    Value *ShuffledMask = Builder.CreateShuffleVector(
-        BlockInMaskPart,
-        createReplicatedMask(InterleaveFactor, State.VF.getKnownMinValue()),
-        "interleaved.mask");
-    return MaskForGaps ? Builder.CreateBinOp(Instruction::And, ShuffledMask,
-                                             MaskForGaps)
-                       : ShuffledMask;
-  };
-
-  // Vectorize the interleaved load group.
-  if (isa<LoadInst>(Instr)) {
-    Value *MaskForGaps = nullptr;
-    if (NeedsMaskForGaps) {
-      MaskForGaps =
-          createBitMaskForGaps(Builder, State.VF.getKnownMinValue(), *Group);
-      assert(MaskForGaps && "Mask for Gaps is required but it is null");
-    }
-
-    // For each unroll part, create a wide load for the group.
-    SmallVector<Value *, 2> NewLoads;
-    for (unsigned Part = 0; Part < State.UF; Part++) {
-      Instruction *NewLoad;
-      if (BlockInMask || MaskForGaps) {
-        assert(useMaskedInterleavedAccesses(*TTI) &&
-               "masked interleaved groups are not allowed.");
-        Value *GroupMask = CreateGroupMask(Part, MaskForGaps);
-        NewLoad =
-            Builder.CreateMaskedLoad(VecTy, AddrParts[Part], Group->getAlign(),
-                                     GroupMask, PoisonVec, "wide.masked.vec");
-      }
-      else
-        NewLoad = Builder.CreateAlignedLoad(VecTy, AddrParts[Part],
-                                            Group->getAlign(), "wide.vec");
-      Group->addMetadata(NewLoad);
-      NewLoads.push_back(NewLoad);
-    }
-
-    if (VecTy->isScalableTy()) {
-      assert(InterleaveFactor == 2 &&
-             "Unsupported deinterleave factor for scalable vectors");
-
-      for (unsigned Part = 0; Part < State.UF; ++Part) {
-        // Scalable vectors cannot use arbitrary shufflevectors (only splats),
-        // so must use intrinsics to deinterleave.
-        Value *DI = Builder.CreateIntrinsic(
-            Intrinsic::vector_deinterleave2, VecTy, NewLoads[Part],
-            /*FMFSource=*/nullptr, "strided.vec");
-        unsigned J = 0;
-        for (unsigned I = 0; I < InterleaveFactor; ++I) {
-          Instruction *Member = Group->getMember(I);
-
-          if (!Member)
-            continue;
-
-          Value *StridedVec = Builder.CreateExtractValue(DI, I);
-          // If this member has different type, cast the result type.
-          if (Member->getType() != ScalarTy) {
-            VectorType *OtherVTy = VectorType::get(Member->getType(), State.VF);
-            StridedVec = createBitOrPointerCast(StridedVec, OtherVTy, DL);
-          }
-
-          if (Group->isReverse())
-            StridedVec = Builder.CreateVectorReverse(StridedVec, "reverse");
-
-          State.set(VPDefs[J], StridedVec, Part);
-          ++J;
-        }
-      }
-
-      return;
-    }
-
-    // For each member in the group, shuffle out the appropriate data from the
-    // wide loads.
-    unsigned J = 0;
-    for (unsigned I = 0; I < InterleaveFactor; ++I) {
-      Instruction *Member = Group->getMember(I);
-
-      // Skip the gaps in the group.
-      if (!Member)
-        continue;
-
-      auto StrideMask =
-          createStrideMask(I, InterleaveFactor, State.VF.getKnownMinValue());
-      for (unsigned Part = 0; Part < State.UF; Part++) {
-        Value *StridedVec = Builder.CreateShuffleVector(
-            NewLoads[Part], StrideMask, "strided.vec");
-
-        // If this member has different type, cast the result type.
-        if (Member->getType() != ScalarTy) {
-          assert(!State.VF.isScalable() && "VF is assumed to be non scalable.");
-          VectorType *OtherVTy = VectorType::get(Member->getType(), State.VF);
-          StridedVec = createBitOrPointerCast(StridedVec, OtherVTy, DL);
-        }
-
-        if (Group->isReverse())
-          StridedVec = Builder.CreateVectorReverse(StridedVec, "reverse");
-
-        State.set(VPDefs[J], StridedVec, Part);
-      }
-      ++J;
-    }
-    return;
-  }
-
-  // The sub vector type for current instruction.
-  auto *SubVT = VectorType::get(ScalarTy, State.VF);
-
-  // Vectorize the interleaved store group.
-  Value *MaskForGaps =
-      createBitMaskForGaps(Builder, State.VF.getKnownMinValue(), *Group);
-  assert((!MaskForGaps || useMaskedInterleavedAccesses(*TTI)) &&
-         "masked interleaved groups are not allowed.");
-  assert((!MaskForGaps || !State.VF.isScalable()) &&
-         "masking gaps for scalable vectors is not yet supported.");
-  for (unsigned Part = 0; Part < State.UF; Part++) {
-    // Collect the stored vector from each member.
-    SmallVector<Value *, 4> StoredVecs;
-    unsigned StoredIdx = 0;
-    for (unsigned i = 0; i < InterleaveFactor; i++) {
-      assert((Group->getMember(i) || MaskForGaps) &&
-             "Fail to get a member from an interleaved store group");
-      Instruction *Member = Group->getMember(i);
-
-      // Skip the gaps in the group.
-      if (!Member) {
-        Value *Undef = PoisonValue::get(SubVT);
-        StoredVecs.push_back(Undef);
-        continue;
-      }
-
-      Value *StoredVec = State.get(StoredValues[StoredIdx], Part);
-      ++StoredIdx;
-
-      if (Group->isReverse())
-        StoredVec = Builder.CreateVectorReverse(StoredVec, "reverse");
-
-      // If this member has different type, cast it to a unified type.
-
-      if (StoredVec->getType() != SubVT)
-        StoredVec = createBitOrPointerCast(StoredVec, SubVT, DL);
-
-      StoredVecs.push_back(StoredVec);
-    }
-
-    // Interleave all the smaller vectors into one wider vector.
-    Value *IVec = interleaveVectors(Builder, StoredVecs, "interleaved.vec");
-    Instruction *NewStoreInstr;
-    if (BlockInMask || MaskForGaps) {
-      Value *GroupMask = CreateGroupMask(Part, MaskForGaps);
-      NewStoreInstr = Builder.CreateMaskedStore(IVec, AddrParts[Part],
-                                                Group->getAlign(), GroupMask);
-    } else
-      NewStoreInstr =
-          Builder.CreateAlignedStore(IVec, AddrParts[Part], Group->getAlign());
-
-    Group->addMetadata(NewStoreInstr);
-  }
-}
-
-=======
->>>>>>> 9c4aab8c
 void InnerLoopVectorizer::scalarizeInstruction(const Instruction *Instr,
                                                VPReplicateRecipe *RepRecipe,
                                                const VPIteration &Instance,
@@ -4152,20 +3854,6 @@
                             "for all element types found in this loop.",
                             "ScalableVFUnfeasible", ORE, TheLoop);
     return false;
-<<<<<<< HEAD
-  }
-
-  if (!Legal->isSafeForAnyVectorWidth()) {
-    std::optional<unsigned> MaxVScale = getMaxVScale(*TheFunction, TTI);
-    if (!MaxVScale) {
-      reportVectorizationInfo(
-          "The target does not provide maximum vscale value.",
-          "ScalableVFUnfeasible", ORE, TheLoop);
-      return false;
-    }
-  }
-
-=======
   }
 
   if (!Legal->isSafeForAnyVectorWidth() && !getMaxVScale(*TheFunction, TTI)) {
@@ -4175,7 +3863,6 @@
     return false;
   }
 
->>>>>>> 9c4aab8c
   IsScalableVectorizationAllowed = true;
   return true;
 }
@@ -4892,11 +4579,7 @@
       if (VF.isScalar())
         continue;
 
-<<<<<<< HEAD
-      InstructionCost C = CM.expectedCost(VF, &InvalidCosts);
-=======
       InstructionCost C = CM.expectedCost(VF);
->>>>>>> 9c4aab8c
       VectorizationFactor Candidate(VF, C, ScalarCost.ScalarCost);
 
 #ifndef NDEBUG
@@ -5835,12 +5518,7 @@
   return Discount;
 }
 
-<<<<<<< HEAD
-InstructionCost LoopVectorizationCostModel::expectedCost(
-    ElementCount VF, SmallVectorImpl<InstructionVFPair> *Invalid) {
-=======
 InstructionCost LoopVectorizationCostModel::expectedCost(ElementCount VF) {
->>>>>>> 9c4aab8c
   InstructionCost Cost;
 
   // For each block.
@@ -5860,13 +5538,6 @@
       if (C.isValid() && ForceTargetInstructionCost.getNumOccurrences() > 0)
         C = InstructionCost(ForceTargetInstructionCost);
 
-<<<<<<< HEAD
-      // Keep a list of instructions with invalid costs.
-      if (Invalid && !C.isValid())
-        Invalid->emplace_back(&I, VF);
-
-=======
->>>>>>> 9c4aab8c
       BlockCost += C;
       LLVM_DEBUG(dbgs() << "LV: Found an estimated cost of " << C << " for VF "
                         << VF << " For instruction: " << I << '\n');
@@ -7042,8 +6713,6 @@
   CodeMetrics::collectEphemeralValues(TheLoop, AC, ValuesToIgnore);
 
   SmallVector<Value *, 4> DeadInterleavePointerOps;
-<<<<<<< HEAD
-=======
   SmallVector<Value *, 4> DeadOps;
 
   // If a scalar epilogue is required, users outside the loop won't use
@@ -7054,7 +6723,6 @@
     return RequiresScalarEpilogue &&
            !TheLoop->contains(cast<Instruction>(U)->getParent());
   };
->>>>>>> 9c4aab8c
   for (BasicBlock *BB : TheLoop->blocks())
     for (Instruction &I : *BB) {
       // Find all stores to invariant variables. Since they are going to sink
@@ -7101,8 +6769,6 @@
       continue;
     VecValuesToIgnore.insert(Op);
     DeadInterleavePointerOps.append(Op->op_begin(), Op->op_end());
-<<<<<<< HEAD
-=======
   }
 
   // Mark ops that would be trivially dead and are only used by ignored
@@ -7132,7 +6798,6 @@
 
     VecValuesToIgnore.insert(Op);
     DeadOps.append(Op->op_begin(), Op->op_end());
->>>>>>> 9c4aab8c
   }
 
   // Ignore type-promoting instructions we identified during reduction
@@ -7526,22 +7191,12 @@
   return Cost;
 }
 
-<<<<<<< HEAD
-VPlan &LoopVectorizationPlanner::getBestPlan() const {
-  // If there is a single VPlan with a single VF, return it directly.
-  VPlan &FirstPlan = *VPlans[0];
-  if (VPlans.size() == 1 && size(FirstPlan.vectorFactors()) == 1)
-    return FirstPlan;
-
-  VPlan *BestPlan = &FirstPlan;
-=======
 ElementCount LoopVectorizationPlanner::getBestVF() const {
   // If there is a single VPlan with a single VF, return it directly.
   VPlan &FirstPlan = *VPlans[0];
   if (VPlans.size() == 1 && size(FirstPlan.vectorFactors()) == 1)
     return *FirstPlan.vectorFactors().begin();
 
->>>>>>> 9c4aab8c
   ElementCount ScalarVF = ElementCount::getFixed(1);
   assert(hasPlanWithVF(ScalarVF) &&
          "More than a single plan/VF w/o any plan having scalar VF");
@@ -7572,22 +7227,11 @@
 
       InstructionCost Cost = cost(*P, VF);
       VectorizationFactor CurrentFactor(VF, Cost, ScalarCost);
-<<<<<<< HEAD
-      if (isMoreProfitable(CurrentFactor, BestFactor)) {
-        BestFactor = CurrentFactor;
-        BestPlan = &*P;
-      }
-    }
-  }
-  BestPlan->setVF(BestFactor.Width);
-  return *BestPlan;
-=======
       if (isMoreProfitable(CurrentFactor, BestFactor))
         BestFactor = CurrentFactor;
     }
   }
   return BestFactor.Width;
->>>>>>> 9c4aab8c
 }
 
 VPlan &LoopVectorizationPlanner::getBestPlanFor(ElementCount VF) const {
@@ -8826,16 +8470,12 @@
     // live-outs.
     if ((isa<VPWidenIntOrFpInductionRecipe>(V) &&
          !cast<VPWidenIntOrFpInductionRecipe>(V)->getTruncInst()) ||
-<<<<<<< HEAD
-        isa<VPWidenPointerInductionRecipe>(V))
-=======
         isa<VPWidenPointerInductionRecipe>(V) ||
         (isa<Instruction>(IncomingValue) &&
          any_of(IncomingValue->users(), [&Inductions](User *U) {
            auto *P = dyn_cast<PHINode>(U);
            return P && Inductions.contains(P);
          })))
->>>>>>> 9c4aab8c
       continue;
     Plan.addLiveOut(&ExitPhi, V);
   }
@@ -10389,18 +10029,11 @@
       InnerLoopUnroller Unroller(L, PSE, LI, DT, TLI, TTI, AC, ORE, IC, &LVL,
                                  &CM, BFI, PSI, Checks);
 
-<<<<<<< HEAD
-      VPlan &BestPlan = LVP.getBestPlan();
-      assert(BestPlan.hasScalarVFOnly() &&
-             "VPlan cost model and legacy cost model disagreed");
-      LVP.executePlan(VF.Width, IC, BestPlan, Unroller, DT, false);
-=======
       ElementCount BestVF = LVP.getBestVF();
       assert(BestVF.isScalar() &&
              "VPlan cost model and legacy cost model disagreed");
       VPlan &BestPlan = LVP.getBestPlanFor(BestVF);
       LVP.executePlan(BestVF, IC, BestPlan, Unroller, DT, false);
->>>>>>> 9c4aab8c
 
       ORE->emit([&]() {
         return OptimizationRemark(LV_NAME, "Interleaved", L->getStartLoc(),
@@ -10519,25 +10152,10 @@
         if (!MainILV.areSafetyChecksAdded())
           DisableRuntimeUnroll = true;
       } else {
-<<<<<<< HEAD
-        VPlan &BestPlan = LVP.getBestPlan();
-        assert(size(BestPlan.vectorFactors()) == 1 &&
-               "Plan should have a single VF");
-        ElementCount Width = *BestPlan.vectorFactors().begin();
-        LLVM_DEBUG(dbgs() << "VF picked by VPlan cost model: " << Width
-                          << "\n");
-        assert(VF.Width == Width &&
-               "VPlan cost model and legacy cost model disagreed");
-        InnerLoopVectorizer LB(L, PSE, LI, DT, TLI, TTI, AC, ORE, Width,
-                               VF.MinProfitableTripCount, IC, &LVL, &CM, BFI,
-                               PSI, Checks);
-        LVP.executePlan(Width, IC, BestPlan, LB, DT, false);
-=======
         InnerLoopVectorizer LB(L, PSE, LI, DT, TLI, TTI, AC, ORE, BestVF,
                                VF.MinProfitableTripCount, IC, &LVL, &CM, BFI,
                                PSI, Checks);
         LVP.executePlan(BestVF, IC, BestPlan, LB, DT, false);
->>>>>>> 9c4aab8c
         ++LoopsVectorized;
 
         // Add metadata to disable runtime unrolling a scalar loop when there
