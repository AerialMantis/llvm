//===- LoopVectorize.cpp - A Loop Vectorizer ------------------------------===//
//
// Part of the LLVM Project, under the Apache License v2.0 with LLVM Exceptions.
// See https://llvm.org/LICENSE.txt for license information.
// SPDX-License-Identifier: Apache-2.0 WITH LLVM-exception
//
//===----------------------------------------------------------------------===//
//
// This is the LLVM loop vectorizer. This pass modifies 'vectorizable' loops
// and generates target-independent LLVM-IR.
// The vectorizer uses the TargetTransformInfo analysis to estimate the costs
// of instructions in order to estimate the profitability of vectorization.
//
// The loop vectorizer combines consecutive loop iterations into a single
// 'wide' iteration. After this transformation the index is incremented
// by the SIMD vector width, and not by one.
//
// This pass has three parts:
// 1. The main loop pass that drives the different parts.
// 2. LoopVectorizationLegality - A unit that checks for the legality
//    of the vectorization.
// 3. InnerLoopVectorizer - A unit that performs the actual
//    widening of instructions.
// 4. LoopVectorizationCostModel - A unit that checks for the profitability
//    of vectorization. It decides on the optimal vector width, which
//    can be one, if vectorization is not profitable.
//
// There is a development effort going on to migrate loop vectorizer to the
// VPlan infrastructure and to introduce outer loop vectorization support (see
// docs/VectorizationPlan.rst and
// http://lists.llvm.org/pipermail/llvm-dev/2017-December/119523.html). For this
// purpose, we temporarily introduced the VPlan-native vectorization path: an
// alternative vectorization path that is natively implemented on top of the
// VPlan infrastructure. See EnableVPlanNativePath for enabling.
//
//===----------------------------------------------------------------------===//
//
// The reduction-variable vectorization is based on the paper:
//  D. Nuzman and R. Henderson. Multi-platform Auto-vectorization.
//
// Variable uniformity checks are inspired by:
//  Karrenberg, R. and Hack, S. Whole Function Vectorization.
//
// The interleaved access vectorization is based on the paper:
//  Dorit Nuzman, Ira Rosen and Ayal Zaks.  Auto-Vectorization of Interleaved
//  Data for SIMD
//
// Other ideas/concepts are from:
//  A. Zaks and D. Nuzman. Autovectorization in GCC-two years later.
//
//  S. Maleki, Y. Gao, M. Garzaran, T. Wong and D. Padua.  An Evaluation of
//  Vectorizing Compilers.
//
//===----------------------------------------------------------------------===//

#include "llvm/Transforms/Vectorize/LoopVectorize.h"
#include "LoopVectorizationPlanner.h"
#include "VPRecipeBuilder.h"
#include "VPlan.h"
#include "VPlanAnalysis.h"
#include "VPlanHCFGBuilder.h"
#include "VPlanTransforms.h"
#include "llvm/ADT/APInt.h"
#include "llvm/ADT/ArrayRef.h"
#include "llvm/ADT/DenseMap.h"
#include "llvm/ADT/DenseMapInfo.h"
#include "llvm/ADT/Hashing.h"
#include "llvm/ADT/MapVector.h"
#include "llvm/ADT/STLExtras.h"
#include "llvm/ADT/SmallPtrSet.h"
#include "llvm/ADT/SmallSet.h"
#include "llvm/ADT/SmallVector.h"
#include "llvm/ADT/Statistic.h"
#include "llvm/ADT/StringRef.h"
#include "llvm/ADT/Twine.h"
#include "llvm/ADT/iterator_range.h"
#include "llvm/Analysis/AssumptionCache.h"
#include "llvm/Analysis/BasicAliasAnalysis.h"
#include "llvm/Analysis/BlockFrequencyInfo.h"
#include "llvm/Analysis/CFG.h"
#include "llvm/Analysis/CodeMetrics.h"
#include "llvm/Analysis/DemandedBits.h"
#include "llvm/Analysis/GlobalsModRef.h"
#include "llvm/Analysis/LoopAccessAnalysis.h"
#include "llvm/Analysis/LoopAnalysisManager.h"
#include "llvm/Analysis/LoopInfo.h"
#include "llvm/Analysis/LoopIterator.h"
#include "llvm/Analysis/OptimizationRemarkEmitter.h"
#include "llvm/Analysis/ProfileSummaryInfo.h"
#include "llvm/Analysis/ScalarEvolution.h"
#include "llvm/Analysis/ScalarEvolutionExpressions.h"
#include "llvm/Analysis/TargetLibraryInfo.h"
#include "llvm/Analysis/TargetTransformInfo.h"
#include "llvm/Analysis/ValueTracking.h"
#include "llvm/Analysis/VectorUtils.h"
#include "llvm/IR/Attributes.h"
#include "llvm/IR/BasicBlock.h"
#include "llvm/IR/CFG.h"
#include "llvm/IR/Constant.h"
#include "llvm/IR/Constants.h"
#include "llvm/IR/DataLayout.h"
#include "llvm/IR/DebugInfo.h"
#include "llvm/IR/DebugInfoMetadata.h"
#include "llvm/IR/DebugLoc.h"
#include "llvm/IR/DerivedTypes.h"
#include "llvm/IR/DiagnosticInfo.h"
#include "llvm/IR/Dominators.h"
#include "llvm/IR/Function.h"
#include "llvm/IR/IRBuilder.h"
#include "llvm/IR/InstrTypes.h"
#include "llvm/IR/Instruction.h"
#include "llvm/IR/Instructions.h"
#include "llvm/IR/IntrinsicInst.h"
#include "llvm/IR/Intrinsics.h"
#include "llvm/IR/MDBuilder.h"
#include "llvm/IR/Metadata.h"
#include "llvm/IR/Module.h"
#include "llvm/IR/Operator.h"
#include "llvm/IR/PatternMatch.h"
#include "llvm/IR/ProfDataUtils.h"
#include "llvm/IR/Type.h"
#include "llvm/IR/Use.h"
#include "llvm/IR/User.h"
#include "llvm/IR/Value.h"
#include "llvm/IR/ValueHandle.h"
#include "llvm/IR/Verifier.h"
#include "llvm/Support/Casting.h"
#include "llvm/Support/CommandLine.h"
#include "llvm/Support/Compiler.h"
#include "llvm/Support/Debug.h"
#include "llvm/Support/ErrorHandling.h"
#include "llvm/Support/InstructionCost.h"
#include "llvm/Support/MathExtras.h"
#include "llvm/Support/raw_ostream.h"
#include "llvm/Transforms/Utils/BasicBlockUtils.h"
#include "llvm/Transforms/Utils/InjectTLIMappings.h"
#include "llvm/Transforms/Utils/LoopSimplify.h"
#include "llvm/Transforms/Utils/LoopUtils.h"
#include "llvm/Transforms/Utils/LoopVersioning.h"
#include "llvm/Transforms/Utils/ScalarEvolutionExpander.h"
#include "llvm/Transforms/Utils/SizeOpts.h"
#include "llvm/Transforms/Vectorize/LoopVectorizationLegality.h"
#include <algorithm>
#include <cassert>
#include <cmath>
#include <cstdint>
#include <functional>
#include <iterator>
#include <limits>
#include <map>
#include <memory>
#include <string>
#include <tuple>
#include <utility>

using namespace llvm;

#define LV_NAME "loop-vectorize"
#define DEBUG_TYPE LV_NAME

#ifndef NDEBUG
const char VerboseDebug[] = DEBUG_TYPE "-verbose";
#endif

/// @{
/// Metadata attribute names
const char LLVMLoopVectorizeFollowupAll[] = "llvm.loop.vectorize.followup_all";
const char LLVMLoopVectorizeFollowupVectorized[] =
    "llvm.loop.vectorize.followup_vectorized";
const char LLVMLoopVectorizeFollowupEpilogue[] =
    "llvm.loop.vectorize.followup_epilogue";
/// @}

STATISTIC(LoopsVectorized, "Number of loops vectorized");
STATISTIC(LoopsAnalyzed, "Number of loops analyzed for vectorization");
STATISTIC(LoopsEpilogueVectorized, "Number of epilogues vectorized");

static cl::opt<bool> EnableEpilogueVectorization(
    "enable-epilogue-vectorization", cl::init(true), cl::Hidden,
    cl::desc("Enable vectorization of epilogue loops."));

static cl::opt<unsigned> EpilogueVectorizationForceVF(
    "epilogue-vectorization-force-VF", cl::init(1), cl::Hidden,
    cl::desc("When epilogue vectorization is enabled, and a value greater than "
             "1 is specified, forces the given VF for all applicable epilogue "
             "loops."));

static cl::opt<unsigned> EpilogueVectorizationMinVF(
    "epilogue-vectorization-minimum-VF", cl::init(16), cl::Hidden,
    cl::desc("Only loops with vectorization factor equal to or larger than "
             "the specified value are considered for epilogue vectorization."));

/// Loops with a known constant trip count below this number are vectorized only
/// if no scalar iteration overheads are incurred.
static cl::opt<unsigned> TinyTripCountVectorThreshold(
    "vectorizer-min-trip-count", cl::init(16), cl::Hidden,
    cl::desc("Loops with a constant trip count that is smaller than this "
             "value are vectorized only if no scalar iteration overheads "
             "are incurred."));

static cl::opt<unsigned> VectorizeMemoryCheckThreshold(
    "vectorize-memory-check-threshold", cl::init(128), cl::Hidden,
    cl::desc("The maximum allowed number of runtime memory checks"));

// Option prefer-predicate-over-epilogue indicates that an epilogue is undesired,
// that predication is preferred, and this lists all options. I.e., the
// vectorizer will try to fold the tail-loop (epilogue) into the vector body
// and predicate the instructions accordingly. If tail-folding fails, there are
// different fallback strategies depending on these values:
namespace PreferPredicateTy {
  enum Option {
    ScalarEpilogue = 0,
    PredicateElseScalarEpilogue,
    PredicateOrDontVectorize
  };
} // namespace PreferPredicateTy

static cl::opt<PreferPredicateTy::Option> PreferPredicateOverEpilogue(
    "prefer-predicate-over-epilogue",
    cl::init(PreferPredicateTy::ScalarEpilogue),
    cl::Hidden,
    cl::desc("Tail-folding and predication preferences over creating a scalar "
             "epilogue loop."),
    cl::values(clEnumValN(PreferPredicateTy::ScalarEpilogue,
                         "scalar-epilogue",
                         "Don't tail-predicate loops, create scalar epilogue"),
              clEnumValN(PreferPredicateTy::PredicateElseScalarEpilogue,
                         "predicate-else-scalar-epilogue",
                         "prefer tail-folding, create scalar epilogue if tail "
                         "folding fails."),
              clEnumValN(PreferPredicateTy::PredicateOrDontVectorize,
                         "predicate-dont-vectorize",
                         "prefers tail-folding, don't attempt vectorization if "
                         "tail-folding fails.")));

static cl::opt<TailFoldingStyle> ForceTailFoldingStyle(
    "force-tail-folding-style", cl::desc("Force the tail folding style"),
    cl::init(TailFoldingStyle::None),
    cl::values(
        clEnumValN(TailFoldingStyle::None, "none", "Disable tail folding"),
        clEnumValN(
            TailFoldingStyle::Data, "data",
            "Create lane mask for data only, using active.lane.mask intrinsic"),
        clEnumValN(TailFoldingStyle::DataWithoutLaneMask,
                   "data-without-lane-mask",
                   "Create lane mask with compare/stepvector"),
        clEnumValN(TailFoldingStyle::DataAndControlFlow, "data-and-control",
                   "Create lane mask using active.lane.mask intrinsic, and use "
                   "it for both data and control flow"),
        clEnumValN(
            TailFoldingStyle::DataAndControlFlowWithoutRuntimeCheck,
            "data-and-control-without-rt-check",
            "Similar to data-and-control, but remove the runtime check")));

static cl::opt<bool> MaximizeBandwidth(
    "vectorizer-maximize-bandwidth", cl::init(false), cl::Hidden,
    cl::desc("Maximize bandwidth when selecting vectorization factor which "
             "will be determined by the smallest type in loop."));

static cl::opt<bool> EnableInterleavedMemAccesses(
    "enable-interleaved-mem-accesses", cl::init(false), cl::Hidden,
    cl::desc("Enable vectorization on interleaved memory accesses in a loop"));

/// An interleave-group may need masking if it resides in a block that needs
/// predication, or in order to mask away gaps.
static cl::opt<bool> EnableMaskedInterleavedMemAccesses(
    "enable-masked-interleaved-mem-accesses", cl::init(false), cl::Hidden,
    cl::desc("Enable vectorization on masked interleaved memory accesses in a loop"));

static cl::opt<unsigned> TinyTripCountInterleaveThreshold(
    "tiny-trip-count-interleave-threshold", cl::init(128), cl::Hidden,
    cl::desc("We don't interleave loops with a estimated constant trip count "
             "below this number"));

static cl::opt<unsigned> ForceTargetNumScalarRegs(
    "force-target-num-scalar-regs", cl::init(0), cl::Hidden,
    cl::desc("A flag that overrides the target's number of scalar registers."));

static cl::opt<unsigned> ForceTargetNumVectorRegs(
    "force-target-num-vector-regs", cl::init(0), cl::Hidden,
    cl::desc("A flag that overrides the target's number of vector registers."));

static cl::opt<unsigned> ForceTargetMaxScalarInterleaveFactor(
    "force-target-max-scalar-interleave", cl::init(0), cl::Hidden,
    cl::desc("A flag that overrides the target's max interleave factor for "
             "scalar loops."));

static cl::opt<unsigned> ForceTargetMaxVectorInterleaveFactor(
    "force-target-max-vector-interleave", cl::init(0), cl::Hidden,
    cl::desc("A flag that overrides the target's max interleave factor for "
             "vectorized loops."));

static cl::opt<unsigned> ForceTargetInstructionCost(
    "force-target-instruction-cost", cl::init(0), cl::Hidden,
    cl::desc("A flag that overrides the target's expected cost for "
             "an instruction to a single constant value. Mostly "
             "useful for getting consistent testing."));

static cl::opt<bool> ForceTargetSupportsScalableVectors(
    "force-target-supports-scalable-vectors", cl::init(false), cl::Hidden,
    cl::desc(
        "Pretend that scalable vectors are supported, even if the target does "
        "not support them. This flag should only be used for testing."));

static cl::opt<unsigned> SmallLoopCost(
    "small-loop-cost", cl::init(20), cl::Hidden,
    cl::desc(
        "The cost of a loop that is considered 'small' by the interleaver."));

static cl::opt<bool> LoopVectorizeWithBlockFrequency(
    "loop-vectorize-with-block-frequency", cl::init(true), cl::Hidden,
    cl::desc("Enable the use of the block frequency analysis to access PGO "
             "heuristics minimizing code growth in cold regions and being more "
             "aggressive in hot regions."));

// Runtime interleave loops for load/store throughput.
static cl::opt<bool> EnableLoadStoreRuntimeInterleave(
    "enable-loadstore-runtime-interleave", cl::init(true), cl::Hidden,
    cl::desc(
        "Enable runtime interleaving until load/store ports are saturated"));

/// Interleave small loops with scalar reductions.
static cl::opt<bool> InterleaveSmallLoopScalarReduction(
    "interleave-small-loop-scalar-reduction", cl::init(false), cl::Hidden,
    cl::desc("Enable interleaving for loops with small iteration counts that "
             "contain scalar reductions to expose ILP."));

/// The number of stores in a loop that are allowed to need predication.
static cl::opt<unsigned> NumberOfStoresToPredicate(
    "vectorize-num-stores-pred", cl::init(1), cl::Hidden,
    cl::desc("Max number of stores to be predicated behind an if."));

static cl::opt<bool> EnableIndVarRegisterHeur(
    "enable-ind-var-reg-heur", cl::init(true), cl::Hidden,
    cl::desc("Count the induction variable only once when interleaving"));

static cl::opt<bool> EnableCondStoresVectorization(
    "enable-cond-stores-vec", cl::init(true), cl::Hidden,
    cl::desc("Enable if predication of stores during vectorization."));

static cl::opt<unsigned> MaxNestedScalarReductionIC(
    "max-nested-scalar-reduction-interleave", cl::init(2), cl::Hidden,
    cl::desc("The maximum interleave count to use when interleaving a scalar "
             "reduction in a nested loop."));

static cl::opt<bool>
    PreferInLoopReductions("prefer-inloop-reductions", cl::init(false),
                           cl::Hidden,
                           cl::desc("Prefer in-loop vector reductions, "
                                    "overriding the targets preference."));

static cl::opt<bool> ForceOrderedReductions(
    "force-ordered-reductions", cl::init(false), cl::Hidden,
    cl::desc("Enable the vectorisation of loops with in-order (strict) "
             "FP reductions"));

static cl::opt<bool> PreferPredicatedReductionSelect(
    "prefer-predicated-reduction-select", cl::init(false), cl::Hidden,
    cl::desc(
        "Prefer predicating a reduction operation over an after loop select."));

namespace llvm {
cl::opt<bool> EnableVPlanNativePath(
    "enable-vplan-native-path", cl::Hidden,
    cl::desc("Enable VPlan-native vectorization path with "
             "support for outer loop vectorization."));
}

// This flag enables the stress testing of the VPlan H-CFG construction in the
// VPlan-native vectorization path. It must be used in conjuction with
// -enable-vplan-native-path. -vplan-verify-hcfg can also be used to enable the
// verification of the H-CFGs built.
static cl::opt<bool> VPlanBuildStressTest(
    "vplan-build-stress-test", cl::init(false), cl::Hidden,
    cl::desc(
        "Build VPlan for every supported loop nest in the function and bail "
        "out right after the build (stress test the VPlan H-CFG construction "
        "in the VPlan-native vectorization path)."));

cl::opt<bool> llvm::EnableLoopInterleaving(
    "interleave-loops", cl::init(true), cl::Hidden,
    cl::desc("Enable loop interleaving in Loop vectorization passes"));
cl::opt<bool> llvm::EnableLoopVectorization(
    "vectorize-loops", cl::init(true), cl::Hidden,
    cl::desc("Run the Loop vectorization passes"));

static cl::opt<bool> PrintVPlansInDotFormat(
    "vplan-print-in-dot-format", cl::Hidden,
    cl::desc("Use dot format instead of plain text when dumping VPlans"));

static cl::opt<cl::boolOrDefault> ForceSafeDivisor(
    "force-widen-divrem-via-safe-divisor", cl::Hidden,
    cl::desc(
        "Override cost based safe divisor widening for div/rem instructions"));

static cl::opt<bool> UseWiderVFIfCallVariantsPresent(
    "vectorizer-maximize-bandwidth-for-vector-calls", cl::init(true),
    cl::Hidden,
    cl::desc("Try wider VFs if they enable the use of vector variants"));

<<<<<<< HEAD
=======
// Likelyhood of bypassing the vectorized loop because assumptions about SCEV
// variables not overflowing do not hold. See `emitSCEVChecks`.
static constexpr uint32_t SCEVCheckBypassWeights[] = {1, 127};
// Likelyhood of bypassing the vectorized loop because pointers overlap. See
// `emitMemRuntimeChecks`.
static constexpr uint32_t MemCheckBypassWeights[] = {1, 127};
// Likelyhood of bypassing the vectorized loop because there are zero trips left
// after prolog. See `emitIterationCountCheck`.
static constexpr uint32_t MinItersBypassWeights[] = {1, 127};

>>>>>>> 7ca33737
/// A helper function that returns true if the given type is irregular. The
/// type is irregular if its allocated size doesn't equal the store size of an
/// element of the corresponding vector type.
static bool hasIrregularType(Type *Ty, const DataLayout &DL) {
  // Determine if an array of N elements of type Ty is "bitcast compatible"
  // with a <N x Ty> vector.
  // This is only true if there is no padding between the array elements.
  return DL.getTypeAllocSizeInBits(Ty) != DL.getTypeSizeInBits(Ty);
}

/// A helper function that returns the reciprocal of the block probability of
/// predicated blocks. If we return X, we are assuming the predicated block
/// will execute once for every X iterations of the loop header.
///
/// TODO: We should use actual block probability here, if available. Currently,
///       we always assume predicated blocks have a 50% chance of executing.
static unsigned getReciprocalPredBlockProb() { return 2; }

/// Returns "best known" trip count for the specified loop \p L as defined by
/// the following procedure:
///   1) Returns exact trip count if it is known.
///   2) Returns expected trip count according to profile data if any.
///   3) Returns upper bound estimate if it is known.
///   4) Returns std::nullopt if all of the above failed.
static std::optional<unsigned> getSmallBestKnownTC(ScalarEvolution &SE,
                                                   Loop *L) {
  // Check if exact trip count is known.
  if (unsigned ExpectedTC = SE.getSmallConstantTripCount(L))
    return ExpectedTC;

  // Check if there is an expected trip count available from profile data.
  if (LoopVectorizeWithBlockFrequency)
    if (auto EstimatedTC = getLoopEstimatedTripCount(L))
      return *EstimatedTC;

  // Check if upper bound estimate is known.
  if (unsigned ExpectedTC = SE.getSmallConstantMaxTripCount(L))
    return ExpectedTC;

  return std::nullopt;
}

/// Return a vector containing interleaved elements from multiple
/// smaller input vectors.
static Value *interleaveVectors(IRBuilderBase &Builder, ArrayRef<Value *> Vals,
                                const Twine &Name) {
  unsigned Factor = Vals.size();
  assert(Factor > 1 && "Tried to interleave invalid number of vectors");

  VectorType *VecTy = cast<VectorType>(Vals[0]->getType());
#ifndef NDEBUG
  for (Value *Val : Vals)
    assert(Val->getType() == VecTy && "Tried to interleave mismatched types");
#endif

  // Scalable vectors cannot use arbitrary shufflevectors (only splats), so
  // must use intrinsics to interleave.
  if (VecTy->isScalableTy()) {
    VectorType *WideVecTy = VectorType::getDoubleElementsVectorType(VecTy);
    return Builder.CreateIntrinsic(
        WideVecTy, Intrinsic::experimental_vector_interleave2, Vals,
        /*FMFSource=*/nullptr, Name);
  }

  // Fixed length. Start by concatenating all vectors into a wide vector.
  Value *WideVec = concatenateVectors(Builder, Vals);

  // Interleave the elements into the wide vector.
  const unsigned NumElts = VecTy->getElementCount().getFixedValue();
  return Builder.CreateShuffleVector(
      WideVec, createInterleaveMask(NumElts, Factor), Name);
}

namespace {
// Forward declare GeneratedRTChecks.
class GeneratedRTChecks;

using SCEV2ValueTy = DenseMap<const SCEV *, Value *>;
} // namespace

namespace llvm {

AnalysisKey ShouldRunExtraVectorPasses::Key;

/// InnerLoopVectorizer vectorizes loops which contain only one basic
/// block to a specified vectorization factor (VF).
/// This class performs the widening of scalars into vectors, or multiple
/// scalars. This class also implements the following features:
/// * It inserts an epilogue loop for handling loops that don't have iteration
///   counts that are known to be a multiple of the vectorization factor.
/// * It handles the code generation for reduction variables.
/// * Scalarization (implementation using scalars) of un-vectorizable
///   instructions.
/// InnerLoopVectorizer does not perform any vectorization-legality
/// checks, and relies on the caller to check for the different legality
/// aspects. The InnerLoopVectorizer relies on the
/// LoopVectorizationLegality class to provide information about the induction
/// and reduction variables that were found to a given vectorization factor.
class InnerLoopVectorizer {
public:
  InnerLoopVectorizer(Loop *OrigLoop, PredicatedScalarEvolution &PSE,
                      LoopInfo *LI, DominatorTree *DT,
                      const TargetLibraryInfo *TLI,
                      const TargetTransformInfo *TTI, AssumptionCache *AC,
                      OptimizationRemarkEmitter *ORE, ElementCount VecWidth,
                      ElementCount MinProfitableTripCount,
                      unsigned UnrollFactor, LoopVectorizationLegality *LVL,
                      LoopVectorizationCostModel *CM, BlockFrequencyInfo *BFI,
                      ProfileSummaryInfo *PSI, GeneratedRTChecks &RTChecks)
      : OrigLoop(OrigLoop), PSE(PSE), LI(LI), DT(DT), TLI(TLI), TTI(TTI),
        AC(AC), ORE(ORE), VF(VecWidth), UF(UnrollFactor),
        Builder(PSE.getSE()->getContext()), Legal(LVL), Cost(CM), BFI(BFI),
        PSI(PSI), RTChecks(RTChecks) {
    // Query this against the original loop and save it here because the profile
    // of the original loop header may change as the transformation happens.
    OptForSizeBasedOnProfile = llvm::shouldOptimizeForSize(
        OrigLoop->getHeader(), PSI, BFI, PGSOQueryType::IRPass);

    if (MinProfitableTripCount.isZero())
      this->MinProfitableTripCount = VecWidth;
    else
      this->MinProfitableTripCount = MinProfitableTripCount;
  }

  virtual ~InnerLoopVectorizer() = default;

  /// Create a new empty loop that will contain vectorized instructions later
  /// on, while the old loop will be used as the scalar remainder. Control flow
  /// is generated around the vectorized (and scalar epilogue) loops consisting
  /// of various checks and bypasses. Return the pre-header block of the new
  /// loop and the start value for the canonical induction, if it is != 0. The
  /// latter is the case when vectorizing the epilogue loop. In the case of
  /// epilogue vectorization, this function is overriden to handle the more
  /// complex control flow around the loops.  \p ExpandedSCEVs is used to
  /// look up SCEV expansions for expressions needed during skeleton creation.
  virtual std::pair<BasicBlock *, Value *>
  createVectorizedLoopSkeleton(const SCEV2ValueTy &ExpandedSCEVs);

  /// Fix the vectorized code, taking care of header phi's, live-outs, and more.
  void fixVectorizedLoop(VPTransformState &State, VPlan &Plan);

  // Return true if any runtime check is added.
  bool areSafetyChecksAdded() { return AddedSafetyChecks; }

  /// A type for vectorized values in the new loop. Each value from the
  /// original loop, when vectorized, is represented by UF vector values in the
  /// new unrolled loop, where UF is the unroll factor.
  using VectorParts = SmallVector<Value *, 2>;

  /// A helper function to scalarize a single Instruction in the innermost loop.
  /// Generates a sequence of scalar instances for each lane between \p MinLane
  /// and \p MaxLane, times each part between \p MinPart and \p MaxPart,
  /// inclusive. Uses the VPValue operands from \p RepRecipe instead of \p
  /// Instr's operands.
  void scalarizeInstruction(const Instruction *Instr,
                            VPReplicateRecipe *RepRecipe,
                            const VPIteration &Instance,
                            VPTransformState &State);

  /// Try to vectorize interleaved access group \p Group with the base address
  /// given in \p Addr, optionally masking the vector operations if \p
  /// BlockInMask is non-null. Use \p State to translate given VPValues to IR
  /// values in the vectorized loop.
  void vectorizeInterleaveGroup(const InterleaveGroup<Instruction> *Group,
                                ArrayRef<VPValue *> VPDefs,
                                VPTransformState &State, VPValue *Addr,
                                ArrayRef<VPValue *> StoredValues,
                                VPValue *BlockInMask, bool NeedsMaskForGaps);

  /// Fix the non-induction PHIs in \p Plan.
  void fixNonInductionPHIs(VPlan &Plan, VPTransformState &State);

  /// Returns true if the reordering of FP operations is not allowed, but we are
  /// able to vectorize with strict in-order reductions for the given RdxDesc.
  bool useOrderedReductions(const RecurrenceDescriptor &RdxDesc);

  // Returns the resume value (bc.merge.rdx) for a reduction as
  // generated by fixReduction.
  PHINode *getReductionResumeValue(const RecurrenceDescriptor &RdxDesc);

  /// Create a new phi node for the induction variable \p OrigPhi to resume
  /// iteration count in the scalar epilogue, from where the vectorized loop
  /// left off. \p Step is the SCEV-expanded induction step to use. In cases
  /// where the loop skeleton is more complicated (i.e., epilogue vectorization)
  /// and the resume values can come from an additional bypass block, the \p
  /// AdditionalBypass pair provides information about the bypass block and the
  /// end value on the edge from bypass to this loop.
  PHINode *createInductionResumeValue(
      PHINode *OrigPhi, const InductionDescriptor &ID, Value *Step,
      ArrayRef<BasicBlock *> BypassBlocks,
      std::pair<BasicBlock *, Value *> AdditionalBypass = {nullptr, nullptr});

  /// Returns the original loop trip count.
  Value *getTripCount() const { return TripCount; }

  /// Used to set the trip count after ILV's construction and after the
  /// preheader block has been executed. Note that this always holds the trip
  /// count of the original loop for both main loop and epilogue vectorization.
  void setTripCount(Value *TC) { TripCount = TC; }

protected:
  friend class LoopVectorizationPlanner;

  /// A small list of PHINodes.
  using PhiVector = SmallVector<PHINode *, 4>;

  /// A type for scalarized values in the new loop. Each value from the
  /// original loop, when scalarized, is represented by UF x VF scalar values
  /// in the new unrolled loop, where UF is the unroll factor and VF is the
  /// vectorization factor.
  using ScalarParts = SmallVector<SmallVector<Value *, 4>, 2>;

  /// Set up the values of the IVs correctly when exiting the vector loop.
  void fixupIVUsers(PHINode *OrigPhi, const InductionDescriptor &II,
                    Value *VectorTripCount, Value *EndValue,
                    BasicBlock *MiddleBlock, BasicBlock *VectorHeader,
                    VPlan &Plan, VPTransformState &State);

  /// Handle all cross-iteration phis in the header.
  void fixCrossIterationPHIs(VPTransformState &State);

  /// Create the exit value of first order recurrences in the middle block and
  /// update their users.
  void fixFixedOrderRecurrence(VPFirstOrderRecurrencePHIRecipe *PhiR,
                               VPTransformState &State);

  /// Create code for the loop exit value of the reduction.
  void fixReduction(VPReductionPHIRecipe *Phi, VPTransformState &State);

  /// Iteratively sink the scalarized operands of a predicated instruction into
  /// the block that was created for it.
  void sinkScalarOperands(Instruction *PredInst);

  /// Shrinks vector element sizes to the smallest bitwidth they can be legally
  /// represented as.
  void truncateToMinimalBitwidths(VPTransformState &State);

  /// Returns (and creates if needed) the trip count of the widened loop.
  Value *getOrCreateVectorTripCount(BasicBlock *InsertBlock);

  /// Returns a bitcasted value to the requested vector type.
  /// Also handles bitcasts of vector<float> <-> vector<pointer> types.
  Value *createBitOrPointerCast(Value *V, VectorType *DstVTy,
                                const DataLayout &DL);

  /// Emit a bypass check to see if the vector trip count is zero, including if
  /// it overflows.
  void emitIterationCountCheck(BasicBlock *Bypass);

  /// Emit a bypass check to see if all of the SCEV assumptions we've
  /// had to make are correct. Returns the block containing the checks or
  /// nullptr if no checks have been added.
  BasicBlock *emitSCEVChecks(BasicBlock *Bypass);

  /// Emit bypass checks to check any memory assumptions we may have made.
  /// Returns the block containing the checks or nullptr if no checks have been
  /// added.
  BasicBlock *emitMemRuntimeChecks(BasicBlock *Bypass);

  /// Emit basic blocks (prefixed with \p Prefix) for the iteration check,
  /// vector loop preheader, middle block and scalar preheader.
  void createVectorLoopSkeleton(StringRef Prefix);

  /// Create new phi nodes for the induction variables to resume iteration count
  /// in the scalar epilogue, from where the vectorized loop left off.
  /// In cases where the loop skeleton is more complicated (eg. epilogue
  /// vectorization) and the resume values can come from an additional bypass
  /// block, the \p AdditionalBypass pair provides information about the bypass
  /// block and the end value on the edge from bypass to this loop.
  void createInductionResumeValues(
      const SCEV2ValueTy &ExpandedSCEVs,
      std::pair<BasicBlock *, Value *> AdditionalBypass = {nullptr, nullptr});

  /// Complete the loop skeleton by adding debug MDs, creating appropriate
  /// conditional branches in the middle block, preparing the builder and
  /// running the verifier. Return the preheader of the completed vector loop.
  BasicBlock *completeLoopSkeleton();

  /// Collect poison-generating recipes that may generate a poison value that is
  /// used after vectorization, even when their operands are not poison. Those
  /// recipes meet the following conditions:
  ///  * Contribute to the address computation of a recipe generating a widen
  ///    memory load/store (VPWidenMemoryInstructionRecipe or
  ///    VPInterleaveRecipe).
  ///  * Such a widen memory load/store has at least one underlying Instruction
  ///    that is in a basic block that needs predication and after vectorization
  ///    the generated instruction won't be predicated.
  void collectPoisonGeneratingRecipes(VPTransformState &State);

  /// Allow subclasses to override and print debug traces before/after vplan
  /// execution, when trace information is requested.
  virtual void printDebugTracesAtStart(){};
  virtual void printDebugTracesAtEnd(){};

  /// The original loop.
  Loop *OrigLoop;

  /// A wrapper around ScalarEvolution used to add runtime SCEV checks. Applies
  /// dynamic knowledge to simplify SCEV expressions and converts them to a
  /// more usable form.
  PredicatedScalarEvolution &PSE;

  /// Loop Info.
  LoopInfo *LI;

  /// Dominator Tree.
  DominatorTree *DT;

  /// Target Library Info.
  const TargetLibraryInfo *TLI;

  /// Target Transform Info.
  const TargetTransformInfo *TTI;

  /// Assumption Cache.
  AssumptionCache *AC;

  /// Interface to emit optimization remarks.
  OptimizationRemarkEmitter *ORE;

  /// The vectorization SIMD factor to use. Each vector will have this many
  /// vector elements.
  ElementCount VF;

  ElementCount MinProfitableTripCount;

  /// The vectorization unroll factor to use. Each scalar is vectorized to this
  /// many different vector instructions.
  unsigned UF;

  /// The builder that we use
  IRBuilder<> Builder;

  // --- Vectorization state ---

  /// The vector-loop preheader.
  BasicBlock *LoopVectorPreHeader;

  /// The scalar-loop preheader.
  BasicBlock *LoopScalarPreHeader;

  /// Middle Block between the vector and the scalar.
  BasicBlock *LoopMiddleBlock;

  /// The unique ExitBlock of the scalar loop if one exists.  Note that
  /// there can be multiple exiting edges reaching this block.
  BasicBlock *LoopExitBlock;

  /// The scalar loop body.
  BasicBlock *LoopScalarBody;

  /// A list of all bypass blocks. The first block is the entry of the loop.
  SmallVector<BasicBlock *, 4> LoopBypassBlocks;

  /// Store instructions that were predicated.
  SmallVector<Instruction *, 4> PredicatedInstructions;

  /// Trip count of the original loop.
  Value *TripCount = nullptr;

  /// Trip count of the widened loop (TripCount - TripCount % (VF*UF))
  Value *VectorTripCount = nullptr;

  /// The legality analysis.
  LoopVectorizationLegality *Legal;

  /// The profitablity analysis.
  LoopVectorizationCostModel *Cost;

  // Record whether runtime checks are added.
  bool AddedSafetyChecks = false;

  // Holds the end values for each induction variable. We save the end values
  // so we can later fix-up the external users of the induction variables.
  DenseMap<PHINode *, Value *> IVEndValues;

  /// BFI and PSI are used to check for profile guided size optimizations.
  BlockFrequencyInfo *BFI;
  ProfileSummaryInfo *PSI;

  // Whether this loop should be optimized for size based on profile guided size
  // optimizatios.
  bool OptForSizeBasedOnProfile;

  /// Structure to hold information about generated runtime checks, responsible
  /// for cleaning the checks, if vectorization turns out unprofitable.
  GeneratedRTChecks &RTChecks;

  // Holds the resume values for reductions in the loops, used to set the
  // correct start value of reduction PHIs when vectorizing the epilogue.
  SmallMapVector<const RecurrenceDescriptor *, PHINode *, 4>
      ReductionResumeValues;
};

class InnerLoopUnroller : public InnerLoopVectorizer {
public:
  InnerLoopUnroller(Loop *OrigLoop, PredicatedScalarEvolution &PSE,
                    LoopInfo *LI, DominatorTree *DT,
                    const TargetLibraryInfo *TLI,
                    const TargetTransformInfo *TTI, AssumptionCache *AC,
                    OptimizationRemarkEmitter *ORE, unsigned UnrollFactor,
                    LoopVectorizationLegality *LVL,
                    LoopVectorizationCostModel *CM, BlockFrequencyInfo *BFI,
                    ProfileSummaryInfo *PSI, GeneratedRTChecks &Check)
      : InnerLoopVectorizer(OrigLoop, PSE, LI, DT, TLI, TTI, AC, ORE,
                            ElementCount::getFixed(1),
                            ElementCount::getFixed(1), UnrollFactor, LVL, CM,
                            BFI, PSI, Check) {}
};

/// Encapsulate information regarding vectorization of a loop and its epilogue.
/// This information is meant to be updated and used across two stages of
/// epilogue vectorization.
struct EpilogueLoopVectorizationInfo {
  ElementCount MainLoopVF = ElementCount::getFixed(0);
  unsigned MainLoopUF = 0;
  ElementCount EpilogueVF = ElementCount::getFixed(0);
  unsigned EpilogueUF = 0;
  BasicBlock *MainLoopIterationCountCheck = nullptr;
  BasicBlock *EpilogueIterationCountCheck = nullptr;
  BasicBlock *SCEVSafetyCheck = nullptr;
  BasicBlock *MemSafetyCheck = nullptr;
  Value *TripCount = nullptr;
  Value *VectorTripCount = nullptr;

  EpilogueLoopVectorizationInfo(ElementCount MVF, unsigned MUF,
                                ElementCount EVF, unsigned EUF)
      : MainLoopVF(MVF), MainLoopUF(MUF), EpilogueVF(EVF), EpilogueUF(EUF) {
    assert(EUF == 1 &&
           "A high UF for the epilogue loop is likely not beneficial.");
  }
};

/// An extension of the inner loop vectorizer that creates a skeleton for a
/// vectorized loop that has its epilogue (residual) also vectorized.
/// The idea is to run the vplan on a given loop twice, firstly to setup the
/// skeleton and vectorize the main loop, and secondly to complete the skeleton
/// from the first step and vectorize the epilogue.  This is achieved by
/// deriving two concrete strategy classes from this base class and invoking
/// them in succession from the loop vectorizer planner.
class InnerLoopAndEpilogueVectorizer : public InnerLoopVectorizer {
public:
  InnerLoopAndEpilogueVectorizer(
      Loop *OrigLoop, PredicatedScalarEvolution &PSE, LoopInfo *LI,
      DominatorTree *DT, const TargetLibraryInfo *TLI,
      const TargetTransformInfo *TTI, AssumptionCache *AC,
      OptimizationRemarkEmitter *ORE, EpilogueLoopVectorizationInfo &EPI,
      LoopVectorizationLegality *LVL, llvm::LoopVectorizationCostModel *CM,
      BlockFrequencyInfo *BFI, ProfileSummaryInfo *PSI,
      GeneratedRTChecks &Checks)
      : InnerLoopVectorizer(OrigLoop, PSE, LI, DT, TLI, TTI, AC, ORE,
                            EPI.MainLoopVF, EPI.MainLoopVF, EPI.MainLoopUF, LVL,
                            CM, BFI, PSI, Checks),
        EPI(EPI) {}

  // Override this function to handle the more complex control flow around the
  // three loops.
  std::pair<BasicBlock *, Value *> createVectorizedLoopSkeleton(
      const SCEV2ValueTy &ExpandedSCEVs) final {
    return createEpilogueVectorizedLoopSkeleton(ExpandedSCEVs);
  }

  /// The interface for creating a vectorized skeleton using one of two
  /// different strategies, each corresponding to one execution of the vplan
  /// as described above.
  virtual std::pair<BasicBlock *, Value *>
  createEpilogueVectorizedLoopSkeleton(const SCEV2ValueTy &ExpandedSCEVs) = 0;

  /// Holds and updates state information required to vectorize the main loop
  /// and its epilogue in two separate passes. This setup helps us avoid
  /// regenerating and recomputing runtime safety checks. It also helps us to
  /// shorten the iteration-count-check path length for the cases where the
  /// iteration count of the loop is so small that the main vector loop is
  /// completely skipped.
  EpilogueLoopVectorizationInfo &EPI;
};

/// A specialized derived class of inner loop vectorizer that performs
/// vectorization of *main* loops in the process of vectorizing loops and their
/// epilogues.
class EpilogueVectorizerMainLoop : public InnerLoopAndEpilogueVectorizer {
public:
  EpilogueVectorizerMainLoop(
      Loop *OrigLoop, PredicatedScalarEvolution &PSE, LoopInfo *LI,
      DominatorTree *DT, const TargetLibraryInfo *TLI,
      const TargetTransformInfo *TTI, AssumptionCache *AC,
      OptimizationRemarkEmitter *ORE, EpilogueLoopVectorizationInfo &EPI,
      LoopVectorizationLegality *LVL, llvm::LoopVectorizationCostModel *CM,
      BlockFrequencyInfo *BFI, ProfileSummaryInfo *PSI,
      GeneratedRTChecks &Check)
      : InnerLoopAndEpilogueVectorizer(OrigLoop, PSE, LI, DT, TLI, TTI, AC, ORE,
                                       EPI, LVL, CM, BFI, PSI, Check) {}
  /// Implements the interface for creating a vectorized skeleton using the
  /// *main loop* strategy (ie the first pass of vplan execution).
  std::pair<BasicBlock *, Value *>
  createEpilogueVectorizedLoopSkeleton(const SCEV2ValueTy &ExpandedSCEVs) final;

protected:
  /// Emits an iteration count bypass check once for the main loop (when \p
  /// ForEpilogue is false) and once for the epilogue loop (when \p
  /// ForEpilogue is true).
  BasicBlock *emitIterationCountCheck(BasicBlock *Bypass, bool ForEpilogue);
  void printDebugTracesAtStart() override;
  void printDebugTracesAtEnd() override;
};

// A specialized derived class of inner loop vectorizer that performs
// vectorization of *epilogue* loops in the process of vectorizing loops and
// their epilogues.
class EpilogueVectorizerEpilogueLoop : public InnerLoopAndEpilogueVectorizer {
public:
  EpilogueVectorizerEpilogueLoop(
      Loop *OrigLoop, PredicatedScalarEvolution &PSE, LoopInfo *LI,
      DominatorTree *DT, const TargetLibraryInfo *TLI,
      const TargetTransformInfo *TTI, AssumptionCache *AC,
      OptimizationRemarkEmitter *ORE, EpilogueLoopVectorizationInfo &EPI,
      LoopVectorizationLegality *LVL, llvm::LoopVectorizationCostModel *CM,
      BlockFrequencyInfo *BFI, ProfileSummaryInfo *PSI,
      GeneratedRTChecks &Checks)
      : InnerLoopAndEpilogueVectorizer(OrigLoop, PSE, LI, DT, TLI, TTI, AC, ORE,
                                       EPI, LVL, CM, BFI, PSI, Checks) {
    TripCount = EPI.TripCount;
  }
  /// Implements the interface for creating a vectorized skeleton using the
  /// *epilogue loop* strategy (ie the second pass of vplan execution).
  std::pair<BasicBlock *, Value *>
  createEpilogueVectorizedLoopSkeleton(const SCEV2ValueTy &ExpandedSCEVs) final;

protected:
  /// Emits an iteration count bypass check after the main vector loop has
  /// finished to see if there are any iterations left to execute by either
  /// the vector epilogue or the scalar epilogue.
  BasicBlock *emitMinimumVectorEpilogueIterCountCheck(
                                                      BasicBlock *Bypass,
                                                      BasicBlock *Insert);
  void printDebugTracesAtStart() override;
  void printDebugTracesAtEnd() override;
};
} // end namespace llvm

/// Look for a meaningful debug location on the instruction or it's
/// operands.
static DebugLoc getDebugLocFromInstOrOperands(Instruction *I) {
  if (!I)
    return DebugLoc();

  DebugLoc Empty;
  if (I->getDebugLoc() != Empty)
    return I->getDebugLoc();

  for (Use &Op : I->operands()) {
    if (Instruction *OpInst = dyn_cast<Instruction>(Op))
      if (OpInst->getDebugLoc() != Empty)
        return OpInst->getDebugLoc();
  }

  return I->getDebugLoc();
}

/// Write a \p DebugMsg about vectorization to the debug output stream. If \p I
/// is passed, the message relates to that particular instruction.
#ifndef NDEBUG
static void debugVectorizationMessage(const StringRef Prefix,
                                      const StringRef DebugMsg,
                                      Instruction *I) {
  dbgs() << "LV: " << Prefix << DebugMsg;
  if (I != nullptr)
    dbgs() << " " << *I;
  else
    dbgs() << '.';
  dbgs() << '\n';
}
#endif

/// Create an analysis remark that explains why vectorization failed
///
/// \p PassName is the name of the pass (e.g. can be AlwaysPrint).  \p
/// RemarkName is the identifier for the remark.  If \p I is passed it is an
/// instruction that prevents vectorization.  Otherwise \p TheLoop is used for
/// the location of the remark.  \return the remark object that can be
/// streamed to.
static OptimizationRemarkAnalysis createLVAnalysis(const char *PassName,
    StringRef RemarkName, Loop *TheLoop, Instruction *I) {
  Value *CodeRegion = TheLoop->getHeader();
  DebugLoc DL = TheLoop->getStartLoc();

  if (I) {
    CodeRegion = I->getParent();
    // If there is no debug location attached to the instruction, revert back to
    // using the loop's.
    if (I->getDebugLoc())
      DL = I->getDebugLoc();
  }

  return OptimizationRemarkAnalysis(PassName, RemarkName, DL, CodeRegion);
}

namespace llvm {

/// Return a value for Step multiplied by VF.
Value *createStepForVF(IRBuilderBase &B, Type *Ty, ElementCount VF,
                       int64_t Step) {
  assert(Ty->isIntegerTy() && "Expected an integer step");
  return B.CreateElementCount(Ty, VF.multiplyCoefficientBy(Step));
}

/// Return the runtime value for VF.
Value *getRuntimeVF(IRBuilderBase &B, Type *Ty, ElementCount VF) {
  return B.CreateElementCount(Ty, VF);
}

const SCEV *createTripCountSCEV(Type *IdxTy, PredicatedScalarEvolution &PSE,
                                Loop *OrigLoop) {
  const SCEV *BackedgeTakenCount = PSE.getBackedgeTakenCount();
  assert(!isa<SCEVCouldNotCompute>(BackedgeTakenCount) && "Invalid loop count");

  ScalarEvolution &SE = *PSE.getSE();
  return SE.getTripCountFromExitCount(BackedgeTakenCount, IdxTy, OrigLoop);
}

void reportVectorizationFailure(const StringRef DebugMsg,
                                const StringRef OREMsg, const StringRef ORETag,
                                OptimizationRemarkEmitter *ORE, Loop *TheLoop,
                                Instruction *I) {
  LLVM_DEBUG(debugVectorizationMessage("Not vectorizing: ", DebugMsg, I));
  LoopVectorizeHints Hints(TheLoop, true /* doesn't matter */, *ORE);
  ORE->emit(
      createLVAnalysis(Hints.vectorizeAnalysisPassName(), ORETag, TheLoop, I)
      << "loop not vectorized: " << OREMsg);
}

void reportVectorizationInfo(const StringRef Msg, const StringRef ORETag,
                             OptimizationRemarkEmitter *ORE, Loop *TheLoop,
                             Instruction *I) {
  LLVM_DEBUG(debugVectorizationMessage("", Msg, I));
  LoopVectorizeHints Hints(TheLoop, true /* doesn't matter */, *ORE);
  ORE->emit(
      createLVAnalysis(Hints.vectorizeAnalysisPassName(), ORETag, TheLoop, I)
      << Msg);
}

/// Report successful vectorization of the loop. In case an outer loop is
/// vectorized, prepend "outer" to the vectorization remark.
static void reportVectorization(OptimizationRemarkEmitter *ORE, Loop *TheLoop,
                                VectorizationFactor VF, unsigned IC) {
  LLVM_DEBUG(debugVectorizationMessage(
      "Vectorizing: ", TheLoop->isInnermost() ? "innermost loop" : "outer loop",
      nullptr));
  StringRef LoopType = TheLoop->isInnermost() ? "" : "outer ";
  ORE->emit([&]() {
    return OptimizationRemark(LV_NAME, "Vectorized", TheLoop->getStartLoc(),
                              TheLoop->getHeader())
           << "vectorized " << LoopType << "loop (vectorization width: "
           << ore::NV("VectorizationFactor", VF.Width)
           << ", interleaved count: " << ore::NV("InterleaveCount", IC) << ")";
  });
}

} // end namespace llvm

#ifndef NDEBUG
/// \return string containing a file name and a line # for the given loop.
static std::string getDebugLocString(const Loop *L) {
  std::string Result;
  if (L) {
    raw_string_ostream OS(Result);
    if (const DebugLoc LoopDbgLoc = L->getStartLoc())
      LoopDbgLoc.print(OS);
    else
      // Just print the module name.
      OS << L->getHeader()->getParent()->getParent()->getModuleIdentifier();
    OS.flush();
  }
  return Result;
}
#endif

void InnerLoopVectorizer::collectPoisonGeneratingRecipes(
    VPTransformState &State) {

  // Collect recipes in the backward slice of `Root` that may generate a poison
  // value that is used after vectorization.
  SmallPtrSet<VPRecipeBase *, 16> Visited;
  auto collectPoisonGeneratingInstrsInBackwardSlice([&](VPRecipeBase *Root) {
    SmallVector<VPRecipeBase *, 16> Worklist;
    Worklist.push_back(Root);

    // Traverse the backward slice of Root through its use-def chain.
    while (!Worklist.empty()) {
      VPRecipeBase *CurRec = Worklist.back();
      Worklist.pop_back();

      if (!Visited.insert(CurRec).second)
        continue;

      // Prune search if we find another recipe generating a widen memory
      // instruction. Widen memory instructions involved in address computation
      // will lead to gather/scatter instructions, which don't need to be
      // handled.
      if (isa<VPWidenMemoryInstructionRecipe>(CurRec) ||
          isa<VPInterleaveRecipe>(CurRec) ||
          isa<VPScalarIVStepsRecipe>(CurRec) ||
          isa<VPCanonicalIVPHIRecipe>(CurRec) ||
          isa<VPActiveLaneMaskPHIRecipe>(CurRec))
        continue;

      // This recipe contributes to the address computation of a widen
      // load/store. If the underlying instruction has poison-generating flags,
      // drop them directly.
      if (auto *RecWithFlags = dyn_cast<VPRecipeWithIRFlags>(CurRec)) {
        RecWithFlags->dropPoisonGeneratingFlags();
      } else {
        Instruction *Instr = dyn_cast_or_null<Instruction>(
            CurRec->getVPSingleValue()->getUnderlyingValue());
        (void)Instr;
        assert((!Instr || !Instr->hasPoisonGeneratingFlags()) &&
               "found instruction with poison generating flags not covered by "
               "VPRecipeWithIRFlags");
      }

      // Add new definitions to the worklist.
      for (VPValue *operand : CurRec->operands())
        if (VPRecipeBase *OpDef = operand->getDefiningRecipe())
          Worklist.push_back(OpDef);
    }
  });

  // Traverse all the recipes in the VPlan and collect the poison-generating
  // recipes in the backward slice starting at the address of a VPWidenRecipe or
  // VPInterleaveRecipe.
  auto Iter = vp_depth_first_deep(State.Plan->getEntry());
  for (VPBasicBlock *VPBB : VPBlockUtils::blocksOnly<VPBasicBlock>(Iter)) {
    for (VPRecipeBase &Recipe : *VPBB) {
      if (auto *WidenRec = dyn_cast<VPWidenMemoryInstructionRecipe>(&Recipe)) {
        Instruction &UnderlyingInstr = WidenRec->getIngredient();
        VPRecipeBase *AddrDef = WidenRec->getAddr()->getDefiningRecipe();
        if (AddrDef && WidenRec->isConsecutive() &&
            Legal->blockNeedsPredication(UnderlyingInstr.getParent()))
          collectPoisonGeneratingInstrsInBackwardSlice(AddrDef);
      } else if (auto *InterleaveRec = dyn_cast<VPInterleaveRecipe>(&Recipe)) {
        VPRecipeBase *AddrDef = InterleaveRec->getAddr()->getDefiningRecipe();
        if (AddrDef) {
          // Check if any member of the interleave group needs predication.
          const InterleaveGroup<Instruction> *InterGroup =
              InterleaveRec->getInterleaveGroup();
          bool NeedPredication = false;
          for (int I = 0, NumMembers = InterGroup->getNumMembers();
               I < NumMembers; ++I) {
            Instruction *Member = InterGroup->getMember(I);
            if (Member)
              NeedPredication |=
                  Legal->blockNeedsPredication(Member->getParent());
          }

          if (NeedPredication)
            collectPoisonGeneratingInstrsInBackwardSlice(AddrDef);
        }
      }
    }
  }
}

PHINode *InnerLoopVectorizer::getReductionResumeValue(
    const RecurrenceDescriptor &RdxDesc) {
  auto It = ReductionResumeValues.find(&RdxDesc);
  assert(It != ReductionResumeValues.end() &&
         "Expected to find a resume value for the reduction.");
  return It->second;
}

namespace llvm {

// Loop vectorization cost-model hints how the scalar epilogue loop should be
// lowered.
enum ScalarEpilogueLowering {

  // The default: allowing scalar epilogues.
  CM_ScalarEpilogueAllowed,

  // Vectorization with OptForSize: don't allow epilogues.
  CM_ScalarEpilogueNotAllowedOptSize,

  // A special case of vectorisation with OptForSize: loops with a very small
  // trip count are considered for vectorization under OptForSize, thereby
  // making sure the cost of their loop body is dominant, free of runtime
  // guards and scalar iteration overheads.
  CM_ScalarEpilogueNotAllowedLowTripLoop,

  // Loop hint predicate indicating an epilogue is undesired.
  CM_ScalarEpilogueNotNeededUsePredicate,

  // Directive indicating we must either tail fold or not vectorize
  CM_ScalarEpilogueNotAllowedUsePredicate
};

using InstructionVFPair = std::pair<Instruction *, ElementCount>;

/// LoopVectorizationCostModel - estimates the expected speedups due to
/// vectorization.
/// In many cases vectorization is not profitable. This can happen because of
/// a number of reasons. In this class we mainly attempt to predict the
/// expected speedup/slowdowns due to the supported instruction set. We use the
/// TargetTransformInfo to query the different backends for the cost of
/// different operations.
class LoopVectorizationCostModel {
public:
  LoopVectorizationCostModel(ScalarEpilogueLowering SEL, Loop *L,
                             PredicatedScalarEvolution &PSE, LoopInfo *LI,
                             LoopVectorizationLegality *Legal,
                             const TargetTransformInfo &TTI,
                             const TargetLibraryInfo *TLI, DemandedBits *DB,
                             AssumptionCache *AC,
                             OptimizationRemarkEmitter *ORE, const Function *F,
                             const LoopVectorizeHints *Hints,
                             InterleavedAccessInfo &IAI)
      : ScalarEpilogueStatus(SEL), TheLoop(L), PSE(PSE), LI(LI), Legal(Legal),
        TTI(TTI), TLI(TLI), DB(DB), AC(AC), ORE(ORE), TheFunction(F),
        Hints(Hints), InterleaveInfo(IAI) {}

  /// \return An upper bound for the vectorization factors (both fixed and
  /// scalable). If the factors are 0, vectorization and interleaving should be
  /// avoided up front.
  FixedScalableVFPair computeMaxVF(ElementCount UserVF, unsigned UserIC);

  /// \return True if runtime checks are required for vectorization, and false
  /// otherwise.
  bool runtimeChecksRequired();

  /// Setup cost-based decisions for user vectorization factor.
  /// \return true if the UserVF is a feasible VF to be chosen.
  bool selectUserVectorizationFactor(ElementCount UserVF) {
    collectUniformsAndScalars(UserVF);
    collectInstsToScalarize(UserVF);
    return expectedCost(UserVF).first.isValid();
  }

  /// \return The size (in bits) of the smallest and widest types in the code
  /// that needs to be vectorized. We ignore values that remain scalar such as
  /// 64 bit loop indices.
  std::pair<unsigned, unsigned> getSmallestAndWidestTypes();

  /// \return The desired interleave count.
  /// If interleave count has been specified by metadata it will be returned.
  /// Otherwise, the interleave count is computed and returned. VF and LoopCost
  /// are the selected vectorization factor and the cost of the selected VF.
  unsigned selectInterleaveCount(ElementCount VF, InstructionCost LoopCost);

  /// Memory access instruction may be vectorized in more than one way.
  /// Form of instruction after vectorization depends on cost.
  /// This function takes cost-based decisions for Load/Store instructions
  /// and collects them in a map. This decisions map is used for building
  /// the lists of loop-uniform and loop-scalar instructions.
  /// The calculated cost is saved with widening decision in order to
  /// avoid redundant calculations.
  void setCostBasedWideningDecision(ElementCount VF);

  /// A call may be vectorized in different ways depending on whether we have
  /// vectorized variants available and whether the target supports masking.
  /// This function analyzes all calls in the function at the supplied VF,
  /// makes a decision based on the costs of available options, and stores that
  /// decision in a map for use in planning and plan execution.
  void setVectorizedCallDecision(ElementCount VF);

  /// A struct that represents some properties of the register usage
  /// of a loop.
  struct RegisterUsage {
    /// Holds the number of loop invariant values that are used in the loop.
    /// The key is ClassID of target-provided register class.
    SmallMapVector<unsigned, unsigned, 4> LoopInvariantRegs;
    /// Holds the maximum number of concurrent live intervals in the loop.
    /// The key is ClassID of target-provided register class.
    SmallMapVector<unsigned, unsigned, 4> MaxLocalUsers;
  };

  /// \return Returns information about the register usages of the loop for the
  /// given vectorization factors.
  SmallVector<RegisterUsage, 8>
  calculateRegisterUsage(ArrayRef<ElementCount> VFs);

  /// Collect values we want to ignore in the cost model.
  void collectValuesToIgnore();

  /// Collect all element types in the loop for which widening is needed.
  void collectElementTypesForWidening();

  /// Split reductions into those that happen in the loop, and those that happen
  /// outside. In loop reductions are collected into InLoopReductions.
  void collectInLoopReductions();

  /// Returns true if we should use strict in-order reductions for the given
  /// RdxDesc. This is true if the -enable-strict-reductions flag is passed,
  /// the IsOrdered flag of RdxDesc is set and we do not allow reordering
  /// of FP operations.
  bool useOrderedReductions(const RecurrenceDescriptor &RdxDesc) const {
    return !Hints->allowReordering() && RdxDesc.isOrdered();
  }

  /// \returns The smallest bitwidth each instruction can be represented with.
  /// The vector equivalents of these instructions should be truncated to this
  /// type.
  const MapVector<Instruction *, uint64_t> &getMinimalBitwidths() const {
    return MinBWs;
  }

  /// \returns True if it is more profitable to scalarize instruction \p I for
  /// vectorization factor \p VF.
  bool isProfitableToScalarize(Instruction *I, ElementCount VF) const {
    assert(VF.isVector() &&
           "Profitable to scalarize relevant only for VF > 1.");

    // Cost model is not run in the VPlan-native path - return conservative
    // result until this changes.
    if (EnableVPlanNativePath)
      return false;

    auto Scalars = InstsToScalarize.find(VF);
    assert(Scalars != InstsToScalarize.end() &&
           "VF not yet analyzed for scalarization profitability");
    return Scalars->second.contains(I);
  }

  /// Returns true if \p I is known to be uniform after vectorization.
  bool isUniformAfterVectorization(Instruction *I, ElementCount VF) const {
    // Pseudo probe needs to be duplicated for each unrolled iteration and
    // vector lane so that profiled loop trip count can be accurately
    // accumulated instead of being under counted.
    if (isa<PseudoProbeInst>(I))
      return false;

    if (VF.isScalar())
      return true;

    // Cost model is not run in the VPlan-native path - return conservative
    // result until this changes.
    if (EnableVPlanNativePath)
      return false;

    auto UniformsPerVF = Uniforms.find(VF);
    assert(UniformsPerVF != Uniforms.end() &&
           "VF not yet analyzed for uniformity");
    return UniformsPerVF->second.count(I);
  }

  /// Returns true if \p I is known to be scalar after vectorization.
  bool isScalarAfterVectorization(Instruction *I, ElementCount VF) const {
    if (VF.isScalar())
      return true;

    // Cost model is not run in the VPlan-native path - return conservative
    // result until this changes.
    if (EnableVPlanNativePath)
      return false;

    auto ScalarsPerVF = Scalars.find(VF);
    assert(ScalarsPerVF != Scalars.end() &&
           "Scalar values are not calculated for VF");
    return ScalarsPerVF->second.count(I);
  }

  /// \returns True if instruction \p I can be truncated to a smaller bitwidth
  /// for vectorization factor \p VF.
  bool canTruncateToMinimalBitwidth(Instruction *I, ElementCount VF) const {
    return VF.isVector() && MinBWs.contains(I) &&
           !isProfitableToScalarize(I, VF) &&
           !isScalarAfterVectorization(I, VF);
  }

  /// Decision that was taken during cost calculation for memory instruction.
  enum InstWidening {
    CM_Unknown,
    CM_Widen,         // For consecutive accesses with stride +1.
    CM_Widen_Reverse, // For consecutive accesses with stride -1.
    CM_Interleave,
    CM_GatherScatter,
    CM_Scalarize,
    CM_VectorCall,
    CM_IntrinsicCall
  };

  /// Save vectorization decision \p W and \p Cost taken by the cost model for
  /// instruction \p I and vector width \p VF.
  void setWideningDecision(Instruction *I, ElementCount VF, InstWidening W,
                           InstructionCost Cost) {
    assert(VF.isVector() && "Expected VF >=2");
    WideningDecisions[std::make_pair(I, VF)] = std::make_pair(W, Cost);
  }

  /// Save vectorization decision \p W and \p Cost taken by the cost model for
  /// interleaving group \p Grp and vector width \p VF.
  void setWideningDecision(const InterleaveGroup<Instruction> *Grp,
                           ElementCount VF, InstWidening W,
                           InstructionCost Cost) {
    assert(VF.isVector() && "Expected VF >=2");
    /// Broadcast this decicion to all instructions inside the group.
    /// But the cost will be assigned to one instruction only.
    for (unsigned i = 0; i < Grp->getFactor(); ++i) {
      if (auto *I = Grp->getMember(i)) {
        if (Grp->getInsertPos() == I)
          WideningDecisions[std::make_pair(I, VF)] = std::make_pair(W, Cost);
        else
          WideningDecisions[std::make_pair(I, VF)] = std::make_pair(W, 0);
      }
    }
  }

  /// Return the cost model decision for the given instruction \p I and vector
  /// width \p VF. Return CM_Unknown if this instruction did not pass
  /// through the cost modeling.
  InstWidening getWideningDecision(Instruction *I, ElementCount VF) const {
    assert(VF.isVector() && "Expected VF to be a vector VF");
    // Cost model is not run in the VPlan-native path - return conservative
    // result until this changes.
    if (EnableVPlanNativePath)
      return CM_GatherScatter;

    std::pair<Instruction *, ElementCount> InstOnVF = std::make_pair(I, VF);
    auto Itr = WideningDecisions.find(InstOnVF);
    if (Itr == WideningDecisions.end())
      return CM_Unknown;
    return Itr->second.first;
  }

  /// Return the vectorization cost for the given instruction \p I and vector
  /// width \p VF.
  InstructionCost getWideningCost(Instruction *I, ElementCount VF) {
    assert(VF.isVector() && "Expected VF >=2");
    std::pair<Instruction *, ElementCount> InstOnVF = std::make_pair(I, VF);
    assert(WideningDecisions.contains(InstOnVF) &&
           "The cost is not calculated");
    return WideningDecisions[InstOnVF].second;
  }

  struct CallWideningDecision {
    InstWidening Kind;
    Function *Variant;
    Intrinsic::ID IID;
    std::optional<unsigned> MaskPos;
    InstructionCost Cost;
  };

  void setCallWideningDecision(CallInst *CI, ElementCount VF, InstWidening Kind,
                               Function *Variant, Intrinsic::ID IID,
                               std::optional<unsigned> MaskPos,
                               InstructionCost Cost) {
    assert(!VF.isScalar() && "Expected vector VF");
    CallWideningDecisions[std::make_pair(CI, VF)] = {Kind, Variant, IID,
                                                     MaskPos, Cost};
  }

  CallWideningDecision getCallWideningDecision(CallInst *CI,
                                               ElementCount VF) const {
    assert(!VF.isScalar() && "Expected vector VF");
    return CallWideningDecisions.at(std::make_pair(CI, VF));
  }

  /// Return True if instruction \p I is an optimizable truncate whose operand
  /// is an induction variable. Such a truncate will be removed by adding a new
  /// induction variable with the destination type.
  bool isOptimizableIVTruncate(Instruction *I, ElementCount VF) {
    // If the instruction is not a truncate, return false.
    auto *Trunc = dyn_cast<TruncInst>(I);
    if (!Trunc)
      return false;

    // Get the source and destination types of the truncate.
    Type *SrcTy = ToVectorTy(cast<CastInst>(I)->getSrcTy(), VF);
    Type *DestTy = ToVectorTy(cast<CastInst>(I)->getDestTy(), VF);

    // If the truncate is free for the given types, return false. Replacing a
    // free truncate with an induction variable would add an induction variable
    // update instruction to each iteration of the loop. We exclude from this
    // check the primary induction variable since it will need an update
    // instruction regardless.
    Value *Op = Trunc->getOperand(0);
    if (Op != Legal->getPrimaryInduction() && TTI.isTruncateFree(SrcTy, DestTy))
      return false;

    // If the truncated value is not an induction variable, return false.
    return Legal->isInductionPhi(Op);
  }

  /// Collects the instructions to scalarize for each predicated instruction in
  /// the loop.
  void collectInstsToScalarize(ElementCount VF);

  /// Collect Uniform and Scalar values for the given \p VF.
  /// The sets depend on CM decision for Load/Store instructions
  /// that may be vectorized as interleave, gather-scatter or scalarized.
  /// Also make a decision on what to do about call instructions in the loop
  /// at that VF -- scalarize, call a known vector routine, or call a
  /// vector intrinsic.
  void collectUniformsAndScalars(ElementCount VF) {
    // Do the analysis once.
    if (VF.isScalar() || Uniforms.contains(VF))
      return;
    setCostBasedWideningDecision(VF);
    setVectorizedCallDecision(VF);
    collectLoopUniforms(VF);
    collectLoopScalars(VF);
  }

  /// Returns true if the target machine supports masked store operation
  /// for the given \p DataType and kind of access to \p Ptr.
  bool isLegalMaskedStore(Type *DataType, Value *Ptr, Align Alignment) const {
    return Legal->isConsecutivePtr(DataType, Ptr) &&
           TTI.isLegalMaskedStore(DataType, Alignment);
  }

  /// Returns true if the target machine supports masked load operation
  /// for the given \p DataType and kind of access to \p Ptr.
  bool isLegalMaskedLoad(Type *DataType, Value *Ptr, Align Alignment) const {
    return Legal->isConsecutivePtr(DataType, Ptr) &&
           TTI.isLegalMaskedLoad(DataType, Alignment);
  }

  /// Returns true if the target machine can represent \p V as a masked gather
  /// or scatter operation.
  bool isLegalGatherOrScatter(Value *V, ElementCount VF) {
    bool LI = isa<LoadInst>(V);
    bool SI = isa<StoreInst>(V);
    if (!LI && !SI)
      return false;
    auto *Ty = getLoadStoreType(V);
    Align Align = getLoadStoreAlignment(V);
    if (VF.isVector())
      Ty = VectorType::get(Ty, VF);
    return (LI && TTI.isLegalMaskedGather(Ty, Align)) ||
           (SI && TTI.isLegalMaskedScatter(Ty, Align));
  }

  /// Returns true if the target machine supports all of the reduction
  /// variables found for the given VF.
  bool canVectorizeReductions(ElementCount VF) const {
    return (all_of(Legal->getReductionVars(), [&](auto &Reduction) -> bool {
      const RecurrenceDescriptor &RdxDesc = Reduction.second;
      return TTI.isLegalToVectorizeReduction(RdxDesc, VF);
    }));
  }

  /// Given costs for both strategies, return true if the scalar predication
  /// lowering should be used for div/rem.  This incorporates an override
  /// option so it is not simply a cost comparison.
  bool isDivRemScalarWithPredication(InstructionCost ScalarCost,
                                     InstructionCost SafeDivisorCost) const {
    switch (ForceSafeDivisor) {
    case cl::BOU_UNSET:
      return ScalarCost < SafeDivisorCost;
    case cl::BOU_TRUE:
      return false;
    case cl::BOU_FALSE:
      return true;
    };
    llvm_unreachable("impossible case value");
  }

  /// Returns true if \p I is an instruction which requires predication and
  /// for which our chosen predication strategy is scalarization (i.e. we
  /// don't have an alternate strategy such as masking available).
  /// \p VF is the vectorization factor that will be used to vectorize \p I.
  bool isScalarWithPredication(Instruction *I, ElementCount VF) const;

  /// Returns true if \p I is an instruction that needs to be predicated
  /// at runtime.  The result is independent of the predication mechanism.
  /// Superset of instructions that return true for isScalarWithPredication.
  bool isPredicatedInst(Instruction *I) const;

  /// Return the costs for our two available strategies for lowering a
  /// div/rem operation which requires speculating at least one lane.
  /// First result is for scalarization (will be invalid for scalable
  /// vectors); second is for the safe-divisor strategy.
  std::pair<InstructionCost, InstructionCost>
  getDivRemSpeculationCost(Instruction *I,
                           ElementCount VF) const;

  /// Returns true if \p I is a memory instruction with consecutive memory
  /// access that can be widened.
  bool memoryInstructionCanBeWidened(Instruction *I, ElementCount VF);

  /// Returns true if \p I is a memory instruction in an interleaved-group
  /// of memory accesses that can be vectorized with wide vector loads/stores
  /// and shuffles.
  bool interleavedAccessCanBeWidened(Instruction *I, ElementCount VF);

  /// Check if \p Instr belongs to any interleaved access group.
  bool isAccessInterleaved(Instruction *Instr) {
    return InterleaveInfo.isInterleaved(Instr);
  }

  /// Get the interleaved access group that \p Instr belongs to.
  const InterleaveGroup<Instruction> *
  getInterleavedAccessGroup(Instruction *Instr) {
    return InterleaveInfo.getInterleaveGroup(Instr);
  }

  /// Returns true if we're required to use a scalar epilogue for at least
  /// the final iteration of the original loop.
  bool requiresScalarEpilogue(bool IsVectorizing) const {
    if (!isScalarEpilogueAllowed())
      return false;
    // If we might exit from anywhere but the latch, must run the exiting
    // iteration in scalar form.
    if (TheLoop->getExitingBlock() != TheLoop->getLoopLatch())
      return true;
    return IsVectorizing && InterleaveInfo.requiresScalarEpilogue();
  }

  /// Returns true if we're required to use a scalar epilogue for at least
  /// the final iteration of the original loop for all VFs in \p Range.
  /// A scalar epilogue must either be required for all VFs in \p Range or for
  /// none.
  bool requiresScalarEpilogue(VFRange Range) const {
    auto RequiresScalarEpilogue = [this](ElementCount VF) {
      return requiresScalarEpilogue(VF.isVector());
    };
    bool IsRequired = all_of(Range, RequiresScalarEpilogue);
    assert(
        (IsRequired || none_of(Range, RequiresScalarEpilogue)) &&
        "all VFs in range must agree on whether a scalar epilogue is required");
    return IsRequired;
  }

  /// Returns true if a scalar epilogue is not allowed due to optsize or a
  /// loop hint annotation.
  bool isScalarEpilogueAllowed() const {
    return ScalarEpilogueStatus == CM_ScalarEpilogueAllowed;
  }

  /// Returns the TailFoldingStyle that is best for the current loop.
  TailFoldingStyle
  getTailFoldingStyle(bool IVUpdateMayOverflow = true) const {
    if (!CanFoldTailByMasking)
      return TailFoldingStyle::None;

    if (ForceTailFoldingStyle.getNumOccurrences())
      return ForceTailFoldingStyle;

    return TTI.getPreferredTailFoldingStyle(IVUpdateMayOverflow);
  }

  /// Returns true if all loop blocks should be masked to fold tail loop.
  bool foldTailByMasking() const {
    return getTailFoldingStyle() != TailFoldingStyle::None;
  }

  /// Returns true if the instructions in this block requires predication
  /// for any reason, e.g. because tail folding now requires a predicate
  /// or because the block in the original loop was predicated.
  bool blockNeedsPredicationForAnyReason(BasicBlock *BB) const {
    return foldTailByMasking() || Legal->blockNeedsPredication(BB);
  }

  /// Returns true if the Phi is part of an inloop reduction.
  bool isInLoopReduction(PHINode *Phi) const {
    return InLoopReductions.contains(Phi);
  }

  /// Estimate cost of an intrinsic call instruction CI if it were vectorized
  /// with factor VF.  Return the cost of the instruction, including
  /// scalarization overhead if it's needed.
  InstructionCost getVectorIntrinsicCost(CallInst *CI, ElementCount VF) const;

  /// Estimate cost of a call instruction CI if it were vectorized with factor
  /// VF. Return the cost of the instruction, including scalarization overhead
  /// if it's needed.
  InstructionCost getVectorCallCost(CallInst *CI, ElementCount VF) const;

  /// Invalidates decisions already taken by the cost model.
  void invalidateCostModelingDecisions() {
    WideningDecisions.clear();
    CallWideningDecisions.clear();
    Uniforms.clear();
    Scalars.clear();
  }

  /// The vectorization cost is a combination of the cost itself and a boolean
  /// indicating whether any of the contributing operations will actually
  /// operate on vector values after type legalization in the backend. If this
  /// latter value is false, then all operations will be scalarized (i.e. no
  /// vectorization has actually taken place).
  using VectorizationCostTy = std::pair<InstructionCost, bool>;

  /// Returns the expected execution cost. The unit of the cost does
  /// not matter because we use the 'cost' units to compare different
  /// vector widths. The cost that is returned is *not* normalized by
  /// the factor width. If \p Invalid is not nullptr, this function
  /// will add a pair(Instruction*, ElementCount) to \p Invalid for
  /// each instruction that has an Invalid cost for the given VF.
  VectorizationCostTy
  expectedCost(ElementCount VF,
               SmallVectorImpl<InstructionVFPair> *Invalid = nullptr);

  bool hasPredStores() const { return NumPredStores > 0; }

  /// Returns true if epilogue vectorization is considered profitable, and
  /// false otherwise.
  /// \p VF is the vectorization factor chosen for the original loop.
  bool isEpilogueVectorizationProfitable(const ElementCount VF) const;

private:
  unsigned NumPredStores = 0;

  /// \return An upper bound for the vectorization factors for both
  /// fixed and scalable vectorization, where the minimum-known number of
  /// elements is a power-of-2 larger than zero. If scalable vectorization is
  /// disabled or unsupported, then the scalable part will be equal to
  /// ElementCount::getScalable(0).
  FixedScalableVFPair computeFeasibleMaxVF(unsigned MaxTripCount,
                                           ElementCount UserVF,
                                           bool FoldTailByMasking);

  /// \return the maximized element count based on the targets vector
  /// registers and the loop trip-count, but limited to a maximum safe VF.
  /// This is a helper function of computeFeasibleMaxVF.
  ElementCount getMaximizedVFForTarget(unsigned MaxTripCount,
                                       unsigned SmallestType,
                                       unsigned WidestType,
                                       ElementCount MaxSafeVF,
                                       bool FoldTailByMasking);

  /// \return the maximum legal scalable VF, based on the safe max number
  /// of elements.
  ElementCount getMaxLegalScalableVF(unsigned MaxSafeElements);

  /// Returns the execution time cost of an instruction for a given vector
  /// width. Vector width of one means scalar.
  VectorizationCostTy getInstructionCost(Instruction *I, ElementCount VF);

  /// The cost-computation logic from getInstructionCost which provides
  /// the vector type as an output parameter.
  InstructionCost getInstructionCost(Instruction *I, ElementCount VF,
                                     Type *&VectorTy);

  /// Return the cost of instructions in an inloop reduction pattern, if I is
  /// part of that pattern.
  std::optional<InstructionCost>
  getReductionPatternCost(Instruction *I, ElementCount VF, Type *VectorTy,
                          TTI::TargetCostKind CostKind) const;

  /// Calculate vectorization cost of memory instruction \p I.
  InstructionCost getMemoryInstructionCost(Instruction *I, ElementCount VF);

  /// The cost computation for scalarized memory instruction.
  InstructionCost getMemInstScalarizationCost(Instruction *I, ElementCount VF);

  /// The cost computation for interleaving group of memory instructions.
  InstructionCost getInterleaveGroupCost(Instruction *I, ElementCount VF);

  /// The cost computation for Gather/Scatter instruction.
  InstructionCost getGatherScatterCost(Instruction *I, ElementCount VF);

  /// The cost computation for widening instruction \p I with consecutive
  /// memory access.
  InstructionCost getConsecutiveMemOpCost(Instruction *I, ElementCount VF);

  /// The cost calculation for Load/Store instruction \p I with uniform pointer -
  /// Load: scalar load + broadcast.
  /// Store: scalar store + (loop invariant value stored? 0 : extract of last
  /// element)
  InstructionCost getUniformMemOpCost(Instruction *I, ElementCount VF);

  /// Estimate the overhead of scalarizing an instruction. This is a
  /// convenience wrapper for the type-based getScalarizationOverhead API.
  InstructionCost getScalarizationOverhead(Instruction *I, ElementCount VF,
                                           TTI::TargetCostKind CostKind) const;

  /// Returns true if an artificially high cost for emulated masked memrefs
  /// should be used.
  bool useEmulatedMaskMemRefHack(Instruction *I, ElementCount VF);

  /// Map of scalar integer values to the smallest bitwidth they can be legally
  /// represented as. The vector equivalents of these values should be truncated
  /// to this type.
  MapVector<Instruction *, uint64_t> MinBWs;

  /// A type representing the costs for instructions if they were to be
  /// scalarized rather than vectorized. The entries are Instruction-Cost
  /// pairs.
  using ScalarCostsTy = DenseMap<Instruction *, InstructionCost>;

  /// A set containing all BasicBlocks that are known to present after
  /// vectorization as a predicated block.
  DenseMap<ElementCount, SmallPtrSet<BasicBlock *, 4>>
      PredicatedBBsAfterVectorization;

  /// Records whether it is allowed to have the original scalar loop execute at
  /// least once. This may be needed as a fallback loop in case runtime
  /// aliasing/dependence checks fail, or to handle the tail/remainder
  /// iterations when the trip count is unknown or doesn't divide by the VF,
  /// or as a peel-loop to handle gaps in interleave-groups.
  /// Under optsize and when the trip count is very small we don't allow any
  /// iterations to execute in the scalar loop.
  ScalarEpilogueLowering ScalarEpilogueStatus = CM_ScalarEpilogueAllowed;

  /// All blocks of loop are to be masked to fold tail of scalar iterations.
  bool CanFoldTailByMasking = false;

  /// A map holding scalar costs for different vectorization factors. The
  /// presence of a cost for an instruction in the mapping indicates that the
  /// instruction will be scalarized when vectorizing with the associated
  /// vectorization factor. The entries are VF-ScalarCostTy pairs.
  DenseMap<ElementCount, ScalarCostsTy> InstsToScalarize;

  /// Holds the instructions known to be uniform after vectorization.
  /// The data is collected per VF.
  DenseMap<ElementCount, SmallPtrSet<Instruction *, 4>> Uniforms;

  /// Holds the instructions known to be scalar after vectorization.
  /// The data is collected per VF.
  DenseMap<ElementCount, SmallPtrSet<Instruction *, 4>> Scalars;

  /// Holds the instructions (address computations) that are forced to be
  /// scalarized.
  DenseMap<ElementCount, SmallPtrSet<Instruction *, 4>> ForcedScalars;

  /// PHINodes of the reductions that should be expanded in-loop.
  SmallPtrSet<PHINode *, 4> InLoopReductions;

  /// A Map of inloop reduction operations and their immediate chain operand.
  /// FIXME: This can be removed once reductions can be costed correctly in
  /// VPlan. This was added to allow quick lookup of the inloop operations.
  DenseMap<Instruction *, Instruction *> InLoopReductionImmediateChains;

  /// Returns the expected difference in cost from scalarizing the expression
  /// feeding a predicated instruction \p PredInst. The instructions to
  /// scalarize and their scalar costs are collected in \p ScalarCosts. A
  /// non-negative return value implies the expression will be scalarized.
  /// Currently, only single-use chains are considered for scalarization.
  InstructionCost computePredInstDiscount(Instruction *PredInst,
                                          ScalarCostsTy &ScalarCosts,
                                          ElementCount VF);

  /// Collect the instructions that are uniform after vectorization. An
  /// instruction is uniform if we represent it with a single scalar value in
  /// the vectorized loop corresponding to each vector iteration. Examples of
  /// uniform instructions include pointer operands of consecutive or
  /// interleaved memory accesses. Note that although uniformity implies an
  /// instruction will be scalar, the reverse is not true. In general, a
  /// scalarized instruction will be represented by VF scalar values in the
  /// vectorized loop, each corresponding to an iteration of the original
  /// scalar loop.
  void collectLoopUniforms(ElementCount VF);

  /// Collect the instructions that are scalar after vectorization. An
  /// instruction is scalar if it is known to be uniform or will be scalarized
  /// during vectorization. collectLoopScalars should only add non-uniform nodes
  /// to the list if they are used by a load/store instruction that is marked as
  /// CM_Scalarize. Non-uniform scalarized instructions will be represented by
  /// VF values in the vectorized loop, each corresponding to an iteration of
  /// the original scalar loop.
  void collectLoopScalars(ElementCount VF);

  /// Keeps cost model vectorization decision and cost for instructions.
  /// Right now it is used for memory instructions only.
  using DecisionList = DenseMap<std::pair<Instruction *, ElementCount>,
                                std::pair<InstWidening, InstructionCost>>;

  DecisionList WideningDecisions;

  using CallDecisionList =
      DenseMap<std::pair<CallInst *, ElementCount>, CallWideningDecision>;

  CallDecisionList CallWideningDecisions;

  /// Returns true if \p V is expected to be vectorized and it needs to be
  /// extracted.
  bool needsExtract(Value *V, ElementCount VF) const {
    Instruction *I = dyn_cast<Instruction>(V);
    if (VF.isScalar() || !I || !TheLoop->contains(I) ||
        TheLoop->isLoopInvariant(I))
      return false;

    // Assume we can vectorize V (and hence we need extraction) if the
    // scalars are not computed yet. This can happen, because it is called
    // via getScalarizationOverhead from setCostBasedWideningDecision, before
    // the scalars are collected. That should be a safe assumption in most
    // cases, because we check if the operands have vectorizable types
    // beforehand in LoopVectorizationLegality.
    return !Scalars.contains(VF) || !isScalarAfterVectorization(I, VF);
  };

  /// Returns a range containing only operands needing to be extracted.
  SmallVector<Value *, 4> filterExtractingOperands(Instruction::op_range Ops,
                                                   ElementCount VF) const {
    return SmallVector<Value *, 4>(make_filter_range(
        Ops, [this, VF](Value *V) { return this->needsExtract(V, VF); }));
  }

public:
  /// The loop that we evaluate.
  Loop *TheLoop;

  /// Predicated scalar evolution analysis.
  PredicatedScalarEvolution &PSE;

  /// Loop Info analysis.
  LoopInfo *LI;

  /// Vectorization legality.
  LoopVectorizationLegality *Legal;

  /// Vector target information.
  const TargetTransformInfo &TTI;

  /// Target Library Info.
  const TargetLibraryInfo *TLI;

  /// Demanded bits analysis.
  DemandedBits *DB;

  /// Assumption cache.
  AssumptionCache *AC;

  /// Interface to emit optimization remarks.
  OptimizationRemarkEmitter *ORE;

  const Function *TheFunction;

  /// Loop Vectorize Hint.
  const LoopVectorizeHints *Hints;

  /// The interleave access information contains groups of interleaved accesses
  /// with the same stride and close to each other.
  InterleavedAccessInfo &InterleaveInfo;

  /// Values to ignore in the cost model.
  SmallPtrSet<const Value *, 16> ValuesToIgnore;

  /// Values to ignore in the cost model when VF > 1.
  SmallPtrSet<const Value *, 16> VecValuesToIgnore;

  /// All element types found in the loop.
  SmallPtrSet<Type *, 16> ElementTypesInLoop;
};
} // end namespace llvm

namespace {
/// Helper struct to manage generating runtime checks for vectorization.
///
/// The runtime checks are created up-front in temporary blocks to allow better
/// estimating the cost and un-linked from the existing IR. After deciding to
/// vectorize, the checks are moved back. If deciding not to vectorize, the
/// temporary blocks are completely removed.
class GeneratedRTChecks {
  /// Basic block which contains the generated SCEV checks, if any.
  BasicBlock *SCEVCheckBlock = nullptr;

  /// The value representing the result of the generated SCEV checks. If it is
  /// nullptr, either no SCEV checks have been generated or they have been used.
  Value *SCEVCheckCond = nullptr;

  /// Basic block which contains the generated memory runtime checks, if any.
  BasicBlock *MemCheckBlock = nullptr;

  /// The value representing the result of the generated memory runtime checks.
  /// If it is nullptr, either no memory runtime checks have been generated or
  /// they have been used.
  Value *MemRuntimeCheckCond = nullptr;

  DominatorTree *DT;
  LoopInfo *LI;
  TargetTransformInfo *TTI;

  SCEVExpander SCEVExp;
  SCEVExpander MemCheckExp;

  bool CostTooHigh = false;
  const bool AddBranchWeights;

public:
  GeneratedRTChecks(ScalarEvolution &SE, DominatorTree *DT, LoopInfo *LI,
                    TargetTransformInfo *TTI, const DataLayout &DL,
                    bool AddBranchWeights)
      : DT(DT), LI(LI), TTI(TTI), SCEVExp(SE, DL, "scev.check"),
        MemCheckExp(SE, DL, "scev.check"), AddBranchWeights(AddBranchWeights) {}

  /// Generate runtime checks in SCEVCheckBlock and MemCheckBlock, so we can
  /// accurately estimate the cost of the runtime checks. The blocks are
  /// un-linked from the IR and is added back during vector code generation. If
  /// there is no vector code generation, the check blocks are removed
  /// completely.
  void Create(Loop *L, const LoopAccessInfo &LAI,
              const SCEVPredicate &UnionPred, ElementCount VF, unsigned IC) {

    // Hard cutoff to limit compile-time increase in case a very large number of
    // runtime checks needs to be generated.
    // TODO: Skip cutoff if the loop is guaranteed to execute, e.g. due to
    // profile info.
    CostTooHigh =
        LAI.getNumRuntimePointerChecks() > VectorizeMemoryCheckThreshold;
    if (CostTooHigh)
      return;

    BasicBlock *LoopHeader = L->getHeader();
    BasicBlock *Preheader = L->getLoopPreheader();

    // Use SplitBlock to create blocks for SCEV & memory runtime checks to
    // ensure the blocks are properly added to LoopInfo & DominatorTree. Those
    // may be used by SCEVExpander. The blocks will be un-linked from their
    // predecessors and removed from LI & DT at the end of the function.
    if (!UnionPred.isAlwaysTrue()) {
      SCEVCheckBlock = SplitBlock(Preheader, Preheader->getTerminator(), DT, LI,
                                  nullptr, "vector.scevcheck");

      SCEVCheckCond = SCEVExp.expandCodeForPredicate(
          &UnionPred, SCEVCheckBlock->getTerminator());
    }

    const auto &RtPtrChecking = *LAI.getRuntimePointerChecking();
    if (RtPtrChecking.Need) {
      auto *Pred = SCEVCheckBlock ? SCEVCheckBlock : Preheader;
      MemCheckBlock = SplitBlock(Pred, Pred->getTerminator(), DT, LI, nullptr,
                                 "vector.memcheck");

      auto DiffChecks = RtPtrChecking.getDiffChecks();
      if (DiffChecks) {
        Value *RuntimeVF = nullptr;
        MemRuntimeCheckCond = addDiffRuntimeChecks(
            MemCheckBlock->getTerminator(), *DiffChecks, MemCheckExp,
            [VF, &RuntimeVF](IRBuilderBase &B, unsigned Bits) {
              if (!RuntimeVF)
                RuntimeVF = getRuntimeVF(B, B.getIntNTy(Bits), VF);
              return RuntimeVF;
            },
            IC);
      } else {
        MemRuntimeCheckCond = addRuntimeChecks(
            MemCheckBlock->getTerminator(), L, RtPtrChecking.getChecks(),
            MemCheckExp, VectorizerParams::HoistRuntimeChecks);
      }
      assert(MemRuntimeCheckCond &&
             "no RT checks generated although RtPtrChecking "
             "claimed checks are required");
    }

    if (!MemCheckBlock && !SCEVCheckBlock)
      return;

    // Unhook the temporary block with the checks, update various places
    // accordingly.
    if (SCEVCheckBlock)
      SCEVCheckBlock->replaceAllUsesWith(Preheader);
    if (MemCheckBlock)
      MemCheckBlock->replaceAllUsesWith(Preheader);

    if (SCEVCheckBlock) {
      SCEVCheckBlock->getTerminator()->moveBefore(Preheader->getTerminator());
      new UnreachableInst(Preheader->getContext(), SCEVCheckBlock);
      Preheader->getTerminator()->eraseFromParent();
    }
    if (MemCheckBlock) {
      MemCheckBlock->getTerminator()->moveBefore(Preheader->getTerminator());
      new UnreachableInst(Preheader->getContext(), MemCheckBlock);
      Preheader->getTerminator()->eraseFromParent();
    }

    DT->changeImmediateDominator(LoopHeader, Preheader);
    if (MemCheckBlock) {
      DT->eraseNode(MemCheckBlock);
      LI->removeBlock(MemCheckBlock);
    }
    if (SCEVCheckBlock) {
      DT->eraseNode(SCEVCheckBlock);
      LI->removeBlock(SCEVCheckBlock);
    }
  }

  InstructionCost getCost() {
    if (SCEVCheckBlock || MemCheckBlock)
      LLVM_DEBUG(dbgs() << "Calculating cost of runtime checks:\n");

    if (CostTooHigh) {
      InstructionCost Cost;
      Cost.setInvalid();
      LLVM_DEBUG(dbgs() << "  number of checks exceeded threshold\n");
      return Cost;
    }

    InstructionCost RTCheckCost = 0;
    if (SCEVCheckBlock)
      for (Instruction &I : *SCEVCheckBlock) {
        if (SCEVCheckBlock->getTerminator() == &I)
          continue;
        InstructionCost C =
            TTI->getInstructionCost(&I, TTI::TCK_RecipThroughput);
        LLVM_DEBUG(dbgs() << "  " << C << "  for " << I << "\n");
        RTCheckCost += C;
      }
    if (MemCheckBlock)
      for (Instruction &I : *MemCheckBlock) {
        if (MemCheckBlock->getTerminator() == &I)
          continue;
        InstructionCost C =
            TTI->getInstructionCost(&I, TTI::TCK_RecipThroughput);
        LLVM_DEBUG(dbgs() << "  " << C << "  for " << I << "\n");
        RTCheckCost += C;
      }

    if (SCEVCheckBlock || MemCheckBlock)
      LLVM_DEBUG(dbgs() << "Total cost of runtime checks: " << RTCheckCost
                        << "\n");

    return RTCheckCost;
  }

  /// Remove the created SCEV & memory runtime check blocks & instructions, if
  /// unused.
  ~GeneratedRTChecks() {
    SCEVExpanderCleaner SCEVCleaner(SCEVExp);
    SCEVExpanderCleaner MemCheckCleaner(MemCheckExp);
    if (!SCEVCheckCond)
      SCEVCleaner.markResultUsed();

    if (!MemRuntimeCheckCond)
      MemCheckCleaner.markResultUsed();

    if (MemRuntimeCheckCond) {
      auto &SE = *MemCheckExp.getSE();
      // Memory runtime check generation creates compares that use expanded
      // values. Remove them before running the SCEVExpanderCleaners.
      for (auto &I : make_early_inc_range(reverse(*MemCheckBlock))) {
        if (MemCheckExp.isInsertedInstruction(&I))
          continue;
        SE.forgetValue(&I);
        I.eraseFromParent();
      }
    }
    MemCheckCleaner.cleanup();
    SCEVCleaner.cleanup();

    if (SCEVCheckCond)
      SCEVCheckBlock->eraseFromParent();
    if (MemRuntimeCheckCond)
      MemCheckBlock->eraseFromParent();
  }

  /// Adds the generated SCEVCheckBlock before \p LoopVectorPreHeader and
  /// adjusts the branches to branch to the vector preheader or \p Bypass,
  /// depending on the generated condition.
  BasicBlock *emitSCEVChecks(BasicBlock *Bypass,
                             BasicBlock *LoopVectorPreHeader,
                             BasicBlock *LoopExitBlock) {
    if (!SCEVCheckCond)
      return nullptr;

    Value *Cond = SCEVCheckCond;
    // Mark the check as used, to prevent it from being removed during cleanup.
    SCEVCheckCond = nullptr;
    if (auto *C = dyn_cast<ConstantInt>(Cond))
      if (C->isZero())
        return nullptr;

    auto *Pred = LoopVectorPreHeader->getSinglePredecessor();

    BranchInst::Create(LoopVectorPreHeader, SCEVCheckBlock);
    // Create new preheader for vector loop.
    if (auto *PL = LI->getLoopFor(LoopVectorPreHeader))
      PL->addBasicBlockToLoop(SCEVCheckBlock, *LI);

    SCEVCheckBlock->getTerminator()->eraseFromParent();
    SCEVCheckBlock->moveBefore(LoopVectorPreHeader);
    Pred->getTerminator()->replaceSuccessorWith(LoopVectorPreHeader,
                                                SCEVCheckBlock);

    DT->addNewBlock(SCEVCheckBlock, Pred);
    DT->changeImmediateDominator(LoopVectorPreHeader, SCEVCheckBlock);

    BranchInst &BI = *BranchInst::Create(Bypass, LoopVectorPreHeader, Cond);
    if (AddBranchWeights)
      setBranchWeights(BI, SCEVCheckBypassWeights);
    ReplaceInstWithInst(SCEVCheckBlock->getTerminator(), &BI);
    return SCEVCheckBlock;
  }

  /// Adds the generated MemCheckBlock before \p LoopVectorPreHeader and adjusts
  /// the branches to branch to the vector preheader or \p Bypass, depending on
  /// the generated condition.
  BasicBlock *emitMemRuntimeChecks(BasicBlock *Bypass,
                                   BasicBlock *LoopVectorPreHeader) {
    // Check if we generated code that checks in runtime if arrays overlap.
    if (!MemRuntimeCheckCond)
      return nullptr;

    auto *Pred = LoopVectorPreHeader->getSinglePredecessor();
    Pred->getTerminator()->replaceSuccessorWith(LoopVectorPreHeader,
                                                MemCheckBlock);

    DT->addNewBlock(MemCheckBlock, Pred);
    DT->changeImmediateDominator(LoopVectorPreHeader, MemCheckBlock);
    MemCheckBlock->moveBefore(LoopVectorPreHeader);

    if (auto *PL = LI->getLoopFor(LoopVectorPreHeader))
      PL->addBasicBlockToLoop(MemCheckBlock, *LI);

    BranchInst &BI =
        *BranchInst::Create(Bypass, LoopVectorPreHeader, MemRuntimeCheckCond);
    if (AddBranchWeights) {
      setBranchWeights(BI, MemCheckBypassWeights);
    }
    ReplaceInstWithInst(MemCheckBlock->getTerminator(), &BI);
    MemCheckBlock->getTerminator()->setDebugLoc(
        Pred->getTerminator()->getDebugLoc());

    // Mark the check as used, to prevent it from being removed during cleanup.
    MemRuntimeCheckCond = nullptr;
    return MemCheckBlock;
  }
};
} // namespace

static bool useActiveLaneMask(TailFoldingStyle Style) {
  return Style == TailFoldingStyle::Data ||
         Style == TailFoldingStyle::DataAndControlFlow ||
         Style == TailFoldingStyle::DataAndControlFlowWithoutRuntimeCheck;
}

static bool useActiveLaneMaskForControlFlow(TailFoldingStyle Style) {
  return Style == TailFoldingStyle::DataAndControlFlow ||
         Style == TailFoldingStyle::DataAndControlFlowWithoutRuntimeCheck;
}

// Return true if \p OuterLp is an outer loop annotated with hints for explicit
// vectorization. The loop needs to be annotated with #pragma omp simd
// simdlen(#) or #pragma clang vectorize(enable) vectorize_width(#). If the
// vector length information is not provided, vectorization is not considered
// explicit. Interleave hints are not allowed either. These limitations will be
// relaxed in the future.
// Please, note that we are currently forced to abuse the pragma 'clang
// vectorize' semantics. This pragma provides *auto-vectorization hints*
// (i.e., LV must check that vectorization is legal) whereas pragma 'omp simd'
// provides *explicit vectorization hints* (LV can bypass legal checks and
// assume that vectorization is legal). However, both hints are implemented
// using the same metadata (llvm.loop.vectorize, processed by
// LoopVectorizeHints). This will be fixed in the future when the native IR
// representation for pragma 'omp simd' is introduced.
static bool isExplicitVecOuterLoop(Loop *OuterLp,
                                   OptimizationRemarkEmitter *ORE) {
  assert(!OuterLp->isInnermost() && "This is not an outer loop");
  LoopVectorizeHints Hints(OuterLp, true /*DisableInterleaving*/, *ORE);

  // Only outer loops with an explicit vectorization hint are supported.
  // Unannotated outer loops are ignored.
  if (Hints.getForce() == LoopVectorizeHints::FK_Undefined)
    return false;

  Function *Fn = OuterLp->getHeader()->getParent();
  if (!Hints.allowVectorization(Fn, OuterLp,
                                true /*VectorizeOnlyWhenForced*/)) {
    LLVM_DEBUG(dbgs() << "LV: Loop hints prevent outer loop vectorization.\n");
    return false;
  }

  if (Hints.getInterleave() > 1) {
    // TODO: Interleave support is future work.
    LLVM_DEBUG(dbgs() << "LV: Not vectorizing: Interleave is not supported for "
                         "outer loops.\n");
    Hints.emitRemarkWithHints();
    return false;
  }

  return true;
}

static void collectSupportedLoops(Loop &L, LoopInfo *LI,
                                  OptimizationRemarkEmitter *ORE,
                                  SmallVectorImpl<Loop *> &V) {
  // Collect inner loops and outer loops without irreducible control flow. For
  // now, only collect outer loops that have explicit vectorization hints. If we
  // are stress testing the VPlan H-CFG construction, we collect the outermost
  // loop of every loop nest.
  if (L.isInnermost() || VPlanBuildStressTest ||
      (EnableVPlanNativePath && isExplicitVecOuterLoop(&L, ORE))) {
    LoopBlocksRPO RPOT(&L);
    RPOT.perform(LI);
    if (!containsIrreducibleCFG<const BasicBlock *>(RPOT, *LI)) {
      V.push_back(&L);
      // TODO: Collect inner loops inside marked outer loops in case
      // vectorization fails for the outer loop. Do not invoke
      // 'containsIrreducibleCFG' again for inner loops when the outer loop is
      // already known to be reducible. We can use an inherited attribute for
      // that.
      return;
    }
  }
  for (Loop *InnerL : L)
    collectSupportedLoops(*InnerL, LI, ORE, V);
}

//===----------------------------------------------------------------------===//
// Implementation of LoopVectorizationLegality, InnerLoopVectorizer and
// LoopVectorizationCostModel and LoopVectorizationPlanner.
//===----------------------------------------------------------------------===//

/// Compute the transformed value of Index at offset StartValue using step
/// StepValue.
/// For integer induction, returns StartValue + Index * StepValue.
/// For pointer induction, returns StartValue[Index * StepValue].
/// FIXME: The newly created binary instructions should contain nsw/nuw
/// flags, which can be found from the original scalar operations.
static Value *
emitTransformedIndex(IRBuilderBase &B, Value *Index, Value *StartValue,
                     Value *Step,
                     InductionDescriptor::InductionKind InductionKind,
                     const BinaryOperator *InductionBinOp) {
  Type *StepTy = Step->getType();
  Value *CastedIndex = StepTy->isIntegerTy()
                           ? B.CreateSExtOrTrunc(Index, StepTy)
                           : B.CreateCast(Instruction::SIToFP, Index, StepTy);
  if (CastedIndex != Index) {
    CastedIndex->setName(CastedIndex->getName() + ".cast");
    Index = CastedIndex;
  }

  // Note: the IR at this point is broken. We cannot use SE to create any new
  // SCEV and then expand it, hoping that SCEV's simplification will give us
  // a more optimal code. Unfortunately, attempt of doing so on invalid IR may
  // lead to various SCEV crashes. So all we can do is to use builder and rely
  // on InstCombine for future simplifications. Here we handle some trivial
  // cases only.
  auto CreateAdd = [&B](Value *X, Value *Y) {
    assert(X->getType() == Y->getType() && "Types don't match!");
    if (auto *CX = dyn_cast<ConstantInt>(X))
      if (CX->isZero())
        return Y;
    if (auto *CY = dyn_cast<ConstantInt>(Y))
      if (CY->isZero())
        return X;
    return B.CreateAdd(X, Y);
  };

  // We allow X to be a vector type, in which case Y will potentially be
  // splatted into a vector with the same element count.
  auto CreateMul = [&B](Value *X, Value *Y) {
    assert(X->getType()->getScalarType() == Y->getType() &&
           "Types don't match!");
    if (auto *CX = dyn_cast<ConstantInt>(X))
      if (CX->isOne())
        return Y;
    if (auto *CY = dyn_cast<ConstantInt>(Y))
      if (CY->isOne())
        return X;
    VectorType *XVTy = dyn_cast<VectorType>(X->getType());
    if (XVTy && !isa<VectorType>(Y->getType()))
      Y = B.CreateVectorSplat(XVTy->getElementCount(), Y);
    return B.CreateMul(X, Y);
  };

  switch (InductionKind) {
  case InductionDescriptor::IK_IntInduction: {
    assert(!isa<VectorType>(Index->getType()) &&
           "Vector indices not supported for integer inductions yet");
    assert(Index->getType() == StartValue->getType() &&
           "Index type does not match StartValue type");
    if (isa<ConstantInt>(Step) && cast<ConstantInt>(Step)->isMinusOne())
      return B.CreateSub(StartValue, Index);
    auto *Offset = CreateMul(Index, Step);
    return CreateAdd(StartValue, Offset);
  }
  case InductionDescriptor::IK_PtrInduction: {
    return B.CreateGEP(B.getInt8Ty(), StartValue, CreateMul(Index, Step));
  }
  case InductionDescriptor::IK_FpInduction: {
    assert(!isa<VectorType>(Index->getType()) &&
           "Vector indices not supported for FP inductions yet");
    assert(Step->getType()->isFloatingPointTy() && "Expected FP Step value");
    assert(InductionBinOp &&
           (InductionBinOp->getOpcode() == Instruction::FAdd ||
            InductionBinOp->getOpcode() == Instruction::FSub) &&
           "Original bin op should be defined for FP induction");

    Value *MulExp = B.CreateFMul(Step, Index);
    return B.CreateBinOp(InductionBinOp->getOpcode(), StartValue, MulExp,
                         "induction");
  }
  case InductionDescriptor::IK_NoInduction:
    return nullptr;
  }
  llvm_unreachable("invalid enum");
}

std::optional<unsigned> getMaxVScale(const Function &F,
                                     const TargetTransformInfo &TTI) {
  if (std::optional<unsigned> MaxVScale = TTI.getMaxVScale())
    return MaxVScale;

  if (F.hasFnAttribute(Attribute::VScaleRange))
    return F.getFnAttribute(Attribute::VScaleRange).getVScaleRangeMax();

  return std::nullopt;
}

/// For the given VF and UF and maximum trip count computed for the loop, return
/// whether the induction variable might overflow in the vectorized loop. If not,
/// then we know a runtime overflow check always evaluates to false and can be
/// removed.
static bool isIndvarOverflowCheckKnownFalse(
    const LoopVectorizationCostModel *Cost,
    ElementCount VF, std::optional<unsigned> UF = std::nullopt) {
  // Always be conservative if we don't know the exact unroll factor.
  unsigned MaxUF = UF ? *UF : Cost->TTI.getMaxInterleaveFactor(VF);

  Type *IdxTy = Cost->Legal->getWidestInductionType();
  APInt MaxUIntTripCount = cast<IntegerType>(IdxTy)->getMask();

  // We know the runtime overflow check is known false iff the (max) trip-count
  // is known and (max) trip-count + (VF * UF) does not overflow in the type of
  // the vector loop induction variable.
  if (unsigned TC =
          Cost->PSE.getSE()->getSmallConstantMaxTripCount(Cost->TheLoop)) {
    uint64_t MaxVF = VF.getKnownMinValue();
    if (VF.isScalable()) {
      std::optional<unsigned> MaxVScale =
          getMaxVScale(*Cost->TheFunction, Cost->TTI);
      if (!MaxVScale)
        return false;
      MaxVF *= *MaxVScale;
    }

    return (MaxUIntTripCount - TC).ugt(MaxVF * MaxUF);
  }

  return false;
}

// Return whether we allow using masked interleave-groups (for dealing with
// strided loads/stores that reside in predicated blocks, or for dealing
// with gaps).
static bool useMaskedInterleavedAccesses(const TargetTransformInfo &TTI) {
  // If an override option has been passed in for interleaved accesses, use it.
  if (EnableMaskedInterleavedMemAccesses.getNumOccurrences() > 0)
    return EnableMaskedInterleavedMemAccesses;

  return TTI.enableMaskedInterleavedAccessVectorization();
}

// Try to vectorize the interleave group that \p Instr belongs to.
//
// E.g. Translate following interleaved load group (factor = 3):
//   for (i = 0; i < N; i+=3) {
//     R = Pic[i];             // Member of index 0
//     G = Pic[i+1];           // Member of index 1
//     B = Pic[i+2];           // Member of index 2
//     ... // do something to R, G, B
//   }
// To:
//   %wide.vec = load <12 x i32>                       ; Read 4 tuples of R,G,B
//   %R.vec = shuffle %wide.vec, poison, <0, 3, 6, 9>   ; R elements
//   %G.vec = shuffle %wide.vec, poison, <1, 4, 7, 10>  ; G elements
//   %B.vec = shuffle %wide.vec, poison, <2, 5, 8, 11>  ; B elements
//
// Or translate following interleaved store group (factor = 3):
//   for (i = 0; i < N; i+=3) {
//     ... do something to R, G, B
//     Pic[i]   = R;           // Member of index 0
//     Pic[i+1] = G;           // Member of index 1
//     Pic[i+2] = B;           // Member of index 2
//   }
// To:
//   %R_G.vec = shuffle %R.vec, %G.vec, <0, 1, 2, ..., 7>
//   %B_U.vec = shuffle %B.vec, poison, <0, 1, 2, 3, u, u, u, u>
//   %interleaved.vec = shuffle %R_G.vec, %B_U.vec,
//        <0, 4, 8, 1, 5, 9, 2, 6, 10, 3, 7, 11>    ; Interleave R,G,B elements
//   store <12 x i32> %interleaved.vec              ; Write 4 tuples of R,G,B
void InnerLoopVectorizer::vectorizeInterleaveGroup(
    const InterleaveGroup<Instruction> *Group, ArrayRef<VPValue *> VPDefs,
    VPTransformState &State, VPValue *Addr, ArrayRef<VPValue *> StoredValues,
    VPValue *BlockInMask, bool NeedsMaskForGaps) {
  Instruction *Instr = Group->getInsertPos();
  const DataLayout &DL = Instr->getModule()->getDataLayout();

  // Prepare for the vector type of the interleaved load/store.
  Type *ScalarTy = getLoadStoreType(Instr);
  unsigned InterleaveFactor = Group->getFactor();
  auto *VecTy = VectorType::get(ScalarTy, VF * InterleaveFactor);

  // Prepare for the new pointers.
  SmallVector<Value *, 2> AddrParts;
  unsigned Index = Group->getIndex(Instr);

  // TODO: extend the masked interleaved-group support to reversed access.
  assert((!BlockInMask || !Group->isReverse()) &&
         "Reversed masked interleave-group not supported.");

  Value *Idx;
  // If the group is reverse, adjust the index to refer to the last vector lane
  // instead of the first. We adjust the index from the first vector lane,
  // rather than directly getting the pointer for lane VF - 1, because the
  // pointer operand of the interleaved access is supposed to be uniform. For
  // uniform instructions, we're only required to generate a value for the
  // first vector lane in each unroll iteration.
  if (Group->isReverse()) {
    Value *RuntimeVF = getRuntimeVF(Builder, Builder.getInt32Ty(), VF);
    Idx = Builder.CreateSub(RuntimeVF, Builder.getInt32(1));
    Idx = Builder.CreateMul(Idx, Builder.getInt32(Group->getFactor()));
    Idx = Builder.CreateAdd(Idx, Builder.getInt32(Index));
    Idx = Builder.CreateNeg(Idx);
  } else
    Idx = Builder.getInt32(-Index);

  for (unsigned Part = 0; Part < UF; Part++) {
    Value *AddrPart = State.get(Addr, VPIteration(Part, 0));
    if (auto *I = dyn_cast<Instruction>(AddrPart))
      State.setDebugLocFrom(I->getDebugLoc());

    // Notice current instruction could be any index. Need to adjust the address
    // to the member of index 0.
    //
    // E.g.  a = A[i+1];     // Member of index 1 (Current instruction)
    //       b = A[i];       // Member of index 0
    // Current pointer is pointed to A[i+1], adjust it to A[i].
    //
    // E.g.  A[i+1] = a;     // Member of index 1
    //       A[i]   = b;     // Member of index 0
    //       A[i+2] = c;     // Member of index 2 (Current instruction)
    // Current pointer is pointed to A[i+2], adjust it to A[i].

    bool InBounds = false;
    if (auto *gep = dyn_cast<GetElementPtrInst>(AddrPart->stripPointerCasts()))
      InBounds = gep->isInBounds();
    AddrPart = Builder.CreateGEP(ScalarTy, AddrPart, Idx, "", InBounds);
    AddrParts.push_back(AddrPart);
  }

  State.setDebugLocFrom(Instr->getDebugLoc());
  Value *PoisonVec = PoisonValue::get(VecTy);

  auto CreateGroupMask = [this, &BlockInMask, &State, &InterleaveFactor](
                             unsigned Part, Value *MaskForGaps) -> Value * {
    if (VF.isScalable()) {
      assert(!MaskForGaps && "Interleaved groups with gaps are not supported.");
      assert(InterleaveFactor == 2 &&
             "Unsupported deinterleave factor for scalable vectors");
      auto *BlockInMaskPart = State.get(BlockInMask, Part);
      SmallVector<Value *, 2> Ops = {BlockInMaskPart, BlockInMaskPart};
      auto *MaskTy =
          VectorType::get(Builder.getInt1Ty(), VF.getKnownMinValue() * 2, true);
      return Builder.CreateIntrinsic(
          MaskTy, Intrinsic::experimental_vector_interleave2, Ops,
          /*FMFSource=*/nullptr, "interleaved.mask");
    }

    if (!BlockInMask)
      return MaskForGaps;

    Value *BlockInMaskPart = State.get(BlockInMask, Part);
    Value *ShuffledMask = Builder.CreateShuffleVector(
        BlockInMaskPart,
        createReplicatedMask(InterleaveFactor, VF.getKnownMinValue()),
        "interleaved.mask");
    return MaskForGaps ? Builder.CreateBinOp(Instruction::And, ShuffledMask,
                                             MaskForGaps)
                       : ShuffledMask;
  };

  // Vectorize the interleaved load group.
  if (isa<LoadInst>(Instr)) {
    Value *MaskForGaps = nullptr;
    if (NeedsMaskForGaps) {
      MaskForGaps =
          createBitMaskForGaps(Builder, VF.getKnownMinValue(), *Group);
      assert(MaskForGaps && "Mask for Gaps is required but it is null");
    }

    // For each unroll part, create a wide load for the group.
    SmallVector<Value *, 2> NewLoads;
    for (unsigned Part = 0; Part < UF; Part++) {
      Instruction *NewLoad;
      if (BlockInMask || MaskForGaps) {
        assert(useMaskedInterleavedAccesses(*TTI) &&
               "masked interleaved groups are not allowed.");
        Value *GroupMask = CreateGroupMask(Part, MaskForGaps);
        NewLoad =
            Builder.CreateMaskedLoad(VecTy, AddrParts[Part], Group->getAlign(),
                                     GroupMask, PoisonVec, "wide.masked.vec");
      }
      else
        NewLoad = Builder.CreateAlignedLoad(VecTy, AddrParts[Part],
                                            Group->getAlign(), "wide.vec");
      Group->addMetadata(NewLoad);
      NewLoads.push_back(NewLoad);
    }

    if (VecTy->isScalableTy()) {
      assert(InterleaveFactor == 2 &&
             "Unsupported deinterleave factor for scalable vectors");

      for (unsigned Part = 0; Part < UF; ++Part) {
        // Scalable vectors cannot use arbitrary shufflevectors (only splats),
        // so must use intrinsics to deinterleave.
        Value *DI = Builder.CreateIntrinsic(
            Intrinsic::experimental_vector_deinterleave2, VecTy, NewLoads[Part],
            /*FMFSource=*/nullptr, "strided.vec");
        unsigned J = 0;
        for (unsigned I = 0; I < InterleaveFactor; ++I) {
          Instruction *Member = Group->getMember(I);

          if (!Member)
            continue;

          Value *StridedVec = Builder.CreateExtractValue(DI, I);
          // If this member has different type, cast the result type.
          if (Member->getType() != ScalarTy) {
            VectorType *OtherVTy = VectorType::get(Member->getType(), VF);
            StridedVec = createBitOrPointerCast(StridedVec, OtherVTy, DL);
          }

          if (Group->isReverse())
            StridedVec = Builder.CreateVectorReverse(StridedVec, "reverse");

          State.set(VPDefs[J], StridedVec, Part);
          ++J;
        }
      }

      return;
    }

    // For each member in the group, shuffle out the appropriate data from the
    // wide loads.
    unsigned J = 0;
    for (unsigned I = 0; I < InterleaveFactor; ++I) {
      Instruction *Member = Group->getMember(I);

      // Skip the gaps in the group.
      if (!Member)
        continue;

      auto StrideMask =
          createStrideMask(I, InterleaveFactor, VF.getKnownMinValue());
      for (unsigned Part = 0; Part < UF; Part++) {
        Value *StridedVec = Builder.CreateShuffleVector(
            NewLoads[Part], StrideMask, "strided.vec");

        // If this member has different type, cast the result type.
        if (Member->getType() != ScalarTy) {
          assert(!VF.isScalable() && "VF is assumed to be non scalable.");
          VectorType *OtherVTy = VectorType::get(Member->getType(), VF);
          StridedVec = createBitOrPointerCast(StridedVec, OtherVTy, DL);
        }

        if (Group->isReverse())
          StridedVec = Builder.CreateVectorReverse(StridedVec, "reverse");

        State.set(VPDefs[J], StridedVec, Part);
      }
      ++J;
    }
    return;
  }

  // The sub vector type for current instruction.
  auto *SubVT = VectorType::get(ScalarTy, VF);

  // Vectorize the interleaved store group.
  Value *MaskForGaps =
      createBitMaskForGaps(Builder, VF.getKnownMinValue(), *Group);
  assert((!MaskForGaps || useMaskedInterleavedAccesses(*TTI)) &&
         "masked interleaved groups are not allowed.");
  assert((!MaskForGaps || !VF.isScalable()) &&
         "masking gaps for scalable vectors is not yet supported.");
  for (unsigned Part = 0; Part < UF; Part++) {
    // Collect the stored vector from each member.
    SmallVector<Value *, 4> StoredVecs;
    unsigned StoredIdx = 0;
    for (unsigned i = 0; i < InterleaveFactor; i++) {
      assert((Group->getMember(i) || MaskForGaps) &&
             "Fail to get a member from an interleaved store group");
      Instruction *Member = Group->getMember(i);

      // Skip the gaps in the group.
      if (!Member) {
        Value *Undef = PoisonValue::get(SubVT);
        StoredVecs.push_back(Undef);
        continue;
      }

      Value *StoredVec = State.get(StoredValues[StoredIdx], Part);
      ++StoredIdx;

      if (Group->isReverse())
        StoredVec = Builder.CreateVectorReverse(StoredVec, "reverse");

      // If this member has different type, cast it to a unified type.

      if (StoredVec->getType() != SubVT)
        StoredVec = createBitOrPointerCast(StoredVec, SubVT, DL);

      StoredVecs.push_back(StoredVec);
    }

    // Interleave all the smaller vectors into one wider vector.
    Value *IVec = interleaveVectors(Builder, StoredVecs, "interleaved.vec");
    Instruction *NewStoreInstr;
    if (BlockInMask || MaskForGaps) {
      Value *GroupMask = CreateGroupMask(Part, MaskForGaps);
      NewStoreInstr = Builder.CreateMaskedStore(IVec, AddrParts[Part],
                                                Group->getAlign(), GroupMask);
    } else
      NewStoreInstr =
          Builder.CreateAlignedStore(IVec, AddrParts[Part], Group->getAlign());

    Group->addMetadata(NewStoreInstr);
  }
}

void InnerLoopVectorizer::scalarizeInstruction(const Instruction *Instr,
                                               VPReplicateRecipe *RepRecipe,
                                               const VPIteration &Instance,
                                               VPTransformState &State) {
  assert(!Instr->getType()->isAggregateType() && "Can't handle vectors");

  // llvm.experimental.noalias.scope.decl intrinsics must only be duplicated for
  // the first lane and part.
  if (isa<NoAliasScopeDeclInst>(Instr))
    if (!Instance.isFirstIteration())
      return;

  // Does this instruction return a value ?
  bool IsVoidRetTy = Instr->getType()->isVoidTy();

  Instruction *Cloned = Instr->clone();
  if (!IsVoidRetTy) {
    Cloned->setName(Instr->getName() + ".cloned");
#if !defined(NDEBUG)
    // Verify that VPlan type inference results agree with the type of the
    // generated values.
    assert(State.TypeAnalysis.inferScalarType(RepRecipe) == Cloned->getType() &&
           "inferred type and type from generated instructions do not match");
#endif
  }

  RepRecipe->setFlags(Cloned);

  if (auto DL = Instr->getDebugLoc())
    State.setDebugLocFrom(DL);

  // Replace the operands of the cloned instructions with their scalar
  // equivalents in the new loop.
  for (const auto &I : enumerate(RepRecipe->operands())) {
    auto InputInstance = Instance;
    VPValue *Operand = I.value();
    if (vputils::isUniformAfterVectorization(Operand))
      InputInstance.Lane = VPLane::getFirstLane();
    Cloned->setOperand(I.index(), State.get(Operand, InputInstance));
  }
  State.addNewMetadata(Cloned, Instr);

  // Place the cloned scalar in the new loop.
  State.Builder.Insert(Cloned);

  State.set(RepRecipe, Cloned, Instance);

  // If we just cloned a new assumption, add it the assumption cache.
  if (auto *II = dyn_cast<AssumeInst>(Cloned))
    AC->registerAssumption(II);

  // End if-block.
  bool IfPredicateInstr = RepRecipe->getParent()->getParent()->isReplicator();
  if (IfPredicateInstr)
    PredicatedInstructions.push_back(Cloned);
}

Value *
InnerLoopVectorizer::getOrCreateVectorTripCount(BasicBlock *InsertBlock) {
  if (VectorTripCount)
    return VectorTripCount;

  Value *TC = getTripCount();
  IRBuilder<> Builder(InsertBlock->getTerminator());

  Type *Ty = TC->getType();
  // This is where we can make the step a runtime constant.
  Value *Step = createStepForVF(Builder, Ty, VF, UF);

  // If the tail is to be folded by masking, round the number of iterations N
  // up to a multiple of Step instead of rounding down. This is done by first
  // adding Step-1 and then rounding down. Note that it's ok if this addition
  // overflows: the vector induction variable will eventually wrap to zero given
  // that it starts at zero and its Step is a power of two; the loop will then
  // exit, with the last early-exit vector comparison also producing all-true.
  // For scalable vectors the VF is not guaranteed to be a power of 2, but this
  // is accounted for in emitIterationCountCheck that adds an overflow check.
  if (Cost->foldTailByMasking()) {
    assert(isPowerOf2_32(VF.getKnownMinValue() * UF) &&
           "VF*UF must be a power of 2 when folding tail by masking");
    Value *NumLanes = getRuntimeVF(Builder, Ty, VF * UF);
    TC = Builder.CreateAdd(
        TC, Builder.CreateSub(NumLanes, ConstantInt::get(Ty, 1)), "n.rnd.up");
  }

  // Now we need to generate the expression for the part of the loop that the
  // vectorized body will execute. This is equal to N - (N % Step) if scalar
  // iterations are not required for correctness, or N - Step, otherwise. Step
  // is equal to the vectorization factor (number of SIMD elements) times the
  // unroll factor (number of SIMD instructions).
  Value *R = Builder.CreateURem(TC, Step, "n.mod.vf");

  // There are cases where we *must* run at least one iteration in the remainder
  // loop.  See the cost model for when this can happen.  If the step evenly
  // divides the trip count, we set the remainder to be equal to the step. If
  // the step does not evenly divide the trip count, no adjustment is necessary
  // since there will already be scalar iterations. Note that the minimum
  // iterations check ensures that N >= Step.
  if (Cost->requiresScalarEpilogue(VF.isVector())) {
    auto *IsZero = Builder.CreateICmpEQ(R, ConstantInt::get(R->getType(), 0));
    R = Builder.CreateSelect(IsZero, Step, R);
  }

  VectorTripCount = Builder.CreateSub(TC, R, "n.vec");

  return VectorTripCount;
}

Value *InnerLoopVectorizer::createBitOrPointerCast(Value *V, VectorType *DstVTy,
                                                   const DataLayout &DL) {
  // Verify that V is a vector type with same number of elements as DstVTy.
  auto *DstFVTy = cast<VectorType>(DstVTy);
  auto VF = DstFVTy->getElementCount();
  auto *SrcVecTy = cast<VectorType>(V->getType());
  assert(VF == SrcVecTy->getElementCount() && "Vector dimensions do not match");
  Type *SrcElemTy = SrcVecTy->getElementType();
  Type *DstElemTy = DstFVTy->getElementType();
  assert((DL.getTypeSizeInBits(SrcElemTy) == DL.getTypeSizeInBits(DstElemTy)) &&
         "Vector elements must have same size");

  // Do a direct cast if element types are castable.
  if (CastInst::isBitOrNoopPointerCastable(SrcElemTy, DstElemTy, DL)) {
    return Builder.CreateBitOrPointerCast(V, DstFVTy);
  }
  // V cannot be directly casted to desired vector type.
  // May happen when V is a floating point vector but DstVTy is a vector of
  // pointers or vice-versa. Handle this using a two-step bitcast using an
  // intermediate Integer type for the bitcast i.e. Ptr <-> Int <-> Float.
  assert((DstElemTy->isPointerTy() != SrcElemTy->isPointerTy()) &&
         "Only one type should be a pointer type");
  assert((DstElemTy->isFloatingPointTy() != SrcElemTy->isFloatingPointTy()) &&
         "Only one type should be a floating point type");
  Type *IntTy =
      IntegerType::getIntNTy(V->getContext(), DL.getTypeSizeInBits(SrcElemTy));
  auto *VecIntTy = VectorType::get(IntTy, VF);
  Value *CastVal = Builder.CreateBitOrPointerCast(V, VecIntTy);
  return Builder.CreateBitOrPointerCast(CastVal, DstFVTy);
}

void InnerLoopVectorizer::emitIterationCountCheck(BasicBlock *Bypass) {
  Value *Count = getTripCount();
  // Reuse existing vector loop preheader for TC checks.
  // Note that new preheader block is generated for vector loop.
  BasicBlock *const TCCheckBlock = LoopVectorPreHeader;
  IRBuilder<> Builder(TCCheckBlock->getTerminator());

  // Generate code to check if the loop's trip count is less than VF * UF, or
  // equal to it in case a scalar epilogue is required; this implies that the
  // vector trip count is zero. This check also covers the case where adding one
  // to the backedge-taken count overflowed leading to an incorrect trip count
  // of zero. In this case we will also jump to the scalar loop.
  auto P = Cost->requiresScalarEpilogue(VF.isVector()) ? ICmpInst::ICMP_ULE
                                                       : ICmpInst::ICMP_ULT;

  // If tail is to be folded, vector loop takes care of all iterations.
  Type *CountTy = Count->getType();
  Value *CheckMinIters = Builder.getFalse();
  auto CreateStep = [&]() -> Value * {
    // Create step with max(MinProTripCount, UF * VF).
    if (UF * VF.getKnownMinValue() >= MinProfitableTripCount.getKnownMinValue())
      return createStepForVF(Builder, CountTy, VF, UF);

    Value *MinProfTC =
        createStepForVF(Builder, CountTy, MinProfitableTripCount, 1);
    if (!VF.isScalable())
      return MinProfTC;
    return Builder.CreateBinaryIntrinsic(
        Intrinsic::umax, MinProfTC, createStepForVF(Builder, CountTy, VF, UF));
  };

  TailFoldingStyle Style = Cost->getTailFoldingStyle();
  if (Style == TailFoldingStyle::None)
    CheckMinIters =
        Builder.CreateICmp(P, Count, CreateStep(), "min.iters.check");
  else if (VF.isScalable() &&
           !isIndvarOverflowCheckKnownFalse(Cost, VF, UF) &&
           Style != TailFoldingStyle::DataAndControlFlowWithoutRuntimeCheck) {
    // vscale is not necessarily a power-of-2, which means we cannot guarantee
    // an overflow to zero when updating induction variables and so an
    // additional overflow check is required before entering the vector loop.

    // Get the maximum unsigned value for the type.
    Value *MaxUIntTripCount =
        ConstantInt::get(CountTy, cast<IntegerType>(CountTy)->getMask());
    Value *LHS = Builder.CreateSub(MaxUIntTripCount, Count);

    // Don't execute the vector loop if (UMax - n) < (VF * UF).
    CheckMinIters = Builder.CreateICmp(ICmpInst::ICMP_ULT, LHS, CreateStep());
  }

  // Create new preheader for vector loop.
  LoopVectorPreHeader =
      SplitBlock(TCCheckBlock, TCCheckBlock->getTerminator(), DT, LI, nullptr,
                 "vector.ph");

  assert(DT->properlyDominates(DT->getNode(TCCheckBlock),
                               DT->getNode(Bypass)->getIDom()) &&
         "TC check is expected to dominate Bypass");

  // Update dominator for Bypass & LoopExit (if needed).
  DT->changeImmediateDominator(Bypass, TCCheckBlock);
  if (!Cost->requiresScalarEpilogue(VF.isVector()))
    // If there is an epilogue which must run, there's no edge from the
    // middle block to exit blocks  and thus no need to update the immediate
    // dominator of the exit blocks.
    DT->changeImmediateDominator(LoopExitBlock, TCCheckBlock);

  BranchInst &BI =
      *BranchInst::Create(Bypass, LoopVectorPreHeader, CheckMinIters);
  if (hasBranchWeightMD(*OrigLoop->getLoopLatch()->getTerminator()))
    setBranchWeights(BI, MinItersBypassWeights);
  ReplaceInstWithInst(TCCheckBlock->getTerminator(), &BI);
  LoopBypassBlocks.push_back(TCCheckBlock);
}

BasicBlock *InnerLoopVectorizer::emitSCEVChecks(BasicBlock *Bypass) {
  BasicBlock *const SCEVCheckBlock =
      RTChecks.emitSCEVChecks(Bypass, LoopVectorPreHeader, LoopExitBlock);
  if (!SCEVCheckBlock)
    return nullptr;

  assert(!(SCEVCheckBlock->getParent()->hasOptSize() ||
           (OptForSizeBasedOnProfile &&
            Cost->Hints->getForce() != LoopVectorizeHints::FK_Enabled)) &&
         "Cannot SCEV check stride or overflow when optimizing for size");


  // Update dominator only if this is first RT check.
  if (LoopBypassBlocks.empty()) {
    DT->changeImmediateDominator(Bypass, SCEVCheckBlock);
    if (!Cost->requiresScalarEpilogue(VF.isVector()))
      // If there is an epilogue which must run, there's no edge from the
      // middle block to exit blocks  and thus no need to update the immediate
      // dominator of the exit blocks.
      DT->changeImmediateDominator(LoopExitBlock, SCEVCheckBlock);
  }

  LoopBypassBlocks.push_back(SCEVCheckBlock);
  AddedSafetyChecks = true;
  return SCEVCheckBlock;
}

BasicBlock *InnerLoopVectorizer::emitMemRuntimeChecks(BasicBlock *Bypass) {
  // VPlan-native path does not do any analysis for runtime checks currently.
  if (EnableVPlanNativePath)
    return nullptr;

  BasicBlock *const MemCheckBlock =
      RTChecks.emitMemRuntimeChecks(Bypass, LoopVectorPreHeader);

  // Check if we generated code that checks in runtime if arrays overlap. We put
  // the checks into a separate block to make the more common case of few
  // elements faster.
  if (!MemCheckBlock)
    return nullptr;

  if (MemCheckBlock->getParent()->hasOptSize() || OptForSizeBasedOnProfile) {
    assert(Cost->Hints->getForce() == LoopVectorizeHints::FK_Enabled &&
           "Cannot emit memory checks when optimizing for size, unless forced "
           "to vectorize.");
    ORE->emit([&]() {
      return OptimizationRemarkAnalysis(DEBUG_TYPE, "VectorizationCodeSize",
                                        OrigLoop->getStartLoc(),
                                        OrigLoop->getHeader())
             << "Code-size may be reduced by not forcing "
                "vectorization, or by source-code modifications "
                "eliminating the need for runtime checks "
                "(e.g., adding 'restrict').";
    });
  }

  LoopBypassBlocks.push_back(MemCheckBlock);

  AddedSafetyChecks = true;

  return MemCheckBlock;
}

void InnerLoopVectorizer::createVectorLoopSkeleton(StringRef Prefix) {
  LoopScalarBody = OrigLoop->getHeader();
  LoopVectorPreHeader = OrigLoop->getLoopPreheader();
  assert(LoopVectorPreHeader && "Invalid loop structure");
  LoopExitBlock = OrigLoop->getUniqueExitBlock(); // may be nullptr
  assert((LoopExitBlock || Cost->requiresScalarEpilogue(VF.isVector())) &&
         "multiple exit loop without required epilogue?");

  LoopMiddleBlock =
      SplitBlock(LoopVectorPreHeader, LoopVectorPreHeader->getTerminator(), DT,
                 LI, nullptr, Twine(Prefix) + "middle.block");
  LoopScalarPreHeader =
      SplitBlock(LoopMiddleBlock, LoopMiddleBlock->getTerminator(), DT, LI,
                 nullptr, Twine(Prefix) + "scalar.ph");

  auto *ScalarLatchTerm = OrigLoop->getLoopLatch()->getTerminator();

  // Set up the middle block terminator.  Two cases:
  // 1) If we know that we must execute the scalar epilogue, emit an
  //    unconditional branch.
  // 2) Otherwise, we must have a single unique exit block (due to how we
  //    implement the multiple exit case).  In this case, set up a conditional
  //    branch from the middle block to the loop scalar preheader, and the
  //    exit block.  completeLoopSkeleton will update the condition to use an
  //    iteration check, if required to decide whether to execute the remainder.
  BranchInst *BrInst =
      Cost->requiresScalarEpilogue(VF.isVector())
          ? BranchInst::Create(LoopScalarPreHeader)
          : BranchInst::Create(LoopExitBlock, LoopScalarPreHeader,
                               Builder.getTrue());
  BrInst->setDebugLoc(ScalarLatchTerm->getDebugLoc());
  ReplaceInstWithInst(LoopMiddleBlock->getTerminator(), BrInst);

  // Update dominator for loop exit. During skeleton creation, only the vector
  // pre-header and the middle block are created. The vector loop is entirely
  // created during VPlan exection.
  if (!Cost->requiresScalarEpilogue(VF.isVector()))
    // If there is an epilogue which must run, there's no edge from the
    // middle block to exit blocks  and thus no need to update the immediate
    // dominator of the exit blocks.
    DT->changeImmediateDominator(LoopExitBlock, LoopMiddleBlock);
}

PHINode *InnerLoopVectorizer::createInductionResumeValue(
    PHINode *OrigPhi, const InductionDescriptor &II, Value *Step,
    ArrayRef<BasicBlock *> BypassBlocks,
    std::pair<BasicBlock *, Value *> AdditionalBypass) {
  Value *VectorTripCount = getOrCreateVectorTripCount(LoopVectorPreHeader);
  assert(VectorTripCount && "Expected valid arguments");

  Instruction *OldInduction = Legal->getPrimaryInduction();
  Value *&EndValue = IVEndValues[OrigPhi];
  Value *EndValueFromAdditionalBypass = AdditionalBypass.second;
  if (OrigPhi == OldInduction) {
    // We know what the end value is.
    EndValue = VectorTripCount;
  } else {
    IRBuilder<> B(LoopVectorPreHeader->getTerminator());

    // Fast-math-flags propagate from the original induction instruction.
    if (II.getInductionBinOp() && isa<FPMathOperator>(II.getInductionBinOp()))
      B.setFastMathFlags(II.getInductionBinOp()->getFastMathFlags());

    EndValue = emitTransformedIndex(B, VectorTripCount, II.getStartValue(),
                                    Step, II.getKind(), II.getInductionBinOp());
    EndValue->setName("ind.end");

    // Compute the end value for the additional bypass (if applicable).
    if (AdditionalBypass.first) {
      B.SetInsertPoint(AdditionalBypass.first,
                       AdditionalBypass.first->getFirstInsertionPt());
      EndValueFromAdditionalBypass =
          emitTransformedIndex(B, AdditionalBypass.second, II.getStartValue(),
                               Step, II.getKind(), II.getInductionBinOp());
      EndValueFromAdditionalBypass->setName("ind.end");
    }
  }

  // Create phi nodes to merge from the  backedge-taken check block.
  PHINode *BCResumeVal = PHINode::Create(OrigPhi->getType(), 3, "bc.resume.val",
                                         LoopScalarPreHeader->getTerminator());
  // Copy original phi DL over to the new one.
  BCResumeVal->setDebugLoc(OrigPhi->getDebugLoc());

  // The new PHI merges the original incoming value, in case of a bypass,
  // or the value at the end of the vectorized loop.
  BCResumeVal->addIncoming(EndValue, LoopMiddleBlock);

  // Fix the scalar body counter (PHI node).
  // The old induction's phi node in the scalar body needs the truncated
  // value.
  for (BasicBlock *BB : BypassBlocks)
    BCResumeVal->addIncoming(II.getStartValue(), BB);

  if (AdditionalBypass.first)
    BCResumeVal->setIncomingValueForBlock(AdditionalBypass.first,
                                          EndValueFromAdditionalBypass);
  return BCResumeVal;
}

/// Return the expanded step for \p ID using \p ExpandedSCEVs to look up SCEV
/// expansion results.
static Value *getExpandedStep(const InductionDescriptor &ID,
                              const SCEV2ValueTy &ExpandedSCEVs) {
  const SCEV *Step = ID.getStep();
  if (auto *C = dyn_cast<SCEVConstant>(Step))
    return C->getValue();
  if (auto *U = dyn_cast<SCEVUnknown>(Step))
    return U->getValue();
  auto I = ExpandedSCEVs.find(Step);
  assert(I != ExpandedSCEVs.end() && "SCEV must be expanded at this point");
  return I->second;
}

void InnerLoopVectorizer::createInductionResumeValues(
    const SCEV2ValueTy &ExpandedSCEVs,
    std::pair<BasicBlock *, Value *> AdditionalBypass) {
  assert(((AdditionalBypass.first && AdditionalBypass.second) ||
          (!AdditionalBypass.first && !AdditionalBypass.second)) &&
         "Inconsistent information about additional bypass.");
  // We are going to resume the execution of the scalar loop.
  // Go over all of the induction variables that we found and fix the
  // PHIs that are left in the scalar version of the loop.
  // The starting values of PHI nodes depend on the counter of the last
  // iteration in the vectorized loop.
  // If we come from a bypass edge then we need to start from the original
  // start value.
  for (const auto &InductionEntry : Legal->getInductionVars()) {
    PHINode *OrigPhi = InductionEntry.first;
    const InductionDescriptor &II = InductionEntry.second;
    PHINode *BCResumeVal = createInductionResumeValue(
        OrigPhi, II, getExpandedStep(II, ExpandedSCEVs), LoopBypassBlocks,
        AdditionalBypass);
    OrigPhi->setIncomingValueForBlock(LoopScalarPreHeader, BCResumeVal);
  }
}

BasicBlock *InnerLoopVectorizer::completeLoopSkeleton() {
  // The trip counts should be cached by now.
  Value *Count = getTripCount();
  Value *VectorTripCount = getOrCreateVectorTripCount(LoopVectorPreHeader);

  auto *ScalarLatchTerm = OrigLoop->getLoopLatch()->getTerminator();

  // Add a check in the middle block to see if we have completed
  // all of the iterations in the first vector loop.  Three cases:
  // 1) If we require a scalar epilogue, there is no conditional branch as
  //    we unconditionally branch to the scalar preheader.  Do nothing.
  // 2) If (N - N%VF) == N, then we *don't* need to run the remainder.
  //    Thus if tail is to be folded, we know we don't need to run the
  //    remainder and we can use the previous value for the condition (true).
  // 3) Otherwise, construct a runtime check.
  if (!Cost->requiresScalarEpilogue(VF.isVector()) &&
      !Cost->foldTailByMasking()) {
    // Here we use the same DebugLoc as the scalar loop latch terminator instead
    // of the corresponding compare because they may have ended up with
    // different line numbers and we want to avoid awkward line stepping while
    // debugging. Eg. if the compare has got a line number inside the loop.
    // TODO: At the moment, CreateICmpEQ will simplify conditions with constant
    // operands. Perform simplification directly on VPlan once the branch is
    // modeled there.
    IRBuilder<> B(LoopMiddleBlock->getTerminator());
    B.SetCurrentDebugLocation(ScalarLatchTerm->getDebugLoc());
    Value *CmpN = B.CreateICmpEQ(Count, VectorTripCount, "cmp.n");
    BranchInst &BI = *cast<BranchInst>(LoopMiddleBlock->getTerminator());
    BI.setCondition(CmpN);
    if (hasBranchWeightMD(*ScalarLatchTerm)) {
      // Assume that `Count % VectorTripCount` is equally distributed.
      unsigned TripCount = UF * VF.getKnownMinValue();
      assert(TripCount > 0 && "trip count should not be zero");
      const uint32_t Weights[] = {1, TripCount - 1};
      setBranchWeights(BI, Weights);
    }
  }

#ifdef EXPENSIVE_CHECKS
  assert(DT->verify(DominatorTree::VerificationLevel::Fast));
#endif

  return LoopVectorPreHeader;
}

std::pair<BasicBlock *, Value *>
InnerLoopVectorizer::createVectorizedLoopSkeleton(
    const SCEV2ValueTy &ExpandedSCEVs) {
  /*
   In this function we generate a new loop. The new loop will contain
   the vectorized instructions while the old loop will continue to run the
   scalar remainder.

       [ ] <-- old preheader - loop iteration number check and SCEVs in Plan's
     /  |      preheader are expanded here. Eventually all required SCEV
    /   |      expansion should happen here.
   /    v
  |    [ ] <-- vector loop bypass (may consist of multiple blocks).
  |  /  |
  | /   v
  ||   [ ]     <-- vector pre header.
  |/    |
  |     v
  |    [  ] \
  |    [  ]_|   <-- vector loop (created during VPlan execution).
  |     |
  |     v
  \   -[ ]   <--- middle-block.
   \/   |
   /\   v
   | ->[ ]     <--- new preheader.
   |    |
 (opt)  v      <-- edge from middle to exit iff epilogue is not required.
   |   [ ] \
   |   [ ]_|   <-- old scalar loop to handle remainder (scalar epilogue).
    \   |
     \  v
      >[ ]     <-- exit block(s).
   ...
   */

  // Create an empty vector loop, and prepare basic blocks for the runtime
  // checks.
  createVectorLoopSkeleton("");

  // Now, compare the new count to zero. If it is zero skip the vector loop and
  // jump to the scalar loop. This check also covers the case where the
  // backedge-taken count is uint##_max: adding one to it will overflow leading
  // to an incorrect trip count of zero. In this (rare) case we will also jump
  // to the scalar loop.
  emitIterationCountCheck(LoopScalarPreHeader);

  // Generate the code to check any assumptions that we've made for SCEV
  // expressions.
  emitSCEVChecks(LoopScalarPreHeader);

  // Generate the code that checks in runtime if arrays overlap. We put the
  // checks into a separate block to make the more common case of few elements
  // faster.
  emitMemRuntimeChecks(LoopScalarPreHeader);

  // Emit phis for the new starting index of the scalar loop.
  createInductionResumeValues(ExpandedSCEVs);

  return {completeLoopSkeleton(), nullptr};
}

// Fix up external users of the induction variable. At this point, we are
// in LCSSA form, with all external PHIs that use the IV having one input value,
// coming from the remainder loop. We need those PHIs to also have a correct
// value for the IV when arriving directly from the middle block.
void InnerLoopVectorizer::fixupIVUsers(PHINode *OrigPhi,
                                       const InductionDescriptor &II,
                                       Value *VectorTripCount, Value *EndValue,
                                       BasicBlock *MiddleBlock,
                                       BasicBlock *VectorHeader, VPlan &Plan,
                                       VPTransformState &State) {
  // There are two kinds of external IV usages - those that use the value
  // computed in the last iteration (the PHI) and those that use the penultimate
  // value (the value that feeds into the phi from the loop latch).
  // We allow both, but they, obviously, have different values.

  assert(OrigLoop->getUniqueExitBlock() && "Expected a single exit block");

  DenseMap<Value *, Value *> MissingVals;

  // An external user of the last iteration's value should see the value that
  // the remainder loop uses to initialize its own IV.
  Value *PostInc = OrigPhi->getIncomingValueForBlock(OrigLoop->getLoopLatch());
  for (User *U : PostInc->users()) {
    Instruction *UI = cast<Instruction>(U);
    if (!OrigLoop->contains(UI)) {
      assert(isa<PHINode>(UI) && "Expected LCSSA form");
      MissingVals[UI] = EndValue;
    }
  }

  // An external user of the penultimate value need to see EndValue - Step.
  // The simplest way to get this is to recompute it from the constituent SCEVs,
  // that is Start + (Step * (CRD - 1)).
  for (User *U : OrigPhi->users()) {
    auto *UI = cast<Instruction>(U);
    if (!OrigLoop->contains(UI)) {
      assert(isa<PHINode>(UI) && "Expected LCSSA form");
      IRBuilder<> B(MiddleBlock->getTerminator());

      // Fast-math-flags propagate from the original induction instruction.
      if (II.getInductionBinOp() && isa<FPMathOperator>(II.getInductionBinOp()))
        B.setFastMathFlags(II.getInductionBinOp()->getFastMathFlags());

      Value *CountMinusOne = B.CreateSub(
          VectorTripCount, ConstantInt::get(VectorTripCount->getType(), 1));
      CountMinusOne->setName("cmo");

      VPValue *StepVPV = Plan.getSCEVExpansion(II.getStep());
      assert(StepVPV && "step must have been expanded during VPlan execution");
      Value *Step = StepVPV->isLiveIn() ? StepVPV->getLiveInIRValue()
                                        : State.get(StepVPV, {0, 0});
      Value *Escape =
          emitTransformedIndex(B, CountMinusOne, II.getStartValue(), Step,
                               II.getKind(), II.getInductionBinOp());
      Escape->setName("ind.escape");
      MissingVals[UI] = Escape;
    }
  }

  for (auto &I : MissingVals) {
    PHINode *PHI = cast<PHINode>(I.first);
    // One corner case we have to handle is two IVs "chasing" each-other,
    // that is %IV2 = phi [...], [ %IV1, %latch ]
    // In this case, if IV1 has an external use, we need to avoid adding both
    // "last value of IV1" and "penultimate value of IV2". So, verify that we
    // don't already have an incoming value for the middle block.
    if (PHI->getBasicBlockIndex(MiddleBlock) == -1) {
      PHI->addIncoming(I.second, MiddleBlock);
      Plan.removeLiveOut(PHI);
    }
  }
}

namespace {

struct CSEDenseMapInfo {
  static bool canHandle(const Instruction *I) {
    return isa<InsertElementInst>(I) || isa<ExtractElementInst>(I) ||
           isa<ShuffleVectorInst>(I) || isa<GetElementPtrInst>(I);
  }

  static inline Instruction *getEmptyKey() {
    return DenseMapInfo<Instruction *>::getEmptyKey();
  }

  static inline Instruction *getTombstoneKey() {
    return DenseMapInfo<Instruction *>::getTombstoneKey();
  }

  static unsigned getHashValue(const Instruction *I) {
    assert(canHandle(I) && "Unknown instruction!");
    return hash_combine(I->getOpcode(), hash_combine_range(I->value_op_begin(),
                                                           I->value_op_end()));
  }

  static bool isEqual(const Instruction *LHS, const Instruction *RHS) {
    if (LHS == getEmptyKey() || RHS == getEmptyKey() ||
        LHS == getTombstoneKey() || RHS == getTombstoneKey())
      return LHS == RHS;
    return LHS->isIdenticalTo(RHS);
  }
};

} // end anonymous namespace

///Perform cse of induction variable instructions.
static void cse(BasicBlock *BB) {
  // Perform simple cse.
  SmallDenseMap<Instruction *, Instruction *, 4, CSEDenseMapInfo> CSEMap;
  for (Instruction &In : llvm::make_early_inc_range(*BB)) {
    if (!CSEDenseMapInfo::canHandle(&In))
      continue;

    // Check if we can replace this instruction with any of the
    // visited instructions.
    if (Instruction *V = CSEMap.lookup(&In)) {
      In.replaceAllUsesWith(V);
      In.eraseFromParent();
      continue;
    }

    CSEMap[&In] = &In;
  }
}

InstructionCost
LoopVectorizationCostModel::getVectorCallCost(CallInst *CI,
                                              ElementCount VF) const {
  // We only need to calculate a cost if the VF is scalar; for actual vectors
  // we should already have a pre-calculated cost at each VF.
  if (!VF.isScalar())
    return CallWideningDecisions.at(std::make_pair(CI, VF)).Cost;

  TTI::TargetCostKind CostKind = TTI::TCK_RecipThroughput;
  Type *RetTy = CI->getType();
  if (RecurrenceDescriptor::isFMulAddIntrinsic(CI))
    if (auto RedCost = getReductionPatternCost(CI, VF, RetTy, CostKind))
      return *RedCost;

  SmallVector<Type *, 4> Tys;
  for (auto &ArgOp : CI->args())
    Tys.push_back(ArgOp->getType());

  InstructionCost ScalarCallCost =
      TTI.getCallInstrCost(CI->getCalledFunction(), RetTy, Tys, CostKind);

  // If this is an intrinsic we may have a lower cost for it.
  if (getVectorIntrinsicIDForCall(CI, TLI)) {
    InstructionCost IntrinsicCost = getVectorIntrinsicCost(CI, VF);
    return std::min(ScalarCallCost, IntrinsicCost);
  }
  return ScalarCallCost;
}

static Type *MaybeVectorizeType(Type *Elt, ElementCount VF) {
  if (VF.isScalar() || (!Elt->isIntOrPtrTy() && !Elt->isFloatingPointTy()))
    return Elt;
  return VectorType::get(Elt, VF);
}

InstructionCost
LoopVectorizationCostModel::getVectorIntrinsicCost(CallInst *CI,
                                                   ElementCount VF) const {
  Intrinsic::ID ID = getVectorIntrinsicIDForCall(CI, TLI);
  assert(ID && "Expected intrinsic call!");
  Type *RetTy = MaybeVectorizeType(CI->getType(), VF);
  FastMathFlags FMF;
  if (auto *FPMO = dyn_cast<FPMathOperator>(CI))
    FMF = FPMO->getFastMathFlags();

  SmallVector<const Value *> Arguments(CI->args());
  FunctionType *FTy = CI->getCalledFunction()->getFunctionType();
  SmallVector<Type *> ParamTys;
  std::transform(FTy->param_begin(), FTy->param_end(),
                 std::back_inserter(ParamTys),
                 [&](Type *Ty) { return MaybeVectorizeType(Ty, VF); });

  IntrinsicCostAttributes CostAttrs(ID, RetTy, Arguments, ParamTys, FMF,
                                    dyn_cast<IntrinsicInst>(CI));
  return TTI.getIntrinsicInstrCost(CostAttrs,
                                   TargetTransformInfo::TCK_RecipThroughput);
}

static Type *smallestIntegerVectorType(Type *T1, Type *T2) {
  auto *I1 = cast<IntegerType>(cast<VectorType>(T1)->getElementType());
  auto *I2 = cast<IntegerType>(cast<VectorType>(T2)->getElementType());
  return I1->getBitWidth() < I2->getBitWidth() ? T1 : T2;
}

static Type *largestIntegerVectorType(Type *T1, Type *T2) {
  auto *I1 = cast<IntegerType>(cast<VectorType>(T1)->getElementType());
  auto *I2 = cast<IntegerType>(cast<VectorType>(T2)->getElementType());
  return I1->getBitWidth() > I2->getBitWidth() ? T1 : T2;
}

void InnerLoopVectorizer::truncateToMinimalBitwidths(VPTransformState &State) {
  // For every instruction `I` in MinBWs, truncate the operands, create a
  // truncated version of `I` and reextend its result. InstCombine runs
  // later and will remove any ext/trunc pairs.
  SmallPtrSet<Value *, 4> Erased;
  for (const auto &KV : Cost->getMinimalBitwidths()) {
    // If the value wasn't vectorized, we must maintain the original scalar
    // type. The absence of the value from State indicates that it
    // wasn't vectorized.
    // FIXME: Should not rely on getVPValue at this point.
    VPValue *Def = State.Plan->getVPValue(KV.first, true);
    if (!State.hasAnyVectorValue(Def))
      continue;
    // If the instruction is defined outside the loop, only update the first
    // part; the first part will be re-used for all other parts.
    unsigned UFToUse = OrigLoop->contains(KV.first) ? UF : 1;
    for (unsigned Part = 0; Part < UFToUse; ++Part) {
      Value *I = State.get(Def, Part);
      if (Erased.count(I) || I->use_empty() || !isa<Instruction>(I))
        continue;
      Type *OriginalTy = I->getType();
      Type *ScalarTruncatedTy =
          IntegerType::get(OriginalTy->getContext(), KV.second);
      auto *TruncatedTy = VectorType::get(
          ScalarTruncatedTy, cast<VectorType>(OriginalTy)->getElementCount());
      if (TruncatedTy == OriginalTy)
        continue;

      IRBuilder<> B(cast<Instruction>(I));
      auto ShrinkOperand = [&](Value *V) -> Value * {
        if (auto *ZI = dyn_cast<ZExtInst>(V))
          if (ZI->getSrcTy() == TruncatedTy)
            return ZI->getOperand(0);
        return B.CreateZExtOrTrunc(V, TruncatedTy);
      };

      // The actual instruction modification depends on the instruction type,
      // unfortunately.
      Value *NewI = nullptr;
      if (auto *BO = dyn_cast<BinaryOperator>(I)) {
        Value *Op0 = ShrinkOperand(BO->getOperand(0));
        Value *Op1 = ShrinkOperand(BO->getOperand(1));
        NewI = B.CreateBinOp(BO->getOpcode(), Op0, Op1);

        // Any wrapping introduced by shrinking this operation shouldn't be
        // considered undefined behavior. So, we can't unconditionally copy
        // arithmetic wrapping flags to NewI.
        cast<BinaryOperator>(NewI)->copyIRFlags(I, /*IncludeWrapFlags=*/false);
      } else if (auto *CI = dyn_cast<ICmpInst>(I)) {
        Value *Op0 = ShrinkOperand(BO->getOperand(0));
        Value *Op1 = ShrinkOperand(BO->getOperand(1));
        NewI = B.CreateICmp(CI->getPredicate(), Op0, Op1);
      } else if (auto *SI = dyn_cast<SelectInst>(I)) {
        Value *TV = ShrinkOperand(SI->getTrueValue());
        Value *FV = ShrinkOperand(SI->getFalseValue());
        NewI = B.CreateSelect(SI->getCondition(), TV, FV);
      } else if (auto *CI = dyn_cast<CastInst>(I)) {
        switch (CI->getOpcode()) {
        default:
          llvm_unreachable("Unhandled cast!");
        case Instruction::Trunc:
          NewI = ShrinkOperand(CI->getOperand(0));
          break;
        case Instruction::SExt:
          NewI = B.CreateSExtOrTrunc(
              CI->getOperand(0),
              smallestIntegerVectorType(OriginalTy, TruncatedTy));
          break;
        case Instruction::ZExt:
          NewI = B.CreateZExtOrTrunc(
              CI->getOperand(0),
              smallestIntegerVectorType(OriginalTy, TruncatedTy));
          break;
        }
      } else if (auto *SI = dyn_cast<ShuffleVectorInst>(I)) {
        auto Elements0 =
            cast<VectorType>(SI->getOperand(0)->getType())->getElementCount();
        auto *O0 = B.CreateZExtOrTrunc(
            SI->getOperand(0), VectorType::get(ScalarTruncatedTy, Elements0));
        auto Elements1 =
            cast<VectorType>(SI->getOperand(1)->getType())->getElementCount();
        auto *O1 = B.CreateZExtOrTrunc(
            SI->getOperand(1), VectorType::get(ScalarTruncatedTy, Elements1));

        NewI = B.CreateShuffleVector(O0, O1, SI->getShuffleMask());
      } else if (isa<LoadInst>(I) || isa<PHINode>(I)) {
        // Don't do anything with the operands, just extend the result.
        continue;
      } else if (auto *IE = dyn_cast<InsertElementInst>(I)) {
        auto Elements =
            cast<VectorType>(IE->getOperand(0)->getType())->getElementCount();
        auto *O0 = B.CreateZExtOrTrunc(
            IE->getOperand(0), VectorType::get(ScalarTruncatedTy, Elements));
        auto *O1 = B.CreateZExtOrTrunc(IE->getOperand(1), ScalarTruncatedTy);
        NewI = B.CreateInsertElement(O0, O1, IE->getOperand(2));
      } else if (auto *EE = dyn_cast<ExtractElementInst>(I)) {
        auto Elements =
            cast<VectorType>(EE->getOperand(0)->getType())->getElementCount();
        auto *O0 = B.CreateZExtOrTrunc(
            EE->getOperand(0), VectorType::get(ScalarTruncatedTy, Elements));
        NewI = B.CreateExtractElement(O0, EE->getOperand(2));
      } else {
        // If we don't know what to do, be conservative and don't do anything.
        continue;
      }

      // Lastly, extend the result.
      NewI->takeName(cast<Instruction>(I));
      Value *Res = B.CreateZExtOrTrunc(NewI, OriginalTy);
      I->replaceAllUsesWith(Res);
      cast<Instruction>(I)->eraseFromParent();
      Erased.insert(I);
      State.reset(Def, Res, Part);
    }
  }

  // We'll have created a bunch of ZExts that are now parentless. Clean up.
  for (const auto &KV : Cost->getMinimalBitwidths()) {
    // If the value wasn't vectorized, we must maintain the original scalar
    // type. The absence of the value from State indicates that it
    // wasn't vectorized.
    // FIXME: Should not rely on getVPValue at this point.
    VPValue *Def = State.Plan->getVPValue(KV.first, true);
    if (!State.hasAnyVectorValue(Def))
      continue;
    unsigned UFToUse = OrigLoop->contains(KV.first) ? UF : 1;
    for (unsigned Part = 0; Part < UFToUse; ++Part) {
      Value *I = State.get(Def, Part);
      ZExtInst *Inst = dyn_cast<ZExtInst>(I);
      if (Inst && Inst->use_empty()) {
        Value *NewI = Inst->getOperand(0);
        Inst->eraseFromParent();
        State.reset(Def, NewI, Part);
      }
    }
  }
}

void InnerLoopVectorizer::fixVectorizedLoop(VPTransformState &State,
                                            VPlan &Plan) {
  // Insert truncates and extends for any truncated instructions as hints to
  // InstCombine.
  if (VF.isVector())
    truncateToMinimalBitwidths(State);

  // Fix widened non-induction PHIs by setting up the PHI operands.
  if (EnableVPlanNativePath)
    fixNonInductionPHIs(Plan, State);

  // At this point every instruction in the original loop is widened to a
  // vector form. Now we need to fix the recurrences in the loop. These PHI
  // nodes are currently empty because we did not want to introduce cycles.
  // This is the second stage of vectorizing recurrences.
  fixCrossIterationPHIs(State);

  // Forget the original basic block.
  PSE.getSE()->forgetLoop(OrigLoop);
  PSE.getSE()->forgetBlockAndLoopDispositions();

  // After vectorization, the exit blocks of the original loop will have
  // additional predecessors. Invalidate SCEVs for the exit phis in case SE
  // looked through single-entry phis.
  SmallVector<BasicBlock *> ExitBlocks;
  OrigLoop->getExitBlocks(ExitBlocks);
  for (BasicBlock *Exit : ExitBlocks)
    for (PHINode &PN : Exit->phis())
      PSE.getSE()->forgetLcssaPhiWithNewPredecessor(OrigLoop, &PN);

  VPBasicBlock *LatchVPBB = Plan.getVectorLoopRegion()->getExitingBasicBlock();
  Loop *VectorLoop = LI->getLoopFor(State.CFG.VPBB2IRBB[LatchVPBB]);
  if (Cost->requiresScalarEpilogue(VF.isVector())) {
    // No edge from the middle block to the unique exit block has been inserted
    // and there is nothing to fix from vector loop; phis should have incoming
    // from scalar loop only.
  } else {
    // TODO: Check VPLiveOuts to see if IV users need fixing instead of checking
    // the cost model.

    // If we inserted an edge from the middle block to the unique exit block,
    // update uses outside the loop (phis) to account for the newly inserted
    // edge.

    // Fix-up external users of the induction variables.
    for (const auto &Entry : Legal->getInductionVars())
      fixupIVUsers(Entry.first, Entry.second,
                   getOrCreateVectorTripCount(VectorLoop->getLoopPreheader()),
                   IVEndValues[Entry.first], LoopMiddleBlock,
                   VectorLoop->getHeader(), Plan, State);
  }

  // Fix LCSSA phis not already fixed earlier. Extracts may need to be generated
  // in the exit block, so update the builder.
  State.Builder.SetInsertPoint(State.CFG.ExitBB,
                               State.CFG.ExitBB->getFirstNonPHIIt());
  for (const auto &KV : Plan.getLiveOuts())
    KV.second->fixPhi(Plan, State);

  for (Instruction *PI : PredicatedInstructions)
    sinkScalarOperands(&*PI);

  // Remove redundant induction instructions.
  cse(VectorLoop->getHeader());

  // Set/update profile weights for the vector and remainder loops as original
  // loop iterations are now distributed among them. Note that original loop
  // represented by LoopScalarBody becomes remainder loop after vectorization.
  //
  // For cases like foldTailByMasking() and requiresScalarEpiloque() we may
  // end up getting slightly roughened result but that should be OK since
  // profile is not inherently precise anyway. Note also possible bypass of
  // vector code caused by legality checks is ignored, assigning all the weight
  // to the vector loop, optimistically.
  //
  // For scalable vectorization we can't know at compile time how many iterations
  // of the loop are handled in one vector iteration, so instead assume a pessimistic
  // vscale of '1'.
  setProfileInfoAfterUnrolling(LI->getLoopFor(LoopScalarBody), VectorLoop,
                               LI->getLoopFor(LoopScalarBody),
                               VF.getKnownMinValue() * UF);
}

void InnerLoopVectorizer::fixCrossIterationPHIs(VPTransformState &State) {
  // In order to support recurrences we need to be able to vectorize Phi nodes.
  // Phi nodes have cycles, so we need to vectorize them in two stages. This is
  // stage #2: We now need to fix the recurrences by adding incoming edges to
  // the currently empty PHI nodes. At this point every instruction in the
  // original loop is widened to a vector form so we can use them to construct
  // the incoming edges.
  VPBasicBlock *Header =
      State.Plan->getVectorLoopRegion()->getEntryBasicBlock();

  for (VPRecipeBase &R : Header->phis()) {
    if (auto *ReductionPhi = dyn_cast<VPReductionPHIRecipe>(&R))
      fixReduction(ReductionPhi, State);
  }

  for (VPRecipeBase &R : Header->phis()) {
    if (auto *FOR = dyn_cast<VPFirstOrderRecurrencePHIRecipe>(&R))
      fixFixedOrderRecurrence(FOR, State);
  }
}

void InnerLoopVectorizer::fixFixedOrderRecurrence(
    VPFirstOrderRecurrencePHIRecipe *PhiR, VPTransformState &State) {
  // This is the second phase of vectorizing first-order recurrences. An
  // overview of the transformation is described below. Suppose we have the
  // following loop.
  //
  //   for (int i = 0; i < n; ++i)
  //     b[i] = a[i] - a[i - 1];
  //
  // There is a first-order recurrence on "a". For this loop, the shorthand
  // scalar IR looks like:
  //
  //   scalar.ph:
  //     s_init = a[-1]
  //     br scalar.body
  //
  //   scalar.body:
  //     i = phi [0, scalar.ph], [i+1, scalar.body]
  //     s1 = phi [s_init, scalar.ph], [s2, scalar.body]
  //     s2 = a[i]
  //     b[i] = s2 - s1
  //     br cond, scalar.body, ...
  //
  // In this example, s1 is a recurrence because it's value depends on the
  // previous iteration. In the first phase of vectorization, we created a
  // vector phi v1 for s1. We now complete the vectorization and produce the
  // shorthand vector IR shown below (for VF = 4, UF = 1).
  //
  //   vector.ph:
  //     v_init = vector(..., ..., ..., a[-1])
  //     br vector.body
  //
  //   vector.body
  //     i = phi [0, vector.ph], [i+4, vector.body]
  //     v1 = phi [v_init, vector.ph], [v2, vector.body]
  //     v2 = a[i, i+1, i+2, i+3];
  //     v3 = vector(v1(3), v2(0, 1, 2))
  //     b[i, i+1, i+2, i+3] = v2 - v3
  //     br cond, vector.body, middle.block
  //
  //   middle.block:
  //     x = v2(3)
  //     br scalar.ph
  //
  //   scalar.ph:
  //     s_init = phi [x, middle.block], [a[-1], otherwise]
  //     br scalar.body
  //
  // After execution completes the vector loop, we extract the next value of
  // the recurrence (x) to use as the initial value in the scalar loop.

  // Extract the last vector element in the middle block. This will be the
  // initial value for the recurrence when jumping to the scalar loop.
  VPValue *PreviousDef = PhiR->getBackedgeValue();
  Value *Incoming = State.get(PreviousDef, UF - 1);
  auto *ExtractForScalar = Incoming;
  auto *IdxTy = Builder.getInt32Ty();
  Value *RuntimeVF = nullptr;
  if (VF.isVector()) {
    auto *One = ConstantInt::get(IdxTy, 1);
    Builder.SetInsertPoint(LoopMiddleBlock->getTerminator());
    RuntimeVF = getRuntimeVF(Builder, IdxTy, VF);
    auto *LastIdx = Builder.CreateSub(RuntimeVF, One);
    ExtractForScalar =
        Builder.CreateExtractElement(Incoming, LastIdx, "vector.recur.extract");
  }

  auto RecurSplice = cast<VPInstruction>(*PhiR->user_begin());
  assert(PhiR->getNumUsers() == 1 &&
         RecurSplice->getOpcode() ==
             VPInstruction::FirstOrderRecurrenceSplice &&
         "recurrence phi must have a single user: FirstOrderRecurrenceSplice");
  SmallVector<VPLiveOut *> LiveOuts;
  for (VPUser *U : RecurSplice->users())
    if (auto *LiveOut = dyn_cast<VPLiveOut>(U))
      LiveOuts.push_back(LiveOut);

  if (!LiveOuts.empty()) {
    // Extract the second last element in the middle block if the
    // Phi is used outside the loop. We need to extract the phi itself
    // and not the last element (the phi update in the current iteration). This
    // will be the value when jumping to the exit block from the
    // LoopMiddleBlock, when the scalar loop is not run at all.
    Value *ExtractForPhiUsedOutsideLoop = nullptr;
    if (VF.isVector()) {
      auto *Idx = Builder.CreateSub(RuntimeVF, ConstantInt::get(IdxTy, 2));
      ExtractForPhiUsedOutsideLoop = Builder.CreateExtractElement(
          Incoming, Idx, "vector.recur.extract.for.phi");
    } else {
      assert(UF > 1 && "VF and UF cannot both be 1");
      // When loop is unrolled without vectorizing, initialize
      // ExtractForPhiUsedOutsideLoop with the value just prior to unrolled
      // value of `Incoming`. This is analogous to the vectorized case above:
      // extracting the second last element when VF > 1.
      ExtractForPhiUsedOutsideLoop = State.get(PreviousDef, UF - 2);
    }

    for (VPLiveOut *LiveOut : LiveOuts) {
      assert(!Cost->requiresScalarEpilogue(VF.isVector()));
      PHINode *LCSSAPhi = LiveOut->getPhi();
      LCSSAPhi->addIncoming(ExtractForPhiUsedOutsideLoop, LoopMiddleBlock);
      State.Plan->removeLiveOut(LCSSAPhi);
    }
  }

  // Fix the initial value of the original recurrence in the scalar loop.
  Builder.SetInsertPoint(LoopScalarPreHeader, LoopScalarPreHeader->begin());
  PHINode *Phi = cast<PHINode>(PhiR->getUnderlyingValue());
  auto *Start = Builder.CreatePHI(Phi->getType(), 2, "scalar.recur.init");
  auto *ScalarInit = PhiR->getStartValue()->getLiveInIRValue();
  for (auto *BB : predecessors(LoopScalarPreHeader)) {
    auto *Incoming = BB == LoopMiddleBlock ? ExtractForScalar : ScalarInit;
    Start->addIncoming(Incoming, BB);
  }

  Phi->setIncomingValueForBlock(LoopScalarPreHeader, Start);
  Phi->setName("scalar.recur");
}

void InnerLoopVectorizer::fixReduction(VPReductionPHIRecipe *PhiR,
                                       VPTransformState &State) {
  PHINode *OrigPhi = cast<PHINode>(PhiR->getUnderlyingValue());
  // Get it's reduction variable descriptor.
  assert(Legal->isReductionVariable(OrigPhi) &&
         "Unable to find the reduction variable");
  const RecurrenceDescriptor &RdxDesc = PhiR->getRecurrenceDescriptor();

  RecurKind RK = RdxDesc.getRecurrenceKind();
  TrackingVH<Value> ReductionStartValue = RdxDesc.getRecurrenceStartValue();
  Instruction *LoopExitInst = RdxDesc.getLoopExitInstr();
  if (auto *I = dyn_cast<Instruction>(&*ReductionStartValue))
    State.setDebugLocFrom(I->getDebugLoc());

  VPValue *LoopExitInstDef = PhiR->getBackedgeValue();

  // Before each round, move the insertion point right between
  // the PHIs and the values we are going to write.
  // This allows us to write both PHINodes and the extractelement
  // instructions.
  Builder.SetInsertPoint(LoopMiddleBlock,
                         LoopMiddleBlock->getFirstInsertionPt());

  State.setDebugLocFrom(LoopExitInst->getDebugLoc());

  Type *PhiTy = OrigPhi->getType();
  // If tail is folded by masking, the vector value to leave the loop should be
  // a Select choosing between the vectorized LoopExitInst and vectorized Phi,
  // instead of the former. For an inloop reduction the reduction will already
  // be predicated, and does not need to be handled here.
  if (Cost->foldTailByMasking() && !PhiR->isInLoop()) {
    VPValue *Def = nullptr;
    for (VPUser *U : LoopExitInstDef->users()) {
      auto *S = dyn_cast<VPInstruction>(U);
      if (S && S->getOpcode() == Instruction::Select) {
        Def = S;
        break;
      }
    }
    if (Def)
      LoopExitInstDef = Def;
  }

  VectorParts RdxParts(UF);
  for (unsigned Part = 0; Part < UF; ++Part)
    RdxParts[Part] = State.get(LoopExitInstDef, Part);

  // If the vector reduction can be performed in a smaller type, we truncate
  // then extend the loop exit value to enable InstCombine to evaluate the
  // entire expression in the smaller type.
  if (VF.isVector() && PhiTy != RdxDesc.getRecurrenceType()) {
    Builder.SetInsertPoint(LoopMiddleBlock,
                           LoopMiddleBlock->getFirstInsertionPt());
    Type *RdxVecTy = VectorType::get(RdxDesc.getRecurrenceType(), VF);
    for (unsigned Part = 0; Part < UF; ++Part) {
      RdxParts[Part] = Builder.CreateTrunc(RdxParts[Part], RdxVecTy);
    }
  }

  // Reduce all of the unrolled parts into a single vector.
  Value *ReducedPartRdx = RdxParts[0];
  unsigned Op = RecurrenceDescriptor::getOpcode(RK);

  // The middle block terminator has already been assigned a DebugLoc here (the
  // OrigLoop's single latch terminator). We want the whole middle block to
  // appear to execute on this line because: (a) it is all compiler generated,
  // (b) these instructions are always executed after evaluating the latch
  // conditional branch, and (c) other passes may add new predecessors which
  // terminate on this line. This is the easiest way to ensure we don't
  // accidentally cause an extra step back into the loop while debugging.
  State.setDebugLocFrom(LoopMiddleBlock->getTerminator()->getDebugLoc());
  if (PhiR->isOrdered())
    ReducedPartRdx = RdxParts[UF - 1];
  else {
    // Floating-point operations should have some FMF to enable the reduction.
    IRBuilderBase::FastMathFlagGuard FMFG(Builder);
    Builder.setFastMathFlags(RdxDesc.getFastMathFlags());
    for (unsigned Part = 1; Part < UF; ++Part) {
      Value *RdxPart = RdxParts[Part];
      if (Op != Instruction::ICmp && Op != Instruction::FCmp)
        ReducedPartRdx = Builder.CreateBinOp(
            (Instruction::BinaryOps)Op, RdxPart, ReducedPartRdx, "bin.rdx");
      else if (RecurrenceDescriptor::isAnyOfRecurrenceKind(RK))
        ReducedPartRdx = createAnyOfOp(Builder, ReductionStartValue, RK,
                                       ReducedPartRdx, RdxPart);
      else
        ReducedPartRdx = createMinMaxOp(Builder, RK, ReducedPartRdx, RdxPart);
    }
  }

  // Create the reduction after the loop. Note that inloop reductions create the
  // target reduction in the loop using a Reduction recipe.
  if (VF.isVector() && !PhiR->isInLoop()) {
    ReducedPartRdx =
        createTargetReduction(Builder, RdxDesc, ReducedPartRdx, OrigPhi);
    // If the reduction can be performed in a smaller type, we need to extend
    // the reduction to the wider type before we branch to the original loop.
    if (PhiTy != RdxDesc.getRecurrenceType())
      ReducedPartRdx = RdxDesc.isSigned()
                           ? Builder.CreateSExt(ReducedPartRdx, PhiTy)
                           : Builder.CreateZExt(ReducedPartRdx, PhiTy);
  }

  PHINode *ResumePhi =
      dyn_cast<PHINode>(PhiR->getStartValue()->getUnderlyingValue());

  // Create a phi node that merges control-flow from the backedge-taken check
  // block and the middle block.
  PHINode *BCBlockPhi = PHINode::Create(PhiTy, 2, "bc.merge.rdx",
                                        LoopScalarPreHeader->getTerminator());

  // If we are fixing reductions in the epilogue loop then we should already
  // have created a bc.merge.rdx Phi after the main vector body. Ensure that
  // we carry over the incoming values correctly.
  for (auto *Incoming : predecessors(LoopScalarPreHeader)) {
    if (Incoming == LoopMiddleBlock)
      BCBlockPhi->addIncoming(ReducedPartRdx, Incoming);
    else if (ResumePhi && llvm::is_contained(ResumePhi->blocks(), Incoming))
      BCBlockPhi->addIncoming(ResumePhi->getIncomingValueForBlock(Incoming),
                              Incoming);
    else
      BCBlockPhi->addIncoming(ReductionStartValue, Incoming);
  }

  // Set the resume value for this reduction
  ReductionResumeValues.insert({&RdxDesc, BCBlockPhi});

  // If there were stores of the reduction value to a uniform memory address
  // inside the loop, create the final store here.
  if (StoreInst *SI = RdxDesc.IntermediateStore) {
    StoreInst *NewSI =
        Builder.CreateAlignedStore(ReducedPartRdx, SI->getPointerOperand(),
                                   SI->getAlign());
    propagateMetadata(NewSI, SI);

    // If the reduction value is used in other places,
    // then let the code below create PHI's for that.
  }

  // Now, we need to fix the users of the reduction variable
  // inside and outside of the scalar remainder loop.

  // We know that the loop is in LCSSA form. We need to update the PHI nodes
  // in the exit blocks.  See comment on analogous loop in
  // fixFixedOrderRecurrence for a more complete explaination of the logic.
  if (!Cost->requiresScalarEpilogue(VF.isVector()))
    for (PHINode &LCSSAPhi : LoopExitBlock->phis())
      if (llvm::is_contained(LCSSAPhi.incoming_values(), LoopExitInst)) {
        LCSSAPhi.addIncoming(ReducedPartRdx, LoopMiddleBlock);
        State.Plan->removeLiveOut(&LCSSAPhi);
      }

  // Fix the scalar loop reduction variable with the incoming reduction sum
  // from the vector body and from the backedge value.
  int IncomingEdgeBlockIdx =
      OrigPhi->getBasicBlockIndex(OrigLoop->getLoopLatch());
  assert(IncomingEdgeBlockIdx >= 0 && "Invalid block index");
  // Pick the other block.
  int SelfEdgeBlockIdx = (IncomingEdgeBlockIdx ? 0 : 1);
  OrigPhi->setIncomingValue(SelfEdgeBlockIdx, BCBlockPhi);
  OrigPhi->setIncomingValue(IncomingEdgeBlockIdx, LoopExitInst);
}

void InnerLoopVectorizer::sinkScalarOperands(Instruction *PredInst) {
  // The basic block and loop containing the predicated instruction.
  auto *PredBB = PredInst->getParent();
  auto *VectorLoop = LI->getLoopFor(PredBB);

  // Initialize a worklist with the operands of the predicated instruction.
  SetVector<Value *> Worklist(PredInst->op_begin(), PredInst->op_end());

  // Holds instructions that we need to analyze again. An instruction may be
  // reanalyzed if we don't yet know if we can sink it or not.
  SmallVector<Instruction *, 8> InstsToReanalyze;

  // Returns true if a given use occurs in the predicated block. Phi nodes use
  // their operands in their corresponding predecessor blocks.
  auto isBlockOfUsePredicated = [&](Use &U) -> bool {
    auto *I = cast<Instruction>(U.getUser());
    BasicBlock *BB = I->getParent();
    if (auto *Phi = dyn_cast<PHINode>(I))
      BB = Phi->getIncomingBlock(
          PHINode::getIncomingValueNumForOperand(U.getOperandNo()));
    return BB == PredBB;
  };

  // Iteratively sink the scalarized operands of the predicated instruction
  // into the block we created for it. When an instruction is sunk, it's
  // operands are then added to the worklist. The algorithm ends after one pass
  // through the worklist doesn't sink a single instruction.
  bool Changed;
  do {
    // Add the instructions that need to be reanalyzed to the worklist, and
    // reset the changed indicator.
    Worklist.insert(InstsToReanalyze.begin(), InstsToReanalyze.end());
    InstsToReanalyze.clear();
    Changed = false;

    while (!Worklist.empty()) {
      auto *I = dyn_cast<Instruction>(Worklist.pop_back_val());

      // We can't sink an instruction if it is a phi node, is not in the loop,
      // may have side effects or may read from memory.
      // TODO Could dor more granular checking to allow sinking a load past non-store instructions.
      if (!I || isa<PHINode>(I) || !VectorLoop->contains(I) ||
          I->mayHaveSideEffects() || I->mayReadFromMemory())
          continue;

      // If the instruction is already in PredBB, check if we can sink its
      // operands. In that case, VPlan's sinkScalarOperands() succeeded in
      // sinking the scalar instruction I, hence it appears in PredBB; but it
      // may have failed to sink I's operands (recursively), which we try
      // (again) here.
      if (I->getParent() == PredBB) {
        Worklist.insert(I->op_begin(), I->op_end());
        continue;
      }

      // It's legal to sink the instruction if all its uses occur in the
      // predicated block. Otherwise, there's nothing to do yet, and we may
      // need to reanalyze the instruction.
      if (!llvm::all_of(I->uses(), isBlockOfUsePredicated)) {
        InstsToReanalyze.push_back(I);
        continue;
      }

      // Move the instruction to the beginning of the predicated block, and add
      // it's operands to the worklist.
      I->moveBefore(&*PredBB->getFirstInsertionPt());
      Worklist.insert(I->op_begin(), I->op_end());

      // The sinking may have enabled other instructions to be sunk, so we will
      // need to iterate.
      Changed = true;
    }
  } while (Changed);
}

void InnerLoopVectorizer::fixNonInductionPHIs(VPlan &Plan,
                                              VPTransformState &State) {
  auto Iter = vp_depth_first_deep(Plan.getEntry());
  for (VPBasicBlock *VPBB : VPBlockUtils::blocksOnly<VPBasicBlock>(Iter)) {
    for (VPRecipeBase &P : VPBB->phis()) {
      VPWidenPHIRecipe *VPPhi = dyn_cast<VPWidenPHIRecipe>(&P);
      if (!VPPhi)
        continue;
      PHINode *NewPhi = cast<PHINode>(State.get(VPPhi, 0));
      // Make sure the builder has a valid insert point.
      Builder.SetInsertPoint(NewPhi);
      for (unsigned i = 0; i < VPPhi->getNumOperands(); ++i) {
        VPValue *Inc = VPPhi->getIncomingValue(i);
        VPBasicBlock *VPBB = VPPhi->getIncomingBlock(i);
        NewPhi->addIncoming(State.get(Inc, 0), State.CFG.VPBB2IRBB[VPBB]);
      }
    }
  }
}

bool InnerLoopVectorizer::useOrderedReductions(
    const RecurrenceDescriptor &RdxDesc) {
  return Cost->useOrderedReductions(RdxDesc);
}

void LoopVectorizationCostModel::collectLoopScalars(ElementCount VF) {
  // We should not collect Scalars more than once per VF. Right now, this
  // function is called from collectUniformsAndScalars(), which already does
  // this check. Collecting Scalars for VF=1 does not make any sense.
  assert(VF.isVector() && !Scalars.contains(VF) &&
         "This function should not be visited twice for the same VF");

  // This avoids any chances of creating a REPLICATE recipe during planning
  // since that would result in generation of scalarized code during execution,
  // which is not supported for scalable vectors.
  if (VF.isScalable()) {
    Scalars[VF].insert(Uniforms[VF].begin(), Uniforms[VF].end());
    return;
  }

  SmallSetVector<Instruction *, 8> Worklist;

  // These sets are used to seed the analysis with pointers used by memory
  // accesses that will remain scalar.
  SmallSetVector<Instruction *, 8> ScalarPtrs;
  SmallPtrSet<Instruction *, 8> PossibleNonScalarPtrs;
  auto *Latch = TheLoop->getLoopLatch();

  // A helper that returns true if the use of Ptr by MemAccess will be scalar.
  // The pointer operands of loads and stores will be scalar as long as the
  // memory access is not a gather or scatter operation. The value operand of a
  // store will remain scalar if the store is scalarized.
  auto isScalarUse = [&](Instruction *MemAccess, Value *Ptr) {
    InstWidening WideningDecision = getWideningDecision(MemAccess, VF);
    assert(WideningDecision != CM_Unknown &&
           "Widening decision should be ready at this moment");
    if (auto *Store = dyn_cast<StoreInst>(MemAccess))
      if (Ptr == Store->getValueOperand())
        return WideningDecision == CM_Scalarize;
    assert(Ptr == getLoadStorePointerOperand(MemAccess) &&
           "Ptr is neither a value or pointer operand");
    return WideningDecision != CM_GatherScatter;
  };

  // A helper that returns true if the given value is a bitcast or
  // getelementptr instruction contained in the loop.
  auto isLoopVaryingBitCastOrGEP = [&](Value *V) {
    return ((isa<BitCastInst>(V) && V->getType()->isPointerTy()) ||
            isa<GetElementPtrInst>(V)) &&
           !TheLoop->isLoopInvariant(V);
  };

  // A helper that evaluates a memory access's use of a pointer. If the use will
  // be a scalar use and the pointer is only used by memory accesses, we place
  // the pointer in ScalarPtrs. Otherwise, the pointer is placed in
  // PossibleNonScalarPtrs.
  auto evaluatePtrUse = [&](Instruction *MemAccess, Value *Ptr) {
    // We only care about bitcast and getelementptr instructions contained in
    // the loop.
    if (!isLoopVaryingBitCastOrGEP(Ptr))
      return;

    // If the pointer has already been identified as scalar (e.g., if it was
    // also identified as uniform), there's nothing to do.
    auto *I = cast<Instruction>(Ptr);
    if (Worklist.count(I))
      return;

    // If the use of the pointer will be a scalar use, and all users of the
    // pointer are memory accesses, place the pointer in ScalarPtrs. Otherwise,
    // place the pointer in PossibleNonScalarPtrs.
    if (isScalarUse(MemAccess, Ptr) && llvm::all_of(I->users(), [&](User *U) {
          return isa<LoadInst>(U) || isa<StoreInst>(U);
        }))
      ScalarPtrs.insert(I);
    else
      PossibleNonScalarPtrs.insert(I);
  };

  // We seed the scalars analysis with three classes of instructions: (1)
  // instructions marked uniform-after-vectorization and (2) bitcast,
  // getelementptr and (pointer) phi instructions used by memory accesses
  // requiring a scalar use.
  //
  // (1) Add to the worklist all instructions that have been identified as
  // uniform-after-vectorization.
  Worklist.insert(Uniforms[VF].begin(), Uniforms[VF].end());

  // (2) Add to the worklist all bitcast and getelementptr instructions used by
  // memory accesses requiring a scalar use. The pointer operands of loads and
  // stores will be scalar as long as the memory accesses is not a gather or
  // scatter operation. The value operand of a store will remain scalar if the
  // store is scalarized.
  for (auto *BB : TheLoop->blocks())
    for (auto &I : *BB) {
      if (auto *Load = dyn_cast<LoadInst>(&I)) {
        evaluatePtrUse(Load, Load->getPointerOperand());
      } else if (auto *Store = dyn_cast<StoreInst>(&I)) {
        evaluatePtrUse(Store, Store->getPointerOperand());
        evaluatePtrUse(Store, Store->getValueOperand());
      }
    }
  for (auto *I : ScalarPtrs)
    if (!PossibleNonScalarPtrs.count(I)) {
      LLVM_DEBUG(dbgs() << "LV: Found scalar instruction: " << *I << "\n");
      Worklist.insert(I);
    }

  // Insert the forced scalars.
  // FIXME: Currently VPWidenPHIRecipe() often creates a dead vector
  // induction variable when the PHI user is scalarized.
  auto ForcedScalar = ForcedScalars.find(VF);
  if (ForcedScalar != ForcedScalars.end())
    for (auto *I : ForcedScalar->second) {
      LLVM_DEBUG(dbgs() << "LV: Found (forced) scalar instruction: " << *I << "\n");
      Worklist.insert(I);
    }

  // Expand the worklist by looking through any bitcasts and getelementptr
  // instructions we've already identified as scalar. This is similar to the
  // expansion step in collectLoopUniforms(); however, here we're only
  // expanding to include additional bitcasts and getelementptr instructions.
  unsigned Idx = 0;
  while (Idx != Worklist.size()) {
    Instruction *Dst = Worklist[Idx++];
    if (!isLoopVaryingBitCastOrGEP(Dst->getOperand(0)))
      continue;
    auto *Src = cast<Instruction>(Dst->getOperand(0));
    if (llvm::all_of(Src->users(), [&](User *U) -> bool {
          auto *J = cast<Instruction>(U);
          return !TheLoop->contains(J) || Worklist.count(J) ||
                 ((isa<LoadInst>(J) || isa<StoreInst>(J)) &&
                  isScalarUse(J, Src));
        })) {
      Worklist.insert(Src);
      LLVM_DEBUG(dbgs() << "LV: Found scalar instruction: " << *Src << "\n");
    }
  }

  // An induction variable will remain scalar if all users of the induction
  // variable and induction variable update remain scalar.
  for (const auto &Induction : Legal->getInductionVars()) {
    auto *Ind = Induction.first;
    auto *IndUpdate = cast<Instruction>(Ind->getIncomingValueForBlock(Latch));

    // If tail-folding is applied, the primary induction variable will be used
    // to feed a vector compare.
    if (Ind == Legal->getPrimaryInduction() && foldTailByMasking())
      continue;

    // Returns true if \p Indvar is a pointer induction that is used directly by
    // load/store instruction \p I.
    auto IsDirectLoadStoreFromPtrIndvar = [&](Instruction *Indvar,
                                              Instruction *I) {
      return Induction.second.getKind() ==
                 InductionDescriptor::IK_PtrInduction &&
             (isa<LoadInst>(I) || isa<StoreInst>(I)) &&
             Indvar == getLoadStorePointerOperand(I) && isScalarUse(I, Indvar);
    };

    // Determine if all users of the induction variable are scalar after
    // vectorization.
    auto ScalarInd = llvm::all_of(Ind->users(), [&](User *U) -> bool {
      auto *I = cast<Instruction>(U);
      return I == IndUpdate || !TheLoop->contains(I) || Worklist.count(I) ||
             IsDirectLoadStoreFromPtrIndvar(Ind, I);
    });
    if (!ScalarInd)
      continue;

    // Determine if all users of the induction variable update instruction are
    // scalar after vectorization.
    auto ScalarIndUpdate =
        llvm::all_of(IndUpdate->users(), [&](User *U) -> bool {
          auto *I = cast<Instruction>(U);
          return I == Ind || !TheLoop->contains(I) || Worklist.count(I) ||
                 IsDirectLoadStoreFromPtrIndvar(IndUpdate, I);
        });
    if (!ScalarIndUpdate)
      continue;

    // The induction variable and its update instruction will remain scalar.
    Worklist.insert(Ind);
    Worklist.insert(IndUpdate);
    LLVM_DEBUG(dbgs() << "LV: Found scalar instruction: " << *Ind << "\n");
    LLVM_DEBUG(dbgs() << "LV: Found scalar instruction: " << *IndUpdate
                      << "\n");
  }

  Scalars[VF].insert(Worklist.begin(), Worklist.end());
}

bool LoopVectorizationCostModel::isScalarWithPredication(
    Instruction *I, ElementCount VF) const {
  if (!isPredicatedInst(I))
    return false;

  // Do we have a non-scalar lowering for this predicated
  // instruction? No - it is scalar with predication.
  switch(I->getOpcode()) {
  default:
    return true;
  case Instruction::Call:
    if (VF.isScalar())
      return true;
    return CallWideningDecisions.at(std::make_pair(cast<CallInst>(I), VF))
               .Kind == CM_Scalarize;
  case Instruction::Load:
  case Instruction::Store: {
    auto *Ptr = getLoadStorePointerOperand(I);
    auto *Ty = getLoadStoreType(I);
    Type *VTy = Ty;
    if (VF.isVector())
      VTy = VectorType::get(Ty, VF);
    const Align Alignment = getLoadStoreAlignment(I);
    return isa<LoadInst>(I) ? !(isLegalMaskedLoad(Ty, Ptr, Alignment) ||
                                TTI.isLegalMaskedGather(VTy, Alignment))
                            : !(isLegalMaskedStore(Ty, Ptr, Alignment) ||
                                TTI.isLegalMaskedScatter(VTy, Alignment));
  }
  case Instruction::UDiv:
  case Instruction::SDiv:
  case Instruction::SRem:
  case Instruction::URem: {
    // We have the option to use the safe-divisor idiom to avoid predication.
    // The cost based decision here will always select safe-divisor for
    // scalable vectors as scalarization isn't legal.
    const auto [ScalarCost, SafeDivisorCost] = getDivRemSpeculationCost(I, VF);
    return isDivRemScalarWithPredication(ScalarCost, SafeDivisorCost);
  }
  }
}

bool LoopVectorizationCostModel::isPredicatedInst(Instruction *I) const {
  if (!blockNeedsPredicationForAnyReason(I->getParent()))
    return false;

  // Can we prove this instruction is safe to unconditionally execute?
  // If not, we must use some form of predication.
  switch(I->getOpcode()) {
  default:
    return false;
  case Instruction::Load:
  case Instruction::Store: {
    if (!Legal->isMaskRequired(I))
      return false;
    // When we know the load's address is loop invariant and the instruction
    // in the original scalar loop was unconditionally executed then we
    // don't need to mark it as a predicated instruction. Tail folding may
    // introduce additional predication, but we're guaranteed to always have
    // at least one active lane.  We call Legal->blockNeedsPredication here
    // because it doesn't query tail-folding.  For stores, we need to prove
    // both speculation safety (which follows from the same argument as loads),
    // but also must prove the value being stored is correct.  The easiest
    // form of the later is to require that all values stored are the same.
    if (Legal->isInvariant(getLoadStorePointerOperand(I)) &&
        (isa<LoadInst>(I) ||
         (isa<StoreInst>(I) &&
          TheLoop->isLoopInvariant(cast<StoreInst>(I)->getValueOperand()))) &&
        !Legal->blockNeedsPredication(I->getParent()))
      return false;
    return true;
  }
  case Instruction::UDiv:
  case Instruction::SDiv:
  case Instruction::SRem:
  case Instruction::URem:
    // TODO: We can use the loop-preheader as context point here and get
    // context sensitive reasoning
    return !isSafeToSpeculativelyExecute(I);
  case Instruction::Call:
    return Legal->isMaskRequired(I);
  }
}

std::pair<InstructionCost, InstructionCost>
LoopVectorizationCostModel::getDivRemSpeculationCost(Instruction *I,
                                                    ElementCount VF) const {
  assert(I->getOpcode() == Instruction::UDiv ||
         I->getOpcode() == Instruction::SDiv ||
         I->getOpcode() == Instruction::SRem ||
         I->getOpcode() == Instruction::URem);
  assert(!isSafeToSpeculativelyExecute(I));

  const TTI::TargetCostKind CostKind = TTI::TCK_RecipThroughput;

  // Scalarization isn't legal for scalable vector types
  InstructionCost ScalarizationCost = InstructionCost::getInvalid();
  if (!VF.isScalable()) {
    // Get the scalarization cost and scale this amount by the probability of
    // executing the predicated block. If the instruction is not predicated,
    // we fall through to the next case.
    ScalarizationCost = 0;

    // These instructions have a non-void type, so account for the phi nodes
    // that we will create. This cost is likely to be zero. The phi node
    // cost, if any, should be scaled by the block probability because it
    // models a copy at the end of each predicated block.
    ScalarizationCost += VF.getKnownMinValue() *
      TTI.getCFInstrCost(Instruction::PHI, CostKind);

    // The cost of the non-predicated instruction.
    ScalarizationCost += VF.getKnownMinValue() *
      TTI.getArithmeticInstrCost(I->getOpcode(), I->getType(), CostKind);

    // The cost of insertelement and extractelement instructions needed for
    // scalarization.
    ScalarizationCost += getScalarizationOverhead(I, VF, CostKind);

    // Scale the cost by the probability of executing the predicated blocks.
    // This assumes the predicated block for each vector lane is equally
    // likely.
    ScalarizationCost = ScalarizationCost / getReciprocalPredBlockProb();
  }
  InstructionCost SafeDivisorCost = 0;

  auto *VecTy = ToVectorTy(I->getType(), VF);

  // The cost of the select guard to ensure all lanes are well defined
  // after we speculate above any internal control flow.
  SafeDivisorCost += TTI.getCmpSelInstrCost(
    Instruction::Select, VecTy,
    ToVectorTy(Type::getInt1Ty(I->getContext()), VF),
    CmpInst::BAD_ICMP_PREDICATE, CostKind);

  // Certain instructions can be cheaper to vectorize if they have a constant
  // second vector operand. One example of this are shifts on x86.
  Value *Op2 = I->getOperand(1);
  auto Op2Info = TTI.getOperandInfo(Op2);
  if (Op2Info.Kind == TargetTransformInfo::OK_AnyValue &&
      Legal->isInvariant(Op2))
    Op2Info.Kind = TargetTransformInfo::OK_UniformValue;

  SmallVector<const Value *, 4> Operands(I->operand_values());
  SafeDivisorCost += TTI.getArithmeticInstrCost(
    I->getOpcode(), VecTy, CostKind,
    {TargetTransformInfo::OK_AnyValue, TargetTransformInfo::OP_None},
    Op2Info, Operands, I);
  return {ScalarizationCost, SafeDivisorCost};
}

bool LoopVectorizationCostModel::interleavedAccessCanBeWidened(
    Instruction *I, ElementCount VF) {
  assert(isAccessInterleaved(I) && "Expecting interleaved access.");
  assert(getWideningDecision(I, VF) == CM_Unknown &&
         "Decision should not be set yet.");
  auto *Group = getInterleavedAccessGroup(I);
  assert(Group && "Must have a group.");

  // If the instruction's allocated size doesn't equal it's type size, it
  // requires padding and will be scalarized.
  auto &DL = I->getModule()->getDataLayout();
  auto *ScalarTy = getLoadStoreType(I);
  if (hasIrregularType(ScalarTy, DL))
    return false;

  // If the group involves a non-integral pointer, we may not be able to
  // losslessly cast all values to a common type.
  unsigned InterleaveFactor = Group->getFactor();
  bool ScalarNI = DL.isNonIntegralPointerType(ScalarTy);
  for (unsigned i = 0; i < InterleaveFactor; i++) {
    Instruction *Member = Group->getMember(i);
    if (!Member)
      continue;
    auto *MemberTy = getLoadStoreType(Member);
    bool MemberNI = DL.isNonIntegralPointerType(MemberTy);
    // Don't coerce non-integral pointers to integers or vice versa.
    if (MemberNI != ScalarNI) {
      // TODO: Consider adding special nullptr value case here
      return false;
    } else if (MemberNI && ScalarNI &&
               ScalarTy->getPointerAddressSpace() !=
               MemberTy->getPointerAddressSpace()) {
      return false;
    }
  }

  // Check if masking is required.
  // A Group may need masking for one of two reasons: it resides in a block that
  // needs predication, or it was decided to use masking to deal with gaps
  // (either a gap at the end of a load-access that may result in a speculative
  // load, or any gaps in a store-access).
  bool PredicatedAccessRequiresMasking =
      blockNeedsPredicationForAnyReason(I->getParent()) &&
      Legal->isMaskRequired(I);
  bool LoadAccessWithGapsRequiresEpilogMasking =
      isa<LoadInst>(I) && Group->requiresScalarEpilogue() &&
      !isScalarEpilogueAllowed();
  bool StoreAccessWithGapsRequiresMasking =
      isa<StoreInst>(I) && (Group->getNumMembers() < Group->getFactor());
  if (!PredicatedAccessRequiresMasking &&
      !LoadAccessWithGapsRequiresEpilogMasking &&
      !StoreAccessWithGapsRequiresMasking)
    return true;

  // If masked interleaving is required, we expect that the user/target had
  // enabled it, because otherwise it either wouldn't have been created or
  // it should have been invalidated by the CostModel.
  assert(useMaskedInterleavedAccesses(TTI) &&
         "Masked interleave-groups for predicated accesses are not enabled.");

  if (Group->isReverse())
    return false;

  auto *Ty = getLoadStoreType(I);
  const Align Alignment = getLoadStoreAlignment(I);
  return isa<LoadInst>(I) ? TTI.isLegalMaskedLoad(Ty, Alignment)
                          : TTI.isLegalMaskedStore(Ty, Alignment);
}

bool LoopVectorizationCostModel::memoryInstructionCanBeWidened(
    Instruction *I, ElementCount VF) {
  // Get and ensure we have a valid memory instruction.
  assert((isa<LoadInst, StoreInst>(I)) && "Invalid memory instruction");

  auto *Ptr = getLoadStorePointerOperand(I);
  auto *ScalarTy = getLoadStoreType(I);

  // In order to be widened, the pointer should be consecutive, first of all.
  if (!Legal->isConsecutivePtr(ScalarTy, Ptr))
    return false;

  // If the instruction is a store located in a predicated block, it will be
  // scalarized.
  if (isScalarWithPredication(I, VF))
    return false;

  // If the instruction's allocated size doesn't equal it's type size, it
  // requires padding and will be scalarized.
  auto &DL = I->getModule()->getDataLayout();
  if (hasIrregularType(ScalarTy, DL))
    return false;

  return true;
}

void LoopVectorizationCostModel::collectLoopUniforms(ElementCount VF) {
  // We should not collect Uniforms more than once per VF. Right now,
  // this function is called from collectUniformsAndScalars(), which
  // already does this check. Collecting Uniforms for VF=1 does not make any
  // sense.

  assert(VF.isVector() && !Uniforms.contains(VF) &&
         "This function should not be visited twice for the same VF");

  // Visit the list of Uniforms. If we'll not find any uniform value, we'll
  // not analyze again.  Uniforms.count(VF) will return 1.
  Uniforms[VF].clear();

  // We now know that the loop is vectorizable!
  // Collect instructions inside the loop that will remain uniform after
  // vectorization.

  // Global values, params and instructions outside of current loop are out of
  // scope.
  auto isOutOfScope = [&](Value *V) -> bool {
    Instruction *I = dyn_cast<Instruction>(V);
    return (!I || !TheLoop->contains(I));
  };

  // Worklist containing uniform instructions demanding lane 0.
  SetVector<Instruction *> Worklist;
  BasicBlock *Latch = TheLoop->getLoopLatch();

  // Add uniform instructions demanding lane 0 to the worklist. Instructions
  // that are scalar with predication must not be considered uniform after
  // vectorization, because that would create an erroneous replicating region
  // where only a single instance out of VF should be formed.
  // TODO: optimize such seldom cases if found important, see PR40816.
  auto addToWorklistIfAllowed = [&](Instruction *I) -> void {
    if (isOutOfScope(I)) {
      LLVM_DEBUG(dbgs() << "LV: Found not uniform due to scope: "
                        << *I << "\n");
      return;
    }
    if (isScalarWithPredication(I, VF)) {
      LLVM_DEBUG(dbgs() << "LV: Found not uniform being ScalarWithPredication: "
                        << *I << "\n");
      return;
    }
    LLVM_DEBUG(dbgs() << "LV: Found uniform instruction: " << *I << "\n");
    Worklist.insert(I);
  };

  // Start with the conditional branch. If the branch condition is an
  // instruction contained in the loop that is only used by the branch, it is
  // uniform.
  auto *Cmp = dyn_cast<Instruction>(Latch->getTerminator()->getOperand(0));
  if (Cmp && TheLoop->contains(Cmp) && Cmp->hasOneUse())
    addToWorklistIfAllowed(Cmp);

  auto PrevVF = VF.divideCoefficientBy(2);
  // Return true if all lanes perform the same memory operation, and we can
  // thus chose to execute only one.
  auto isUniformMemOpUse = [&](Instruction *I) {
    // If the value was already known to not be uniform for the previous
    // (smaller VF), it cannot be uniform for the larger VF.
    if (PrevVF.isVector()) {
      auto Iter = Uniforms.find(PrevVF);
      if (Iter != Uniforms.end() && !Iter->second.contains(I))
        return false;
    }
    if (!Legal->isUniformMemOp(*I, VF))
      return false;
    if (isa<LoadInst>(I))
      // Loading the same address always produces the same result - at least
      // assuming aliasing and ordering which have already been checked.
      return true;
    // Storing the same value on every iteration.
    return TheLoop->isLoopInvariant(cast<StoreInst>(I)->getValueOperand());
  };

  auto isUniformDecision = [&](Instruction *I, ElementCount VF) {
    InstWidening WideningDecision = getWideningDecision(I, VF);
    assert(WideningDecision != CM_Unknown &&
           "Widening decision should be ready at this moment");

    if (isUniformMemOpUse(I))
      return true;

    return (WideningDecision == CM_Widen ||
            WideningDecision == CM_Widen_Reverse ||
            WideningDecision == CM_Interleave);
  };

  // Returns true if Ptr is the pointer operand of a memory access instruction
  // I, I is known to not require scalarization, and the pointer is not also
  // stored.
  auto isVectorizedMemAccessUse = [&](Instruction *I, Value *Ptr) -> bool {
    if (isa<StoreInst>(I) && I->getOperand(0) == Ptr)
      return false;
    return getLoadStorePointerOperand(I) == Ptr &&
           (isUniformDecision(I, VF) || Legal->isInvariant(Ptr));
  };

  // Holds a list of values which are known to have at least one uniform use.
  // Note that there may be other uses which aren't uniform.  A "uniform use"
  // here is something which only demands lane 0 of the unrolled iterations;
  // it does not imply that all lanes produce the same value (e.g. this is not
  // the usual meaning of uniform)
  SetVector<Value *> HasUniformUse;

  // Scan the loop for instructions which are either a) known to have only
  // lane 0 demanded or b) are uses which demand only lane 0 of their operand.
  for (auto *BB : TheLoop->blocks())
    for (auto &I : *BB) {
      if (IntrinsicInst *II = dyn_cast<IntrinsicInst>(&I)) {
        switch (II->getIntrinsicID()) {
        case Intrinsic::sideeffect:
        case Intrinsic::experimental_noalias_scope_decl:
        case Intrinsic::assume:
        case Intrinsic::lifetime_start:
        case Intrinsic::lifetime_end:
          if (TheLoop->hasLoopInvariantOperands(&I))
            addToWorklistIfAllowed(&I);
          break;
        default:
          break;
        }
      }

      // ExtractValue instructions must be uniform, because the operands are
      // known to be loop-invariant.
      if (auto *EVI = dyn_cast<ExtractValueInst>(&I)) {
        assert(isOutOfScope(EVI->getAggregateOperand()) &&
               "Expected aggregate value to be loop invariant");
        addToWorklistIfAllowed(EVI);
        continue;
      }

      // If there's no pointer operand, there's nothing to do.
      auto *Ptr = getLoadStorePointerOperand(&I);
      if (!Ptr)
        continue;

      if (isUniformMemOpUse(&I))
        addToWorklistIfAllowed(&I);

      if (isVectorizedMemAccessUse(&I, Ptr))
        HasUniformUse.insert(Ptr);
    }

  // Add to the worklist any operands which have *only* uniform (e.g. lane 0
  // demanding) users.  Since loops are assumed to be in LCSSA form, this
  // disallows uses outside the loop as well.
  for (auto *V : HasUniformUse) {
    if (isOutOfScope(V))
      continue;
    auto *I = cast<Instruction>(V);
    auto UsersAreMemAccesses =
      llvm::all_of(I->users(), [&](User *U) -> bool {
        return isVectorizedMemAccessUse(cast<Instruction>(U), V);
      });
    if (UsersAreMemAccesses)
      addToWorklistIfAllowed(I);
  }

  // Expand Worklist in topological order: whenever a new instruction
  // is added , its users should be already inside Worklist.  It ensures
  // a uniform instruction will only be used by uniform instructions.
  unsigned idx = 0;
  while (idx != Worklist.size()) {
    Instruction *I = Worklist[idx++];

    for (auto *OV : I->operand_values()) {
      // isOutOfScope operands cannot be uniform instructions.
      if (isOutOfScope(OV))
        continue;
      // First order recurrence Phi's should typically be considered
      // non-uniform.
      auto *OP = dyn_cast<PHINode>(OV);
      if (OP && Legal->isFixedOrderRecurrence(OP))
        continue;
      // If all the users of the operand are uniform, then add the
      // operand into the uniform worklist.
      auto *OI = cast<Instruction>(OV);
      if (llvm::all_of(OI->users(), [&](User *U) -> bool {
            auto *J = cast<Instruction>(U);
            return Worklist.count(J) || isVectorizedMemAccessUse(J, OI);
          }))
        addToWorklistIfAllowed(OI);
    }
  }

  // For an instruction to be added into Worklist above, all its users inside
  // the loop should also be in Worklist. However, this condition cannot be
  // true for phi nodes that form a cyclic dependence. We must process phi
  // nodes separately. An induction variable will remain uniform if all users
  // of the induction variable and induction variable update remain uniform.
  // The code below handles both pointer and non-pointer induction variables.
  for (const auto &Induction : Legal->getInductionVars()) {
    auto *Ind = Induction.first;
    auto *IndUpdate = cast<Instruction>(Ind->getIncomingValueForBlock(Latch));

    // Determine if all users of the induction variable are uniform after
    // vectorization.
    auto UniformInd = llvm::all_of(Ind->users(), [&](User *U) -> bool {
      auto *I = cast<Instruction>(U);
      return I == IndUpdate || !TheLoop->contains(I) || Worklist.count(I) ||
             isVectorizedMemAccessUse(I, Ind);
    });
    if (!UniformInd)
      continue;

    // Determine if all users of the induction variable update instruction are
    // uniform after vectorization.
    auto UniformIndUpdate =
        llvm::all_of(IndUpdate->users(), [&](User *U) -> bool {
          auto *I = cast<Instruction>(U);
          return I == Ind || !TheLoop->contains(I) || Worklist.count(I) ||
                 isVectorizedMemAccessUse(I, IndUpdate);
        });
    if (!UniformIndUpdate)
      continue;

    // The induction variable and its update instruction will remain uniform.
    addToWorklistIfAllowed(Ind);
    addToWorklistIfAllowed(IndUpdate);
  }

  Uniforms[VF].insert(Worklist.begin(), Worklist.end());
}

bool LoopVectorizationCostModel::runtimeChecksRequired() {
  LLVM_DEBUG(dbgs() << "LV: Performing code size checks.\n");

  if (Legal->getRuntimePointerChecking()->Need) {
    reportVectorizationFailure("Runtime ptr check is required with -Os/-Oz",
        "runtime pointer checks needed. Enable vectorization of this "
        "loop with '#pragma clang loop vectorize(enable)' when "
        "compiling with -Os/-Oz",
        "CantVersionLoopWithOptForSize", ORE, TheLoop);
    return true;
  }

  if (!PSE.getPredicate().isAlwaysTrue()) {
    reportVectorizationFailure("Runtime SCEV check is required with -Os/-Oz",
        "runtime SCEV checks needed. Enable vectorization of this "
        "loop with '#pragma clang loop vectorize(enable)' when "
        "compiling with -Os/-Oz",
        "CantVersionLoopWithOptForSize", ORE, TheLoop);
    return true;
  }

  // FIXME: Avoid specializing for stride==1 instead of bailing out.
  if (!Legal->getLAI()->getSymbolicStrides().empty()) {
    reportVectorizationFailure("Runtime stride check for small trip count",
        "runtime stride == 1 checks needed. Enable vectorization of "
        "this loop without such check by compiling with -Os/-Oz",
        "CantVersionLoopWithOptForSize", ORE, TheLoop);
    return true;
  }

  return false;
}

ElementCount
LoopVectorizationCostModel::getMaxLegalScalableVF(unsigned MaxSafeElements) {
  if (!TTI.supportsScalableVectors() && !ForceTargetSupportsScalableVectors)
    return ElementCount::getScalable(0);

  if (Hints->isScalableVectorizationDisabled()) {
    reportVectorizationInfo("Scalable vectorization is explicitly disabled",
                            "ScalableVectorizationDisabled", ORE, TheLoop);
    return ElementCount::getScalable(0);
  }

  LLVM_DEBUG(dbgs() << "LV: Scalable vectorization is available\n");

  auto MaxScalableVF = ElementCount::getScalable(
      std::numeric_limits<ElementCount::ScalarTy>::max());

  // Test that the loop-vectorizer can legalize all operations for this MaxVF.
  // FIXME: While for scalable vectors this is currently sufficient, this should
  // be replaced by a more detailed mechanism that filters out specific VFs,
  // instead of invalidating vectorization for a whole set of VFs based on the
  // MaxVF.

  // Disable scalable vectorization if the loop contains unsupported reductions.
  if (!canVectorizeReductions(MaxScalableVF)) {
    reportVectorizationInfo(
        "Scalable vectorization not supported for the reduction "
        "operations found in this loop.",
        "ScalableVFUnfeasible", ORE, TheLoop);
    return ElementCount::getScalable(0);
  }

  // Disable scalable vectorization if the loop contains any instructions
  // with element types not supported for scalable vectors.
  if (any_of(ElementTypesInLoop, [&](Type *Ty) {
        return !Ty->isVoidTy() &&
               !this->TTI.isElementTypeLegalForScalableVector(Ty);
      })) {
    reportVectorizationInfo("Scalable vectorization is not supported "
                            "for all element types found in this loop.",
                            "ScalableVFUnfeasible", ORE, TheLoop);
    return ElementCount::getScalable(0);
  }

  if (Legal->isSafeForAnyVectorWidth())
    return MaxScalableVF;

  // Limit MaxScalableVF by the maximum safe dependence distance.
  if (std::optional<unsigned> MaxVScale = getMaxVScale(*TheFunction, TTI))
    MaxScalableVF = ElementCount::getScalable(MaxSafeElements / *MaxVScale);
  else
    MaxScalableVF = ElementCount::getScalable(0);

  if (!MaxScalableVF)
    reportVectorizationInfo(
        "Max legal vector width too small, scalable vectorization "
        "unfeasible.",
        "ScalableVFUnfeasible", ORE, TheLoop);

  return MaxScalableVF;
}

FixedScalableVFPair LoopVectorizationCostModel::computeFeasibleMaxVF(
    unsigned MaxTripCount, ElementCount UserVF, bool FoldTailByMasking) {
  MinBWs = computeMinimumValueSizes(TheLoop->getBlocks(), *DB, &TTI);
  unsigned SmallestType, WidestType;
  std::tie(SmallestType, WidestType) = getSmallestAndWidestTypes();

  // Get the maximum safe dependence distance in bits computed by LAA.
  // It is computed by MaxVF * sizeOf(type) * 8, where type is taken from
  // the memory accesses that is most restrictive (involved in the smallest
  // dependence distance).
  unsigned MaxSafeElements =
      llvm::bit_floor(Legal->getMaxSafeVectorWidthInBits() / WidestType);

  auto MaxSafeFixedVF = ElementCount::getFixed(MaxSafeElements);
  auto MaxSafeScalableVF = getMaxLegalScalableVF(MaxSafeElements);

  LLVM_DEBUG(dbgs() << "LV: The max safe fixed VF is: " << MaxSafeFixedVF
                    << ".\n");
  LLVM_DEBUG(dbgs() << "LV: The max safe scalable VF is: " << MaxSafeScalableVF
                    << ".\n");

  // First analyze the UserVF, fall back if the UserVF should be ignored.
  if (UserVF) {
    auto MaxSafeUserVF =
        UserVF.isScalable() ? MaxSafeScalableVF : MaxSafeFixedVF;

    if (ElementCount::isKnownLE(UserVF, MaxSafeUserVF)) {
      // If `VF=vscale x N` is safe, then so is `VF=N`
      if (UserVF.isScalable())
        return FixedScalableVFPair(
            ElementCount::getFixed(UserVF.getKnownMinValue()), UserVF);
      else
        return UserVF;
    }

    assert(ElementCount::isKnownGT(UserVF, MaxSafeUserVF));

    // Only clamp if the UserVF is not scalable. If the UserVF is scalable, it
    // is better to ignore the hint and let the compiler choose a suitable VF.
    if (!UserVF.isScalable()) {
      LLVM_DEBUG(dbgs() << "LV: User VF=" << UserVF
                        << " is unsafe, clamping to max safe VF="
                        << MaxSafeFixedVF << ".\n");
      ORE->emit([&]() {
        return OptimizationRemarkAnalysis(DEBUG_TYPE, "VectorizationFactor",
                                          TheLoop->getStartLoc(),
                                          TheLoop->getHeader())
               << "User-specified vectorization factor "
               << ore::NV("UserVectorizationFactor", UserVF)
               << " is unsafe, clamping to maximum safe vectorization factor "
               << ore::NV("VectorizationFactor", MaxSafeFixedVF);
      });
      return MaxSafeFixedVF;
    }

    if (!TTI.supportsScalableVectors() && !ForceTargetSupportsScalableVectors) {
      LLVM_DEBUG(dbgs() << "LV: User VF=" << UserVF
                        << " is ignored because scalable vectors are not "
                           "available.\n");
      ORE->emit([&]() {
        return OptimizationRemarkAnalysis(DEBUG_TYPE, "VectorizationFactor",
                                          TheLoop->getStartLoc(),
                                          TheLoop->getHeader())
               << "User-specified vectorization factor "
               << ore::NV("UserVectorizationFactor", UserVF)
               << " is ignored because the target does not support scalable "
                  "vectors. The compiler will pick a more suitable value.";
      });
    } else {
      LLVM_DEBUG(dbgs() << "LV: User VF=" << UserVF
                        << " is unsafe. Ignoring scalable UserVF.\n");
      ORE->emit([&]() {
        return OptimizationRemarkAnalysis(DEBUG_TYPE, "VectorizationFactor",
                                          TheLoop->getStartLoc(),
                                          TheLoop->getHeader())
               << "User-specified vectorization factor "
               << ore::NV("UserVectorizationFactor", UserVF)
               << " is unsafe. Ignoring the hint to let the compiler pick a "
                  "more suitable value.";
      });
    }
  }

  LLVM_DEBUG(dbgs() << "LV: The Smallest and Widest types: " << SmallestType
                    << " / " << WidestType << " bits.\n");

  FixedScalableVFPair Result(ElementCount::getFixed(1),
                             ElementCount::getScalable(0));
  if (auto MaxVF =
          getMaximizedVFForTarget(MaxTripCount, SmallestType, WidestType,
                                  MaxSafeFixedVF, FoldTailByMasking))
    Result.FixedVF = MaxVF;

  if (auto MaxVF =
          getMaximizedVFForTarget(MaxTripCount, SmallestType, WidestType,
                                  MaxSafeScalableVF, FoldTailByMasking))
    if (MaxVF.isScalable()) {
      Result.ScalableVF = MaxVF;
      LLVM_DEBUG(dbgs() << "LV: Found feasible scalable VF = " << MaxVF
                        << "\n");
    }

  return Result;
}

FixedScalableVFPair
LoopVectorizationCostModel::computeMaxVF(ElementCount UserVF, unsigned UserIC) {
  if (Legal->getRuntimePointerChecking()->Need && TTI.hasBranchDivergence()) {
    // TODO: It may by useful to do since it's still likely to be dynamically
    // uniform if the target can skip.
    reportVectorizationFailure(
        "Not inserting runtime ptr check for divergent target",
        "runtime pointer checks needed. Not enabled for divergent target",
        "CantVersionLoopWithDivergentTarget", ORE, TheLoop);
    return FixedScalableVFPair::getNone();
  }

  unsigned TC = PSE.getSE()->getSmallConstantTripCount(TheLoop);
  unsigned MaxTC = PSE.getSE()->getSmallConstantMaxTripCount(TheLoop);
  LLVM_DEBUG(dbgs() << "LV: Found trip count: " << TC << '\n');
  if (TC == 1) {
    reportVectorizationFailure("Single iteration (non) loop",
        "loop trip count is one, irrelevant for vectorization",
        "SingleIterationLoop", ORE, TheLoop);
    return FixedScalableVFPair::getNone();
  }

  switch (ScalarEpilogueStatus) {
  case CM_ScalarEpilogueAllowed:
    return computeFeasibleMaxVF(MaxTC, UserVF, false);
  case CM_ScalarEpilogueNotAllowedUsePredicate:
    [[fallthrough]];
  case CM_ScalarEpilogueNotNeededUsePredicate:
    LLVM_DEBUG(
        dbgs() << "LV: vector predicate hint/switch found.\n"
               << "LV: Not allowing scalar epilogue, creating predicated "
               << "vector loop.\n");
    break;
  case CM_ScalarEpilogueNotAllowedLowTripLoop:
    // fallthrough as a special case of OptForSize
  case CM_ScalarEpilogueNotAllowedOptSize:
    if (ScalarEpilogueStatus == CM_ScalarEpilogueNotAllowedOptSize)
      LLVM_DEBUG(
          dbgs() << "LV: Not allowing scalar epilogue due to -Os/-Oz.\n");
    else
      LLVM_DEBUG(dbgs() << "LV: Not allowing scalar epilogue due to low trip "
                        << "count.\n");

    // Bail if runtime checks are required, which are not good when optimising
    // for size.
    if (runtimeChecksRequired())
      return FixedScalableVFPair::getNone();

    break;
  }

  // The only loops we can vectorize without a scalar epilogue, are loops with
  // a bottom-test and a single exiting block. We'd have to handle the fact
  // that not every instruction executes on the last iteration.  This will
  // require a lane mask which varies through the vector loop body.  (TODO)
  if (TheLoop->getExitingBlock() != TheLoop->getLoopLatch()) {
    // If there was a tail-folding hint/switch, but we can't fold the tail by
    // masking, fallback to a vectorization with a scalar epilogue.
    if (ScalarEpilogueStatus == CM_ScalarEpilogueNotNeededUsePredicate) {
      LLVM_DEBUG(dbgs() << "LV: Cannot fold tail by masking: vectorize with a "
                           "scalar epilogue instead.\n");
      ScalarEpilogueStatus = CM_ScalarEpilogueAllowed;
      return computeFeasibleMaxVF(MaxTC, UserVF, false);
    }
    return FixedScalableVFPair::getNone();
  }

  // Now try the tail folding

  // Invalidate interleave groups that require an epilogue if we can't mask
  // the interleave-group.
  if (!useMaskedInterleavedAccesses(TTI)) {
    assert(WideningDecisions.empty() && Uniforms.empty() && Scalars.empty() &&
           "No decisions should have been taken at this point");
    // Note: There is no need to invalidate any cost modeling decisions here, as
    // non where taken so far.
    InterleaveInfo.invalidateGroupsRequiringScalarEpilogue();
  }

  FixedScalableVFPair MaxFactors = computeFeasibleMaxVF(MaxTC, UserVF, true);

  // Avoid tail folding if the trip count is known to be a multiple of any VF
  // we choose.
  std::optional<unsigned> MaxPowerOf2RuntimeVF =
      MaxFactors.FixedVF.getFixedValue();
  if (MaxFactors.ScalableVF) {
    std::optional<unsigned> MaxVScale = getMaxVScale(*TheFunction, TTI);
    if (MaxVScale && TTI.isVScaleKnownToBeAPowerOfTwo()) {
      MaxPowerOf2RuntimeVF = std::max<unsigned>(
          *MaxPowerOf2RuntimeVF,
          *MaxVScale * MaxFactors.ScalableVF.getKnownMinValue());
    } else
      MaxPowerOf2RuntimeVF = std::nullopt; // Stick with tail-folding for now.
  }

  if (MaxPowerOf2RuntimeVF && *MaxPowerOf2RuntimeVF > 0) {
    assert((UserVF.isNonZero() || isPowerOf2_32(*MaxPowerOf2RuntimeVF)) &&
           "MaxFixedVF must be a power of 2");
    unsigned MaxVFtimesIC =
        UserIC ? *MaxPowerOf2RuntimeVF * UserIC : *MaxPowerOf2RuntimeVF;
    ScalarEvolution *SE = PSE.getSE();
    const SCEV *BackedgeTakenCount = PSE.getBackedgeTakenCount();
    const SCEV *ExitCount = SE->getAddExpr(
        BackedgeTakenCount, SE->getOne(BackedgeTakenCount->getType()));
    const SCEV *Rem = SE->getURemExpr(
        SE->applyLoopGuards(ExitCount, TheLoop),
        SE->getConstant(BackedgeTakenCount->getType(), MaxVFtimesIC));
    if (Rem->isZero()) {
      // Accept MaxFixedVF if we do not have a tail.
      LLVM_DEBUG(dbgs() << "LV: No tail will remain for any chosen VF.\n");
      return MaxFactors;
    }
  }

  // If we don't know the precise trip count, or if the trip count that we
  // found modulo the vectorization factor is not zero, try to fold the tail
  // by masking.
  // FIXME: look for a smaller MaxVF that does divide TC rather than masking.
  if (Legal->prepareToFoldTailByMasking()) {
    CanFoldTailByMasking = true;
    return MaxFactors;
  }

  // If there was a tail-folding hint/switch, but we can't fold the tail by
  // masking, fallback to a vectorization with a scalar epilogue.
  if (ScalarEpilogueStatus == CM_ScalarEpilogueNotNeededUsePredicate) {
    LLVM_DEBUG(dbgs() << "LV: Cannot fold tail by masking: vectorize with a "
                         "scalar epilogue instead.\n");
    ScalarEpilogueStatus = CM_ScalarEpilogueAllowed;
    return MaxFactors;
  }

  if (ScalarEpilogueStatus == CM_ScalarEpilogueNotAllowedUsePredicate) {
    LLVM_DEBUG(dbgs() << "LV: Can't fold tail by masking: don't vectorize\n");
    return FixedScalableVFPair::getNone();
  }

  if (TC == 0) {
    reportVectorizationFailure(
        "Unable to calculate the loop count due to complex control flow",
        "unable to calculate the loop count due to complex control flow",
        "UnknownLoopCountComplexCFG", ORE, TheLoop);
    return FixedScalableVFPair::getNone();
  }

  reportVectorizationFailure(
      "Cannot optimize for size and vectorize at the same time.",
      "cannot optimize for size and vectorize at the same time. "
      "Enable vectorization of this loop with '#pragma clang loop "
      "vectorize(enable)' when compiling with -Os/-Oz",
      "NoTailLoopWithOptForSize", ORE, TheLoop);
  return FixedScalableVFPair::getNone();
}

ElementCount LoopVectorizationCostModel::getMaximizedVFForTarget(
    unsigned MaxTripCount, unsigned SmallestType, unsigned WidestType,
    ElementCount MaxSafeVF, bool FoldTailByMasking) {
  bool ComputeScalableMaxVF = MaxSafeVF.isScalable();
  const TypeSize WidestRegister = TTI.getRegisterBitWidth(
      ComputeScalableMaxVF ? TargetTransformInfo::RGK_ScalableVector
                           : TargetTransformInfo::RGK_FixedWidthVector);

  // Convenience function to return the minimum of two ElementCounts.
  auto MinVF = [](const ElementCount &LHS, const ElementCount &RHS) {
    assert((LHS.isScalable() == RHS.isScalable()) &&
           "Scalable flags must match");
    return ElementCount::isKnownLT(LHS, RHS) ? LHS : RHS;
  };

  // Ensure MaxVF is a power of 2; the dependence distance bound may not be.
  // Note that both WidestRegister and WidestType may not be a powers of 2.
  auto MaxVectorElementCount = ElementCount::get(
      llvm::bit_floor(WidestRegister.getKnownMinValue() / WidestType),
      ComputeScalableMaxVF);
  MaxVectorElementCount = MinVF(MaxVectorElementCount, MaxSafeVF);
  LLVM_DEBUG(dbgs() << "LV: The Widest register safe to use is: "
                    << (MaxVectorElementCount * WidestType) << " bits.\n");

  if (!MaxVectorElementCount) {
    LLVM_DEBUG(dbgs() << "LV: The target has no "
                      << (ComputeScalableMaxVF ? "scalable" : "fixed")
                      << " vector registers.\n");
    return ElementCount::getFixed(1);
  }

  unsigned WidestRegisterMinEC = MaxVectorElementCount.getKnownMinValue();
  if (MaxVectorElementCount.isScalable() &&
      TheFunction->hasFnAttribute(Attribute::VScaleRange)) {
    auto Attr = TheFunction->getFnAttribute(Attribute::VScaleRange);
    auto Min = Attr.getVScaleRangeMin();
    WidestRegisterMinEC *= Min;
  }

  // When a scalar epilogue is required, at least one iteration of the scalar
  // loop has to execute. Adjust MaxTripCount accordingly to avoid picking a
  // max VF that results in a dead vector loop.
  if (MaxTripCount > 0 && requiresScalarEpilogue(true))
    MaxTripCount -= 1;

  if (MaxTripCount && MaxTripCount <= WidestRegisterMinEC &&
      (!FoldTailByMasking || isPowerOf2_32(MaxTripCount))) {
    // If upper bound loop trip count (TC) is known at compile time there is no
    // point in choosing VF greater than TC (as done in the loop below). Select
    // maximum power of two which doesn't exceed TC. If MaxVectorElementCount is
    // scalable, we only fall back on a fixed VF when the TC is less than or
    // equal to the known number of lanes.
    auto ClampedUpperTripCount = llvm::bit_floor(MaxTripCount);
    LLVM_DEBUG(dbgs() << "LV: Clamping the MaxVF to maximum power of two not "
                         "exceeding the constant trip count: "
                      << ClampedUpperTripCount << "\n");
    return ElementCount::get(
        ClampedUpperTripCount,
        FoldTailByMasking ? MaxVectorElementCount.isScalable() : false);
  }

  TargetTransformInfo::RegisterKind RegKind =
      ComputeScalableMaxVF ? TargetTransformInfo::RGK_ScalableVector
                           : TargetTransformInfo::RGK_FixedWidthVector;
  ElementCount MaxVF = MaxVectorElementCount;
  if (MaximizeBandwidth ||
      (MaximizeBandwidth.getNumOccurrences() == 0 &&
       (TTI.shouldMaximizeVectorBandwidth(RegKind) ||
        (UseWiderVFIfCallVariantsPresent && Legal->hasVectorCallVariants())))) {
    auto MaxVectorElementCountMaxBW = ElementCount::get(
        llvm::bit_floor(WidestRegister.getKnownMinValue() / SmallestType),
        ComputeScalableMaxVF);
    MaxVectorElementCountMaxBW = MinVF(MaxVectorElementCountMaxBW, MaxSafeVF);

    // Collect all viable vectorization factors larger than the default MaxVF
    // (i.e. MaxVectorElementCount).
    SmallVector<ElementCount, 8> VFs;
    for (ElementCount VS = MaxVectorElementCount * 2;
         ElementCount::isKnownLE(VS, MaxVectorElementCountMaxBW); VS *= 2)
      VFs.push_back(VS);

    // For each VF calculate its register usage.
    auto RUs = calculateRegisterUsage(VFs);

    // Select the largest VF which doesn't require more registers than existing
    // ones.
    for (int i = RUs.size() - 1; i >= 0; --i) {
      bool Selected = true;
      for (auto &pair : RUs[i].MaxLocalUsers) {
        unsigned TargetNumRegisters = TTI.getNumberOfRegisters(pair.first);
        if (pair.second > TargetNumRegisters)
          Selected = false;
      }
      if (Selected) {
        MaxVF = VFs[i];
        break;
      }
    }
    if (ElementCount MinVF =
            TTI.getMinimumVF(SmallestType, ComputeScalableMaxVF)) {
      if (ElementCount::isKnownLT(MaxVF, MinVF)) {
        LLVM_DEBUG(dbgs() << "LV: Overriding calculated MaxVF(" << MaxVF
                          << ") with target's minimum: " << MinVF << '\n');
        MaxVF = MinVF;
      }
    }

    // Invalidate any widening decisions we might have made, in case the loop
    // requires prediction (decided later), but we have already made some
    // load/store widening decisions.
    invalidateCostModelingDecisions();
  }
  return MaxVF;
}

/// Convenience function that returns the value of vscale_range iff
/// vscale_range.min == vscale_range.max or otherwise returns the value
/// returned by the corresponding TTI method.
static std::optional<unsigned>
getVScaleForTuning(const Loop *L, const TargetTransformInfo &TTI) {
  const Function *Fn = L->getHeader()->getParent();
  if (Fn->hasFnAttribute(Attribute::VScaleRange)) {
    auto Attr = Fn->getFnAttribute(Attribute::VScaleRange);
    auto Min = Attr.getVScaleRangeMin();
    auto Max = Attr.getVScaleRangeMax();
    if (Max && Min == Max)
      return Max;
  }

  return TTI.getVScaleForTuning();
}

bool LoopVectorizationPlanner::isMoreProfitable(
    const VectorizationFactor &A, const VectorizationFactor &B) const {
  InstructionCost CostA = A.Cost;
  InstructionCost CostB = B.Cost;

  unsigned MaxTripCount = PSE.getSE()->getSmallConstantMaxTripCount(OrigLoop);

  if (!A.Width.isScalable() && !B.Width.isScalable() && MaxTripCount) {
    // If the trip count is a known (possibly small) constant, the trip count
    // will be rounded up to an integer number of iterations under
    // FoldTailByMasking. The total cost in that case will be
    // VecCost*ceil(TripCount/VF). When not folding the tail, the total
    // cost will be VecCost*floor(TC/VF) + ScalarCost*(TC%VF). There will be
    // some extra overheads, but for the purpose of comparing the costs of
    // different VFs we can use this to compare the total loop-body cost
    // expected after vectorization.
    auto GetCostForTC = [MaxTripCount, this](unsigned VF,
                                             InstructionCost VectorCost,
                                             InstructionCost ScalarCost) {
      return CM.foldTailByMasking() ? VectorCost * divideCeil(MaxTripCount, VF)
                                    : VectorCost * (MaxTripCount / VF) +
                                          ScalarCost * (MaxTripCount % VF);
    };
    auto RTCostA = GetCostForTC(A.Width.getFixedValue(), CostA, A.ScalarCost);
    auto RTCostB = GetCostForTC(B.Width.getFixedValue(), CostB, B.ScalarCost);

    return RTCostA < RTCostB;
  }

  // Improve estimate for the vector width if it is scalable.
  unsigned EstimatedWidthA = A.Width.getKnownMinValue();
  unsigned EstimatedWidthB = B.Width.getKnownMinValue();
  if (std::optional<unsigned> VScale = getVScaleForTuning(OrigLoop, TTI)) {
    if (A.Width.isScalable())
      EstimatedWidthA *= *VScale;
    if (B.Width.isScalable())
      EstimatedWidthB *= *VScale;
  }

  // Assume vscale may be larger than 1 (or the value being tuned for),
  // so that scalable vectorization is slightly favorable over fixed-width
  // vectorization.
  if (A.Width.isScalable() && !B.Width.isScalable())
    return (CostA * B.Width.getFixedValue()) <= (CostB * EstimatedWidthA);

  // To avoid the need for FP division:
  //      (CostA / A.Width) < (CostB / B.Width)
  // <=>  (CostA * B.Width) < (CostB * A.Width)
  return (CostA * EstimatedWidthB) < (CostB * EstimatedWidthA);
}

static void emitInvalidCostRemarks(SmallVector<InstructionVFPair> InvalidCosts,
                                   OptimizationRemarkEmitter *ORE,
                                   Loop *TheLoop) {
  if (InvalidCosts.empty())
    return;

  // Emit a report of VFs with invalid costs in the loop.

  // Group the remarks per instruction, keeping the instruction order from
  // InvalidCosts.
  std::map<Instruction *, unsigned> Numbering;
  unsigned I = 0;
  for (auto &Pair : InvalidCosts)
    if (!Numbering.count(Pair.first))
      Numbering[Pair.first] = I++;

  // Sort the list, first on instruction(number) then on VF.
  sort(InvalidCosts, [&Numbering](InstructionVFPair &A, InstructionVFPair &B) {
    if (Numbering[A.first] != Numbering[B.first])
      return Numbering[A.first] < Numbering[B.first];
    ElementCountComparator ECC;
    return ECC(A.second, B.second);
  });

  // For a list of ordered instruction-vf pairs:
  //   [(load, vf1), (load, vf2), (store, vf1)]
  // Group the instructions together to emit separate remarks for:
  //   load  (vf1, vf2)
  //   store (vf1)
  auto Tail = ArrayRef<InstructionVFPair>(InvalidCosts);
  auto Subset = ArrayRef<InstructionVFPair>();
  do {
    if (Subset.empty())
      Subset = Tail.take_front(1);

    Instruction *I = Subset.front().first;

    // If the next instruction is different, or if there are no other pairs,
    // emit a remark for the collated subset. e.g.
    //   [(load, vf1), (load, vf2))]
    // to emit:
    //  remark: invalid costs for 'load' at VF=(vf, vf2)
    if (Subset == Tail || Tail[Subset.size()].first != I) {
      std::string OutString;
      raw_string_ostream OS(OutString);
      assert(!Subset.empty() && "Unexpected empty range");
      OS << "Instruction with invalid costs prevented vectorization at VF=(";
      for (const auto &Pair : Subset)
        OS << (Pair.second == Subset.front().second ? "" : ", ") << Pair.second;
      OS << "):";
      if (auto *CI = dyn_cast<CallInst>(I))
        OS << " call to " << CI->getCalledFunction()->getName();
      else
        OS << " " << I->getOpcodeName();
      OS.flush();
      reportVectorizationInfo(OutString, "InvalidCost", ORE, TheLoop, I);
      Tail = Tail.drop_front(Subset.size());
      Subset = {};
    } else
      // Grow the subset by one element
      Subset = Tail.take_front(Subset.size() + 1);
  } while (!Tail.empty());
}

VectorizationFactor LoopVectorizationPlanner::selectVectorizationFactor(
    const ElementCountSet &VFCandidates) {
  InstructionCost ExpectedCost =
      CM.expectedCost(ElementCount::getFixed(1)).first;
  LLVM_DEBUG(dbgs() << "LV: Scalar loop costs: " << ExpectedCost << ".\n");
  assert(ExpectedCost.isValid() && "Unexpected invalid cost for scalar loop");
  assert(VFCandidates.count(ElementCount::getFixed(1)) &&
         "Expected Scalar VF to be a candidate");

  const VectorizationFactor ScalarCost(ElementCount::getFixed(1), ExpectedCost,
                                       ExpectedCost);
  VectorizationFactor ChosenFactor = ScalarCost;

  bool ForceVectorization = Hints.getForce() == LoopVectorizeHints::FK_Enabled;
  if (ForceVectorization && VFCandidates.size() > 1) {
    // Ignore scalar width, because the user explicitly wants vectorization.
    // Initialize cost to max so that VF = 2 is, at least, chosen during cost
    // evaluation.
    ChosenFactor.Cost = InstructionCost::getMax();
  }

  SmallVector<InstructionVFPair> InvalidCosts;
  for (const auto &i : VFCandidates) {
    // The cost for scalar VF=1 is already calculated, so ignore it.
    if (i.isScalar())
      continue;

    LoopVectorizationCostModel::VectorizationCostTy C =
        CM.expectedCost(i, &InvalidCosts);
    VectorizationFactor Candidate(i, C.first, ScalarCost.ScalarCost);

#ifndef NDEBUG
    unsigned AssumedMinimumVscale = 1;
    if (std::optional<unsigned> VScale = getVScaleForTuning(OrigLoop, TTI))
      AssumedMinimumVscale = *VScale;
    unsigned Width =
        Candidate.Width.isScalable()
            ? Candidate.Width.getKnownMinValue() * AssumedMinimumVscale
            : Candidate.Width.getFixedValue();
    LLVM_DEBUG(dbgs() << "LV: Vector loop of width " << i
                      << " costs: " << (Candidate.Cost / Width));
    if (i.isScalable())
      LLVM_DEBUG(dbgs() << " (assuming a minimum vscale of "
                        << AssumedMinimumVscale << ")");
    LLVM_DEBUG(dbgs() << ".\n");
#endif

    if (!C.second && !ForceVectorization) {
      LLVM_DEBUG(
          dbgs() << "LV: Not considering vector loop of width " << i
                 << " because it will not generate any vector instructions.\n");
      continue;
    }

    // If profitable add it to ProfitableVF list.
    if (isMoreProfitable(Candidate, ScalarCost))
      ProfitableVFs.push_back(Candidate);

    if (isMoreProfitable(Candidate, ChosenFactor))
      ChosenFactor = Candidate;
  }

  emitInvalidCostRemarks(InvalidCosts, ORE, OrigLoop);

  if (!EnableCondStoresVectorization && CM.hasPredStores()) {
    reportVectorizationFailure(
        "There are conditional stores.",
        "store that is conditionally executed prevents vectorization",
        "ConditionalStore", ORE, OrigLoop);
    ChosenFactor = ScalarCost;
  }

  LLVM_DEBUG(if (ForceVectorization && !ChosenFactor.Width.isScalar() &&
                 !isMoreProfitable(ChosenFactor, ScalarCost)) dbgs()
             << "LV: Vectorization seems to be not beneficial, "
             << "but was forced by a user.\n");
  LLVM_DEBUG(dbgs() << "LV: Selecting VF: " << ChosenFactor.Width << ".\n");
  return ChosenFactor;
}

bool LoopVectorizationPlanner::isCandidateForEpilogueVectorization(
    ElementCount VF) const {
  // Cross iteration phis such as reductions need special handling and are
  // currently unsupported.
  if (any_of(OrigLoop->getHeader()->phis(),
             [&](PHINode &Phi) { return Legal->isFixedOrderRecurrence(&Phi); }))
    return false;

  // Phis with uses outside of the loop require special handling and are
  // currently unsupported.
  for (const auto &Entry : Legal->getInductionVars()) {
    // Look for uses of the value of the induction at the last iteration.
    Value *PostInc =
        Entry.first->getIncomingValueForBlock(OrigLoop->getLoopLatch());
    for (User *U : PostInc->users())
      if (!OrigLoop->contains(cast<Instruction>(U)))
        return false;
    // Look for uses of penultimate value of the induction.
    for (User *U : Entry.first->users())
      if (!OrigLoop->contains(cast<Instruction>(U)))
        return false;
  }

  // Epilogue vectorization code has not been auditted to ensure it handles
  // non-latch exits properly.  It may be fine, but it needs auditted and
  // tested.
  if (OrigLoop->getExitingBlock() != OrigLoop->getLoopLatch())
    return false;

  return true;
}

bool LoopVectorizationCostModel::isEpilogueVectorizationProfitable(
    const ElementCount VF) const {
  // FIXME: We need a much better cost-model to take different parameters such
  // as register pressure, code size increase and cost of extra branches into
  // account. For now we apply a very crude heuristic and only consider loops
  // with vectorization factors larger than a certain value.

  // Allow the target to opt out entirely.
  if (!TTI.preferEpilogueVectorization())
    return false;

  // We also consider epilogue vectorization unprofitable for targets that don't
  // consider interleaving beneficial (eg. MVE).
  if (TTI.getMaxInterleaveFactor(VF) <= 1)
    return false;

  unsigned Multiplier = 1;
  if (VF.isScalable())
    Multiplier = getVScaleForTuning(TheLoop, TTI).value_or(1);
  if ((Multiplier * VF.getKnownMinValue()) >= EpilogueVectorizationMinVF)
    return true;
  return false;
}

VectorizationFactor LoopVectorizationPlanner::selectEpilogueVectorizationFactor(
    const ElementCount MainLoopVF, unsigned IC) {
  VectorizationFactor Result = VectorizationFactor::Disabled();
  if (!EnableEpilogueVectorization) {
    LLVM_DEBUG(dbgs() << "LEV: Epilogue vectorization is disabled.\n");
    return Result;
  }

  if (!CM.isScalarEpilogueAllowed()) {
    LLVM_DEBUG(dbgs() << "LEV: Unable to vectorize epilogue because no "
                         "epilogue is allowed.\n");
    return Result;
  }

  // Not really a cost consideration, but check for unsupported cases here to
  // simplify the logic.
  if (!isCandidateForEpilogueVectorization(MainLoopVF)) {
    LLVM_DEBUG(dbgs() << "LEV: Unable to vectorize epilogue because the loop "
                         "is not a supported candidate.\n");
    return Result;
  }

  if (EpilogueVectorizationForceVF > 1) {
    LLVM_DEBUG(dbgs() << "LEV: Epilogue vectorization factor is forced.\n");
    ElementCount ForcedEC = ElementCount::getFixed(EpilogueVectorizationForceVF);
    if (hasPlanWithVF(ForcedEC))
      return {ForcedEC, 0, 0};
    else {
      LLVM_DEBUG(dbgs() << "LEV: Epilogue vectorization forced factor is not "
                           "viable.\n");
      return Result;
    }
  }

  if (OrigLoop->getHeader()->getParent()->hasOptSize() ||
      OrigLoop->getHeader()->getParent()->hasMinSize()) {
    LLVM_DEBUG(
        dbgs() << "LEV: Epilogue vectorization skipped due to opt for size.\n");
    return Result;
  }

  if (!CM.isEpilogueVectorizationProfitable(MainLoopVF)) {
    LLVM_DEBUG(dbgs() << "LEV: Epilogue vectorization is not profitable for "
                         "this loop\n");
    return Result;
  }

  // If MainLoopVF = vscale x 2, and vscale is expected to be 4, then we know
  // the main loop handles 8 lanes per iteration. We could still benefit from
  // vectorizing the epilogue loop with VF=4.
  ElementCount EstimatedRuntimeVF = MainLoopVF;
  if (MainLoopVF.isScalable()) {
    EstimatedRuntimeVF = ElementCount::getFixed(MainLoopVF.getKnownMinValue());
    if (std::optional<unsigned> VScale = getVScaleForTuning(OrigLoop, TTI))
      EstimatedRuntimeVF *= *VScale;
  }

  ScalarEvolution &SE = *PSE.getSE();
  Type *TCType = Legal->getWidestInductionType();
  const SCEV *RemainingIterations = nullptr;
  for (auto &NextVF : ProfitableVFs) {
    // Skip candidate VFs without a corresponding VPlan.
    if (!hasPlanWithVF(NextVF.Width))
      continue;

    // Skip candidate VFs with widths >= the estimate runtime VF (scalable
    // vectors) or the VF of the main loop (fixed vectors).
    if ((!NextVF.Width.isScalable() && MainLoopVF.isScalable() &&
         ElementCount::isKnownGE(NextVF.Width, EstimatedRuntimeVF)) ||
        ElementCount::isKnownGE(NextVF.Width, MainLoopVF))
      continue;

    // If NextVF is greater than the number of remaining iterations, the
    // epilogue loop would be dead. Skip such factors.
    if (!MainLoopVF.isScalable() && !NextVF.Width.isScalable()) {
      // TODO: extend to support scalable VFs.
      if (!RemainingIterations) {
        const SCEV *TC = createTripCountSCEV(TCType, PSE, OrigLoop);
        RemainingIterations = SE.getURemExpr(
            TC, SE.getConstant(TCType, MainLoopVF.getKnownMinValue() * IC));
      }
      if (SE.isKnownPredicate(
              CmpInst::ICMP_UGT,
              SE.getConstant(TCType, NextVF.Width.getKnownMinValue()),
              RemainingIterations))
        continue;
    }

    if (Result.Width.isScalar() || isMoreProfitable(NextVF, Result))
      Result = NextVF;
  }

  if (Result != VectorizationFactor::Disabled())
    LLVM_DEBUG(dbgs() << "LEV: Vectorizing epilogue loop with VF = "
                      << Result.Width << "\n");
  return Result;
}

std::pair<unsigned, unsigned>
LoopVectorizationCostModel::getSmallestAndWidestTypes() {
  unsigned MinWidth = -1U;
  unsigned MaxWidth = 8;
  const DataLayout &DL = TheFunction->getParent()->getDataLayout();
  // For in-loop reductions, no element types are added to ElementTypesInLoop
  // if there are no loads/stores in the loop. In this case, check through the
  // reduction variables to determine the maximum width.
  if (ElementTypesInLoop.empty() && !Legal->getReductionVars().empty()) {
    // Reset MaxWidth so that we can find the smallest type used by recurrences
    // in the loop.
    MaxWidth = -1U;
    for (const auto &PhiDescriptorPair : Legal->getReductionVars()) {
      const RecurrenceDescriptor &RdxDesc = PhiDescriptorPair.second;
      // When finding the min width used by the recurrence we need to account
      // for casts on the input operands of the recurrence.
      MaxWidth = std::min<unsigned>(
          MaxWidth, std::min<unsigned>(
                        RdxDesc.getMinWidthCastToRecurrenceTypeInBits(),
                        RdxDesc.getRecurrenceType()->getScalarSizeInBits()));
    }
  } else {
    for (Type *T : ElementTypesInLoop) {
      MinWidth = std::min<unsigned>(
          MinWidth, DL.getTypeSizeInBits(T->getScalarType()).getFixedValue());
      MaxWidth = std::max<unsigned>(
          MaxWidth, DL.getTypeSizeInBits(T->getScalarType()).getFixedValue());
    }
  }
  return {MinWidth, MaxWidth};
}

void LoopVectorizationCostModel::collectElementTypesForWidening() {
  ElementTypesInLoop.clear();
  // For each block.
  for (BasicBlock *BB : TheLoop->blocks()) {
    // For each instruction in the loop.
    for (Instruction &I : BB->instructionsWithoutDebug()) {
      Type *T = I.getType();

      // Skip ignored values.
      if (ValuesToIgnore.count(&I))
        continue;

      // Only examine Loads, Stores and PHINodes.
      if (!isa<LoadInst>(I) && !isa<StoreInst>(I) && !isa<PHINode>(I))
        continue;

      // Examine PHI nodes that are reduction variables. Update the type to
      // account for the recurrence type.
      if (auto *PN = dyn_cast<PHINode>(&I)) {
        if (!Legal->isReductionVariable(PN))
          continue;
        const RecurrenceDescriptor &RdxDesc =
            Legal->getReductionVars().find(PN)->second;
        if (PreferInLoopReductions || useOrderedReductions(RdxDesc) ||
            TTI.preferInLoopReduction(RdxDesc.getOpcode(),
                                      RdxDesc.getRecurrenceType(),
                                      TargetTransformInfo::ReductionFlags()))
          continue;
        T = RdxDesc.getRecurrenceType();
      }

      // Examine the stored values.
      if (auto *ST = dyn_cast<StoreInst>(&I))
        T = ST->getValueOperand()->getType();

      assert(T->isSized() &&
             "Expected the load/store/recurrence type to be sized");

      ElementTypesInLoop.insert(T);
    }
  }
}

unsigned
LoopVectorizationCostModel::selectInterleaveCount(ElementCount VF,
                                                  InstructionCost LoopCost) {
  // -- The interleave heuristics --
  // We interleave the loop in order to expose ILP and reduce the loop overhead.
  // There are many micro-architectural considerations that we can't predict
  // at this level. For example, frontend pressure (on decode or fetch) due to
  // code size, or the number and capabilities of the execution ports.
  //
  // We use the following heuristics to select the interleave count:
  // 1. If the code has reductions, then we interleave to break the cross
  // iteration dependency.
  // 2. If the loop is really small, then we interleave to reduce the loop
  // overhead.
  // 3. We don't interleave if we think that we will spill registers to memory
  // due to the increased register pressure.

  if (!isScalarEpilogueAllowed())
    return 1;

  // We used the distance for the interleave count.
  if (!Legal->isSafeForAnyVectorWidth())
    return 1;

  auto BestKnownTC = getSmallBestKnownTC(*PSE.getSE(), TheLoop);
  const bool HasReductions = !Legal->getReductionVars().empty();
  // Do not interleave loops with a relatively small known or estimated trip
  // count. But we will interleave when InterleaveSmallLoopScalarReduction is
  // enabled, and the code has scalar reductions(HasReductions && VF = 1),
  // because with the above conditions interleaving can expose ILP and break
  // cross iteration dependences for reductions.
  if (BestKnownTC && (*BestKnownTC < TinyTripCountInterleaveThreshold) &&
      !(InterleaveSmallLoopScalarReduction && HasReductions && VF.isScalar()))
    return 1;

  // If we did not calculate the cost for VF (because the user selected the VF)
  // then we calculate the cost of VF here.
  if (LoopCost == 0) {
    LoopCost = expectedCost(VF).first;
    assert(LoopCost.isValid() && "Expected to have chosen a VF with valid cost");

    // Loop body is free and there is no need for interleaving.
    if (LoopCost == 0)
      return 1;
  }

  RegisterUsage R = calculateRegisterUsage({VF})[0];
  // We divide by these constants so assume that we have at least one
  // instruction that uses at least one register.
  for (auto& pair : R.MaxLocalUsers) {
    pair.second = std::max(pair.second, 1U);
  }

  // We calculate the interleave count using the following formula.
  // Subtract the number of loop invariants from the number of available
  // registers. These registers are used by all of the interleaved instances.
  // Next, divide the remaining registers by the number of registers that is
  // required by the loop, in order to estimate how many parallel instances
  // fit without causing spills. All of this is rounded down if necessary to be
  // a power of two. We want power of two interleave count to simplify any
  // addressing operations or alignment considerations.
  // We also want power of two interleave counts to ensure that the induction
  // variable of the vector loop wraps to zero, when tail is folded by masking;
  // this currently happens when OptForSize, in which case IC is set to 1 above.
  unsigned IC = UINT_MAX;

  for (auto& pair : R.MaxLocalUsers) {
    unsigned TargetNumRegisters = TTI.getNumberOfRegisters(pair.first);
    LLVM_DEBUG(dbgs() << "LV: The target has " << TargetNumRegisters
                      << " registers of "
                      << TTI.getRegisterClassName(pair.first) << " register class\n");
    if (VF.isScalar()) {
      if (ForceTargetNumScalarRegs.getNumOccurrences() > 0)
        TargetNumRegisters = ForceTargetNumScalarRegs;
    } else {
      if (ForceTargetNumVectorRegs.getNumOccurrences() > 0)
        TargetNumRegisters = ForceTargetNumVectorRegs;
    }
    unsigned MaxLocalUsers = pair.second;
    unsigned LoopInvariantRegs = 0;
    if (R.LoopInvariantRegs.find(pair.first) != R.LoopInvariantRegs.end())
      LoopInvariantRegs = R.LoopInvariantRegs[pair.first];

    unsigned TmpIC = llvm::bit_floor((TargetNumRegisters - LoopInvariantRegs) /
                                     MaxLocalUsers);
    // Don't count the induction variable as interleaved.
    if (EnableIndVarRegisterHeur) {
      TmpIC = llvm::bit_floor((TargetNumRegisters - LoopInvariantRegs - 1) /
                              std::max(1U, (MaxLocalUsers - 1)));
    }

    IC = std::min(IC, TmpIC);
  }

  // Clamp the interleave ranges to reasonable counts.
  unsigned MaxInterleaveCount = TTI.getMaxInterleaveFactor(VF);

  // Check if the user has overridden the max.
  if (VF.isScalar()) {
    if (ForceTargetMaxScalarInterleaveFactor.getNumOccurrences() > 0)
      MaxInterleaveCount = ForceTargetMaxScalarInterleaveFactor;
  } else {
    if (ForceTargetMaxVectorInterleaveFactor.getNumOccurrences() > 0)
      MaxInterleaveCount = ForceTargetMaxVectorInterleaveFactor;
  }

  // If trip count is known or estimated compile time constant, limit the
  // interleave count to be less than the trip count divided by VF, provided it
  // is at least 1.
  //
  // For scalable vectors we can't know if interleaving is beneficial. It may
  // not be beneficial for small loops if none of the lanes in the second vector
  // iterations is enabled. However, for larger loops, there is likely to be a
  // similar benefit as for fixed-width vectors. For now, we choose to leave
  // the InterleaveCount as if vscale is '1', although if some information about
  // the vector is known (e.g. min vector size), we can make a better decision.
  if (BestKnownTC) {
    MaxInterleaveCount =
        std::min(*BestKnownTC / VF.getKnownMinValue(), MaxInterleaveCount);
    // Make sure MaxInterleaveCount is greater than 0.
    MaxInterleaveCount = std::max(1u, MaxInterleaveCount);
  }

  assert(MaxInterleaveCount > 0 &&
         "Maximum interleave count must be greater than 0");

  // Clamp the calculated IC to be between the 1 and the max interleave count
  // that the target and trip count allows.
  if (IC > MaxInterleaveCount)
    IC = MaxInterleaveCount;
  else
    // Make sure IC is greater than 0.
    IC = std::max(1u, IC);

  assert(IC > 0 && "Interleave count must be greater than 0.");

  // Interleave if we vectorized this loop and there is a reduction that could
  // benefit from interleaving.
  if (VF.isVector() && HasReductions) {
    LLVM_DEBUG(dbgs() << "LV: Interleaving because of reductions.\n");
    return IC;
  }

  // For any scalar loop that either requires runtime checks or predication we
  // are better off leaving this to the unroller. Note that if we've already
  // vectorized the loop we will have done the runtime check and so interleaving
  // won't require further checks.
  bool ScalarInterleavingRequiresPredication =
      (VF.isScalar() && any_of(TheLoop->blocks(), [this](BasicBlock *BB) {
         return Legal->blockNeedsPredication(BB);
       }));
  bool ScalarInterleavingRequiresRuntimePointerCheck =
      (VF.isScalar() && Legal->getRuntimePointerChecking()->Need);

  // We want to interleave small loops in order to reduce the loop overhead and
  // potentially expose ILP opportunities.
  LLVM_DEBUG(dbgs() << "LV: Loop cost is " << LoopCost << '\n'
                    << "LV: IC is " << IC << '\n'
                    << "LV: VF is " << VF << '\n');
  const bool AggressivelyInterleaveReductions =
      TTI.enableAggressiveInterleaving(HasReductions);
  if (!ScalarInterleavingRequiresRuntimePointerCheck &&
      !ScalarInterleavingRequiresPredication && LoopCost < SmallLoopCost) {
    // We assume that the cost overhead is 1 and we use the cost model
    // to estimate the cost of the loop and interleave until the cost of the
    // loop overhead is about 5% of the cost of the loop.
    unsigned SmallIC = std::min(IC, (unsigned)llvm::bit_floor<uint64_t>(
                                        SmallLoopCost / *LoopCost.getValue()));

    // Interleave until store/load ports (estimated by max interleave count) are
    // saturated.
    unsigned NumStores = Legal->getNumStores();
    unsigned NumLoads = Legal->getNumLoads();
    unsigned StoresIC = IC / (NumStores ? NumStores : 1);
    unsigned LoadsIC = IC / (NumLoads ? NumLoads : 1);

    // There is little point in interleaving for reductions containing selects
    // and compares when VF=1 since it may just create more overhead than it's
    // worth for loops with small trip counts. This is because we still have to
    // do the final reduction after the loop.
    bool HasSelectCmpReductions =
        HasReductions &&
        any_of(Legal->getReductionVars(), [&](auto &Reduction) -> bool {
          const RecurrenceDescriptor &RdxDesc = Reduction.second;
          return RecurrenceDescriptor::isAnyOfRecurrenceKind(
              RdxDesc.getRecurrenceKind());
        });
    if (HasSelectCmpReductions) {
      LLVM_DEBUG(dbgs() << "LV: Not interleaving select-cmp reductions.\n");
      return 1;
    }

    // If we have a scalar reduction (vector reductions are already dealt with
    // by this point), we can increase the critical path length if the loop
    // we're interleaving is inside another loop. For tree-wise reductions
    // set the limit to 2, and for ordered reductions it's best to disable
    // interleaving entirely.
    if (HasReductions && TheLoop->getLoopDepth() > 1) {
      bool HasOrderedReductions =
          any_of(Legal->getReductionVars(), [&](auto &Reduction) -> bool {
            const RecurrenceDescriptor &RdxDesc = Reduction.second;
            return RdxDesc.isOrdered();
          });
      if (HasOrderedReductions) {
        LLVM_DEBUG(
            dbgs() << "LV: Not interleaving scalar ordered reductions.\n");
        return 1;
      }

      unsigned F = static_cast<unsigned>(MaxNestedScalarReductionIC);
      SmallIC = std::min(SmallIC, F);
      StoresIC = std::min(StoresIC, F);
      LoadsIC = std::min(LoadsIC, F);
    }

    if (EnableLoadStoreRuntimeInterleave &&
        std::max(StoresIC, LoadsIC) > SmallIC) {
      LLVM_DEBUG(
          dbgs() << "LV: Interleaving to saturate store or load ports.\n");
      return std::max(StoresIC, LoadsIC);
    }

    // If there are scalar reductions and TTI has enabled aggressive
    // interleaving for reductions, we will interleave to expose ILP.
    if (InterleaveSmallLoopScalarReduction && VF.isScalar() &&
        AggressivelyInterleaveReductions) {
      LLVM_DEBUG(dbgs() << "LV: Interleaving to expose ILP.\n");
      // Interleave no less than SmallIC but not as aggressive as the normal IC
      // to satisfy the rare situation when resources are too limited.
      return std::max(IC / 2, SmallIC);
    } else {
      LLVM_DEBUG(dbgs() << "LV: Interleaving to reduce branch cost.\n");
      return SmallIC;
    }
  }

  // Interleave if this is a large loop (small loops are already dealt with by
  // this point) that could benefit from interleaving.
  if (AggressivelyInterleaveReductions) {
    LLVM_DEBUG(dbgs() << "LV: Interleaving to expose ILP.\n");
    return IC;
  }

  LLVM_DEBUG(dbgs() << "LV: Not Interleaving.\n");
  return 1;
}

SmallVector<LoopVectorizationCostModel::RegisterUsage, 8>
LoopVectorizationCostModel::calculateRegisterUsage(ArrayRef<ElementCount> VFs) {
  // This function calculates the register usage by measuring the highest number
  // of values that are alive at a single location. Obviously, this is a very
  // rough estimation. We scan the loop in a topological order in order and
  // assign a number to each instruction. We use RPO to ensure that defs are
  // met before their users. We assume that each instruction that has in-loop
  // users starts an interval. We record every time that an in-loop value is
  // used, so we have a list of the first and last occurrences of each
  // instruction. Next, we transpose this data structure into a multi map that
  // holds the list of intervals that *end* at a specific location. This multi
  // map allows us to perform a linear search. We scan the instructions linearly
  // and record each time that a new interval starts, by placing it in a set.
  // If we find this value in the multi-map then we remove it from the set.
  // The max register usage is the maximum size of the set.
  // We also search for instructions that are defined outside the loop, but are
  // used inside the loop. We need this number separately from the max-interval
  // usage number because when we unroll, loop-invariant values do not take
  // more register.
  LoopBlocksDFS DFS(TheLoop);
  DFS.perform(LI);

  RegisterUsage RU;

  // Each 'key' in the map opens a new interval. The values
  // of the map are the index of the 'last seen' usage of the
  // instruction that is the key.
  using IntervalMap = DenseMap<Instruction *, unsigned>;

  // Maps instruction to its index.
  SmallVector<Instruction *, 64> IdxToInstr;
  // Marks the end of each interval.
  IntervalMap EndPoint;
  // Saves the list of instruction indices that are used in the loop.
  SmallPtrSet<Instruction *, 8> Ends;
  // Saves the list of values that are used in the loop but are defined outside
  // the loop (not including non-instruction values such as arguments and
  // constants).
  SmallSetVector<Instruction *, 8> LoopInvariants;

  for (BasicBlock *BB : make_range(DFS.beginRPO(), DFS.endRPO())) {
    for (Instruction &I : BB->instructionsWithoutDebug()) {
      IdxToInstr.push_back(&I);

      // Save the end location of each USE.
      for (Value *U : I.operands()) {
        auto *Instr = dyn_cast<Instruction>(U);

        // Ignore non-instruction values such as arguments, constants, etc.
        // FIXME: Might need some motivation why these values are ignored. If
        // for example an argument is used inside the loop it will increase the
        // register pressure (so shouldn't we add it to LoopInvariants).
        if (!Instr)
          continue;

        // If this instruction is outside the loop then record it and continue.
        if (!TheLoop->contains(Instr)) {
          LoopInvariants.insert(Instr);
          continue;
        }

        // Overwrite previous end points.
        EndPoint[Instr] = IdxToInstr.size();
        Ends.insert(Instr);
      }
    }
  }

  // Saves the list of intervals that end with the index in 'key'.
  using InstrList = SmallVector<Instruction *, 2>;
  DenseMap<unsigned, InstrList> TransposeEnds;

  // Transpose the EndPoints to a list of values that end at each index.
  for (auto &Interval : EndPoint)
    TransposeEnds[Interval.second].push_back(Interval.first);

  SmallPtrSet<Instruction *, 8> OpenIntervals;
  SmallVector<RegisterUsage, 8> RUs(VFs.size());
  SmallVector<SmallMapVector<unsigned, unsigned, 4>, 8> MaxUsages(VFs.size());

  LLVM_DEBUG(dbgs() << "LV(REG): Calculating max register usage:\n");

  const auto &TTICapture = TTI;
  auto GetRegUsage = [&TTICapture](Type *Ty, ElementCount VF) -> unsigned {
    if (Ty->isTokenTy() || !VectorType::isValidElementType(Ty))
      return 0;
    return TTICapture.getRegUsageForType(VectorType::get(Ty, VF));
  };

  for (unsigned int i = 0, s = IdxToInstr.size(); i < s; ++i) {
    Instruction *I = IdxToInstr[i];

    // Remove all of the instructions that end at this location.
    InstrList &List = TransposeEnds[i];
    for (Instruction *ToRemove : List)
      OpenIntervals.erase(ToRemove);

    // Ignore instructions that are never used within the loop.
    if (!Ends.count(I))
      continue;

    // Skip ignored values.
    if (ValuesToIgnore.count(I))
      continue;

    collectInLoopReductions();

    // For each VF find the maximum usage of registers.
    for (unsigned j = 0, e = VFs.size(); j < e; ++j) {
      // Count the number of registers used, per register class, given all open
      // intervals.
      // Note that elements in this SmallMapVector will be default constructed
      // as 0. So we can use "RegUsage[ClassID] += n" in the code below even if
      // there is no previous entry for ClassID.
      SmallMapVector<unsigned, unsigned, 4> RegUsage;

      if (VFs[j].isScalar()) {
        for (auto *Inst : OpenIntervals) {
          unsigned ClassID =
              TTI.getRegisterClassForType(false, Inst->getType());
          // FIXME: The target might use more than one register for the type
          // even in the scalar case.
          RegUsage[ClassID] += 1;
        }
      } else {
        collectUniformsAndScalars(VFs[j]);
        for (auto *Inst : OpenIntervals) {
          // Skip ignored values for VF > 1.
          if (VecValuesToIgnore.count(Inst))
            continue;
          if (isScalarAfterVectorization(Inst, VFs[j])) {
            unsigned ClassID =
                TTI.getRegisterClassForType(false, Inst->getType());
            // FIXME: The target might use more than one register for the type
            // even in the scalar case.
            RegUsage[ClassID] += 1;
          } else {
            unsigned ClassID =
                TTI.getRegisterClassForType(true, Inst->getType());
            RegUsage[ClassID] += GetRegUsage(Inst->getType(), VFs[j]);
          }
        }
      }

      for (auto& pair : RegUsage) {
        auto &Entry = MaxUsages[j][pair.first];
        Entry = std::max(Entry, pair.second);
      }
    }

    LLVM_DEBUG(dbgs() << "LV(REG): At #" << i << " Interval # "
                      << OpenIntervals.size() << '\n');

    // Add the current instruction to the list of open intervals.
    OpenIntervals.insert(I);
  }

  for (unsigned i = 0, e = VFs.size(); i < e; ++i) {
    // Note that elements in this SmallMapVector will be default constructed
    // as 0. So we can use "Invariant[ClassID] += n" in the code below even if
    // there is no previous entry for ClassID.
    SmallMapVector<unsigned, unsigned, 4> Invariant;

    for (auto *Inst : LoopInvariants) {
      // FIXME: The target might use more than one register for the type
      // even in the scalar case.
      bool IsScalar = all_of(Inst->users(), [&](User *U) {
        auto *I = cast<Instruction>(U);
        return TheLoop != LI->getLoopFor(I->getParent()) ||
               isScalarAfterVectorization(I, VFs[i]);
      });

      ElementCount VF = IsScalar ? ElementCount::getFixed(1) : VFs[i];
      unsigned ClassID =
          TTI.getRegisterClassForType(VF.isVector(), Inst->getType());
      Invariant[ClassID] += GetRegUsage(Inst->getType(), VF);
    }

    LLVM_DEBUG({
      dbgs() << "LV(REG): VF = " << VFs[i] << '\n';
      dbgs() << "LV(REG): Found max usage: " << MaxUsages[i].size()
             << " item\n";
      for (const auto &pair : MaxUsages[i]) {
        dbgs() << "LV(REG): RegisterClass: "
               << TTI.getRegisterClassName(pair.first) << ", " << pair.second
               << " registers\n";
      }
      dbgs() << "LV(REG): Found invariant usage: " << Invariant.size()
             << " item\n";
      for (const auto &pair : Invariant) {
        dbgs() << "LV(REG): RegisterClass: "
               << TTI.getRegisterClassName(pair.first) << ", " << pair.second
               << " registers\n";
      }
    });

    RU.LoopInvariantRegs = Invariant;
    RU.MaxLocalUsers = MaxUsages[i];
    RUs[i] = RU;
  }

  return RUs;
}

bool LoopVectorizationCostModel::useEmulatedMaskMemRefHack(Instruction *I,
                                                           ElementCount VF) {
  // TODO: Cost model for emulated masked load/store is completely
  // broken. This hack guides the cost model to use an artificially
  // high enough value to practically disable vectorization with such
  // operations, except where previously deployed legality hack allowed
  // using very low cost values. This is to avoid regressions coming simply
  // from moving "masked load/store" check from legality to cost model.
  // Masked Load/Gather emulation was previously never allowed.
  // Limited number of Masked Store/Scatter emulation was allowed.
  assert((isPredicatedInst(I)) &&
         "Expecting a scalar emulated instruction");
  return isa<LoadInst>(I) ||
         (isa<StoreInst>(I) &&
          NumPredStores > NumberOfStoresToPredicate);
}

void LoopVectorizationCostModel::collectInstsToScalarize(ElementCount VF) {
  // If we aren't vectorizing the loop, or if we've already collected the
  // instructions to scalarize, there's nothing to do. Collection may already
  // have occurred if we have a user-selected VF and are now computing the
  // expected cost for interleaving.
  if (VF.isScalar() || VF.isZero() || InstsToScalarize.contains(VF))
    return;

  // Initialize a mapping for VF in InstsToScalalarize. If we find that it's
  // not profitable to scalarize any instructions, the presence of VF in the
  // map will indicate that we've analyzed it already.
  ScalarCostsTy &ScalarCostsVF = InstsToScalarize[VF];

  PredicatedBBsAfterVectorization[VF].clear();

  // Find all the instructions that are scalar with predication in the loop and
  // determine if it would be better to not if-convert the blocks they are in.
  // If so, we also record the instructions to scalarize.
  for (BasicBlock *BB : TheLoop->blocks()) {
    if (!blockNeedsPredicationForAnyReason(BB))
      continue;
    for (Instruction &I : *BB)
      if (isScalarWithPredication(&I, VF)) {
        ScalarCostsTy ScalarCosts;
        // Do not apply discount if scalable, because that would lead to
        // invalid scalarization costs.
        // Do not apply discount logic if hacked cost is needed
        // for emulated masked memrefs.
        if (!VF.isScalable() && !useEmulatedMaskMemRefHack(&I, VF) &&
            computePredInstDiscount(&I, ScalarCosts, VF) >= 0)
          ScalarCostsVF.insert(ScalarCosts.begin(), ScalarCosts.end());
        // Remember that BB will remain after vectorization.
        PredicatedBBsAfterVectorization[VF].insert(BB);
      }
  }
}

InstructionCost LoopVectorizationCostModel::computePredInstDiscount(
    Instruction *PredInst, ScalarCostsTy &ScalarCosts, ElementCount VF) {
  assert(!isUniformAfterVectorization(PredInst, VF) &&
         "Instruction marked uniform-after-vectorization will be predicated");

  // Initialize the discount to zero, meaning that the scalar version and the
  // vector version cost the same.
  InstructionCost Discount = 0;

  // Holds instructions to analyze. The instructions we visit are mapped in
  // ScalarCosts. Those instructions are the ones that would be scalarized if
  // we find that the scalar version costs less.
  SmallVector<Instruction *, 8> Worklist;

  // Returns true if the given instruction can be scalarized.
  auto canBeScalarized = [&](Instruction *I) -> bool {
    // We only attempt to scalarize instructions forming a single-use chain
    // from the original predicated block that would otherwise be vectorized.
    // Although not strictly necessary, we give up on instructions we know will
    // already be scalar to avoid traversing chains that are unlikely to be
    // beneficial.
    if (!I->hasOneUse() || PredInst->getParent() != I->getParent() ||
        isScalarAfterVectorization(I, VF))
      return false;

    // If the instruction is scalar with predication, it will be analyzed
    // separately. We ignore it within the context of PredInst.
    if (isScalarWithPredication(I, VF))
      return false;

    // If any of the instruction's operands are uniform after vectorization,
    // the instruction cannot be scalarized. This prevents, for example, a
    // masked load from being scalarized.
    //
    // We assume we will only emit a value for lane zero of an instruction
    // marked uniform after vectorization, rather than VF identical values.
    // Thus, if we scalarize an instruction that uses a uniform, we would
    // create uses of values corresponding to the lanes we aren't emitting code
    // for. This behavior can be changed by allowing getScalarValue to clone
    // the lane zero values for uniforms rather than asserting.
    for (Use &U : I->operands())
      if (auto *J = dyn_cast<Instruction>(U.get()))
        if (isUniformAfterVectorization(J, VF))
          return false;

    // Otherwise, we can scalarize the instruction.
    return true;
  };

  // Compute the expected cost discount from scalarizing the entire expression
  // feeding the predicated instruction. We currently only consider expressions
  // that are single-use instruction chains.
  Worklist.push_back(PredInst);
  while (!Worklist.empty()) {
    Instruction *I = Worklist.pop_back_val();

    // If we've already analyzed the instruction, there's nothing to do.
    if (ScalarCosts.contains(I))
      continue;

    // Compute the cost of the vector instruction. Note that this cost already
    // includes the scalarization overhead of the predicated instruction.
    InstructionCost VectorCost = getInstructionCost(I, VF).first;

    // Compute the cost of the scalarized instruction. This cost is the cost of
    // the instruction as if it wasn't if-converted and instead remained in the
    // predicated block. We will scale this cost by block probability after
    // computing the scalarization overhead.
    InstructionCost ScalarCost =
        VF.getFixedValue() *
        getInstructionCost(I, ElementCount::getFixed(1)).first;

    // Compute the scalarization overhead of needed insertelement instructions
    // and phi nodes.
    TTI::TargetCostKind CostKind = TTI::TCK_RecipThroughput;
    if (isScalarWithPredication(I, VF) && !I->getType()->isVoidTy()) {
      ScalarCost += TTI.getScalarizationOverhead(
          cast<VectorType>(ToVectorTy(I->getType(), VF)),
          APInt::getAllOnes(VF.getFixedValue()), /*Insert*/ true,
          /*Extract*/ false, CostKind);
      ScalarCost +=
          VF.getFixedValue() * TTI.getCFInstrCost(Instruction::PHI, CostKind);
    }

    // Compute the scalarization overhead of needed extractelement
    // instructions. For each of the instruction's operands, if the operand can
    // be scalarized, add it to the worklist; otherwise, account for the
    // overhead.
    for (Use &U : I->operands())
      if (auto *J = dyn_cast<Instruction>(U.get())) {
        assert(VectorType::isValidElementType(J->getType()) &&
               "Instruction has non-scalar type");
        if (canBeScalarized(J))
          Worklist.push_back(J);
        else if (needsExtract(J, VF)) {
          ScalarCost += TTI.getScalarizationOverhead(
              cast<VectorType>(ToVectorTy(J->getType(), VF)),
              APInt::getAllOnes(VF.getFixedValue()), /*Insert*/ false,
              /*Extract*/ true, CostKind);
        }
      }

    // Scale the total scalar cost by block probability.
    ScalarCost /= getReciprocalPredBlockProb();

    // Compute the discount. A non-negative discount means the vector version
    // of the instruction costs more, and scalarizing would be beneficial.
    Discount += VectorCost - ScalarCost;
    ScalarCosts[I] = ScalarCost;
  }

  return Discount;
}

LoopVectorizationCostModel::VectorizationCostTy
LoopVectorizationCostModel::expectedCost(
    ElementCount VF, SmallVectorImpl<InstructionVFPair> *Invalid) {
  VectorizationCostTy Cost;

  // For each block.
  for (BasicBlock *BB : TheLoop->blocks()) {
    VectorizationCostTy BlockCost;

    // For each instruction in the old loop.
    for (Instruction &I : BB->instructionsWithoutDebug()) {
      // Skip ignored values.
      if (ValuesToIgnore.count(&I) ||
          (VF.isVector() && VecValuesToIgnore.count(&I)))
        continue;

      VectorizationCostTy C = getInstructionCost(&I, VF);

      // Check if we should override the cost.
      if (C.first.isValid() &&
          ForceTargetInstructionCost.getNumOccurrences() > 0)
        C.first = InstructionCost(ForceTargetInstructionCost);

      // Keep a list of instructions with invalid costs.
      if (Invalid && !C.first.isValid())
        Invalid->emplace_back(&I, VF);

      BlockCost.first += C.first;
      BlockCost.second |= C.second;
      LLVM_DEBUG(dbgs() << "LV: Found an estimated cost of " << C.first
                        << " for VF " << VF << " For instruction: " << I
                        << '\n');
    }

    // If we are vectorizing a predicated block, it will have been
    // if-converted. This means that the block's instructions (aside from
    // stores and instructions that may divide by zero) will now be
    // unconditionally executed. For the scalar case, we may not always execute
    // the predicated block, if it is an if-else block. Thus, scale the block's
    // cost by the probability of executing it. blockNeedsPredication from
    // Legal is used so as to not include all blocks in tail folded loops.
    if (VF.isScalar() && Legal->blockNeedsPredication(BB))
      BlockCost.first /= getReciprocalPredBlockProb();

    Cost.first += BlockCost.first;
    Cost.second |= BlockCost.second;
  }

  return Cost;
}

/// Gets Address Access SCEV after verifying that the access pattern
/// is loop invariant except the induction variable dependence.
///
/// This SCEV can be sent to the Target in order to estimate the address
/// calculation cost.
static const SCEV *getAddressAccessSCEV(
              Value *Ptr,
              LoopVectorizationLegality *Legal,
              PredicatedScalarEvolution &PSE,
              const Loop *TheLoop) {

  auto *Gep = dyn_cast<GetElementPtrInst>(Ptr);
  if (!Gep)
    return nullptr;

  // We are looking for a gep with all loop invariant indices except for one
  // which should be an induction variable.
  auto SE = PSE.getSE();
  unsigned NumOperands = Gep->getNumOperands();
  for (unsigned i = 1; i < NumOperands; ++i) {
    Value *Opd = Gep->getOperand(i);
    if (!SE->isLoopInvariant(SE->getSCEV(Opd), TheLoop) &&
        !Legal->isInductionVariable(Opd))
      return nullptr;
  }

  // Now we know we have a GEP ptr, %inv, %ind, %inv. return the Ptr SCEV.
  return PSE.getSCEV(Ptr);
}

InstructionCost
LoopVectorizationCostModel::getMemInstScalarizationCost(Instruction *I,
                                                        ElementCount VF) {
  assert(VF.isVector() &&
         "Scalarization cost of instruction implies vectorization.");
  if (VF.isScalable())
    return InstructionCost::getInvalid();

  Type *ValTy = getLoadStoreType(I);
  auto SE = PSE.getSE();

  unsigned AS = getLoadStoreAddressSpace(I);
  Value *Ptr = getLoadStorePointerOperand(I);
  Type *PtrTy = ToVectorTy(Ptr->getType(), VF);
  // NOTE: PtrTy is a vector to signal `TTI::getAddressComputationCost`
  //       that it is being called from this specific place.

  // Figure out whether the access is strided and get the stride value
  // if it's known in compile time
  const SCEV *PtrSCEV = getAddressAccessSCEV(Ptr, Legal, PSE, TheLoop);

  // Get the cost of the scalar memory instruction and address computation.
  InstructionCost Cost =
      VF.getKnownMinValue() * TTI.getAddressComputationCost(PtrTy, SE, PtrSCEV);

  // Don't pass *I here, since it is scalar but will actually be part of a
  // vectorized loop where the user of it is a vectorized instruction.
  TTI::TargetCostKind CostKind = TTI::TCK_RecipThroughput;
  const Align Alignment = getLoadStoreAlignment(I);
  Cost += VF.getKnownMinValue() * TTI.getMemoryOpCost(I->getOpcode(),
                                                      ValTy->getScalarType(),
                                                      Alignment, AS, CostKind);

  // Get the overhead of the extractelement and insertelement instructions
  // we might create due to scalarization.
  Cost += getScalarizationOverhead(I, VF, CostKind);

  // If we have a predicated load/store, it will need extra i1 extracts and
  // conditional branches, but may not be executed for each vector lane. Scale
  // the cost by the probability of executing the predicated block.
  if (isPredicatedInst(I)) {
    Cost /= getReciprocalPredBlockProb();

    // Add the cost of an i1 extract and a branch
    auto *Vec_i1Ty =
        VectorType::get(IntegerType::getInt1Ty(ValTy->getContext()), VF);
    Cost += TTI.getScalarizationOverhead(
        Vec_i1Ty, APInt::getAllOnes(VF.getKnownMinValue()),
        /*Insert=*/false, /*Extract=*/true, CostKind);
    Cost += TTI.getCFInstrCost(Instruction::Br, CostKind);

    if (useEmulatedMaskMemRefHack(I, VF))
      // Artificially setting to a high enough value to practically disable
      // vectorization with such operations.
      Cost = 3000000;
  }

  return Cost;
}

InstructionCost
LoopVectorizationCostModel::getConsecutiveMemOpCost(Instruction *I,
                                                    ElementCount VF) {
  Type *ValTy = getLoadStoreType(I);
  auto *VectorTy = cast<VectorType>(ToVectorTy(ValTy, VF));
  Value *Ptr = getLoadStorePointerOperand(I);
  unsigned AS = getLoadStoreAddressSpace(I);
  int ConsecutiveStride = Legal->isConsecutivePtr(ValTy, Ptr);
  enum TTI::TargetCostKind CostKind = TTI::TCK_RecipThroughput;

  assert((ConsecutiveStride == 1 || ConsecutiveStride == -1) &&
         "Stride should be 1 or -1 for consecutive memory access");
  const Align Alignment = getLoadStoreAlignment(I);
  InstructionCost Cost = 0;
  if (Legal->isMaskRequired(I)) {
    Cost += TTI.getMaskedMemoryOpCost(I->getOpcode(), VectorTy, Alignment, AS,
                                      CostKind);
  } else {
    TTI::OperandValueInfo OpInfo = TTI::getOperandInfo(I->getOperand(0));
    Cost += TTI.getMemoryOpCost(I->getOpcode(), VectorTy, Alignment, AS,
                                CostKind, OpInfo, I);
  }

  bool Reverse = ConsecutiveStride < 0;
  if (Reverse)
    Cost += TTI.getShuffleCost(TargetTransformInfo::SK_Reverse, VectorTy,
                               std::nullopt, CostKind, 0);
  return Cost;
}

InstructionCost
LoopVectorizationCostModel::getUniformMemOpCost(Instruction *I,
                                                ElementCount VF) {
  assert(Legal->isUniformMemOp(*I, VF));

  Type *ValTy = getLoadStoreType(I);
  auto *VectorTy = cast<VectorType>(ToVectorTy(ValTy, VF));
  const Align Alignment = getLoadStoreAlignment(I);
  unsigned AS = getLoadStoreAddressSpace(I);
  enum TTI::TargetCostKind CostKind = TTI::TCK_RecipThroughput;
  if (isa<LoadInst>(I)) {
    return TTI.getAddressComputationCost(ValTy) +
           TTI.getMemoryOpCost(Instruction::Load, ValTy, Alignment, AS,
                               CostKind) +
           TTI.getShuffleCost(TargetTransformInfo::SK_Broadcast, VectorTy);
  }
  StoreInst *SI = cast<StoreInst>(I);

  bool isLoopInvariantStoreValue = Legal->isInvariant(SI->getValueOperand());
  return TTI.getAddressComputationCost(ValTy) +
         TTI.getMemoryOpCost(Instruction::Store, ValTy, Alignment, AS,
                             CostKind) +
         (isLoopInvariantStoreValue
              ? 0
              : TTI.getVectorInstrCost(Instruction::ExtractElement, VectorTy,
                                       CostKind, VF.getKnownMinValue() - 1));
}

InstructionCost
LoopVectorizationCostModel::getGatherScatterCost(Instruction *I,
                                                 ElementCount VF) {
  Type *ValTy = getLoadStoreType(I);
  auto *VectorTy = cast<VectorType>(ToVectorTy(ValTy, VF));
  const Align Alignment = getLoadStoreAlignment(I);
  const Value *Ptr = getLoadStorePointerOperand(I);

  return TTI.getAddressComputationCost(VectorTy) +
         TTI.getGatherScatterOpCost(
             I->getOpcode(), VectorTy, Ptr, Legal->isMaskRequired(I), Alignment,
             TargetTransformInfo::TCK_RecipThroughput, I);
}

InstructionCost
LoopVectorizationCostModel::getInterleaveGroupCost(Instruction *I,
                                                   ElementCount VF) {
  Type *ValTy = getLoadStoreType(I);
  auto *VectorTy = cast<VectorType>(ToVectorTy(ValTy, VF));
  unsigned AS = getLoadStoreAddressSpace(I);
  enum TTI::TargetCostKind CostKind = TTI::TCK_RecipThroughput;

  auto Group = getInterleavedAccessGroup(I);
  assert(Group && "Fail to get an interleaved access group.");

  unsigned InterleaveFactor = Group->getFactor();
  auto *WideVecTy = VectorType::get(ValTy, VF * InterleaveFactor);

  // Holds the indices of existing members in the interleaved group.
  SmallVector<unsigned, 4> Indices;
  for (unsigned IF = 0; IF < InterleaveFactor; IF++)
    if (Group->getMember(IF))
      Indices.push_back(IF);

  // Calculate the cost of the whole interleaved group.
  bool UseMaskForGaps =
      (Group->requiresScalarEpilogue() && !isScalarEpilogueAllowed()) ||
      (isa<StoreInst>(I) && (Group->getNumMembers() < Group->getFactor()));
  InstructionCost Cost = TTI.getInterleavedMemoryOpCost(
      I->getOpcode(), WideVecTy, Group->getFactor(), Indices, Group->getAlign(),
      AS, CostKind, Legal->isMaskRequired(I), UseMaskForGaps);

  if (Group->isReverse()) {
    // TODO: Add support for reversed masked interleaved access.
    assert(!Legal->isMaskRequired(I) &&
           "Reverse masked interleaved access not supported.");
    Cost += Group->getNumMembers() *
            TTI.getShuffleCost(TargetTransformInfo::SK_Reverse, VectorTy,
                               std::nullopt, CostKind, 0);
  }
  return Cost;
}

std::optional<InstructionCost>
LoopVectorizationCostModel::getReductionPatternCost(
    Instruction *I, ElementCount VF, Type *Ty,
    TTI::TargetCostKind CostKind) const {
  using namespace llvm::PatternMatch;
  // Early exit for no inloop reductions
  if (InLoopReductions.empty() || VF.isScalar() || !isa<VectorType>(Ty))
    return std::nullopt;
  auto *VectorTy = cast<VectorType>(Ty);

  // We are looking for a pattern of, and finding the minimal acceptable cost:
  //  reduce(mul(ext(A), ext(B))) or
  //  reduce(mul(A, B)) or
  //  reduce(ext(A)) or
  //  reduce(A).
  // The basic idea is that we walk down the tree to do that, finding the root
  // reduction instruction in InLoopReductionImmediateChains. From there we find
  // the pattern of mul/ext and test the cost of the entire pattern vs the cost
  // of the components. If the reduction cost is lower then we return it for the
  // reduction instruction and 0 for the other instructions in the pattern. If
  // it is not we return an invalid cost specifying the orignal cost method
  // should be used.
  Instruction *RetI = I;
  if (match(RetI, m_ZExtOrSExt(m_Value()))) {
    if (!RetI->hasOneUser())
      return std::nullopt;
    RetI = RetI->user_back();
  }

  if (match(RetI, m_OneUse(m_Mul(m_Value(), m_Value()))) &&
      RetI->user_back()->getOpcode() == Instruction::Add) {
    RetI = RetI->user_back();
  }

  // Test if the found instruction is a reduction, and if not return an invalid
  // cost specifying the parent to use the original cost modelling.
  if (!InLoopReductionImmediateChains.count(RetI))
    return std::nullopt;

  // Find the reduction this chain is a part of and calculate the basic cost of
  // the reduction on its own.
  Instruction *LastChain = InLoopReductionImmediateChains.at(RetI);
  Instruction *ReductionPhi = LastChain;
  while (!isa<PHINode>(ReductionPhi))
    ReductionPhi = InLoopReductionImmediateChains.at(ReductionPhi);

  const RecurrenceDescriptor &RdxDesc =
      Legal->getReductionVars().find(cast<PHINode>(ReductionPhi))->second;

  InstructionCost BaseCost = TTI.getArithmeticReductionCost(
      RdxDesc.getOpcode(), VectorTy, RdxDesc.getFastMathFlags(), CostKind);

  // For a call to the llvm.fmuladd intrinsic we need to add the cost of a
  // normal fmul instruction to the cost of the fadd reduction.
  if (RdxDesc.getRecurrenceKind() == RecurKind::FMulAdd)
    BaseCost +=
        TTI.getArithmeticInstrCost(Instruction::FMul, VectorTy, CostKind);

  // If we're using ordered reductions then we can just return the base cost
  // here, since getArithmeticReductionCost calculates the full ordered
  // reduction cost when FP reassociation is not allowed.
  if (useOrderedReductions(RdxDesc))
    return BaseCost;

  // Get the operand that was not the reduction chain and match it to one of the
  // patterns, returning the better cost if it is found.
  Instruction *RedOp = RetI->getOperand(1) == LastChain
                           ? dyn_cast<Instruction>(RetI->getOperand(0))
                           : dyn_cast<Instruction>(RetI->getOperand(1));

  VectorTy = VectorType::get(I->getOperand(0)->getType(), VectorTy);

  Instruction *Op0, *Op1;
  if (RedOp && RdxDesc.getOpcode() == Instruction::Add &&
      match(RedOp,
            m_ZExtOrSExt(m_Mul(m_Instruction(Op0), m_Instruction(Op1)))) &&
      match(Op0, m_ZExtOrSExt(m_Value())) &&
      Op0->getOpcode() == Op1->getOpcode() &&
      Op0->getOperand(0)->getType() == Op1->getOperand(0)->getType() &&
      !TheLoop->isLoopInvariant(Op0) && !TheLoop->isLoopInvariant(Op1) &&
      (Op0->getOpcode() == RedOp->getOpcode() || Op0 == Op1)) {

    // Matched reduce.add(ext(mul(ext(A), ext(B)))
    // Note that the extend opcodes need to all match, or if A==B they will have
    // been converted to zext(mul(sext(A), sext(A))) as it is known positive,
    // which is equally fine.
    bool IsUnsigned = isa<ZExtInst>(Op0);
    auto *ExtType = VectorType::get(Op0->getOperand(0)->getType(), VectorTy);
    auto *MulType = VectorType::get(Op0->getType(), VectorTy);

    InstructionCost ExtCost =
        TTI.getCastInstrCost(Op0->getOpcode(), MulType, ExtType,
                             TTI::CastContextHint::None, CostKind, Op0);
    InstructionCost MulCost =
        TTI.getArithmeticInstrCost(Instruction::Mul, MulType, CostKind);
    InstructionCost Ext2Cost =
        TTI.getCastInstrCost(RedOp->getOpcode(), VectorTy, MulType,
                             TTI::CastContextHint::None, CostKind, RedOp);

    InstructionCost RedCost = TTI.getMulAccReductionCost(
        IsUnsigned, RdxDesc.getRecurrenceType(), ExtType, CostKind);

    if (RedCost.isValid() &&
        RedCost < ExtCost * 2 + MulCost + Ext2Cost + BaseCost)
      return I == RetI ? RedCost : 0;
  } else if (RedOp && match(RedOp, m_ZExtOrSExt(m_Value())) &&
             !TheLoop->isLoopInvariant(RedOp)) {
    // Matched reduce(ext(A))
    bool IsUnsigned = isa<ZExtInst>(RedOp);
    auto *ExtType = VectorType::get(RedOp->getOperand(0)->getType(), VectorTy);
    InstructionCost RedCost = TTI.getExtendedReductionCost(
        RdxDesc.getOpcode(), IsUnsigned, RdxDesc.getRecurrenceType(), ExtType,
        RdxDesc.getFastMathFlags(), CostKind);

    InstructionCost ExtCost =
        TTI.getCastInstrCost(RedOp->getOpcode(), VectorTy, ExtType,
                             TTI::CastContextHint::None, CostKind, RedOp);
    if (RedCost.isValid() && RedCost < BaseCost + ExtCost)
      return I == RetI ? RedCost : 0;
  } else if (RedOp && RdxDesc.getOpcode() == Instruction::Add &&
             match(RedOp, m_Mul(m_Instruction(Op0), m_Instruction(Op1)))) {
    if (match(Op0, m_ZExtOrSExt(m_Value())) &&
        Op0->getOpcode() == Op1->getOpcode() &&
        !TheLoop->isLoopInvariant(Op0) && !TheLoop->isLoopInvariant(Op1)) {
      bool IsUnsigned = isa<ZExtInst>(Op0);
      Type *Op0Ty = Op0->getOperand(0)->getType();
      Type *Op1Ty = Op1->getOperand(0)->getType();
      Type *LargestOpTy =
          Op0Ty->getIntegerBitWidth() < Op1Ty->getIntegerBitWidth() ? Op1Ty
                                                                    : Op0Ty;
      auto *ExtType = VectorType::get(LargestOpTy, VectorTy);

      // Matched reduce.add(mul(ext(A), ext(B))), where the two ext may be of
      // different sizes. We take the largest type as the ext to reduce, and add
      // the remaining cost as, for example reduce(mul(ext(ext(A)), ext(B))).
      InstructionCost ExtCost0 = TTI.getCastInstrCost(
          Op0->getOpcode(), VectorTy, VectorType::get(Op0Ty, VectorTy),
          TTI::CastContextHint::None, CostKind, Op0);
      InstructionCost ExtCost1 = TTI.getCastInstrCost(
          Op1->getOpcode(), VectorTy, VectorType::get(Op1Ty, VectorTy),
          TTI::CastContextHint::None, CostKind, Op1);
      InstructionCost MulCost =
          TTI.getArithmeticInstrCost(Instruction::Mul, VectorTy, CostKind);

      InstructionCost RedCost = TTI.getMulAccReductionCost(
          IsUnsigned, RdxDesc.getRecurrenceType(), ExtType, CostKind);
      InstructionCost ExtraExtCost = 0;
      if (Op0Ty != LargestOpTy || Op1Ty != LargestOpTy) {
        Instruction *ExtraExtOp = (Op0Ty != LargestOpTy) ? Op0 : Op1;
        ExtraExtCost = TTI.getCastInstrCost(
            ExtraExtOp->getOpcode(), ExtType,
            VectorType::get(ExtraExtOp->getOperand(0)->getType(), VectorTy),
            TTI::CastContextHint::None, CostKind, ExtraExtOp);
      }

      if (RedCost.isValid() &&
          (RedCost + ExtraExtCost) < (ExtCost0 + ExtCost1 + MulCost + BaseCost))
        return I == RetI ? RedCost : 0;
    } else if (!match(I, m_ZExtOrSExt(m_Value()))) {
      // Matched reduce.add(mul())
      InstructionCost MulCost =
          TTI.getArithmeticInstrCost(Instruction::Mul, VectorTy, CostKind);

      InstructionCost RedCost = TTI.getMulAccReductionCost(
          true, RdxDesc.getRecurrenceType(), VectorTy, CostKind);

      if (RedCost.isValid() && RedCost < MulCost + BaseCost)
        return I == RetI ? RedCost : 0;
    }
  }

  return I == RetI ? std::optional<InstructionCost>(BaseCost) : std::nullopt;
}

InstructionCost
LoopVectorizationCostModel::getMemoryInstructionCost(Instruction *I,
                                                     ElementCount VF) {
  // Calculate scalar cost only. Vectorization cost should be ready at this
  // moment.
  if (VF.isScalar()) {
    Type *ValTy = getLoadStoreType(I);
    const Align Alignment = getLoadStoreAlignment(I);
    unsigned AS = getLoadStoreAddressSpace(I);

    TTI::OperandValueInfo OpInfo = TTI::getOperandInfo(I->getOperand(0));
    return TTI.getAddressComputationCost(ValTy) +
           TTI.getMemoryOpCost(I->getOpcode(), ValTy, Alignment, AS,
                               TTI::TCK_RecipThroughput, OpInfo, I);
  }
  return getWideningCost(I, VF);
}

LoopVectorizationCostModel::VectorizationCostTy
LoopVectorizationCostModel::getInstructionCost(Instruction *I,
                                               ElementCount VF) {
  // If we know that this instruction will remain uniform, check the cost of
  // the scalar version.
  if (isUniformAfterVectorization(I, VF))
    VF = ElementCount::getFixed(1);

  if (VF.isVector() && isProfitableToScalarize(I, VF))
    return VectorizationCostTy(InstsToScalarize[VF][I], false);

  // Forced scalars do not have any scalarization overhead.
  auto ForcedScalar = ForcedScalars.find(VF);
  if (VF.isVector() && ForcedScalar != ForcedScalars.end()) {
    auto InstSet = ForcedScalar->second;
    if (InstSet.count(I))
      return VectorizationCostTy(
          (getInstructionCost(I, ElementCount::getFixed(1)).first *
           VF.getKnownMinValue()),
          false);
  }

  Type *VectorTy;
  InstructionCost C = getInstructionCost(I, VF, VectorTy);

  bool TypeNotScalarized = false;
  if (VF.isVector() && VectorTy->isVectorTy()) {
    if (unsigned NumParts = TTI.getNumberOfParts(VectorTy)) {
      if (VF.isScalable())
        // <vscale x 1 x iN> is assumed to be profitable over iN because
        // scalable registers are a distinct register class from scalar ones.
        // If we ever find a target which wants to lower scalable vectors
        // back to scalars, we'll need to update this code to explicitly
        // ask TTI about the register class uses for each part.
        TypeNotScalarized = NumParts <= VF.getKnownMinValue();
      else
        TypeNotScalarized = NumParts < VF.getKnownMinValue();
    } else
      C = InstructionCost::getInvalid();
  }
  return VectorizationCostTy(C, TypeNotScalarized);
}

InstructionCost LoopVectorizationCostModel::getScalarizationOverhead(
    Instruction *I, ElementCount VF, TTI::TargetCostKind CostKind) const {

  // There is no mechanism yet to create a scalable scalarization loop,
  // so this is currently Invalid.
  if (VF.isScalable())
    return InstructionCost::getInvalid();

  if (VF.isScalar())
    return 0;

  InstructionCost Cost = 0;
  Type *RetTy = ToVectorTy(I->getType(), VF);
  if (!RetTy->isVoidTy() &&
      (!isa<LoadInst>(I) || !TTI.supportsEfficientVectorElementLoadStore()))
    Cost += TTI.getScalarizationOverhead(
        cast<VectorType>(RetTy), APInt::getAllOnes(VF.getKnownMinValue()),
        /*Insert*/ true,
        /*Extract*/ false, CostKind);

  // Some targets keep addresses scalar.
  if (isa<LoadInst>(I) && !TTI.prefersVectorizedAddressing())
    return Cost;

  // Some targets support efficient element stores.
  if (isa<StoreInst>(I) && TTI.supportsEfficientVectorElementLoadStore())
    return Cost;

  // Collect operands to consider.
  CallInst *CI = dyn_cast<CallInst>(I);
  Instruction::op_range Ops = CI ? CI->args() : I->operands();

  // Skip operands that do not require extraction/scalarization and do not incur
  // any overhead.
  SmallVector<Type *> Tys;
  for (auto *V : filterExtractingOperands(Ops, VF))
    Tys.push_back(MaybeVectorizeType(V->getType(), VF));
  return Cost + TTI.getOperandsScalarizationOverhead(
                    filterExtractingOperands(Ops, VF), Tys, CostKind);
}

void LoopVectorizationCostModel::setCostBasedWideningDecision(ElementCount VF) {
  if (VF.isScalar())
    return;
  NumPredStores = 0;
  for (BasicBlock *BB : TheLoop->blocks()) {
    // For each instruction in the old loop.
    for (Instruction &I : *BB) {
      Value *Ptr =  getLoadStorePointerOperand(&I);
      if (!Ptr)
        continue;

      // TODO: We should generate better code and update the cost model for
      // predicated uniform stores. Today they are treated as any other
      // predicated store (see added test cases in
      // invariant-store-vectorization.ll).
      if (isa<StoreInst>(&I) && isScalarWithPredication(&I, VF))
        NumPredStores++;

      if (Legal->isUniformMemOp(I, VF)) {
        auto isLegalToScalarize = [&]() {
          if (!VF.isScalable())
            // Scalarization of fixed length vectors "just works".
            return true;

          // We have dedicated lowering for unpredicated uniform loads and
          // stores.  Note that even with tail folding we know that at least
          // one lane is active (i.e. generalized predication is not possible
          // here), and the logic below depends on this fact.
          if (!foldTailByMasking())
            return true;

          // For scalable vectors, a uniform memop load is always
          // uniform-by-parts  and we know how to scalarize that.
          if (isa<LoadInst>(I))
            return true;

          // A uniform store isn't neccessarily uniform-by-part
          // and we can't assume scalarization.
          auto &SI = cast<StoreInst>(I);
          return TheLoop->isLoopInvariant(SI.getValueOperand());
        };

        const InstructionCost GatherScatterCost =
          isLegalGatherOrScatter(&I, VF) ?
          getGatherScatterCost(&I, VF) : InstructionCost::getInvalid();

        // Load: Scalar load + broadcast
        // Store: Scalar store + isLoopInvariantStoreValue ? 0 : extract
        // FIXME: This cost is a significant under-estimate for tail folded
        // memory ops.
        const InstructionCost ScalarizationCost = isLegalToScalarize() ?
          getUniformMemOpCost(&I, VF) : InstructionCost::getInvalid();

        // Choose better solution for the current VF,  Note that Invalid
        // costs compare as maximumal large.  If both are invalid, we get
        // scalable invalid which signals a failure and a vectorization abort.
        if (GatherScatterCost < ScalarizationCost)
          setWideningDecision(&I, VF, CM_GatherScatter, GatherScatterCost);
        else
          setWideningDecision(&I, VF, CM_Scalarize, ScalarizationCost);
        continue;
      }

      // We assume that widening is the best solution when possible.
      if (memoryInstructionCanBeWidened(&I, VF)) {
        InstructionCost Cost = getConsecutiveMemOpCost(&I, VF);
        int ConsecutiveStride = Legal->isConsecutivePtr(
            getLoadStoreType(&I), getLoadStorePointerOperand(&I));
        assert((ConsecutiveStride == 1 || ConsecutiveStride == -1) &&
               "Expected consecutive stride.");
        InstWidening Decision =
            ConsecutiveStride == 1 ? CM_Widen : CM_Widen_Reverse;
        setWideningDecision(&I, VF, Decision, Cost);
        continue;
      }

      // Choose between Interleaving, Gather/Scatter or Scalarization.
      InstructionCost InterleaveCost = InstructionCost::getInvalid();
      unsigned NumAccesses = 1;
      if (isAccessInterleaved(&I)) {
        auto Group = getInterleavedAccessGroup(&I);
        assert(Group && "Fail to get an interleaved access group.");

        // Make one decision for the whole group.
        if (getWideningDecision(&I, VF) != CM_Unknown)
          continue;

        NumAccesses = Group->getNumMembers();
        if (interleavedAccessCanBeWidened(&I, VF))
          InterleaveCost = getInterleaveGroupCost(&I, VF);
      }

      InstructionCost GatherScatterCost =
          isLegalGatherOrScatter(&I, VF)
              ? getGatherScatterCost(&I, VF) * NumAccesses
              : InstructionCost::getInvalid();

      InstructionCost ScalarizationCost =
          getMemInstScalarizationCost(&I, VF) * NumAccesses;

      // Choose better solution for the current VF,
      // write down this decision and use it during vectorization.
      InstructionCost Cost;
      InstWidening Decision;
      if (InterleaveCost <= GatherScatterCost &&
          InterleaveCost < ScalarizationCost) {
        Decision = CM_Interleave;
        Cost = InterleaveCost;
      } else if (GatherScatterCost < ScalarizationCost) {
        Decision = CM_GatherScatter;
        Cost = GatherScatterCost;
      } else {
        Decision = CM_Scalarize;
        Cost = ScalarizationCost;
      }
      // If the instructions belongs to an interleave group, the whole group
      // receives the same decision. The whole group receives the cost, but
      // the cost will actually be assigned to one instruction.
      if (auto Group = getInterleavedAccessGroup(&I))
        setWideningDecision(Group, VF, Decision, Cost);
      else
        setWideningDecision(&I, VF, Decision, Cost);
    }
  }

  // Make sure that any load of address and any other address computation
  // remains scalar unless there is gather/scatter support. This avoids
  // inevitable extracts into address registers, and also has the benefit of
  // activating LSR more, since that pass can't optimize vectorized
  // addresses.
  if (TTI.prefersVectorizedAddressing())
    return;

  // Start with all scalar pointer uses.
  SmallPtrSet<Instruction *, 8> AddrDefs;
  for (BasicBlock *BB : TheLoop->blocks())
    for (Instruction &I : *BB) {
      Instruction *PtrDef =
        dyn_cast_or_null<Instruction>(getLoadStorePointerOperand(&I));
      if (PtrDef && TheLoop->contains(PtrDef) &&
          getWideningDecision(&I, VF) != CM_GatherScatter)
        AddrDefs.insert(PtrDef);
    }

  // Add all instructions used to generate the addresses.
  SmallVector<Instruction *, 4> Worklist;
  append_range(Worklist, AddrDefs);
  while (!Worklist.empty()) {
    Instruction *I = Worklist.pop_back_val();
    for (auto &Op : I->operands())
      if (auto *InstOp = dyn_cast<Instruction>(Op))
        if ((InstOp->getParent() == I->getParent()) && !isa<PHINode>(InstOp) &&
            AddrDefs.insert(InstOp).second)
          Worklist.push_back(InstOp);
  }

  for (auto *I : AddrDefs) {
    if (isa<LoadInst>(I)) {
      // Setting the desired widening decision should ideally be handled in
      // by cost functions, but since this involves the task of finding out
      // if the loaded register is involved in an address computation, it is
      // instead changed here when we know this is the case.
      InstWidening Decision = getWideningDecision(I, VF);
      if (Decision == CM_Widen || Decision == CM_Widen_Reverse)
        // Scalarize a widened load of address.
        setWideningDecision(
            I, VF, CM_Scalarize,
            (VF.getKnownMinValue() *
             getMemoryInstructionCost(I, ElementCount::getFixed(1))));
      else if (auto Group = getInterleavedAccessGroup(I)) {
        // Scalarize an interleave group of address loads.
        for (unsigned I = 0; I < Group->getFactor(); ++I) {
          if (Instruction *Member = Group->getMember(I))
            setWideningDecision(
                Member, VF, CM_Scalarize,
                (VF.getKnownMinValue() *
                 getMemoryInstructionCost(Member, ElementCount::getFixed(1))));
        }
      }
    } else
      // Make sure I gets scalarized and a cost estimate without
      // scalarization overhead.
      ForcedScalars[VF].insert(I);
  }
}

void LoopVectorizationCostModel::setVectorizedCallDecision(ElementCount VF) {
  assert(!VF.isScalar() &&
         "Trying to set a vectorization decision for a scalar VF");

  for (BasicBlock *BB : TheLoop->blocks()) {
    // For each instruction in the old loop.
    for (Instruction &I : *BB) {
      CallInst *CI = dyn_cast<CallInst>(&I);

      if (!CI)
        continue;

      InstructionCost ScalarCost = InstructionCost::getInvalid();
      InstructionCost VectorCost = InstructionCost::getInvalid();
      InstructionCost IntrinsicCost = InstructionCost::getInvalid();
      TTI::TargetCostKind CostKind = TTI::TCK_RecipThroughput;

      Function *ScalarFunc = CI->getCalledFunction();
      Type *ScalarRetTy = CI->getType();
      SmallVector<Type *, 4> Tys, ScalarTys;
      bool MaskRequired = Legal->isMaskRequired(CI);
      for (auto &ArgOp : CI->args())
        ScalarTys.push_back(ArgOp->getType());

      // Compute corresponding vector type for return value and arguments.
      Type *RetTy = ToVectorTy(ScalarRetTy, VF);
      for (Type *ScalarTy : ScalarTys)
        Tys.push_back(ToVectorTy(ScalarTy, VF));

      // An in-loop reduction using an fmuladd intrinsic is a special case;
      // we don't want the normal cost for that intrinsic.
      if (RecurrenceDescriptor::isFMulAddIntrinsic(CI))
        if (auto RedCost = getReductionPatternCost(CI, VF, RetTy, CostKind)) {
          setCallWideningDecision(CI, VF, CM_IntrinsicCall, nullptr,
                                  getVectorIntrinsicIDForCall(CI, TLI),
                                  std::nullopt, *RedCost);
          continue;
        }

      // Estimate cost of scalarized vector call. The source operands are
      // assumed to be vectors, so we need to extract individual elements from
      // there, execute VF scalar calls, and then gather the result into the
      // vector return value.
      InstructionCost ScalarCallCost =
          TTI.getCallInstrCost(ScalarFunc, ScalarRetTy, ScalarTys, CostKind);

      // Compute costs of unpacking argument values for the scalar calls and
      // packing the return values to a vector.
      InstructionCost ScalarizationCost =
          getScalarizationOverhead(CI, VF, CostKind);

      ScalarCost = ScalarCallCost * VF.getKnownMinValue() + ScalarizationCost;

      // Find the cost of vectorizing the call, if we can find a suitable
      // vector variant of the function.
      bool UsesMask = false;
      VFInfo FuncInfo;
      Function *VecFunc = nullptr;
      // Search through any available variants for one we can use at this VF.
      for (VFInfo &Info : VFDatabase::getMappings(*CI)) {
        // Must match requested VF.
        if (Info.Shape.VF != VF)
          continue;

        // Must take a mask argument if one is required
        if (MaskRequired && !Info.isMasked())
          continue;

        // Check that all parameter kinds are supported
        bool ParamsOk = true;
        for (VFParameter Param : Info.Shape.Parameters) {
          switch (Param.ParamKind) {
          case VFParamKind::Vector:
            break;
          case VFParamKind::GlobalPredicate:
            UsesMask = true;
            break;
          default:
            ParamsOk = false;
            break;
          }
        }

        if (!ParamsOk)
          continue;

        // Found a suitable candidate, stop here.
        VecFunc = CI->getModule()->getFunction(Info.VectorName);
        FuncInfo = Info;
        break;
      }

      // Add in the cost of synthesizing a mask if one wasn't required.
      InstructionCost MaskCost = 0;
      if (VecFunc && UsesMask && !MaskRequired)
        MaskCost = TTI.getShuffleCost(
            TargetTransformInfo::SK_Broadcast,
            VectorType::get(IntegerType::getInt1Ty(
                                VecFunc->getFunctionType()->getContext()),
                            VF));

      if (TLI && VecFunc && !CI->isNoBuiltin())
        VectorCost =
            TTI.getCallInstrCost(nullptr, RetTy, Tys, CostKind) + MaskCost;

      // Find the cost of an intrinsic; some targets may have instructions that
      // perform the operation without needing an actual call.
      Intrinsic::ID IID = getVectorIntrinsicIDForCall(CI, TLI);
      if (IID != Intrinsic::not_intrinsic)
        IntrinsicCost = getVectorIntrinsicCost(CI, VF);

      InstructionCost Cost = ScalarCost;
      InstWidening Decision = CM_Scalarize;

      if (VectorCost <= Cost) {
        Cost = VectorCost;
        Decision = CM_VectorCall;
      }

      if (IntrinsicCost <= Cost) {
        Cost = IntrinsicCost;
        Decision = CM_IntrinsicCall;
      }

      setCallWideningDecision(CI, VF, Decision, VecFunc, IID,
                              FuncInfo.getParamIndexForOptionalMask(), Cost);
    }
  }
}

InstructionCost
LoopVectorizationCostModel::getInstructionCost(Instruction *I, ElementCount VF,
                                               Type *&VectorTy) {
  Type *RetTy = I->getType();
  if (canTruncateToMinimalBitwidth(I, VF))
    RetTy = IntegerType::get(RetTy->getContext(), MinBWs[I]);
  auto SE = PSE.getSE();
  TTI::TargetCostKind CostKind = TTI::TCK_RecipThroughput;

  auto hasSingleCopyAfterVectorization = [this](Instruction *I,
                                                ElementCount VF) -> bool {
    if (VF.isScalar())
      return true;

    auto Scalarized = InstsToScalarize.find(VF);
    assert(Scalarized != InstsToScalarize.end() &&
           "VF not yet analyzed for scalarization profitability");
    return !Scalarized->second.count(I) &&
           llvm::all_of(I->users(), [&](User *U) {
             auto *UI = cast<Instruction>(U);
             return !Scalarized->second.count(UI);
           });
  };
  (void) hasSingleCopyAfterVectorization;

  if (isScalarAfterVectorization(I, VF)) {
    // With the exception of GEPs and PHIs, after scalarization there should
    // only be one copy of the instruction generated in the loop. This is
    // because the VF is either 1, or any instructions that need scalarizing
    // have already been dealt with by the time we get here. As a result,
    // it means we don't have to multiply the instruction cost by VF.
    assert(I->getOpcode() == Instruction::GetElementPtr ||
           I->getOpcode() == Instruction::PHI ||
           (I->getOpcode() == Instruction::BitCast &&
            I->getType()->isPointerTy()) ||
           hasSingleCopyAfterVectorization(I, VF));
    VectorTy = RetTy;
  } else
    VectorTy = ToVectorTy(RetTy, VF);

  // TODO: We need to estimate the cost of intrinsic calls.
  switch (I->getOpcode()) {
  case Instruction::GetElementPtr:
    // We mark this instruction as zero-cost because the cost of GEPs in
    // vectorized code depends on whether the corresponding memory instruction
    // is scalarized or not. Therefore, we handle GEPs with the memory
    // instruction cost.
    return 0;
  case Instruction::Br: {
    // In cases of scalarized and predicated instructions, there will be VF
    // predicated blocks in the vectorized loop. Each branch around these
    // blocks requires also an extract of its vector compare i1 element.
    bool ScalarPredicatedBB = false;
    BranchInst *BI = cast<BranchInst>(I);
    if (VF.isVector() && BI->isConditional() &&
        (PredicatedBBsAfterVectorization[VF].count(BI->getSuccessor(0)) ||
         PredicatedBBsAfterVectorization[VF].count(BI->getSuccessor(1))))
      ScalarPredicatedBB = true;

    if (ScalarPredicatedBB) {
      // Not possible to scalarize scalable vector with predicated instructions.
      if (VF.isScalable())
        return InstructionCost::getInvalid();
      // Return cost for branches around scalarized and predicated blocks.
      auto *Vec_i1Ty =
          VectorType::get(IntegerType::getInt1Ty(RetTy->getContext()), VF);
      return (
          TTI.getScalarizationOverhead(
              Vec_i1Ty, APInt::getAllOnes(VF.getFixedValue()),
              /*Insert*/ false, /*Extract*/ true, CostKind) +
          (TTI.getCFInstrCost(Instruction::Br, CostKind) * VF.getFixedValue()));
    } else if (I->getParent() == TheLoop->getLoopLatch() || VF.isScalar())
      // The back-edge branch will remain, as will all scalar branches.
      return TTI.getCFInstrCost(Instruction::Br, CostKind);
    else
      // This branch will be eliminated by if-conversion.
      return 0;
    // Note: We currently assume zero cost for an unconditional branch inside
    // a predicated block since it will become a fall-through, although we
    // may decide in the future to call TTI for all branches.
  }
  case Instruction::PHI: {
    auto *Phi = cast<PHINode>(I);

    // First-order recurrences are replaced by vector shuffles inside the loop.
    if (VF.isVector() && Legal->isFixedOrderRecurrence(Phi)) {
      SmallVector<int> Mask(VF.getKnownMinValue());
      std::iota(Mask.begin(), Mask.end(), VF.getKnownMinValue() - 1);
      return TTI.getShuffleCost(TargetTransformInfo::SK_Splice,
                                cast<VectorType>(VectorTy), Mask, CostKind,
                                VF.getKnownMinValue() - 1);
    }

    // Phi nodes in non-header blocks (not inductions, reductions, etc.) are
    // converted into select instructions. We require N - 1 selects per phi
    // node, where N is the number of incoming values.
    if (VF.isVector() && Phi->getParent() != TheLoop->getHeader())
      return (Phi->getNumIncomingValues() - 1) *
             TTI.getCmpSelInstrCost(
                 Instruction::Select, ToVectorTy(Phi->getType(), VF),
                 ToVectorTy(Type::getInt1Ty(Phi->getContext()), VF),
                 CmpInst::BAD_ICMP_PREDICATE, CostKind);

    return TTI.getCFInstrCost(Instruction::PHI, CostKind);
  }
  case Instruction::UDiv:
  case Instruction::SDiv:
  case Instruction::URem:
  case Instruction::SRem:
    if (VF.isVector() && isPredicatedInst(I)) {
      const auto [ScalarCost, SafeDivisorCost] = getDivRemSpeculationCost(I, VF);
      return isDivRemScalarWithPredication(ScalarCost, SafeDivisorCost) ?
        ScalarCost : SafeDivisorCost;
    }
    // We've proven all lanes safe to speculate, fall through.
    [[fallthrough]];
  case Instruction::Add:
  case Instruction::FAdd:
  case Instruction::Sub:
  case Instruction::FSub:
  case Instruction::Mul:
  case Instruction::FMul:
  case Instruction::FDiv:
  case Instruction::FRem:
  case Instruction::Shl:
  case Instruction::LShr:
  case Instruction::AShr:
  case Instruction::And:
  case Instruction::Or:
  case Instruction::Xor: {
    // If we're speculating on the stride being 1, the multiplication may
    // fold away.  We can generalize this for all operations using the notion
    // of neutral elements.  (TODO)
    if (I->getOpcode() == Instruction::Mul &&
        (PSE.getSCEV(I->getOperand(0))->isOne() ||
         PSE.getSCEV(I->getOperand(1))->isOne()))
      return 0;

    // Detect reduction patterns
    if (auto RedCost = getReductionPatternCost(I, VF, VectorTy, CostKind))
      return *RedCost;

    // Certain instructions can be cheaper to vectorize if they have a constant
    // second vector operand. One example of this are shifts on x86.
    Value *Op2 = I->getOperand(1);
    auto Op2Info = TTI.getOperandInfo(Op2);
    if (Op2Info.Kind == TargetTransformInfo::OK_AnyValue &&
        Legal->isInvariant(Op2))
      Op2Info.Kind = TargetTransformInfo::OK_UniformValue;

    SmallVector<const Value *, 4> Operands(I->operand_values());
    return TTI.getArithmeticInstrCost(
        I->getOpcode(), VectorTy, CostKind,
        {TargetTransformInfo::OK_AnyValue, TargetTransformInfo::OP_None},
        Op2Info, Operands, I);
  }
  case Instruction::FNeg: {
    return TTI.getArithmeticInstrCost(
        I->getOpcode(), VectorTy, CostKind,
        {TargetTransformInfo::OK_AnyValue, TargetTransformInfo::OP_None},
        {TargetTransformInfo::OK_AnyValue, TargetTransformInfo::OP_None},
        I->getOperand(0), I);
  }
  case Instruction::Select: {
    SelectInst *SI = cast<SelectInst>(I);
    const SCEV *CondSCEV = SE->getSCEV(SI->getCondition());
    bool ScalarCond = (SE->isLoopInvariant(CondSCEV, TheLoop));

    const Value *Op0, *Op1;
    using namespace llvm::PatternMatch;
    if (!ScalarCond && (match(I, m_LogicalAnd(m_Value(Op0), m_Value(Op1))) ||
                        match(I, m_LogicalOr(m_Value(Op0), m_Value(Op1))))) {
      // select x, y, false --> x & y
      // select x, true, y --> x | y
      const auto [Op1VK, Op1VP] = TTI::getOperandInfo(Op0);
      const auto [Op2VK, Op2VP] = TTI::getOperandInfo(Op1);
      assert(Op0->getType()->getScalarSizeInBits() == 1 &&
              Op1->getType()->getScalarSizeInBits() == 1);

      SmallVector<const Value *, 2> Operands{Op0, Op1};
      return TTI.getArithmeticInstrCost(
          match(I, m_LogicalOr()) ? Instruction::Or : Instruction::And, VectorTy,
          CostKind, {Op1VK, Op1VP}, {Op2VK, Op2VP}, Operands, I);
    }

    Type *CondTy = SI->getCondition()->getType();
    if (!ScalarCond)
      CondTy = VectorType::get(CondTy, VF);

    CmpInst::Predicate Pred = CmpInst::BAD_ICMP_PREDICATE;
    if (auto *Cmp = dyn_cast<CmpInst>(SI->getCondition()))
      Pred = Cmp->getPredicate();
    return TTI.getCmpSelInstrCost(I->getOpcode(), VectorTy, CondTy, Pred,
                                  CostKind, I);
  }
  case Instruction::ICmp:
  case Instruction::FCmp: {
    Type *ValTy = I->getOperand(0)->getType();
    Instruction *Op0AsInstruction = dyn_cast<Instruction>(I->getOperand(0));
    if (canTruncateToMinimalBitwidth(Op0AsInstruction, VF))
      ValTy = IntegerType::get(ValTy->getContext(), MinBWs[Op0AsInstruction]);
    VectorTy = ToVectorTy(ValTy, VF);
    return TTI.getCmpSelInstrCost(I->getOpcode(), VectorTy, nullptr,
                                  cast<CmpInst>(I)->getPredicate(), CostKind,
                                  I);
  }
  case Instruction::Store:
  case Instruction::Load: {
    ElementCount Width = VF;
    if (Width.isVector()) {
      InstWidening Decision = getWideningDecision(I, Width);
      assert(Decision != CM_Unknown &&
             "CM decision should be taken at this point");
      if (getWideningCost(I, VF) == InstructionCost::getInvalid())
        return InstructionCost::getInvalid();
      if (Decision == CM_Scalarize)
        Width = ElementCount::getFixed(1);
    }
    VectorTy = ToVectorTy(getLoadStoreType(I), Width);
    return getMemoryInstructionCost(I, VF);
  }
  case Instruction::BitCast:
    if (I->getType()->isPointerTy())
      return 0;
    [[fallthrough]];
  case Instruction::ZExt:
  case Instruction::SExt:
  case Instruction::FPToUI:
  case Instruction::FPToSI:
  case Instruction::FPExt:
  case Instruction::PtrToInt:
  case Instruction::IntToPtr:
  case Instruction::SIToFP:
  case Instruction::UIToFP:
  case Instruction::Trunc:
  case Instruction::FPTrunc: {
    // Computes the CastContextHint from a Load/Store instruction.
    auto ComputeCCH = [&](Instruction *I) -> TTI::CastContextHint {
      assert((isa<LoadInst>(I) || isa<StoreInst>(I)) &&
             "Expected a load or a store!");

      if (VF.isScalar() || !TheLoop->contains(I))
        return TTI::CastContextHint::Normal;

      switch (getWideningDecision(I, VF)) {
      case LoopVectorizationCostModel::CM_GatherScatter:
        return TTI::CastContextHint::GatherScatter;
      case LoopVectorizationCostModel::CM_Interleave:
        return TTI::CastContextHint::Interleave;
      case LoopVectorizationCostModel::CM_Scalarize:
      case LoopVectorizationCostModel::CM_Widen:
        return Legal->isMaskRequired(I) ? TTI::CastContextHint::Masked
                                        : TTI::CastContextHint::Normal;
      case LoopVectorizationCostModel::CM_Widen_Reverse:
        return TTI::CastContextHint::Reversed;
      case LoopVectorizationCostModel::CM_Unknown:
        llvm_unreachable("Instr did not go through cost modelling?");
      case LoopVectorizationCostModel::CM_VectorCall:
      case LoopVectorizationCostModel::CM_IntrinsicCall:
        llvm_unreachable_internal("Instr has invalid widening decision");
      }

      llvm_unreachable("Unhandled case!");
    };

    unsigned Opcode = I->getOpcode();
    TTI::CastContextHint CCH = TTI::CastContextHint::None;
    // For Trunc, the context is the only user, which must be a StoreInst.
    if (Opcode == Instruction::Trunc || Opcode == Instruction::FPTrunc) {
      if (I->hasOneUse())
        if (StoreInst *Store = dyn_cast<StoreInst>(*I->user_begin()))
          CCH = ComputeCCH(Store);
    }
    // For Z/Sext, the context is the operand, which must be a LoadInst.
    else if (Opcode == Instruction::ZExt || Opcode == Instruction::SExt ||
             Opcode == Instruction::FPExt) {
      if (LoadInst *Load = dyn_cast<LoadInst>(I->getOperand(0)))
        CCH = ComputeCCH(Load);
    }

    // We optimize the truncation of induction variables having constant
    // integer steps. The cost of these truncations is the same as the scalar
    // operation.
    if (isOptimizableIVTruncate(I, VF)) {
      auto *Trunc = cast<TruncInst>(I);
      return TTI.getCastInstrCost(Instruction::Trunc, Trunc->getDestTy(),
                                  Trunc->getSrcTy(), CCH, CostKind, Trunc);
    }

    // Detect reduction patterns
    if (auto RedCost = getReductionPatternCost(I, VF, VectorTy, CostKind))
      return *RedCost;

    Type *SrcScalarTy = I->getOperand(0)->getType();
    Type *SrcVecTy =
        VectorTy->isVectorTy() ? ToVectorTy(SrcScalarTy, VF) : SrcScalarTy;
    if (canTruncateToMinimalBitwidth(I, VF)) {
      // This cast is going to be shrunk. This may remove the cast or it might
      // turn it into slightly different cast. For example, if MinBW == 16,
      // "zext i8 %1 to i32" becomes "zext i8 %1 to i16".
      //
      // Calculate the modified src and dest types.
      Type *MinVecTy = VectorTy;
      if (Opcode == Instruction::Trunc) {
        SrcVecTy = smallestIntegerVectorType(SrcVecTy, MinVecTy);
        VectorTy =
            largestIntegerVectorType(ToVectorTy(I->getType(), VF), MinVecTy);
      } else if (Opcode == Instruction::ZExt || Opcode == Instruction::SExt) {
        // Leave SrcVecTy unchanged - we only shrink the destination element
        // type.
        VectorTy =
            smallestIntegerVectorType(ToVectorTy(I->getType(), VF), MinVecTy);
      }
    }

    return TTI.getCastInstrCost(Opcode, VectorTy, SrcVecTy, CCH, CostKind, I);
  }
  case Instruction::Call:
    return getVectorCallCost(cast<CallInst>(I), VF);
  case Instruction::ExtractValue:
    return TTI.getInstructionCost(I, TTI::TCK_RecipThroughput);
  case Instruction::Alloca:
    // We cannot easily widen alloca to a scalable alloca, as
    // the result would need to be a vector of pointers.
    if (VF.isScalable())
      return InstructionCost::getInvalid();
    [[fallthrough]];
  default:
    // This opcode is unknown. Assume that it is the same as 'mul'.
    return TTI.getArithmeticInstrCost(Instruction::Mul, VectorTy, CostKind);
  } // end of switch.
}

void LoopVectorizationCostModel::collectValuesToIgnore() {
  // Ignore ephemeral values.
  CodeMetrics::collectEphemeralValues(TheLoop, AC, ValuesToIgnore);

  // Find all stores to invariant variables. Since they are going to sink
  // outside the loop we do not need calculate cost for them.
  for (BasicBlock *BB : TheLoop->blocks())
    for (Instruction &I : *BB) {
      StoreInst *SI;
      if ((SI = dyn_cast<StoreInst>(&I)) &&
          Legal->isInvariantAddressOfReduction(SI->getPointerOperand()))
        ValuesToIgnore.insert(&I);
    }

  // Ignore type-promoting instructions we identified during reduction
  // detection.
  for (const auto &Reduction : Legal->getReductionVars()) {
    const RecurrenceDescriptor &RedDes = Reduction.second;
    const SmallPtrSetImpl<Instruction *> &Casts = RedDes.getCastInsts();
    VecValuesToIgnore.insert(Casts.begin(), Casts.end());
  }
  // Ignore type-casting instructions we identified during induction
  // detection.
  for (const auto &Induction : Legal->getInductionVars()) {
    const InductionDescriptor &IndDes = Induction.second;
    const SmallVectorImpl<Instruction *> &Casts = IndDes.getCastInsts();
    VecValuesToIgnore.insert(Casts.begin(), Casts.end());
  }
}

void LoopVectorizationCostModel::collectInLoopReductions() {
  for (const auto &Reduction : Legal->getReductionVars()) {
    PHINode *Phi = Reduction.first;
    const RecurrenceDescriptor &RdxDesc = Reduction.second;

    // We don't collect reductions that are type promoted (yet).
    if (RdxDesc.getRecurrenceType() != Phi->getType())
      continue;

    // If the target would prefer this reduction to happen "in-loop", then we
    // want to record it as such.
    unsigned Opcode = RdxDesc.getOpcode();
    if (!PreferInLoopReductions && !useOrderedReductions(RdxDesc) &&
        !TTI.preferInLoopReduction(Opcode, Phi->getType(),
                                   TargetTransformInfo::ReductionFlags()))
      continue;

    // Check that we can correctly put the reductions into the loop, by
    // finding the chain of operations that leads from the phi to the loop
    // exit value.
    SmallVector<Instruction *, 4> ReductionOperations =
        RdxDesc.getReductionOpChain(Phi, TheLoop);
    bool InLoop = !ReductionOperations.empty();

    if (InLoop) {
      InLoopReductions.insert(Phi);
      // Add the elements to InLoopReductionImmediateChains for cost modelling.
      Instruction *LastChain = Phi;
      for (auto *I : ReductionOperations) {
        InLoopReductionImmediateChains[I] = LastChain;
        LastChain = I;
      }
    }
    LLVM_DEBUG(dbgs() << "LV: Using " << (InLoop ? "inloop" : "out of loop")
                      << " reduction for phi: " << *Phi << "\n");
  }
}

VPValue *VPBuilder::createICmp(CmpInst::Predicate Pred, VPValue *A, VPValue *B,
                               DebugLoc DL, const Twine &Name) {
  assert(Pred >= CmpInst::FIRST_ICMP_PREDICATE &&
         Pred <= CmpInst::LAST_ICMP_PREDICATE && "invalid predicate");
  return tryInsertInstruction(
      new VPInstruction(Instruction::ICmp, Pred, A, B, DL, Name));
}

// This function will select a scalable VF if the target supports scalable
// vectors and a fixed one otherwise.
// TODO: we could return a pair of values that specify the max VF and
// min VF, to be used in `buildVPlans(MinVF, MaxVF)` instead of
// `buildVPlans(VF, VF)`. We cannot do it because VPLAN at the moment
// doesn't have a cost model that can choose which plan to execute if
// more than one is generated.
static ElementCount determineVPlanVF(const TargetTransformInfo &TTI,
                                     LoopVectorizationCostModel &CM) {
  unsigned WidestType;
  std::tie(std::ignore, WidestType) = CM.getSmallestAndWidestTypes();

  TargetTransformInfo::RegisterKind RegKind =
      TTI.enableScalableVectorization()
          ? TargetTransformInfo::RGK_ScalableVector
          : TargetTransformInfo::RGK_FixedWidthVector;

  TypeSize RegSize = TTI.getRegisterBitWidth(RegKind);
  unsigned N = RegSize.getKnownMinValue() / WidestType;
  return ElementCount::get(N, RegSize.isScalable());
}

VectorizationFactor
LoopVectorizationPlanner::planInVPlanNativePath(ElementCount UserVF) {
  ElementCount VF = UserVF;
  // Outer loop handling: They may require CFG and instruction level
  // transformations before even evaluating whether vectorization is profitable.
  // Since we cannot modify the incoming IR, we need to build VPlan upfront in
  // the vectorization pipeline.
  if (!OrigLoop->isInnermost()) {
    // If the user doesn't provide a vectorization factor, determine a
    // reasonable one.
    if (UserVF.isZero()) {
      VF = determineVPlanVF(TTI, CM);
      LLVM_DEBUG(dbgs() << "LV: VPlan computed VF " << VF << ".\n");

      // Make sure we have a VF > 1 for stress testing.
      if (VPlanBuildStressTest && (VF.isScalar() || VF.isZero())) {
        LLVM_DEBUG(dbgs() << "LV: VPlan stress testing: "
                          << "overriding computed VF.\n");
        VF = ElementCount::getFixed(4);
      }
    } else if (UserVF.isScalable() && !TTI.supportsScalableVectors() &&
               !ForceTargetSupportsScalableVectors) {
      LLVM_DEBUG(dbgs() << "LV: Not vectorizing. Scalable VF requested, but "
                        << "not supported by the target.\n");
      reportVectorizationFailure(
          "Scalable vectorization requested but not supported by the target",
          "the scalable user-specified vectorization width for outer-loop "
          "vectorization cannot be used because the target does not support "
          "scalable vectors.",
          "ScalableVFUnfeasible", ORE, OrigLoop);
      return VectorizationFactor::Disabled();
    }
    assert(EnableVPlanNativePath && "VPlan-native path is not enabled.");
    assert(isPowerOf2_32(VF.getKnownMinValue()) &&
           "VF needs to be a power of two");
    LLVM_DEBUG(dbgs() << "LV: Using " << (!UserVF.isZero() ? "user " : "")
                      << "VF " << VF << " to build VPlans.\n");
    buildVPlans(VF, VF);

    // For VPlan build stress testing, we bail out after VPlan construction.
    if (VPlanBuildStressTest)
      return VectorizationFactor::Disabled();

    return {VF, 0 /*Cost*/, 0 /* ScalarCost */};
  }

  LLVM_DEBUG(
      dbgs() << "LV: Not vectorizing. Inner loops aren't supported in the "
                "VPlan-native path.\n");
  return VectorizationFactor::Disabled();
}

std::optional<VectorizationFactor>
LoopVectorizationPlanner::plan(ElementCount UserVF, unsigned UserIC) {
  assert(OrigLoop->isInnermost() && "Inner loop expected.");
  CM.collectValuesToIgnore();
  CM.collectElementTypesForWidening();

  FixedScalableVFPair MaxFactors = CM.computeMaxVF(UserVF, UserIC);
  if (!MaxFactors) // Cases that should not to be vectorized nor interleaved.
    return std::nullopt;

  // Invalidate interleave groups if all blocks of loop will be predicated.
  if (CM.blockNeedsPredicationForAnyReason(OrigLoop->getHeader()) &&
      !useMaskedInterleavedAccesses(TTI)) {
    LLVM_DEBUG(
        dbgs()
        << "LV: Invalidate all interleaved groups due to fold-tail by masking "
           "which requires masked-interleaved support.\n");
    if (CM.InterleaveInfo.invalidateGroups())
      // Invalidating interleave groups also requires invalidating all decisions
      // based on them, which includes widening decisions and uniform and scalar
      // values.
      CM.invalidateCostModelingDecisions();
  }

  ElementCount MaxUserVF =
      UserVF.isScalable() ? MaxFactors.ScalableVF : MaxFactors.FixedVF;
  bool UserVFIsLegal = ElementCount::isKnownLE(UserVF, MaxUserVF);
  if (!UserVF.isZero() && UserVFIsLegal) {
    assert(isPowerOf2_32(UserVF.getKnownMinValue()) &&
           "VF needs to be a power of two");
    // Collect the instructions (and their associated costs) that will be more
    // profitable to scalarize.
    CM.collectInLoopReductions();
    if (CM.selectUserVectorizationFactor(UserVF)) {
      LLVM_DEBUG(dbgs() << "LV: Using user VF " << UserVF << ".\n");
      buildVPlansWithVPRecipes(UserVF, UserVF);
      if (!hasPlanWithVF(UserVF)) {
        LLVM_DEBUG(dbgs() << "LV: No VPlan could be built for " << UserVF
                          << ".\n");
        return std::nullopt;
      }

      LLVM_DEBUG(printPlans(dbgs()));
      return {{UserVF, 0, 0}};
    } else
      reportVectorizationInfo("UserVF ignored because of invalid costs.",
                              "InvalidCost", ORE, OrigLoop);
  }

  // Populate the set of Vectorization Factor Candidates.
  ElementCountSet VFCandidates;
  for (auto VF = ElementCount::getFixed(1);
       ElementCount::isKnownLE(VF, MaxFactors.FixedVF); VF *= 2)
    VFCandidates.insert(VF);
  for (auto VF = ElementCount::getScalable(1);
       ElementCount::isKnownLE(VF, MaxFactors.ScalableVF); VF *= 2)
    VFCandidates.insert(VF);

  CM.collectInLoopReductions();
  for (const auto &VF : VFCandidates) {
    // Collect Uniform and Scalar instructions after vectorization with VF.
    CM.collectUniformsAndScalars(VF);

    // Collect the instructions (and their associated costs) that will be more
    // profitable to scalarize.
    if (VF.isVector())
      CM.collectInstsToScalarize(VF);
  }

  buildVPlansWithVPRecipes(ElementCount::getFixed(1), MaxFactors.FixedVF);
  buildVPlansWithVPRecipes(ElementCount::getScalable(1), MaxFactors.ScalableVF);

  LLVM_DEBUG(printPlans(dbgs()));
  if (!MaxFactors.hasVector())
    return VectorizationFactor::Disabled();

  // Select the optimal vectorization factor.
  VectorizationFactor VF = selectVectorizationFactor(VFCandidates);
  assert((VF.Width.isScalar() || VF.ScalarCost > 0) && "when vectorizing, the scalar cost must be non-zero.");
  if (!hasPlanWithVF(VF.Width)) {
    LLVM_DEBUG(dbgs() << "LV: No VPlan could be built for " << VF.Width
                      << ".\n");
    return std::nullopt;
  }
  return VF;
}

VPlan &LoopVectorizationPlanner::getBestPlanFor(ElementCount VF) const {
  assert(count_if(VPlans,
                  [VF](const VPlanPtr &Plan) { return Plan->hasVF(VF); }) ==
             1 &&
         "Best VF has not a single VPlan.");

  for (const VPlanPtr &Plan : VPlans) {
    if (Plan->hasVF(VF))
      return *Plan.get();
  }
  llvm_unreachable("No plan found!");
}

static void AddRuntimeUnrollDisableMetaData(Loop *L) {
  SmallVector<Metadata *, 4> MDs;
  // Reserve first location for self reference to the LoopID metadata node.
  MDs.push_back(nullptr);
  bool IsUnrollMetadata = false;
  MDNode *LoopID = L->getLoopID();
  if (LoopID) {
    // First find existing loop unrolling disable metadata.
    for (unsigned i = 1, ie = LoopID->getNumOperands(); i < ie; ++i) {
      auto *MD = dyn_cast<MDNode>(LoopID->getOperand(i));
      if (MD) {
        const auto *S = dyn_cast<MDString>(MD->getOperand(0));
        IsUnrollMetadata =
            S && S->getString().starts_with("llvm.loop.unroll.disable");
      }
      MDs.push_back(LoopID->getOperand(i));
    }
  }

  if (!IsUnrollMetadata) {
    // Add runtime unroll disable metadata.
    LLVMContext &Context = L->getHeader()->getContext();
    SmallVector<Metadata *, 1> DisableOperands;
    DisableOperands.push_back(
        MDString::get(Context, "llvm.loop.unroll.runtime.disable"));
    MDNode *DisableNode = MDNode::get(Context, DisableOperands);
    MDs.push_back(DisableNode);
    MDNode *NewLoopID = MDNode::get(Context, MDs);
    // Set operand 0 to refer to the loop id itself.
    NewLoopID->replaceOperandWith(0, NewLoopID);
    L->setLoopID(NewLoopID);
  }
}

SCEV2ValueTy LoopVectorizationPlanner::executePlan(
    ElementCount BestVF, unsigned BestUF, VPlan &BestVPlan,
    InnerLoopVectorizer &ILV, DominatorTree *DT, bool IsEpilogueVectorization,
    const DenseMap<const SCEV *, Value *> *ExpandedSCEVs) {
  assert(BestVPlan.hasVF(BestVF) &&
         "Trying to execute plan with unsupported VF");
  assert(BestVPlan.hasUF(BestUF) &&
         "Trying to execute plan with unsupported UF");
  assert(
      (IsEpilogueVectorization || !ExpandedSCEVs) &&
      "expanded SCEVs to reuse can only be used during epilogue vectorization");

  LLVM_DEBUG(dbgs() << "Executing best plan with VF=" << BestVF << ", UF=" << BestUF
                    << '\n');

  if (!IsEpilogueVectorization)
    VPlanTransforms::optimizeForVFAndUF(BestVPlan, BestVF, BestUF, PSE);

  // Perform the actual loop transformation.
  VPTransformState State(BestVF, BestUF, LI, DT, ILV.Builder, &ILV, &BestVPlan,
                         OrigLoop->getHeader()->getContext());

  // 0. Generate SCEV-dependent code into the preheader, including TripCount,
  // before making any changes to the CFG.
  if (!BestVPlan.getPreheader()->empty()) {
    State.CFG.PrevBB = OrigLoop->getLoopPreheader();
    State.Builder.SetInsertPoint(OrigLoop->getLoopPreheader()->getTerminator());
    BestVPlan.getPreheader()->execute(&State);
  }
  if (!ILV.getTripCount())
    ILV.setTripCount(State.get(BestVPlan.getTripCount(), {0, 0}));
  else
    assert(IsEpilogueVectorization && "should only re-use the existing trip "
                                      "count during epilogue vectorization");

  // 1. Set up the skeleton for vectorization, including vector pre-header and
  // middle block. The vector loop is created during VPlan execution.
  Value *CanonicalIVStartValue;
  std::tie(State.CFG.PrevBB, CanonicalIVStartValue) =
      ILV.createVectorizedLoopSkeleton(ExpandedSCEVs ? *ExpandedSCEVs
                                                     : State.ExpandedSCEVs);

  // Only use noalias metadata when using memory checks guaranteeing no overlap
  // across all iterations.
  const LoopAccessInfo *LAI = ILV.Legal->getLAI();
  std::unique_ptr<LoopVersioning> LVer = nullptr;
  if (LAI && !LAI->getRuntimePointerChecking()->getChecks().empty() &&
      !LAI->getRuntimePointerChecking()->getDiffChecks()) {

    //  We currently don't use LoopVersioning for the actual loop cloning but we
    //  still use it to add the noalias metadata.
    //  TODO: Find a better way to re-use LoopVersioning functionality to add
    //        metadata.
    LVer = std::make_unique<LoopVersioning>(
        *LAI, LAI->getRuntimePointerChecking()->getChecks(), OrigLoop, LI, DT,
        PSE.getSE());
    State.LVer = &*LVer;
    State.LVer->prepareNoAliasMetadata();
  }

  ILV.collectPoisonGeneratingRecipes(State);

  ILV.printDebugTracesAtStart();

  //===------------------------------------------------===//
  //
  // Notice: any optimization or new instruction that go
  // into the code below should also be implemented in
  // the cost-model.
  //
  //===------------------------------------------------===//

  // 2. Copy and widen instructions from the old loop into the new loop.
  BestVPlan.prepareToExecute(
      ILV.getTripCount(), ILV.getOrCreateVectorTripCount(nullptr),
      CanonicalIVStartValue, State, IsEpilogueVectorization);

  BestVPlan.execute(&State);

  // Keep all loop hints from the original loop on the vector loop (we'll
  // replace the vectorizer-specific hints below).
  MDNode *OrigLoopID = OrigLoop->getLoopID();

  std::optional<MDNode *> VectorizedLoopID =
      makeFollowupLoopID(OrigLoopID, {LLVMLoopVectorizeFollowupAll,
                                      LLVMLoopVectorizeFollowupVectorized});

  VPBasicBlock *HeaderVPBB =
      BestVPlan.getVectorLoopRegion()->getEntryBasicBlock();
  Loop *L = LI->getLoopFor(State.CFG.VPBB2IRBB[HeaderVPBB]);
  if (VectorizedLoopID)
    L->setLoopID(*VectorizedLoopID);
  else {
    // Keep all loop hints from the original loop on the vector loop (we'll
    // replace the vectorizer-specific hints below).
    if (MDNode *LID = OrigLoop->getLoopID())
      L->setLoopID(LID);

    LoopVectorizeHints Hints(L, true, *ORE);
    Hints.setAlreadyVectorized();
  }
  TargetTransformInfo::UnrollingPreferences UP;
  TTI.getUnrollingPreferences(L, *PSE.getSE(), UP, ORE);
  if (!UP.UnrollVectorizedLoop || CanonicalIVStartValue)
    AddRuntimeUnrollDisableMetaData(L);

  // 3. Fix the vectorized code: take care of header phi's, live-outs,
  //    predication, updating analyses.
  ILV.fixVectorizedLoop(State, BestVPlan);

  ILV.printDebugTracesAtEnd();

  return State.ExpandedSCEVs;
}

#if !defined(NDEBUG) || defined(LLVM_ENABLE_DUMP)
void LoopVectorizationPlanner::printPlans(raw_ostream &O) {
  for (const auto &Plan : VPlans)
    if (PrintVPlansInDotFormat)
      Plan->printDOT(O);
    else
      Plan->print(O);
}
#endif

//===--------------------------------------------------------------------===//
// EpilogueVectorizerMainLoop
//===--------------------------------------------------------------------===//

/// This function is partially responsible for generating the control flow
/// depicted in https://llvm.org/docs/Vectorizers.html#epilogue-vectorization.
std::pair<BasicBlock *, Value *>
EpilogueVectorizerMainLoop::createEpilogueVectorizedLoopSkeleton(
    const SCEV2ValueTy &ExpandedSCEVs) {
  createVectorLoopSkeleton("");

  // Generate the code to check the minimum iteration count of the vector
  // epilogue (see below).
  EPI.EpilogueIterationCountCheck =
      emitIterationCountCheck(LoopScalarPreHeader, true);
  EPI.EpilogueIterationCountCheck->setName("iter.check");

  // Generate the code to check any assumptions that we've made for SCEV
  // expressions.
  EPI.SCEVSafetyCheck = emitSCEVChecks(LoopScalarPreHeader);

  // Generate the code that checks at runtime if arrays overlap. We put the
  // checks into a separate block to make the more common case of few elements
  // faster.
  EPI.MemSafetyCheck = emitMemRuntimeChecks(LoopScalarPreHeader);

  // Generate the iteration count check for the main loop, *after* the check
  // for the epilogue loop, so that the path-length is shorter for the case
  // that goes directly through the vector epilogue. The longer-path length for
  // the main loop is compensated for, by the gain from vectorizing the larger
  // trip count. Note: the branch will get updated later on when we vectorize
  // the epilogue.
  EPI.MainLoopIterationCountCheck =
      emitIterationCountCheck(LoopScalarPreHeader, false);

  // Generate the induction variable.
  EPI.VectorTripCount = getOrCreateVectorTripCount(LoopVectorPreHeader);

  // Skip induction resume value creation here because they will be created in
  // the second pass for the scalar loop. The induction resume values for the
  // inductions in the epilogue loop are created before executing the plan for
  // the epilogue loop.

  return {completeLoopSkeleton(), nullptr};
}

void EpilogueVectorizerMainLoop::printDebugTracesAtStart() {
  LLVM_DEBUG({
    dbgs() << "Create Skeleton for epilogue vectorized loop (first pass)\n"
           << "Main Loop VF:" << EPI.MainLoopVF
           << ", Main Loop UF:" << EPI.MainLoopUF
           << ", Epilogue Loop VF:" << EPI.EpilogueVF
           << ", Epilogue Loop UF:" << EPI.EpilogueUF << "\n";
  });
}

void EpilogueVectorizerMainLoop::printDebugTracesAtEnd() {
  DEBUG_WITH_TYPE(VerboseDebug, {
    dbgs() << "intermediate fn:\n"
           << *OrigLoop->getHeader()->getParent() << "\n";
  });
}

BasicBlock *
EpilogueVectorizerMainLoop::emitIterationCountCheck(BasicBlock *Bypass,
                                                    bool ForEpilogue) {
  assert(Bypass && "Expected valid bypass basic block.");
  ElementCount VFactor = ForEpilogue ? EPI.EpilogueVF : VF;
  unsigned UFactor = ForEpilogue ? EPI.EpilogueUF : UF;
  Value *Count = getTripCount();
  // Reuse existing vector loop preheader for TC checks.
  // Note that new preheader block is generated for vector loop.
  BasicBlock *const TCCheckBlock = LoopVectorPreHeader;
  IRBuilder<> Builder(TCCheckBlock->getTerminator());

  // Generate code to check if the loop's trip count is less than VF * UF of the
  // main vector loop.
  auto P = Cost->requiresScalarEpilogue(ForEpilogue ? EPI.EpilogueVF.isVector()
                                                    : VF.isVector())
               ? ICmpInst::ICMP_ULE
               : ICmpInst::ICMP_ULT;

  Value *CheckMinIters = Builder.CreateICmp(
      P, Count, createStepForVF(Builder, Count->getType(), VFactor, UFactor),
      "min.iters.check");

  if (!ForEpilogue)
    TCCheckBlock->setName("vector.main.loop.iter.check");

  // Create new preheader for vector loop.
  LoopVectorPreHeader = SplitBlock(TCCheckBlock, TCCheckBlock->getTerminator(),
                                   DT, LI, nullptr, "vector.ph");

  if (ForEpilogue) {
    assert(DT->properlyDominates(DT->getNode(TCCheckBlock),
                                 DT->getNode(Bypass)->getIDom()) &&
           "TC check is expected to dominate Bypass");

    // Update dominator for Bypass & LoopExit.
    DT->changeImmediateDominator(Bypass, TCCheckBlock);
    if (!Cost->requiresScalarEpilogue(EPI.EpilogueVF.isVector()))
      // For loops with multiple exits, there's no edge from the middle block
      // to exit blocks (as the epilogue must run) and thus no need to update
      // the immediate dominator of the exit blocks.
      DT->changeImmediateDominator(LoopExitBlock, TCCheckBlock);

    LoopBypassBlocks.push_back(TCCheckBlock);

    // Save the trip count so we don't have to regenerate it in the
    // vec.epilog.iter.check. This is safe to do because the trip count
    // generated here dominates the vector epilog iter check.
    EPI.TripCount = Count;
  }

  BranchInst &BI =
      *BranchInst::Create(Bypass, LoopVectorPreHeader, CheckMinIters);
  if (hasBranchWeightMD(*OrigLoop->getLoopLatch()->getTerminator()))
    setBranchWeights(BI, MinItersBypassWeights);
  ReplaceInstWithInst(TCCheckBlock->getTerminator(), &BI);

  return TCCheckBlock;
}

//===--------------------------------------------------------------------===//
// EpilogueVectorizerEpilogueLoop
//===--------------------------------------------------------------------===//

/// This function is partially responsible for generating the control flow
/// depicted in https://llvm.org/docs/Vectorizers.html#epilogue-vectorization.
std::pair<BasicBlock *, Value *>
EpilogueVectorizerEpilogueLoop::createEpilogueVectorizedLoopSkeleton(
    const SCEV2ValueTy &ExpandedSCEVs) {
  createVectorLoopSkeleton("vec.epilog.");

  // Now, compare the remaining count and if there aren't enough iterations to
  // execute the vectorized epilogue skip to the scalar part.
  BasicBlock *VecEpilogueIterationCountCheck = LoopVectorPreHeader;
  VecEpilogueIterationCountCheck->setName("vec.epilog.iter.check");
  LoopVectorPreHeader =
      SplitBlock(LoopVectorPreHeader, LoopVectorPreHeader->getTerminator(), DT,
                 LI, nullptr, "vec.epilog.ph");
  emitMinimumVectorEpilogueIterCountCheck(LoopScalarPreHeader,
                                          VecEpilogueIterationCountCheck);

  // Adjust the control flow taking the state info from the main loop
  // vectorization into account.
  assert(EPI.MainLoopIterationCountCheck && EPI.EpilogueIterationCountCheck &&
         "expected this to be saved from the previous pass.");
  EPI.MainLoopIterationCountCheck->getTerminator()->replaceUsesOfWith(
      VecEpilogueIterationCountCheck, LoopVectorPreHeader);

  DT->changeImmediateDominator(LoopVectorPreHeader,
                               EPI.MainLoopIterationCountCheck);

  EPI.EpilogueIterationCountCheck->getTerminator()->replaceUsesOfWith(
      VecEpilogueIterationCountCheck, LoopScalarPreHeader);

  if (EPI.SCEVSafetyCheck)
    EPI.SCEVSafetyCheck->getTerminator()->replaceUsesOfWith(
        VecEpilogueIterationCountCheck, LoopScalarPreHeader);
  if (EPI.MemSafetyCheck)
    EPI.MemSafetyCheck->getTerminator()->replaceUsesOfWith(
        VecEpilogueIterationCountCheck, LoopScalarPreHeader);

  DT->changeImmediateDominator(
      VecEpilogueIterationCountCheck,
      VecEpilogueIterationCountCheck->getSinglePredecessor());

  DT->changeImmediateDominator(LoopScalarPreHeader,
                               EPI.EpilogueIterationCountCheck);
  if (!Cost->requiresScalarEpilogue(EPI.EpilogueVF.isVector()))
    // If there is an epilogue which must run, there's no edge from the
    // middle block to exit blocks  and thus no need to update the immediate
    // dominator of the exit blocks.
    DT->changeImmediateDominator(LoopExitBlock,
                                 EPI.EpilogueIterationCountCheck);

  // Keep track of bypass blocks, as they feed start values to the induction and
  // reduction phis in the scalar loop preheader.
  if (EPI.SCEVSafetyCheck)
    LoopBypassBlocks.push_back(EPI.SCEVSafetyCheck);
  if (EPI.MemSafetyCheck)
    LoopBypassBlocks.push_back(EPI.MemSafetyCheck);
  LoopBypassBlocks.push_back(EPI.EpilogueIterationCountCheck);

  // The vec.epilog.iter.check block may contain Phi nodes from inductions or
  // reductions which merge control-flow from the latch block and the middle
  // block. Update the incoming values here and move the Phi into the preheader.
  SmallVector<PHINode *, 4> PhisInBlock;
  for (PHINode &Phi : VecEpilogueIterationCountCheck->phis())
    PhisInBlock.push_back(&Phi);

  for (PHINode *Phi : PhisInBlock) {
    Phi->moveBefore(LoopVectorPreHeader->getFirstNonPHI());
    Phi->replaceIncomingBlockWith(
        VecEpilogueIterationCountCheck->getSinglePredecessor(),
        VecEpilogueIterationCountCheck);

    // If the phi doesn't have an incoming value from the
    // EpilogueIterationCountCheck, we are done. Otherwise remove the incoming
    // value and also those from other check blocks. This is needed for
    // reduction phis only.
    if (none_of(Phi->blocks(), [&](BasicBlock *IncB) {
          return EPI.EpilogueIterationCountCheck == IncB;
        }))
      continue;
    Phi->removeIncomingValue(EPI.EpilogueIterationCountCheck);
    if (EPI.SCEVSafetyCheck)
      Phi->removeIncomingValue(EPI.SCEVSafetyCheck);
    if (EPI.MemSafetyCheck)
      Phi->removeIncomingValue(EPI.MemSafetyCheck);
  }

  // Generate a resume induction for the vector epilogue and put it in the
  // vector epilogue preheader
  Type *IdxTy = Legal->getWidestInductionType();
  PHINode *EPResumeVal = PHINode::Create(IdxTy, 2, "vec.epilog.resume.val");
  EPResumeVal->insertBefore(LoopVectorPreHeader->getFirstNonPHIIt());
  EPResumeVal->addIncoming(EPI.VectorTripCount, VecEpilogueIterationCountCheck);
  EPResumeVal->addIncoming(ConstantInt::get(IdxTy, 0),
                           EPI.MainLoopIterationCountCheck);

  // Generate induction resume values. These variables save the new starting
  // indexes for the scalar loop. They are used to test if there are any tail
  // iterations left once the vector loop has completed.
  // Note that when the vectorized epilogue is skipped due to iteration count
  // check, then the resume value for the induction variable comes from
  // the trip count of the main vector loop, hence passing the AdditionalBypass
  // argument.
  createInductionResumeValues(ExpandedSCEVs,
                              {VecEpilogueIterationCountCheck,
                               EPI.VectorTripCount} /* AdditionalBypass */);

  return {completeLoopSkeleton(), EPResumeVal};
}

BasicBlock *
EpilogueVectorizerEpilogueLoop::emitMinimumVectorEpilogueIterCountCheck(
    BasicBlock *Bypass, BasicBlock *Insert) {

  assert(EPI.TripCount &&
         "Expected trip count to have been safed in the first pass.");
  assert(
      (!isa<Instruction>(EPI.TripCount) ||
       DT->dominates(cast<Instruction>(EPI.TripCount)->getParent(), Insert)) &&
      "saved trip count does not dominate insertion point.");
  Value *TC = EPI.TripCount;
  IRBuilder<> Builder(Insert->getTerminator());
  Value *Count = Builder.CreateSub(TC, EPI.VectorTripCount, "n.vec.remaining");

  // Generate code to check if the loop's trip count is less than VF * UF of the
  // vector epilogue loop.
  auto P = Cost->requiresScalarEpilogue(EPI.EpilogueVF.isVector())
               ? ICmpInst::ICMP_ULE
               : ICmpInst::ICMP_ULT;

  Value *CheckMinIters =
      Builder.CreateICmp(P, Count,
                         createStepForVF(Builder, Count->getType(),
                                         EPI.EpilogueVF, EPI.EpilogueUF),
                         "min.epilog.iters.check");

  BranchInst &BI =
      *BranchInst::Create(Bypass, LoopVectorPreHeader, CheckMinIters);
  if (hasBranchWeightMD(*OrigLoop->getLoopLatch()->getTerminator())) {
    unsigned MainLoopStep = UF * VF.getKnownMinValue();
    unsigned EpilogueLoopStep =
        EPI.EpilogueUF * EPI.EpilogueVF.getKnownMinValue();
    // We assume the remaining `Count` is equally distributed in
    // [0, MainLoopStep)
    // So the probability for `Count < EpilogueLoopStep` should be
    // min(MainLoopStep, EpilogueLoopStep) / MainLoopStep
    unsigned EstimatedSkipCount = std::min(MainLoopStep, EpilogueLoopStep);
    const uint32_t Weights[] = {EstimatedSkipCount,
                                MainLoopStep - EstimatedSkipCount};
    setBranchWeights(BI, Weights);
  }
  ReplaceInstWithInst(Insert->getTerminator(), &BI);

  LoopBypassBlocks.push_back(Insert);
  return Insert;
}

void EpilogueVectorizerEpilogueLoop::printDebugTracesAtStart() {
  LLVM_DEBUG({
    dbgs() << "Create Skeleton for epilogue vectorized loop (second pass)\n"
           << "Epilogue Loop VF:" << EPI.EpilogueVF
           << ", Epilogue Loop UF:" << EPI.EpilogueUF << "\n";
  });
}

void EpilogueVectorizerEpilogueLoop::printDebugTracesAtEnd() {
  DEBUG_WITH_TYPE(VerboseDebug, {
    dbgs() << "final fn:\n" << *OrigLoop->getHeader()->getParent() << "\n";
  });
}

bool LoopVectorizationPlanner::getDecisionAndClampRange(
    const std::function<bool(ElementCount)> &Predicate, VFRange &Range) {
  assert(!Range.isEmpty() && "Trying to test an empty VF range.");
  bool PredicateAtRangeStart = Predicate(Range.Start);

  for (ElementCount TmpVF : VFRange(Range.Start * 2, Range.End))
    if (Predicate(TmpVF) != PredicateAtRangeStart) {
      Range.End = TmpVF;
      break;
    }

  return PredicateAtRangeStart;
}

/// Build VPlans for the full range of feasible VF's = {\p MinVF, 2 * \p MinVF,
/// 4 * \p MinVF, ..., \p MaxVF} by repeatedly building a VPlan for a sub-range
/// of VF's starting at a given VF and extending it as much as possible. Each
/// vectorization decision can potentially shorten this sub-range during
/// buildVPlan().
void LoopVectorizationPlanner::buildVPlans(ElementCount MinVF,
                                           ElementCount MaxVF) {
  auto MaxVFTimes2 = MaxVF * 2;
  for (ElementCount VF = MinVF; ElementCount::isKnownLT(VF, MaxVFTimes2);) {
    VFRange SubRange = {VF, MaxVFTimes2};
    VPlans.push_back(buildVPlan(SubRange));
    VF = SubRange.End;
  }
}

VPValue *VPRecipeBuilder::createEdgeMask(BasicBlock *Src, BasicBlock *Dst,
                                         VPlan &Plan) {
  assert(is_contained(predecessors(Dst), Src) && "Invalid edge");

  // Look for cached value.
  std::pair<BasicBlock *, BasicBlock *> Edge(Src, Dst);
  EdgeMaskCacheTy::iterator ECEntryIt = EdgeMaskCache.find(Edge);
  if (ECEntryIt != EdgeMaskCache.end())
    return ECEntryIt->second;

  VPValue *SrcMask = createBlockInMask(Src, Plan);

  // The terminator has to be a branch inst!
  BranchInst *BI = dyn_cast<BranchInst>(Src->getTerminator());
  assert(BI && "Unexpected terminator found");

  if (!BI->isConditional() || BI->getSuccessor(0) == BI->getSuccessor(1))
    return EdgeMaskCache[Edge] = SrcMask;

  // If source is an exiting block, we know the exit edge is dynamically dead
  // in the vector loop, and thus we don't need to restrict the mask.  Avoid
  // adding uses of an otherwise potentially dead instruction.
  if (OrigLoop->isLoopExiting(Src))
    return EdgeMaskCache[Edge] = SrcMask;

  VPValue *EdgeMask = Plan.getVPValueOrAddLiveIn(BI->getCondition());
  assert(EdgeMask && "No Edge Mask found for condition");

  if (BI->getSuccessor(0) != Dst)
    EdgeMask = Builder.createNot(EdgeMask, BI->getDebugLoc());

  if (SrcMask) { // Otherwise block in-mask is all-one, no need to AND.
    // The condition is 'SrcMask && EdgeMask', which is equivalent to
    // 'select i1 SrcMask, i1 EdgeMask, i1 false'.
    // The select version does not introduce new UB if SrcMask is false and
    // EdgeMask is poison. Using 'and' here introduces undefined behavior.
    VPValue *False = Plan.getVPValueOrAddLiveIn(
        ConstantInt::getFalse(BI->getCondition()->getType()));
    EdgeMask =
        Builder.createSelect(SrcMask, EdgeMask, False, BI->getDebugLoc());
  }

  return EdgeMaskCache[Edge] = EdgeMask;
}

void VPRecipeBuilder::createHeaderMask(VPlan &Plan) {
  BasicBlock *Header = OrigLoop->getHeader();

  // When not folding the tail, use nullptr to model all-true mask.
  if (!CM.foldTailByMasking()) {
    BlockMaskCache[Header] = nullptr;
    return;
  }

  // Introduce the early-exit compare IV <= BTC to form header block mask.
  // This is used instead of IV < TC because TC may wrap, unlike BTC. Start by
  // constructing the desired canonical IV in the header block as its first
  // non-phi instructions.

  VPBasicBlock *HeaderVPBB = Plan.getVectorLoopRegion()->getEntryBasicBlock();
  auto NewInsertionPoint = HeaderVPBB->getFirstNonPhi();
  auto *IV = new VPWidenCanonicalIVRecipe(Plan.getCanonicalIV());
  HeaderVPBB->insert(IV, NewInsertionPoint);

  VPBuilder::InsertPointGuard Guard(Builder);
  Builder.setInsertPoint(HeaderVPBB, NewInsertionPoint);
  VPValue *BlockMask = nullptr;
  VPValue *BTC = Plan.getOrCreateBackedgeTakenCount();
  BlockMask = Builder.createICmp(CmpInst::ICMP_ULE, IV, BTC);
  BlockMaskCache[Header] = BlockMask;
}

VPValue *VPRecipeBuilder::createBlockInMask(BasicBlock *BB, VPlan &Plan) {
  assert(OrigLoop->contains(BB) && "Block is not a part of a loop");

  // Look for cached value.
  BlockMaskCacheTy::iterator BCEntryIt = BlockMaskCache.find(BB);
  if (BCEntryIt != BlockMaskCache.end())
    return BCEntryIt->second;

  assert(OrigLoop->getHeader() != BB &&
         "Loop header must have cached block mask");

  // All-one mask is modelled as no-mask following the convention for masked
  // load/store/gather/scatter. Initialize BlockMask to no-mask.
  VPValue *BlockMask = nullptr;
  // This is the block mask. We OR all incoming edges.
  for (auto *Predecessor : predecessors(BB)) {
    VPValue *EdgeMask = createEdgeMask(Predecessor, BB, Plan);
    if (!EdgeMask) // Mask of predecessor is all-one so mask of block is too.
      return BlockMaskCache[BB] = EdgeMask;

    if (!BlockMask) { // BlockMask has its initialized nullptr value.
      BlockMask = EdgeMask;
      continue;
    }

    BlockMask = Builder.createOr(BlockMask, EdgeMask, {});
  }

  return BlockMaskCache[BB] = BlockMask;
}

VPRecipeBase *VPRecipeBuilder::tryToWidenMemory(Instruction *I,
                                                ArrayRef<VPValue *> Operands,
                                                VFRange &Range,
                                                VPlanPtr &Plan) {
  assert((isa<LoadInst>(I) || isa<StoreInst>(I)) &&
         "Must be called with either a load or store");

  auto willWiden = [&](ElementCount VF) -> bool {
    LoopVectorizationCostModel::InstWidening Decision =
        CM.getWideningDecision(I, VF);
    assert(Decision != LoopVectorizationCostModel::CM_Unknown &&
           "CM decision should be taken at this point.");
    if (Decision == LoopVectorizationCostModel::CM_Interleave)
      return true;
    if (CM.isScalarAfterVectorization(I, VF) ||
        CM.isProfitableToScalarize(I, VF))
      return false;
    return Decision != LoopVectorizationCostModel::CM_Scalarize;
  };

  if (!LoopVectorizationPlanner::getDecisionAndClampRange(willWiden, Range))
    return nullptr;

  VPValue *Mask = nullptr;
  if (Legal->isMaskRequired(I))
    Mask = createBlockInMask(I->getParent(), *Plan);

  // Determine if the pointer operand of the access is either consecutive or
  // reverse consecutive.
  LoopVectorizationCostModel::InstWidening Decision =
      CM.getWideningDecision(I, Range.Start);
  bool Reverse = Decision == LoopVectorizationCostModel::CM_Widen_Reverse;
  bool Consecutive =
      Reverse || Decision == LoopVectorizationCostModel::CM_Widen;

  if (LoadInst *Load = dyn_cast<LoadInst>(I))
    return new VPWidenMemoryInstructionRecipe(*Load, Operands[0], Mask,
                                              Consecutive, Reverse);

  StoreInst *Store = cast<StoreInst>(I);
  return new VPWidenMemoryInstructionRecipe(*Store, Operands[1], Operands[0],
                                            Mask, Consecutive, Reverse);
}

/// Creates a VPWidenIntOrFpInductionRecpipe for \p Phi. If needed, it will also
/// insert a recipe to expand the step for the induction recipe.
static VPWidenIntOrFpInductionRecipe *
createWidenInductionRecipes(PHINode *Phi, Instruction *PhiOrTrunc,
                            VPValue *Start, const InductionDescriptor &IndDesc,
                            VPlan &Plan, ScalarEvolution &SE, Loop &OrigLoop,
                            VFRange &Range) {
  assert(IndDesc.getStartValue() ==
         Phi->getIncomingValueForBlock(OrigLoop.getLoopPreheader()));
  assert(SE.isLoopInvariant(IndDesc.getStep(), &OrigLoop) &&
         "step must be loop invariant");

  VPValue *Step =
      vputils::getOrCreateVPValueForSCEVExpr(Plan, IndDesc.getStep(), SE);
  if (auto *TruncI = dyn_cast<TruncInst>(PhiOrTrunc)) {
    return new VPWidenIntOrFpInductionRecipe(Phi, Start, Step, IndDesc, TruncI);
  }
  assert(isa<PHINode>(PhiOrTrunc) && "must be a phi node here");
  return new VPWidenIntOrFpInductionRecipe(Phi, Start, Step, IndDesc);
}

VPRecipeBase *VPRecipeBuilder::tryToOptimizeInductionPHI(
    PHINode *Phi, ArrayRef<VPValue *> Operands, VPlan &Plan, VFRange &Range) {

  // Check if this is an integer or fp induction. If so, build the recipe that
  // produces its scalar and vector values.
  if (auto *II = Legal->getIntOrFpInductionDescriptor(Phi))
    return createWidenInductionRecipes(Phi, Phi, Operands[0], *II, Plan,
                                       *PSE.getSE(), *OrigLoop, Range);

  // Check if this is pointer induction. If so, build the recipe for it.
  if (auto *II = Legal->getPointerInductionDescriptor(Phi)) {
    VPValue *Step = vputils::getOrCreateVPValueForSCEVExpr(Plan, II->getStep(),
                                                           *PSE.getSE());
    return new VPWidenPointerInductionRecipe(
        Phi, Operands[0], Step, *II,
        LoopVectorizationPlanner::getDecisionAndClampRange(
            [&](ElementCount VF) {
              return CM.isScalarAfterVectorization(Phi, VF);
            },
            Range));
  }
  return nullptr;
}

VPWidenIntOrFpInductionRecipe *VPRecipeBuilder::tryToOptimizeInductionTruncate(
    TruncInst *I, ArrayRef<VPValue *> Operands, VFRange &Range, VPlan &Plan) {
  // Optimize the special case where the source is a constant integer
  // induction variable. Notice that we can only optimize the 'trunc' case
  // because (a) FP conversions lose precision, (b) sext/zext may wrap, and
  // (c) other casts depend on pointer size.

  // Determine whether \p K is a truncation based on an induction variable that
  // can be optimized.
  auto isOptimizableIVTruncate =
      [&](Instruction *K) -> std::function<bool(ElementCount)> {
    return [=](ElementCount VF) -> bool {
      return CM.isOptimizableIVTruncate(K, VF);
    };
  };

  if (LoopVectorizationPlanner::getDecisionAndClampRange(
          isOptimizableIVTruncate(I), Range)) {

    auto *Phi = cast<PHINode>(I->getOperand(0));
    const InductionDescriptor &II = *Legal->getIntOrFpInductionDescriptor(Phi);
    VPValue *Start = Plan.getVPValueOrAddLiveIn(II.getStartValue());
    return createWidenInductionRecipes(Phi, I, Start, II, Plan, *PSE.getSE(),
                                       *OrigLoop, Range);
  }
  return nullptr;
}

VPRecipeOrVPValueTy VPRecipeBuilder::tryToBlend(PHINode *Phi,
                                                ArrayRef<VPValue *> Operands,
                                                VPlanPtr &Plan) {
  // If all incoming values are equal, the incoming VPValue can be used directly
  // instead of creating a new VPBlendRecipe.
  if (llvm::all_equal(Operands))
    return Operands[0];

  unsigned NumIncoming = Phi->getNumIncomingValues();
  // For in-loop reductions, we do not need to create an additional select.
  VPValue *InLoopVal = nullptr;
  for (unsigned In = 0; In < NumIncoming; In++) {
    PHINode *PhiOp =
        dyn_cast_or_null<PHINode>(Operands[In]->getUnderlyingValue());
    if (PhiOp && CM.isInLoopReduction(PhiOp)) {
      assert(!InLoopVal && "Found more than one in-loop reduction!");
      InLoopVal = Operands[In];
    }
  }

  assert((!InLoopVal || NumIncoming == 2) &&
         "Found an in-loop reduction for PHI with unexpected number of "
         "incoming values");
  if (InLoopVal)
    return Operands[Operands[0] == InLoopVal ? 1 : 0];

  // We know that all PHIs in non-header blocks are converted into selects, so
  // we don't have to worry about the insertion order and we can just use the
  // builder. At this point we generate the predication tree. There may be
  // duplications since this is a simple recursive scan, but future
  // optimizations will clean it up.
  SmallVector<VPValue *, 2> OperandsWithMask;

  for (unsigned In = 0; In < NumIncoming; In++) {
    VPValue *EdgeMask =
        createEdgeMask(Phi->getIncomingBlock(In), Phi->getParent(), *Plan);
    assert((EdgeMask || NumIncoming == 1) &&
           "Multiple predecessors with one having a full mask");
    OperandsWithMask.push_back(Operands[In]);
    if (EdgeMask)
      OperandsWithMask.push_back(EdgeMask);
  }
  return toVPRecipeResult(new VPBlendRecipe(Phi, OperandsWithMask));
}

VPWidenCallRecipe *VPRecipeBuilder::tryToWidenCall(CallInst *CI,
                                                   ArrayRef<VPValue *> Operands,
                                                   VFRange &Range,
                                                   VPlanPtr &Plan) {
  bool IsPredicated = LoopVectorizationPlanner::getDecisionAndClampRange(
      [this, CI](ElementCount VF) {
        return CM.isScalarWithPredication(CI, VF);
      },
      Range);

  if (IsPredicated)
    return nullptr;

  Intrinsic::ID ID = getVectorIntrinsicIDForCall(CI, TLI);
  if (ID && (ID == Intrinsic::assume || ID == Intrinsic::lifetime_end ||
             ID == Intrinsic::lifetime_start || ID == Intrinsic::sideeffect ||
             ID == Intrinsic::pseudoprobe ||
             ID == Intrinsic::experimental_noalias_scope_decl))
    return nullptr;

  SmallVector<VPValue *, 4> Ops(Operands.take_front(CI->arg_size()));

  // Is it beneficial to perform intrinsic call compared to lib call?
  bool ShouldUseVectorIntrinsic =
      ID && LoopVectorizationPlanner::getDecisionAndClampRange(
                [&](ElementCount VF) -> bool {
                  return CM.getCallWideningDecision(CI, VF).Kind ==
                         LoopVectorizationCostModel::CM_IntrinsicCall;
                },
                Range);
  if (ShouldUseVectorIntrinsic)
    return new VPWidenCallRecipe(*CI, make_range(Ops.begin(), Ops.end()), ID);

  Function *Variant = nullptr;
  std::optional<unsigned> MaskPos;
  // Is better to call a vectorized version of the function than to to scalarize
  // the call?
  auto ShouldUseVectorCall = LoopVectorizationPlanner::getDecisionAndClampRange(
      [&](ElementCount VF) -> bool {
        // The following case may be scalarized depending on the VF.
        // The flag shows whether we can use a usual Call for vectorized
        // version of the instruction.

        // If we've found a variant at a previous VF, then stop looking. A
        // vectorized variant of a function expects input in a certain shape
        // -- basically the number of input registers, the number of lanes
        // per register, and whether there's a mask required.
        // We store a pointer to the variant in the VPWidenCallRecipe, so
        // once we have an appropriate variant it's only valid for that VF.
        // This will force a different vplan to be generated for each VF that
        // finds a valid variant.
        if (Variant)
          return false;
        LoopVectorizationCostModel::CallWideningDecision Decision =
            CM.getCallWideningDecision(CI, VF);
        if (Decision.Kind == LoopVectorizationCostModel::CM_VectorCall) {
          Variant = Decision.Variant;
          MaskPos = Decision.MaskPos;
          return true;
        }

        return false;
      },
      Range);
  if (ShouldUseVectorCall) {
    if (MaskPos.has_value()) {
      // We have 2 cases that would require a mask:
      //   1) The block needs to be predicated, either due to a conditional
      //      in the scalar loop or use of an active lane mask with
      //      tail-folding, and we use the appropriate mask for the block.
      //   2) No mask is required for the block, but the only available
      //      vector variant at this VF requires a mask, so we synthesize an
      //      all-true mask.
      VPValue *Mask = nullptr;
      if (Legal->isMaskRequired(CI))
        Mask = createBlockInMask(CI->getParent(), *Plan);
      else
        Mask = Plan->getVPValueOrAddLiveIn(ConstantInt::getTrue(
            IntegerType::getInt1Ty(Variant->getFunctionType()->getContext())));

      Ops.insert(Ops.begin() + *MaskPos, Mask);
    }

    return new VPWidenCallRecipe(*CI, make_range(Ops.begin(), Ops.end()),
                                 Intrinsic::not_intrinsic, Variant);
  }

  return nullptr;
}

bool VPRecipeBuilder::shouldWiden(Instruction *I, VFRange &Range) const {
  assert(!isa<BranchInst>(I) && !isa<PHINode>(I) && !isa<LoadInst>(I) &&
         !isa<StoreInst>(I) && "Instruction should have been handled earlier");
  // Instruction should be widened, unless it is scalar after vectorization,
  // scalarization is profitable or it is predicated.
  auto WillScalarize = [this, I](ElementCount VF) -> bool {
    return CM.isScalarAfterVectorization(I, VF) ||
           CM.isProfitableToScalarize(I, VF) ||
           CM.isScalarWithPredication(I, VF);
  };
  return !LoopVectorizationPlanner::getDecisionAndClampRange(WillScalarize,
                                                             Range);
}

VPRecipeBase *VPRecipeBuilder::tryToWiden(Instruction *I,
                                          ArrayRef<VPValue *> Operands,
                                          VPBasicBlock *VPBB, VPlanPtr &Plan) {
  switch (I->getOpcode()) {
  default:
    return nullptr;
  case Instruction::SDiv:
  case Instruction::UDiv:
  case Instruction::SRem:
  case Instruction::URem: {
    // If not provably safe, use a select to form a safe divisor before widening the
    // div/rem operation itself.  Otherwise fall through to general handling below.
    if (CM.isPredicatedInst(I)) {
      SmallVector<VPValue *> Ops(Operands.begin(), Operands.end());
      VPValue *Mask = createBlockInMask(I->getParent(), *Plan);
      VPValue *One = Plan->getVPValueOrAddLiveIn(
          ConstantInt::get(I->getType(), 1u, false));
      auto *SafeRHS =
         new VPInstruction(Instruction::Select, {Mask, Ops[1], One},
                           I->getDebugLoc());
      VPBB->appendRecipe(SafeRHS);
      Ops[1] = SafeRHS;
      return new VPWidenRecipe(*I, make_range(Ops.begin(), Ops.end()));
    }
    [[fallthrough]];
  }
  case Instruction::Add:
  case Instruction::And:
  case Instruction::AShr:
  case Instruction::FAdd:
  case Instruction::FCmp:
  case Instruction::FDiv:
  case Instruction::FMul:
  case Instruction::FNeg:
  case Instruction::FRem:
  case Instruction::FSub:
  case Instruction::ICmp:
  case Instruction::LShr:
  case Instruction::Mul:
  case Instruction::Or:
  case Instruction::Select:
  case Instruction::Shl:
  case Instruction::Sub:
  case Instruction::Xor:
  case Instruction::Freeze:
    return new VPWidenRecipe(*I, make_range(Operands.begin(), Operands.end()));
  };
}

void VPRecipeBuilder::fixHeaderPhis() {
  BasicBlock *OrigLatch = OrigLoop->getLoopLatch();
  for (VPHeaderPHIRecipe *R : PhisToFix) {
    auto *PN = cast<PHINode>(R->getUnderlyingValue());
    VPRecipeBase *IncR =
        getRecipe(cast<Instruction>(PN->getIncomingValueForBlock(OrigLatch)));
    R->addOperand(IncR->getVPSingleValue());
  }
}

VPRecipeOrVPValueTy VPRecipeBuilder::handleReplication(Instruction *I,
                                                       VFRange &Range,
                                                       VPlan &Plan) {
  bool IsUniform = LoopVectorizationPlanner::getDecisionAndClampRange(
      [&](ElementCount VF) { return CM.isUniformAfterVectorization(I, VF); },
      Range);

  bool IsPredicated = CM.isPredicatedInst(I);

  // Even if the instruction is not marked as uniform, there are certain
  // intrinsic calls that can be effectively treated as such, so we check for
  // them here. Conservatively, we only do this for scalable vectors, since
  // for fixed-width VFs we can always fall back on full scalarization.
  if (!IsUniform && Range.Start.isScalable() && isa<IntrinsicInst>(I)) {
    switch (cast<IntrinsicInst>(I)->getIntrinsicID()) {
    case Intrinsic::assume:
    case Intrinsic::lifetime_start:
    case Intrinsic::lifetime_end:
      // For scalable vectors if one of the operands is variant then we still
      // want to mark as uniform, which will generate one instruction for just
      // the first lane of the vector. We can't scalarize the call in the same
      // way as for fixed-width vectors because we don't know how many lanes
      // there are.
      //
      // The reasons for doing it this way for scalable vectors are:
      //   1. For the assume intrinsic generating the instruction for the first
      //      lane is still be better than not generating any at all. For
      //      example, the input may be a splat across all lanes.
      //   2. For the lifetime start/end intrinsics the pointer operand only
      //      does anything useful when the input comes from a stack object,
      //      which suggests it should always be uniform. For non-stack objects
      //      the effect is to poison the object, which still allows us to
      //      remove the call.
      IsUniform = true;
      break;
    default:
      break;
    }
  }
  VPValue *BlockInMask = nullptr;
  if (!IsPredicated) {
    // Finalize the recipe for Instr, first if it is not predicated.
    LLVM_DEBUG(dbgs() << "LV: Scalarizing:" << *I << "\n");
  } else {
    LLVM_DEBUG(dbgs() << "LV: Scalarizing and predicating:" << *I << "\n");
    // Instructions marked for predication are replicated and a mask operand is
    // added initially. Masked replicate recipes will later be placed under an
    // if-then construct to prevent side-effects. Generate recipes to compute
    // the block mask for this region.
    BlockInMask = createBlockInMask(I->getParent(), Plan);
  }

  auto *Recipe = new VPReplicateRecipe(I, Plan.mapToVPValues(I->operands()),
                                       IsUniform, BlockInMask);
  return toVPRecipeResult(Recipe);
}

VPRecipeOrVPValueTy
VPRecipeBuilder::tryToCreateWidenRecipe(Instruction *Instr,
                                        ArrayRef<VPValue *> Operands,
                                        VFRange &Range, VPBasicBlock *VPBB,
                                        VPlanPtr &Plan) {
  // First, check for specific widening recipes that deal with inductions, Phi
  // nodes, calls and memory operations.
  VPRecipeBase *Recipe;
  if (auto Phi = dyn_cast<PHINode>(Instr)) {
    if (Phi->getParent() != OrigLoop->getHeader())
      return tryToBlend(Phi, Operands, Plan);

    // Always record recipes for header phis. Later first-order recurrence phis
    // can have earlier phis as incoming values.
    recordRecipeOf(Phi);

    if ((Recipe = tryToOptimizeInductionPHI(Phi, Operands, *Plan, Range)))
      return toVPRecipeResult(Recipe);

    VPHeaderPHIRecipe *PhiRecipe = nullptr;
    assert((Legal->isReductionVariable(Phi) ||
            Legal->isFixedOrderRecurrence(Phi)) &&
           "can only widen reductions and fixed-order recurrences here");
    VPValue *StartV = Operands[0];
    if (Legal->isReductionVariable(Phi)) {
      const RecurrenceDescriptor &RdxDesc =
          Legal->getReductionVars().find(Phi)->second;
      assert(RdxDesc.getRecurrenceStartValue() ==
             Phi->getIncomingValueForBlock(OrigLoop->getLoopPreheader()));
      PhiRecipe = new VPReductionPHIRecipe(Phi, RdxDesc, *StartV,
                                           CM.isInLoopReduction(Phi),
                                           CM.useOrderedReductions(RdxDesc));
    } else {
      // TODO: Currently fixed-order recurrences are modeled as chains of
      // first-order recurrences. If there are no users of the intermediate
      // recurrences in the chain, the fixed order recurrence should be modeled
      // directly, enabling more efficient codegen.
      PhiRecipe = new VPFirstOrderRecurrencePHIRecipe(Phi, *StartV);
    }

    // Record the incoming value from the backedge, so we can add the incoming
    // value from the backedge after all recipes have been created.
    auto *Inc = cast<Instruction>(
        Phi->getIncomingValueForBlock(OrigLoop->getLoopLatch()));
    auto RecipeIter = Ingredient2Recipe.find(Inc);
    if (RecipeIter == Ingredient2Recipe.end())
      recordRecipeOf(Inc);

    PhisToFix.push_back(PhiRecipe);
    return toVPRecipeResult(PhiRecipe);
  }

  if (isa<TruncInst>(Instr) &&
      (Recipe = tryToOptimizeInductionTruncate(cast<TruncInst>(Instr), Operands,
                                               Range, *Plan)))
    return toVPRecipeResult(Recipe);

  // All widen recipes below deal only with VF > 1.
  if (LoopVectorizationPlanner::getDecisionAndClampRange(
          [&](ElementCount VF) { return VF.isScalar(); }, Range))
    return nullptr;

  if (auto *CI = dyn_cast<CallInst>(Instr))
    return toVPRecipeResult(tryToWidenCall(CI, Operands, Range, Plan));

  if (isa<LoadInst>(Instr) || isa<StoreInst>(Instr))
    return toVPRecipeResult(tryToWidenMemory(Instr, Operands, Range, Plan));

  if (!shouldWiden(Instr, Range))
    return nullptr;

  if (auto GEP = dyn_cast<GetElementPtrInst>(Instr))
    return toVPRecipeResult(new VPWidenGEPRecipe(
        GEP, make_range(Operands.begin(), Operands.end())));

  if (auto *SI = dyn_cast<SelectInst>(Instr)) {
    return toVPRecipeResult(new VPWidenSelectRecipe(
        *SI, make_range(Operands.begin(), Operands.end())));
  }

  if (auto *CI = dyn_cast<CastInst>(Instr)) {
    return toVPRecipeResult(
        new VPWidenCastRecipe(CI->getOpcode(), Operands[0], CI->getType(), CI));
  }

  return toVPRecipeResult(tryToWiden(Instr, Operands, VPBB, Plan));
}

void LoopVectorizationPlanner::buildVPlansWithVPRecipes(ElementCount MinVF,
                                                        ElementCount MaxVF) {
  assert(OrigLoop->isInnermost() && "Inner loop expected.");

  auto MaxVFTimes2 = MaxVF * 2;
  for (ElementCount VF = MinVF; ElementCount::isKnownLT(VF, MaxVFTimes2);) {
    VFRange SubRange = {VF, MaxVFTimes2};
    if (auto Plan = tryToBuildVPlanWithVPRecipes(SubRange)) {
      // Now optimize the initial VPlan.
      VPlanTransforms::optimize(*Plan, *PSE.getSE());
      assert(VPlanVerifier::verifyPlanIsValid(*Plan) && "VPlan is invalid");
      VPlans.push_back(std::move(Plan));
    }
    VF = SubRange.End;
  }
}

// Add the necessary canonical IV and branch recipes required to control the
// loop.
static void addCanonicalIVRecipes(VPlan &Plan, Type *IdxTy, bool HasNUW,
                                  DebugLoc DL) {
  Value *StartIdx = ConstantInt::get(IdxTy, 0);
  auto *StartV = Plan.getVPValueOrAddLiveIn(StartIdx);

  // Add a VPCanonicalIVPHIRecipe starting at 0 to the header.
  auto *CanonicalIVPHI = new VPCanonicalIVPHIRecipe(StartV, DL);
  VPRegionBlock *TopRegion = Plan.getVectorLoopRegion();
  VPBasicBlock *Header = TopRegion->getEntryBasicBlock();
  Header->insert(CanonicalIVPHI, Header->begin());

  // Add a CanonicalIVIncrement{NUW} VPInstruction to increment the scalar
  // IV by VF * UF.
  auto *CanonicalIVIncrement =
      new VPInstruction(VPInstruction::CanonicalIVIncrement, {CanonicalIVPHI},
                        {HasNUW, false}, DL, "index.next");
  CanonicalIVPHI->addOperand(CanonicalIVIncrement);

  VPBasicBlock *EB = TopRegion->getExitingBasicBlock();
  EB->appendRecipe(CanonicalIVIncrement);

  // Add the BranchOnCount VPInstruction to the latch.
  VPInstruction *BranchBack =
      new VPInstruction(VPInstruction::BranchOnCount,
                        {CanonicalIVIncrement, &Plan.getVectorTripCount()}, DL);
  EB->appendRecipe(BranchBack);
}

// Add exit values to \p Plan. VPLiveOuts are added for each LCSSA phi in the
// original exit block.
static void addUsersInExitBlock(VPBasicBlock *HeaderVPBB, Loop *OrigLoop,
                                VPlan &Plan) {
  BasicBlock *ExitBB = OrigLoop->getUniqueExitBlock();
  BasicBlock *ExitingBB = OrigLoop->getExitingBlock();
  // Only handle single-exit loops with unique exit blocks for now.
  if (!ExitBB || !ExitBB->getSinglePredecessor() || !ExitingBB)
    return;

  // Introduce VPUsers modeling the exit values.
  for (PHINode &ExitPhi : ExitBB->phis()) {
    Value *IncomingValue =
        ExitPhi.getIncomingValueForBlock(ExitingBB);
    VPValue *V = Plan.getVPValueOrAddLiveIn(IncomingValue);
    Plan.addLiveOut(&ExitPhi, V);
  }
}

VPlanPtr
LoopVectorizationPlanner::tryToBuildVPlanWithVPRecipes(VFRange &Range) {

  SmallPtrSet<const InterleaveGroup<Instruction> *, 1> InterleaveGroups;

  VPRecipeBuilder RecipeBuilder(OrigLoop, TLI, Legal, CM, PSE, Builder);

  // ---------------------------------------------------------------------------
  // Pre-construction: record ingredients whose recipes we'll need to further
  // process after constructing the initial VPlan.
  // ---------------------------------------------------------------------------

  // For each interleave group which is relevant for this (possibly trimmed)
  // Range, add it to the set of groups to be later applied to the VPlan and add
  // placeholders for its members' Recipes which we'll be replacing with a
  // single VPInterleaveRecipe.
  for (InterleaveGroup<Instruction> *IG : IAI.getInterleaveGroups()) {
    auto applyIG = [IG, this](ElementCount VF) -> bool {
      bool Result = (VF.isVector() && // Query is illegal for VF == 1
                     CM.getWideningDecision(IG->getInsertPos(), VF) ==
                         LoopVectorizationCostModel::CM_Interleave);
      // For scalable vectors, the only interleave factor currently supported
      // is 2 since we require the (de)interleave2 intrinsics instead of
      // shufflevectors.
      assert((!Result || !VF.isScalable() || IG->getFactor() == 2) &&
             "Unsupported interleave factor for scalable vectors");
      return Result;
    };
    if (!getDecisionAndClampRange(applyIG, Range))
      continue;
    InterleaveGroups.insert(IG);
    for (unsigned i = 0; i < IG->getFactor(); i++)
      if (Instruction *Member = IG->getMember(i))
        RecipeBuilder.recordRecipeOf(Member);
  };

  // ---------------------------------------------------------------------------
  // Build initial VPlan: Scan the body of the loop in a topological order to
  // visit each basic block after having visited its predecessor basic blocks.
  // ---------------------------------------------------------------------------

  // Create initial VPlan skeleton, having a basic block for the pre-header
  // which contains SCEV expansions that need to happen before the CFG is
  // modified; a basic block for the vector pre-header, followed by a region for
  // the vector loop, followed by the middle basic block. The skeleton vector
  // loop region contains a header and latch basic blocks.
  VPlanPtr Plan = VPlan::createInitialVPlan(
      createTripCountSCEV(Legal->getWidestInductionType(), PSE, OrigLoop),
      *PSE.getSE());
  VPBasicBlock *HeaderVPBB = new VPBasicBlock("vector.body");
  VPBasicBlock *LatchVPBB = new VPBasicBlock("vector.latch");
  VPBlockUtils::insertBlockAfter(LatchVPBB, HeaderVPBB);
  Plan->getVectorLoopRegion()->setEntry(HeaderVPBB);
  Plan->getVectorLoopRegion()->setExiting(LatchVPBB);

  // Don't use getDecisionAndClampRange here, because we don't know the UF
  // so this function is better to be conservative, rather than to split
  // it up into different VPlans.
  // TODO: Consider using getDecisionAndClampRange here to split up VPlans.
  bool IVUpdateMayOverflow = false;
  for (ElementCount VF : Range)
    IVUpdateMayOverflow |= !isIndvarOverflowCheckKnownFalse(&CM, VF);

  DebugLoc DL = getDebugLocFromInstOrOperands(Legal->getPrimaryInduction());
  TailFoldingStyle Style = CM.getTailFoldingStyle(IVUpdateMayOverflow);
  // When not folding the tail, we know that the induction increment will not
  // overflow.
  bool HasNUW = Style == TailFoldingStyle::None;
  addCanonicalIVRecipes(*Plan, Legal->getWidestInductionType(), HasNUW, DL);

  // Proactively create header mask. Masks for other blocks are created on
  // demand.
  RecipeBuilder.createHeaderMask(*Plan);

  // Scan the body of the loop in a topological order to visit each basic block
  // after having visited its predecessor basic blocks.
  LoopBlocksDFS DFS(OrigLoop);
  DFS.perform(LI);

  VPBasicBlock *VPBB = HeaderVPBB;
  for (BasicBlock *BB : make_range(DFS.beginRPO(), DFS.endRPO())) {
    // Relevant instructions from basic block BB will be grouped into VPRecipe
    // ingredients and fill a new VPBasicBlock.
    if (VPBB != HeaderVPBB)
      VPBB->setName(BB->getName());
    Builder.setInsertPoint(VPBB);

    // Introduce each ingredient into VPlan.
    // TODO: Model and preserve debug intrinsics in VPlan.
    for (Instruction &I : drop_end(BB->instructionsWithoutDebug(false))) {
      Instruction *Instr = &I;
      SmallVector<VPValue *, 4> Operands;
      auto *Phi = dyn_cast<PHINode>(Instr);
      if (Phi && Phi->getParent() == OrigLoop->getHeader()) {
        Operands.push_back(Plan->getVPValueOrAddLiveIn(
            Phi->getIncomingValueForBlock(OrigLoop->getLoopPreheader())));
      } else {
        auto OpRange = Plan->mapToVPValues(Instr->operands());
        Operands = {OpRange.begin(), OpRange.end()};
      }

      // Invariant stores inside loop will be deleted and a single store
      // with the final reduction value will be added to the exit block
      StoreInst *SI;
      if ((SI = dyn_cast<StoreInst>(&I)) &&
          Legal->isInvariantAddressOfReduction(SI->getPointerOperand()))
        continue;

      auto RecipeOrValue = RecipeBuilder.tryToCreateWidenRecipe(
          Instr, Operands, Range, VPBB, Plan);
      if (!RecipeOrValue)
        RecipeOrValue = RecipeBuilder.handleReplication(Instr, Range, *Plan);
      // If Instr can be simplified to an existing VPValue, use it.
      if (isa<VPValue *>(RecipeOrValue)) {
        auto *VPV = cast<VPValue *>(RecipeOrValue);
        Plan->addVPValue(Instr, VPV);
        // If the re-used value is a recipe, register the recipe for the
        // instruction, in case the recipe for Instr needs to be recorded.
        if (VPRecipeBase *R = VPV->getDefiningRecipe())
          RecipeBuilder.setRecipe(Instr, R);
        continue;
      }
      // Otherwise, add the new recipe.
      VPRecipeBase *Recipe = cast<VPRecipeBase *>(RecipeOrValue);
      for (auto *Def : Recipe->definedValues()) {
        auto *UV = Def->getUnderlyingValue();
        Plan->addVPValue(UV, Def);
      }

      RecipeBuilder.setRecipe(Instr, Recipe);
      if (isa<VPHeaderPHIRecipe>(Recipe)) {
        // VPHeaderPHIRecipes must be kept in the phi section of HeaderVPBB. In
        // the following cases, VPHeaderPHIRecipes may be created after non-phi
        // recipes and need to be moved to the phi section of HeaderVPBB:
        // * tail-folding (non-phi recipes computing the header mask are
        // introduced earlier than regular header phi recipes, and should appear
        // after them)
        // * Optimizing truncates to VPWidenIntOrFpInductionRecipe.

        assert((HeaderVPBB->getFirstNonPhi() == VPBB->end() ||
                CM.foldTailByMasking() || isa<TruncInst>(Instr)) &&
               "unexpected recipe needs moving");
        Recipe->insertBefore(*HeaderVPBB, HeaderVPBB->getFirstNonPhi());
      } else
        VPBB->appendRecipe(Recipe);
    }

    VPBlockUtils::insertBlockAfter(new VPBasicBlock(), VPBB);
    VPBB = cast<VPBasicBlock>(VPBB->getSingleSuccessor());
  }

  // After here, VPBB should not be used.
  VPBB = nullptr;

  if (CM.requiresScalarEpilogue(Range)) {
    // No edge from the middle block to the unique exit block has been inserted
    // and there is nothing to fix from vector loop; phis should have incoming
    // from scalar loop only.
  } else
    addUsersInExitBlock(HeaderVPBB, OrigLoop, *Plan);

  assert(isa<VPRegionBlock>(Plan->getVectorLoopRegion()) &&
         !Plan->getVectorLoopRegion()->getEntryBasicBlock()->empty() &&
         "entry block must be set to a VPRegionBlock having a non-empty entry "
         "VPBasicBlock");
  RecipeBuilder.fixHeaderPhis();

  // ---------------------------------------------------------------------------
  // Transform initial VPlan: Apply previously taken decisions, in order, to
  // bring the VPlan to its final state.
  // ---------------------------------------------------------------------------

  // Adjust the recipes for any inloop reductions.
  adjustRecipesForReductions(LatchVPBB, Plan, RecipeBuilder, Range.Start);

  // Interleave memory: for each Interleave Group we marked earlier as relevant
  // for this VPlan, replace the Recipes widening its memory instructions with a
  // single VPInterleaveRecipe at its insertion point.
  for (const auto *IG : InterleaveGroups) {
    auto *Recipe = cast<VPWidenMemoryInstructionRecipe>(
        RecipeBuilder.getRecipe(IG->getInsertPos()));
    SmallVector<VPValue *, 4> StoredValues;
    for (unsigned i = 0; i < IG->getFactor(); ++i)
      if (auto *SI = dyn_cast_or_null<StoreInst>(IG->getMember(i))) {
        auto *StoreR =
            cast<VPWidenMemoryInstructionRecipe>(RecipeBuilder.getRecipe(SI));
        StoredValues.push_back(StoreR->getStoredValue());
      }

    bool NeedsMaskForGaps =
        IG->requiresScalarEpilogue() && !CM.isScalarEpilogueAllowed();
    auto *VPIG = new VPInterleaveRecipe(IG, Recipe->getAddr(), StoredValues,
                                        Recipe->getMask(), NeedsMaskForGaps);
    VPIG->insertBefore(Recipe);
    unsigned J = 0;
    for (unsigned i = 0; i < IG->getFactor(); ++i)
      if (Instruction *Member = IG->getMember(i)) {
        VPRecipeBase *MemberR = RecipeBuilder.getRecipe(Member);
        if (!Member->getType()->isVoidTy()) {
          VPValue *OriginalV = MemberR->getVPSingleValue();
          OriginalV->replaceAllUsesWith(VPIG->getVPValue(J));
          J++;
        }
        MemberR->eraseFromParent();
      }
  }

  for (ElementCount VF : Range)
    Plan->addVF(VF);
  Plan->setName("Initial VPlan");

  // Replace VPValues for known constant strides guaranteed by predicate scalar
  // evolution.
  for (auto [_, Stride] : Legal->getLAI()->getSymbolicStrides()) {
    auto *StrideV = cast<SCEVUnknown>(Stride)->getValue();
    auto *ScevStride = dyn_cast<SCEVConstant>(PSE.getSCEV(StrideV));
    // Only handle constant strides for now.
    if (!ScevStride)
      continue;
    Constant *CI = ConstantInt::get(Stride->getType(), ScevStride->getAPInt());

    auto *ConstVPV = Plan->getVPValueOrAddLiveIn(CI);
    // The versioned value may not be used in the loop directly, so just add a
    // new live-in in those cases.
    Plan->getVPValueOrAddLiveIn(StrideV)->replaceAllUsesWith(ConstVPV);
  }

  // From this point onwards, VPlan-to-VPlan transformations may change the plan
  // in ways that accessing values using original IR values is incorrect.
  Plan->disableValue2VPValue();

  // Sink users of fixed-order recurrence past the recipe defining the previous
  // value and introduce FirstOrderRecurrenceSplice VPInstructions.
  if (!VPlanTransforms::adjustFixedOrderRecurrences(*Plan, Builder))
    return nullptr;

  if (useActiveLaneMask(Style)) {
    // TODO: Move checks to VPlanTransforms::addActiveLaneMask once
    // TailFoldingStyle is visible there.
    bool ForControlFlow = useActiveLaneMaskForControlFlow(Style);
    bool WithoutRuntimeCheck =
        Style == TailFoldingStyle::DataAndControlFlowWithoutRuntimeCheck;
    VPlanTransforms::addActiveLaneMask(*Plan, ForControlFlow,
                                       WithoutRuntimeCheck);
  }
  return Plan;
}

VPlanPtr LoopVectorizationPlanner::buildVPlan(VFRange &Range) {
  // Outer loop handling: They may require CFG and instruction level
  // transformations before even evaluating whether vectorization is profitable.
  // Since we cannot modify the incoming IR, we need to build VPlan upfront in
  // the vectorization pipeline.
  assert(!OrigLoop->isInnermost());
  assert(EnableVPlanNativePath && "VPlan-native path is not enabled.");

  // Create new empty VPlan
  auto Plan = VPlan::createInitialVPlan(
      createTripCountSCEV(Legal->getWidestInductionType(), PSE, OrigLoop),
      *PSE.getSE());

  // Build hierarchical CFG
  VPlanHCFGBuilder HCFGBuilder(OrigLoop, LI, *Plan);
  HCFGBuilder.buildHierarchicalCFG();

  for (ElementCount VF : Range)
    Plan->addVF(VF);

  VPlanTransforms::VPInstructionsToVPRecipes(
      Plan,
      [this](PHINode *P) { return Legal->getIntOrFpInductionDescriptor(P); },
      *PSE.getSE(), *TLI);

  // Remove the existing terminator of the exiting block of the top-most region.
  // A BranchOnCount will be added instead when adding the canonical IV recipes.
  auto *Term =
      Plan->getVectorLoopRegion()->getExitingBasicBlock()->getTerminator();
  Term->eraseFromParent();

  // Tail folding is not supported for outer loops, so the induction increment
  // is guaranteed to not wrap.
  bool HasNUW = true;
  addCanonicalIVRecipes(*Plan, Legal->getWidestInductionType(), HasNUW,
                        DebugLoc());
  return Plan;
}

// Adjust the recipes for reductions. For in-loop reductions the chain of
// instructions leading from the loop exit instr to the phi need to be converted
// to reductions, with one operand being vector and the other being the scalar
// reduction chain. For other reductions, a select is introduced between the phi
// and live-out recipes when folding the tail.
void LoopVectorizationPlanner::adjustRecipesForReductions(
    VPBasicBlock *LatchVPBB, VPlanPtr &Plan, VPRecipeBuilder &RecipeBuilder,
    ElementCount MinVF) {
  VPBasicBlock *Header = Plan->getVectorLoopRegion()->getEntryBasicBlock();
  // Gather all VPReductionPHIRecipe and sort them so that Intermediate stores
  // sank outside of the loop would keep the same order as they had in the
  // original loop.
  SmallVector<VPReductionPHIRecipe *> ReductionPHIList;
  for (VPRecipeBase &R : Header->phis()) {
    if (auto *ReductionPhi = dyn_cast<VPReductionPHIRecipe>(&R))
      ReductionPHIList.emplace_back(ReductionPhi);
  }
  bool HasIntermediateStore = false;
  stable_sort(ReductionPHIList,
              [this, &HasIntermediateStore](const VPReductionPHIRecipe *R1,
                                            const VPReductionPHIRecipe *R2) {
                auto *IS1 = R1->getRecurrenceDescriptor().IntermediateStore;
                auto *IS2 = R2->getRecurrenceDescriptor().IntermediateStore;
                HasIntermediateStore |= IS1 || IS2;

                // If neither of the recipes has an intermediate store, keep the
                // order the same.
                if (!IS1 && !IS2)
                  return false;

                // If only one of the recipes has an intermediate store, then
                // move it towards the beginning of the list.
                if (IS1 && !IS2)
                  return true;

                if (!IS1 && IS2)
                  return false;

                // If both recipes have an intermediate store, then the recipe
                // with the later store should be processed earlier. So it
                // should go to the beginning of the list.
                return DT->dominates(IS2, IS1);
              });

  if (HasIntermediateStore && ReductionPHIList.size() > 1)
    for (VPRecipeBase *R : ReductionPHIList)
      R->moveBefore(*Header, Header->getFirstNonPhi());

  SmallVector<VPReductionPHIRecipe *> InLoopReductionPhis;
  for (VPRecipeBase &R : Header->phis()) {
    auto *PhiR = dyn_cast<VPReductionPHIRecipe>(&R);
    if (!PhiR || !PhiR->isInLoop() || (MinVF.isScalar() && !PhiR->isOrdered()))
      continue;
    InLoopReductionPhis.push_back(PhiR);
  }

  for (VPReductionPHIRecipe *PhiR : InLoopReductionPhis) {
    const RecurrenceDescriptor &RdxDesc = PhiR->getRecurrenceDescriptor();
    RecurKind Kind = RdxDesc.getRecurrenceKind();
    assert(!RecurrenceDescriptor::isAnyOfRecurrenceKind(Kind) &&
           "AnyOf reductions are not allowed for in-loop reductions");

    // Collect the chain of "link" recipes for the reduction starting at PhiR.
    SetVector<VPRecipeBase *> Worklist;
    Worklist.insert(PhiR);
    for (unsigned I = 0; I != Worklist.size(); ++I) {
      VPRecipeBase *Cur = Worklist[I];
      for (VPUser *U : Cur->getVPSingleValue()->users()) {
        auto *UserRecipe = dyn_cast<VPRecipeBase>(U);
        if (!UserRecipe)
          continue;
        assert(UserRecipe->getNumDefinedValues() == 1 &&
               "recipes must define exactly one result value");
        Worklist.insert(UserRecipe);
      }
    }

    // Visit operation "Links" along the reduction chain top-down starting from
    // the phi until LoopExitValue. We keep track of the previous item
    // (PreviousLink) to tell which of the two operands of a Link will remain
    // scalar and which will be reduced. For minmax by select(cmp), Link will be
    // the select instructions.
    VPRecipeBase *PreviousLink = PhiR; // Aka Worklist[0].
    for (VPRecipeBase *CurrentLink : Worklist.getArrayRef().drop_front()) {
      VPValue *PreviousLinkV = PreviousLink->getVPSingleValue();

      Instruction *CurrentLinkI = CurrentLink->getUnderlyingInstr();

      // Index of the first operand which holds a non-mask vector operand.
      unsigned IndexOfFirstOperand;
      // Recognize a call to the llvm.fmuladd intrinsic.
      bool IsFMulAdd = (Kind == RecurKind::FMulAdd);
      VPValue *VecOp;
      VPBasicBlock *LinkVPBB = CurrentLink->getParent();
      if (IsFMulAdd) {
        assert(
            RecurrenceDescriptor::isFMulAddIntrinsic(CurrentLinkI) &&
            "Expected instruction to be a call to the llvm.fmuladd intrinsic");
        assert(((MinVF.isScalar() && isa<VPReplicateRecipe>(CurrentLink)) ||
                isa<VPWidenCallRecipe>(CurrentLink)) &&
               CurrentLink->getOperand(2) == PreviousLinkV &&
               "expected a call where the previous link is the added operand");

        // If the instruction is a call to the llvm.fmuladd intrinsic then we
        // need to create an fmul recipe (multiplying the first two operands of
        // the fmuladd together) to use as the vector operand for the fadd
        // reduction.
        VPInstruction *FMulRecipe = new VPInstruction(
            Instruction::FMul,
            {CurrentLink->getOperand(0), CurrentLink->getOperand(1)},
            CurrentLinkI->getFastMathFlags());
        LinkVPBB->insert(FMulRecipe, CurrentLink->getIterator());
        VecOp = FMulRecipe;
      } else {
        if (RecurrenceDescriptor::isMinMaxRecurrenceKind(Kind)) {
          if (isa<VPWidenRecipe>(CurrentLink)) {
            assert(isa<CmpInst>(CurrentLinkI) &&
                   "need to have the compare of the select");
            continue;
          }
          assert(isa<VPWidenSelectRecipe>(CurrentLink) &&
                 "must be a select recipe");
          IndexOfFirstOperand = 1;
        } else {
          assert((MinVF.isScalar() || isa<VPWidenRecipe>(CurrentLink)) &&
                 "Expected to replace a VPWidenSC");
          IndexOfFirstOperand = 0;
        }
        // Note that for non-commutable operands (cmp-selects), the semantics of
        // the cmp-select are captured in the recurrence kind.
        unsigned VecOpId =
            CurrentLink->getOperand(IndexOfFirstOperand) == PreviousLinkV
                ? IndexOfFirstOperand + 1
                : IndexOfFirstOperand;
        VecOp = CurrentLink->getOperand(VecOpId);
        assert(VecOp != PreviousLinkV &&
               CurrentLink->getOperand(CurrentLink->getNumOperands() - 1 -
                                       (VecOpId - IndexOfFirstOperand)) ==
                   PreviousLinkV &&
               "PreviousLinkV must be the operand other than VecOp");
      }

      BasicBlock *BB = CurrentLinkI->getParent();
      VPValue *CondOp = nullptr;
      if (CM.blockNeedsPredicationForAnyReason(BB)) {
        VPBuilder::InsertPointGuard Guard(Builder);
        Builder.setInsertPoint(CurrentLink);
        CondOp = RecipeBuilder.createBlockInMask(BB, *Plan);
      }

      VPReductionRecipe *RedRecipe = new VPReductionRecipe(
          RdxDesc, CurrentLinkI, PreviousLinkV, VecOp, CondOp);
      // Append the recipe to the end of the VPBasicBlock because we need to
      // ensure that it comes after all of it's inputs, including CondOp.
      // Note that this transformation may leave over dead recipes (including
      // CurrentLink), which will be cleaned by a later VPlan transform.
      LinkVPBB->appendRecipe(RedRecipe);
      CurrentLink->getVPSingleValue()->replaceAllUsesWith(RedRecipe);
      PreviousLink = RedRecipe;
    }
  }
    Builder.setInsertPoint(&*LatchVPBB->begin());
    for (VPRecipeBase &R :
         Plan->getVectorLoopRegion()->getEntryBasicBlock()->phis()) {
    VPReductionPHIRecipe *PhiR = dyn_cast<VPReductionPHIRecipe>(&R);
    if (!PhiR || PhiR->isInLoop())
      continue;

    const RecurrenceDescriptor &RdxDesc = PhiR->getRecurrenceDescriptor();
    auto *Result = PhiR->getBackedgeValue()->getDefiningRecipe();
    // If tail is folded by masking, introduce selects between the phi
    // and the live-out instruction of each reduction, at the beginning of the
    // dedicated latch block.
    if (CM.foldTailByMasking()) {
      VPValue *Cond =
          RecipeBuilder.createBlockInMask(OrigLoop->getHeader(), *Plan);
      VPValue *Red = PhiR->getBackedgeValue();
      assert(Red->getDefiningRecipe()->getParent() != LatchVPBB &&
             "reduction recipe must be defined before latch");
      FastMathFlags FMFs = RdxDesc.getFastMathFlags();
      Type *PhiTy = PhiR->getOperand(0)->getLiveInIRValue()->getType();
      Result =
          PhiTy->isFloatingPointTy()
              ? new VPInstruction(Instruction::Select, {Cond, Red, PhiR}, FMFs)
              : new VPInstruction(Instruction::Select, {Cond, Red, PhiR});
      Result->insertBefore(&*Builder.getInsertPoint());
      if (PreferPredicatedReductionSelect ||
          TTI.preferPredicatedReductionSelect(
              PhiR->getRecurrenceDescriptor().getOpcode(), PhiTy,
              TargetTransformInfo::ReductionFlags()))
        PhiR->setOperand(1, Result->getVPSingleValue());
    }
    // If the vector reduction can be performed in a smaller type, we truncate
    // then extend the loop exit value to enable InstCombine to evaluate the
    // entire expression in the smaller type.
    Type *PhiTy = PhiR->getStartValue()->getLiveInIRValue()->getType();
    if (MinVF.isVector() && PhiTy != RdxDesc.getRecurrenceType()) {
      assert(!PhiR->isInLoop() && "Unexpected truncated inloop reduction!");
      Type *RdxTy = RdxDesc.getRecurrenceType();
      auto *Trunc = new VPWidenCastRecipe(Instruction::Trunc,
                                          Result->getVPSingleValue(), RdxTy);
      auto *Extnd =
          RdxDesc.isSigned()
              ? new VPWidenCastRecipe(Instruction::SExt, Trunc, PhiTy)
              : new VPWidenCastRecipe(Instruction::ZExt, Trunc, PhiTy);

      Trunc->insertAfter(Result);
      Extnd->insertAfter(Trunc);
      Result->getVPSingleValue()->replaceAllUsesWith(Extnd);
      Trunc->setOperand(0, Result->getVPSingleValue());
    }
  }

  VPlanTransforms::clearReductionWrapFlags(*Plan);
}

#if !defined(NDEBUG) || defined(LLVM_ENABLE_DUMP)
void VPInterleaveRecipe::print(raw_ostream &O, const Twine &Indent,
                               VPSlotTracker &SlotTracker) const {
  O << Indent << "INTERLEAVE-GROUP with factor " << IG->getFactor() << " at ";
  IG->getInsertPos()->printAsOperand(O, false);
  O << ", ";
  getAddr()->printAsOperand(O, SlotTracker);
  VPValue *Mask = getMask();
  if (Mask) {
    O << ", ";
    Mask->printAsOperand(O, SlotTracker);
  }

  unsigned OpIdx = 0;
  for (unsigned i = 0; i < IG->getFactor(); ++i) {
    if (!IG->getMember(i))
      continue;
    if (getNumStoreOperands() > 0) {
      O << "\n" << Indent << "  store ";
      getOperand(1 + OpIdx)->printAsOperand(O, SlotTracker);
      O << " to index " << i;
    } else {
      O << "\n" << Indent << "  ";
      getVPValue(OpIdx)->printAsOperand(O, SlotTracker);
      O << " = load from index " << i;
    }
    ++OpIdx;
  }
}
#endif

void VPWidenPointerInductionRecipe::execute(VPTransformState &State) {
  assert(IndDesc.getKind() == InductionDescriptor::IK_PtrInduction &&
         "Not a pointer induction according to InductionDescriptor!");
  assert(cast<PHINode>(getUnderlyingInstr())->getType()->isPointerTy() &&
         "Unexpected type.");

  auto *IVR = getParent()->getPlan()->getCanonicalIV();
  PHINode *CanonicalIV = cast<PHINode>(State.get(IVR, 0));

  if (onlyScalarsGenerated(State.VF)) {
    // This is the normalized GEP that starts counting at zero.
    Value *PtrInd = State.Builder.CreateSExtOrTrunc(
        CanonicalIV, IndDesc.getStep()->getType());
    // Determine the number of scalars we need to generate for each unroll
    // iteration. If the instruction is uniform, we only need to generate the
    // first lane. Otherwise, we generate all VF values.
    bool IsUniform = vputils::onlyFirstLaneUsed(this);
    assert((IsUniform || !State.VF.isScalable()) &&
           "Cannot scalarize a scalable VF");
    unsigned Lanes = IsUniform ? 1 : State.VF.getFixedValue();

    for (unsigned Part = 0; Part < State.UF; ++Part) {
      Value *PartStart =
          createStepForVF(State.Builder, PtrInd->getType(), State.VF, Part);

      for (unsigned Lane = 0; Lane < Lanes; ++Lane) {
        Value *Idx = State.Builder.CreateAdd(
            PartStart, ConstantInt::get(PtrInd->getType(), Lane));
        Value *GlobalIdx = State.Builder.CreateAdd(PtrInd, Idx);

        Value *Step = State.get(getOperand(1), VPIteration(Part, Lane));
        Value *SclrGep = emitTransformedIndex(
            State.Builder, GlobalIdx, IndDesc.getStartValue(), Step,
            IndDesc.getKind(), IndDesc.getInductionBinOp());
        SclrGep->setName("next.gep");
        State.set(this, SclrGep, VPIteration(Part, Lane));
      }
    }
    return;
  }

  Type *PhiType = IndDesc.getStep()->getType();

  // Build a pointer phi
  Value *ScalarStartValue = getStartValue()->getLiveInIRValue();
  Type *ScStValueType = ScalarStartValue->getType();
  PHINode *NewPointerPhi =
      PHINode::Create(ScStValueType, 2, "pointer.phi", CanonicalIV);

  BasicBlock *VectorPH = State.CFG.getPreheaderBBFor(this);
  NewPointerPhi->addIncoming(ScalarStartValue, VectorPH);

  // A pointer induction, performed by using a gep
  Instruction *InductionLoc = &*State.Builder.GetInsertPoint();

  Value *ScalarStepValue = State.get(getOperand(1), VPIteration(0, 0));
  Value *RuntimeVF = getRuntimeVF(State.Builder, PhiType, State.VF);
  Value *NumUnrolledElems =
      State.Builder.CreateMul(RuntimeVF, ConstantInt::get(PhiType, State.UF));
  Value *InductionGEP = GetElementPtrInst::Create(
      State.Builder.getInt8Ty(), NewPointerPhi,
      State.Builder.CreateMul(ScalarStepValue, NumUnrolledElems), "ptr.ind",
      InductionLoc);
  // Add induction update using an incorrect block temporarily. The phi node
  // will be fixed after VPlan execution. Note that at this point the latch
  // block cannot be used, as it does not exist yet.
  // TODO: Model increment value in VPlan, by turning the recipe into a
  // multi-def and a subclass of VPHeaderPHIRecipe.
  NewPointerPhi->addIncoming(InductionGEP, VectorPH);

  // Create UF many actual address geps that use the pointer
  // phi as base and a vectorized version of the step value
  // (<step*0, ..., step*N>) as offset.
  for (unsigned Part = 0; Part < State.UF; ++Part) {
    Type *VecPhiType = VectorType::get(PhiType, State.VF);
    Value *StartOffsetScalar =
        State.Builder.CreateMul(RuntimeVF, ConstantInt::get(PhiType, Part));
    Value *StartOffset =
        State.Builder.CreateVectorSplat(State.VF, StartOffsetScalar);
    // Create a vector of consecutive numbers from zero to VF.
    StartOffset = State.Builder.CreateAdd(
        StartOffset, State.Builder.CreateStepVector(VecPhiType));

    assert(ScalarStepValue == State.get(getOperand(1), VPIteration(Part, 0)) &&
           "scalar step must be the same across all parts");
    Value *GEP = State.Builder.CreateGEP(
        State.Builder.getInt8Ty(), NewPointerPhi,
        State.Builder.CreateMul(
            StartOffset,
            State.Builder.CreateVectorSplat(State.VF, ScalarStepValue),
            "vector.gep"));
    State.set(this, GEP, Part);
  }
}

void VPDerivedIVRecipe::execute(VPTransformState &State) {
  assert(!State.Instance && "VPDerivedIVRecipe being replicated.");

  // Fast-math-flags propagate from the original induction instruction.
  IRBuilder<>::FastMathFlagGuard FMFG(State.Builder);
  if (FPBinOp)
    State.Builder.setFastMathFlags(FPBinOp->getFastMathFlags());

  Value *Step = State.get(getStepValue(), VPIteration(0, 0));
  Value *CanonicalIV = State.get(getCanonicalIV(), VPIteration(0, 0));
  Value *DerivedIV = emitTransformedIndex(
      State.Builder, CanonicalIV, getStartValue()->getLiveInIRValue(), Step,
      Kind, cast_if_present<BinaryOperator>(FPBinOp));
  DerivedIV->setName("offset.idx");
  if (TruncResultTy) {
    assert(TruncResultTy != DerivedIV->getType() &&
           Step->getType()->isIntegerTy() &&
           "Truncation requires an integer step");
    DerivedIV = State.Builder.CreateTrunc(DerivedIV, TruncResultTy);
  }
  assert(DerivedIV != CanonicalIV && "IV didn't need transforming?");

  State.set(this, DerivedIV, VPIteration(0, 0));
}

void VPInterleaveRecipe::execute(VPTransformState &State) {
  assert(!State.Instance && "Interleave group being replicated.");
  State.ILV->vectorizeInterleaveGroup(IG, definedValues(), State, getAddr(),
                                      getStoredValues(), getMask(),
                                      NeedsMaskForGaps);
}

void VPReductionRecipe::execute(VPTransformState &State) {
  assert(!State.Instance && "Reduction being replicated.");
  Value *PrevInChain = State.get(getChainOp(), 0);
  RecurKind Kind = RdxDesc.getRecurrenceKind();
  bool IsOrdered = State.ILV->useOrderedReductions(RdxDesc);
  // Propagate the fast-math flags carried by the underlying instruction.
  IRBuilderBase::FastMathFlagGuard FMFGuard(State.Builder);
  State.Builder.setFastMathFlags(RdxDesc.getFastMathFlags());
  for (unsigned Part = 0; Part < State.UF; ++Part) {
    Value *NewVecOp = State.get(getVecOp(), Part);
    if (VPValue *Cond = getCondOp()) {
<<<<<<< HEAD
      Value *NewCond = State.get(Cond, Part);
=======
      Value *NewCond = State.VF.isVector() ? State.get(Cond, Part)
                                           : State.get(Cond, {Part, 0});
>>>>>>> 7ca33737
      VectorType *VecTy = dyn_cast<VectorType>(NewVecOp->getType());
      Type *ElementTy = VecTy ? VecTy->getElementType() : NewVecOp->getType();
      Value *Iden = RdxDesc.getRecurrenceIdentity(Kind, ElementTy,
                                                  RdxDesc.getFastMathFlags());
      if (State.VF.isVector()) {
        Iden =
            State.Builder.CreateVectorSplat(VecTy->getElementCount(), Iden);
      }

      Value *Select = State.Builder.CreateSelect(NewCond, NewVecOp, Iden);
      NewVecOp = Select;
    }
    Value *NewRed;
    Value *NextInChain;
    if (IsOrdered) {
      if (State.VF.isVector())
        NewRed = createOrderedReduction(State.Builder, RdxDesc, NewVecOp,
                                        PrevInChain);
      else
        NewRed = State.Builder.CreateBinOp(
            (Instruction::BinaryOps)RdxDesc.getOpcode(Kind), PrevInChain,
            NewVecOp);
      PrevInChain = NewRed;
    } else {
      PrevInChain = State.get(getChainOp(), Part);
      NewRed = createTargetReduction(State.Builder, RdxDesc, NewVecOp);
    }
    if (RecurrenceDescriptor::isMinMaxRecurrenceKind(Kind)) {
      NextInChain = createMinMaxOp(State.Builder, RdxDesc.getRecurrenceKind(),
                                   NewRed, PrevInChain);
    } else if (IsOrdered)
      NextInChain = NewRed;
    else
      NextInChain = State.Builder.CreateBinOp(
          (Instruction::BinaryOps)RdxDesc.getOpcode(Kind), NewRed, PrevInChain);
    State.set(this, NextInChain, Part);
  }
}

void VPReplicateRecipe::execute(VPTransformState &State) {
  Instruction *UI = getUnderlyingInstr();
  if (State.Instance) { // Generate a single instance.
    assert(!State.VF.isScalable() && "Can't scalarize a scalable vector");
    State.ILV->scalarizeInstruction(UI, this, *State.Instance, State);
    // Insert scalar instance packing it into a vector.
    if (State.VF.isVector() && shouldPack()) {
      // If we're constructing lane 0, initialize to start from poison.
      if (State.Instance->Lane.isFirstLane()) {
        assert(!State.VF.isScalable() && "VF is assumed to be non scalable.");
        Value *Poison = PoisonValue::get(
            VectorType::get(UI->getType(), State.VF));
        State.set(this, Poison, State.Instance->Part);
      }
      State.packScalarIntoVectorValue(this, *State.Instance);
    }
    return;
  }

  if (IsUniform) {
    // If the recipe is uniform across all parts (instead of just per VF), only
    // generate a single instance.
    if ((isa<LoadInst>(UI) || isa<StoreInst>(UI)) &&
        all_of(operands(), [](VPValue *Op) {
          return Op->isDefinedOutsideVectorRegions();
        })) {
      State.ILV->scalarizeInstruction(UI, this, VPIteration(0, 0), State);
      if (user_begin() != user_end()) {
        for (unsigned Part = 1; Part < State.UF; ++Part)
          State.set(this, State.get(this, VPIteration(0, 0)),
                    VPIteration(Part, 0));
      }
      return;
    }

    // Uniform within VL means we need to generate lane 0 only for each
    // unrolled copy.
    for (unsigned Part = 0; Part < State.UF; ++Part)
      State.ILV->scalarizeInstruction(UI, this, VPIteration(Part, 0), State);
    return;
  }

  // A store of a loop varying value to a uniform address only needs the last
  // copy of the store.
  if (isa<StoreInst>(UI) &&
      vputils::isUniformAfterVectorization(getOperand(1))) {
    auto Lane = VPLane::getLastLaneForVF(State.VF);
    State.ILV->scalarizeInstruction(UI, this, VPIteration(State.UF - 1, Lane),
                                    State);
    return;
  }

  // Generate scalar instances for all VF lanes of all UF parts.
  assert(!State.VF.isScalable() && "Can't scalarize a scalable vector");
  const unsigned EndLane = State.VF.getKnownMinValue();
  for (unsigned Part = 0; Part < State.UF; ++Part)
    for (unsigned Lane = 0; Lane < EndLane; ++Lane)
      State.ILV->scalarizeInstruction(UI, this, VPIteration(Part, Lane), State);
}

void VPWidenMemoryInstructionRecipe::execute(VPTransformState &State) {
  VPValue *StoredValue = isStore() ? getStoredValue() : nullptr;

  // Attempt to issue a wide load.
  LoadInst *LI = dyn_cast<LoadInst>(&Ingredient);
  StoreInst *SI = dyn_cast<StoreInst>(&Ingredient);

  assert((LI || SI) && "Invalid Load/Store instruction");
  assert((!SI || StoredValue) && "No stored value provided for widened store");
  assert((!LI || !StoredValue) && "Stored value provided for widened load");

  Type *ScalarDataTy = getLoadStoreType(&Ingredient);

  auto *DataTy = VectorType::get(ScalarDataTy, State.VF);
  const Align Alignment = getLoadStoreAlignment(&Ingredient);
  bool CreateGatherScatter = !isConsecutive();

  auto &Builder = State.Builder;
  InnerLoopVectorizer::VectorParts BlockInMaskParts(State.UF);
  bool isMaskRequired = getMask();
  if (isMaskRequired) {
    // Mask reversal is only neede for non-all-one (null) masks, as reverse of a
    // null all-one mask is a null mask.
    for (unsigned Part = 0; Part < State.UF; ++Part) {
      Value *Mask = State.get(getMask(), Part);
      if (isReverse())
        Mask = Builder.CreateVectorReverse(Mask, "reverse");
      BlockInMaskParts[Part] = Mask;
    }
  }

  const auto CreateVecPtr = [&](unsigned Part, Value *Ptr) -> Value * {
    // Calculate the pointer for the specific unroll-part.
    Value *PartPtr = nullptr;

    // Use i32 for the gep index type when the value is constant,
    // or query DataLayout for a more suitable index type otherwise.
    const DataLayout &DL =
        Builder.GetInsertBlock()->getModule()->getDataLayout();
    Type *IndexTy = State.VF.isScalable() && (isReverse() || Part > 0)
                        ? DL.getIndexType(PointerType::getUnqual(
                              ScalarDataTy->getContext()))
                        : Builder.getInt32Ty();
    bool InBounds = false;
    if (auto *gep = dyn_cast<GetElementPtrInst>(Ptr->stripPointerCasts()))
      InBounds = gep->isInBounds();
    if (isReverse()) {
      // If the address is consecutive but reversed, then the
      // wide store needs to start at the last vector element.
      // RunTimeVF =  VScale * VF.getKnownMinValue()
      // For fixed-width VScale is 1, then RunTimeVF = VF.getKnownMinValue()
      Value *RunTimeVF = getRuntimeVF(Builder, IndexTy, State.VF);
      // NumElt = -Part * RunTimeVF
      Value *NumElt =
          Builder.CreateMul(ConstantInt::get(IndexTy, -(int64_t)Part), RunTimeVF);
      // LastLane = 1 - RunTimeVF
      Value *LastLane =
          Builder.CreateSub(ConstantInt::get(IndexTy, 1), RunTimeVF);
      PartPtr = Builder.CreateGEP(ScalarDataTy, Ptr, NumElt, "", InBounds);
      PartPtr =
          Builder.CreateGEP(ScalarDataTy, PartPtr, LastLane, "", InBounds);
    } else {
      Value *Increment = createStepForVF(Builder, IndexTy, State.VF, Part);
      PartPtr = Builder.CreateGEP(ScalarDataTy, Ptr, Increment, "", InBounds);
    }

    return PartPtr;
  };

  // Handle Stores:
  if (SI) {
    State.setDebugLocFrom(SI->getDebugLoc());

    for (unsigned Part = 0; Part < State.UF; ++Part) {
      Instruction *NewSI = nullptr;
      Value *StoredVal = State.get(StoredValue, Part);
      if (CreateGatherScatter) {
        Value *MaskPart = isMaskRequired ? BlockInMaskParts[Part] : nullptr;
        Value *VectorGep = State.get(getAddr(), Part);
        NewSI = Builder.CreateMaskedScatter(StoredVal, VectorGep, Alignment,
                                            MaskPart);
      } else {
        if (isReverse()) {
          // If we store to reverse consecutive memory locations, then we need
          // to reverse the order of elements in the stored value.
          StoredVal = Builder.CreateVectorReverse(StoredVal, "reverse");
          // We don't want to update the value in the map as it might be used in
          // another expression. So don't call resetVectorValue(StoredVal).
        }
        auto *VecPtr =
            CreateVecPtr(Part, State.get(getAddr(), VPIteration(0, 0)));
        if (isMaskRequired)
          NewSI = Builder.CreateMaskedStore(StoredVal, VecPtr, Alignment,
                                            BlockInMaskParts[Part]);
        else
          NewSI = Builder.CreateAlignedStore(StoredVal, VecPtr, Alignment);
      }
      State.addMetadata(NewSI, SI);
    }
    return;
  }

  // Handle loads.
  assert(LI && "Must have a load instruction");
  State.setDebugLocFrom(LI->getDebugLoc());
  for (unsigned Part = 0; Part < State.UF; ++Part) {
    Value *NewLI;
    if (CreateGatherScatter) {
      Value *MaskPart = isMaskRequired ? BlockInMaskParts[Part] : nullptr;
      Value *VectorGep = State.get(getAddr(), Part);
      NewLI = Builder.CreateMaskedGather(DataTy, VectorGep, Alignment, MaskPart,
                                         nullptr, "wide.masked.gather");
      State.addMetadata(NewLI, LI);
    } else {
      auto *VecPtr =
          CreateVecPtr(Part, State.get(getAddr(), VPIteration(0, 0)));
      if (isMaskRequired)
        NewLI = Builder.CreateMaskedLoad(
            DataTy, VecPtr, Alignment, BlockInMaskParts[Part],
            PoisonValue::get(DataTy), "wide.masked.load");
      else
        NewLI =
            Builder.CreateAlignedLoad(DataTy, VecPtr, Alignment, "wide.load");

      // Add metadata to the load, but setVectorValue to the reverse shuffle.
      State.addMetadata(NewLI, LI);
      if (Reverse)
        NewLI = Builder.CreateVectorReverse(NewLI, "reverse");
    }

    State.set(getVPSingleValue(), NewLI, Part);
  }
}

// Determine how to lower the scalar epilogue, which depends on 1) optimising
// for minimum code-size, 2) predicate compiler options, 3) loop hints forcing
// predication, and 4) a TTI hook that analyses whether the loop is suitable
// for predication.
static ScalarEpilogueLowering getScalarEpilogueLowering(
    Function *F, Loop *L, LoopVectorizeHints &Hints, ProfileSummaryInfo *PSI,
    BlockFrequencyInfo *BFI, TargetTransformInfo *TTI, TargetLibraryInfo *TLI,
    LoopVectorizationLegality &LVL, InterleavedAccessInfo *IAI) {
  // 1) OptSize takes precedence over all other options, i.e. if this is set,
  // don't look at hints or options, and don't request a scalar epilogue.
  // (For PGSO, as shouldOptimizeForSize isn't currently accessible from
  // LoopAccessInfo (due to code dependency and not being able to reliably get
  // PSI/BFI from a loop analysis under NPM), we cannot suppress the collection
  // of strides in LoopAccessInfo::analyzeLoop() and vectorize without
  // versioning when the vectorization is forced, unlike hasOptSize. So revert
  // back to the old way and vectorize with versioning when forced. See D81345.)
  if (F->hasOptSize() || (llvm::shouldOptimizeForSize(L->getHeader(), PSI, BFI,
                                                      PGSOQueryType::IRPass) &&
                          Hints.getForce() != LoopVectorizeHints::FK_Enabled))
    return CM_ScalarEpilogueNotAllowedOptSize;

  // 2) If set, obey the directives
  if (PreferPredicateOverEpilogue.getNumOccurrences()) {
    switch (PreferPredicateOverEpilogue) {
    case PreferPredicateTy::ScalarEpilogue:
      return CM_ScalarEpilogueAllowed;
    case PreferPredicateTy::PredicateElseScalarEpilogue:
      return CM_ScalarEpilogueNotNeededUsePredicate;
    case PreferPredicateTy::PredicateOrDontVectorize:
      return CM_ScalarEpilogueNotAllowedUsePredicate;
    };
  }

  // 3) If set, obey the hints
  switch (Hints.getPredicate()) {
  case LoopVectorizeHints::FK_Enabled:
    return CM_ScalarEpilogueNotNeededUsePredicate;
  case LoopVectorizeHints::FK_Disabled:
    return CM_ScalarEpilogueAllowed;
  };

  // 4) if the TTI hook indicates this is profitable, request predication.
  TailFoldingInfo TFI(TLI, &LVL, IAI);
  if (TTI->preferPredicateOverEpilogue(&TFI))
    return CM_ScalarEpilogueNotNeededUsePredicate;

  return CM_ScalarEpilogueAllowed;
}

// Process the loop in the VPlan-native vectorization path. This path builds
// VPlan upfront in the vectorization pipeline, which allows to apply
// VPlan-to-VPlan transformations from the very beginning without modifying the
// input LLVM IR.
static bool processLoopInVPlanNativePath(
    Loop *L, PredicatedScalarEvolution &PSE, LoopInfo *LI, DominatorTree *DT,
    LoopVectorizationLegality *LVL, TargetTransformInfo *TTI,
    TargetLibraryInfo *TLI, DemandedBits *DB, AssumptionCache *AC,
    OptimizationRemarkEmitter *ORE, BlockFrequencyInfo *BFI,
    ProfileSummaryInfo *PSI, LoopVectorizeHints &Hints,
    LoopVectorizationRequirements &Requirements) {

  if (isa<SCEVCouldNotCompute>(PSE.getBackedgeTakenCount())) {
    LLVM_DEBUG(dbgs() << "LV: cannot compute the outer-loop trip count\n");
    return false;
  }
  assert(EnableVPlanNativePath && "VPlan-native path is disabled.");
  Function *F = L->getHeader()->getParent();
  InterleavedAccessInfo IAI(PSE, L, DT, LI, LVL->getLAI());

  ScalarEpilogueLowering SEL =
      getScalarEpilogueLowering(F, L, Hints, PSI, BFI, TTI, TLI, *LVL, &IAI);

  LoopVectorizationCostModel CM(SEL, L, PSE, LI, LVL, *TTI, TLI, DB, AC, ORE, F,
                                &Hints, IAI);
  // Use the planner for outer loop vectorization.
  // TODO: CM is not used at this point inside the planner. Turn CM into an
  // optional argument if we don't need it in the future.
  LoopVectorizationPlanner LVP(L, LI, DT, TLI, *TTI, LVL, CM, IAI, PSE, Hints,
                               ORE);

  // Get user vectorization factor.
  ElementCount UserVF = Hints.getWidth();

  CM.collectElementTypesForWidening();

  // Plan how to best vectorize, return the best VF and its cost.
  const VectorizationFactor VF = LVP.planInVPlanNativePath(UserVF);

  // If we are stress testing VPlan builds, do not attempt to generate vector
  // code. Masked vector code generation support will follow soon.
  // Also, do not attempt to vectorize if no vector code will be produced.
  if (VPlanBuildStressTest || VectorizationFactor::Disabled() == VF)
    return false;

  VPlan &BestPlan = LVP.getBestPlanFor(VF.Width);

  {
    bool AddBranchWeights =
        hasBranchWeightMD(*L->getLoopLatch()->getTerminator());
    GeneratedRTChecks Checks(*PSE.getSE(), DT, LI, TTI,
                             F->getParent()->getDataLayout(), AddBranchWeights);
    InnerLoopVectorizer LB(L, PSE, LI, DT, TLI, TTI, AC, ORE, VF.Width,
                           VF.Width, 1, LVL, &CM, BFI, PSI, Checks);
    LLVM_DEBUG(dbgs() << "Vectorizing outer loop in \""
                      << L->getHeader()->getParent()->getName() << "\"\n");
    LVP.executePlan(VF.Width, 1, BestPlan, LB, DT, false);
  }

  reportVectorization(ORE, L, VF, 1);

  // Mark the loop as already vectorized to avoid vectorizing again.
  Hints.setAlreadyVectorized();
  assert(!verifyFunction(*L->getHeader()->getParent(), &dbgs()));
  return true;
}

// Emit a remark if there are stores to floats that required a floating point
// extension. If the vectorized loop was generated with floating point there
// will be a performance penalty from the conversion overhead and the change in
// the vector width.
static void checkMixedPrecision(Loop *L, OptimizationRemarkEmitter *ORE) {
  SmallVector<Instruction *, 4> Worklist;
  for (BasicBlock *BB : L->getBlocks()) {
    for (Instruction &Inst : *BB) {
      if (auto *S = dyn_cast<StoreInst>(&Inst)) {
        if (S->getValueOperand()->getType()->isFloatTy())
          Worklist.push_back(S);
      }
    }
  }

  // Traverse the floating point stores upwards searching, for floating point
  // conversions.
  SmallPtrSet<const Instruction *, 4> Visited;
  SmallPtrSet<const Instruction *, 4> EmittedRemark;
  while (!Worklist.empty()) {
    auto *I = Worklist.pop_back_val();
    if (!L->contains(I))
      continue;
    if (!Visited.insert(I).second)
      continue;

    // Emit a remark if the floating point store required a floating
    // point conversion.
    // TODO: More work could be done to identify the root cause such as a
    // constant or a function return type and point the user to it.
    if (isa<FPExtInst>(I) && EmittedRemark.insert(I).second)
      ORE->emit([&]() {
        return OptimizationRemarkAnalysis(LV_NAME, "VectorMixedPrecision",
                                          I->getDebugLoc(), L->getHeader())
               << "floating point conversion changes vector width. "
               << "Mixed floating point precision requires an up/down "
               << "cast that will negatively impact performance.";
      });

    for (Use &Op : I->operands())
      if (auto *OpI = dyn_cast<Instruction>(Op))
        Worklist.push_back(OpI);
  }
}

static bool areRuntimeChecksProfitable(GeneratedRTChecks &Checks,
                                       VectorizationFactor &VF,
                                       std::optional<unsigned> VScale, Loop *L,
                                       ScalarEvolution &SE,
                                       ScalarEpilogueLowering SEL) {
  InstructionCost CheckCost = Checks.getCost();
  if (!CheckCost.isValid())
    return false;

  // When interleaving only scalar and vector cost will be equal, which in turn
  // would lead to a divide by 0. Fall back to hard threshold.
  if (VF.Width.isScalar()) {
    if (CheckCost > VectorizeMemoryCheckThreshold) {
      LLVM_DEBUG(
          dbgs()
          << "LV: Interleaving only is not profitable due to runtime checks\n");
      return false;
    }
    return true;
  }

  // The scalar cost should only be 0 when vectorizing with a user specified VF/IC. In those cases, runtime checks should always be generated.
  double ScalarC = *VF.ScalarCost.getValue();
  if (ScalarC == 0)
    return true;

  // First, compute the minimum iteration count required so that the vector
  // loop outperforms the scalar loop.
  //  The total cost of the scalar loop is
  //   ScalarC * TC
  //  where
  //  * TC is the actual trip count of the loop.
  //  * ScalarC is the cost of a single scalar iteration.
  //
  //  The total cost of the vector loop is
  //    RtC + VecC * (TC / VF) + EpiC
  //  where
  //  * RtC is the cost of the generated runtime checks
  //  * VecC is the cost of a single vector iteration.
  //  * TC is the actual trip count of the loop
  //  * VF is the vectorization factor
  //  * EpiCost is the cost of the generated epilogue, including the cost
  //    of the remaining scalar operations.
  //
  // Vectorization is profitable once the total vector cost is less than the
  // total scalar cost:
  //   RtC + VecC * (TC / VF) + EpiC <  ScalarC * TC
  //
  // Now we can compute the minimum required trip count TC as
  //   (RtC + EpiC) / (ScalarC - (VecC / VF)) < TC
  //
  // For now we assume the epilogue cost EpiC = 0 for simplicity. Note that
  // the computations are performed on doubles, not integers and the result
  // is rounded up, hence we get an upper estimate of the TC.
  unsigned IntVF = VF.Width.getKnownMinValue();
  if (VF.Width.isScalable()) {
    unsigned AssumedMinimumVscale = 1;
    if (VScale)
      AssumedMinimumVscale = *VScale;
    IntVF *= AssumedMinimumVscale;
  }
  double VecCOverVF = double(*VF.Cost.getValue()) / IntVF;
  double RtC = *CheckCost.getValue();
  double MinTC1 = RtC / (ScalarC - VecCOverVF);

  // Second, compute a minimum iteration count so that the cost of the
  // runtime checks is only a fraction of the total scalar loop cost. This
  // adds a loop-dependent bound on the overhead incurred if the runtime
  // checks fail. In case the runtime checks fail, the cost is RtC + ScalarC
  // * TC. To bound the runtime check to be a fraction 1/X of the scalar
  // cost, compute
  //   RtC < ScalarC * TC * (1 / X)  ==>  RtC * X / ScalarC < TC
  double MinTC2 = RtC * 10 / ScalarC;

  // Now pick the larger minimum. If it is not a multiple of VF and a scalar
  // epilogue is allowed, choose the next closest multiple of VF. This should
  // partly compensate for ignoring the epilogue cost.
  uint64_t MinTC = std::ceil(std::max(MinTC1, MinTC2));
  if (SEL == CM_ScalarEpilogueAllowed)
    MinTC = alignTo(MinTC, IntVF);
  VF.MinProfitableTripCount = ElementCount::getFixed(MinTC);

  LLVM_DEBUG(
      dbgs() << "LV: Minimum required TC for runtime checks to be profitable:"
             << VF.MinProfitableTripCount << "\n");

  // Skip vectorization if the expected trip count is less than the minimum
  // required trip count.
  if (auto ExpectedTC = getSmallBestKnownTC(SE, L)) {
    if (ElementCount::isKnownLT(ElementCount::getFixed(*ExpectedTC),
                                VF.MinProfitableTripCount)) {
      LLVM_DEBUG(dbgs() << "LV: Vectorization is not beneficial: expected "
                           "trip count < minimum profitable VF ("
                        << *ExpectedTC << " < " << VF.MinProfitableTripCount
                        << ")\n");

      return false;
    }
  }
  return true;
}

LoopVectorizePass::LoopVectorizePass(LoopVectorizeOptions Opts)
    : InterleaveOnlyWhenForced(Opts.InterleaveOnlyWhenForced ||
                               !EnableLoopInterleaving),
      VectorizeOnlyWhenForced(Opts.VectorizeOnlyWhenForced ||
                              !EnableLoopVectorization) {}

bool LoopVectorizePass::processLoop(Loop *L) {
  assert((EnableVPlanNativePath || L->isInnermost()) &&
         "VPlan-native path is not enabled. Only process inner loops.");

#ifndef NDEBUG
  const std::string DebugLocStr = getDebugLocString(L);
#endif /* NDEBUG */

  LLVM_DEBUG(dbgs() << "\nLV: Checking a loop in '"
                    << L->getHeader()->getParent()->getName() << "' from "
                    << DebugLocStr << "\n");

  LoopVectorizeHints Hints(L, InterleaveOnlyWhenForced, *ORE, TTI);

  LLVM_DEBUG(
      dbgs() << "LV: Loop hints:"
             << " force="
             << (Hints.getForce() == LoopVectorizeHints::FK_Disabled
                     ? "disabled"
                     : (Hints.getForce() == LoopVectorizeHints::FK_Enabled
                            ? "enabled"
                            : "?"))
             << " width=" << Hints.getWidth()
             << " interleave=" << Hints.getInterleave() << "\n");

  // Function containing loop
  Function *F = L->getHeader()->getParent();

  // Looking at the diagnostic output is the only way to determine if a loop
  // was vectorized (other than looking at the IR or machine code), so it
  // is important to generate an optimization remark for each loop. Most of
  // these messages are generated as OptimizationRemarkAnalysis. Remarks
  // generated as OptimizationRemark and OptimizationRemarkMissed are
  // less verbose reporting vectorized loops and unvectorized loops that may
  // benefit from vectorization, respectively.

  if (!Hints.allowVectorization(F, L, VectorizeOnlyWhenForced)) {
    LLVM_DEBUG(dbgs() << "LV: Loop hints prevent vectorization.\n");
    return false;
  }

  PredicatedScalarEvolution PSE(*SE, *L);

  // Check if it is legal to vectorize the loop.
  LoopVectorizationRequirements Requirements;
  LoopVectorizationLegality LVL(L, PSE, DT, TTI, TLI, F, *LAIs, LI, ORE,
                                &Requirements, &Hints, DB, AC, BFI, PSI);
  if (!LVL.canVectorize(EnableVPlanNativePath)) {
    LLVM_DEBUG(dbgs() << "LV: Not vectorizing: Cannot prove legality.\n");
    Hints.emitRemarkWithHints();
    return false;
  }

  // Entrance to the VPlan-native vectorization path. Outer loops are processed
  // here. They may require CFG and instruction level transformations before
  // even evaluating whether vectorization is profitable. Since we cannot modify
  // the incoming IR, we need to build VPlan upfront in the vectorization
  // pipeline.
  if (!L->isInnermost())
    return processLoopInVPlanNativePath(L, PSE, LI, DT, &LVL, TTI, TLI, DB, AC,
                                        ORE, BFI, PSI, Hints, Requirements);

  assert(L->isInnermost() && "Inner loop expected.");

  InterleavedAccessInfo IAI(PSE, L, DT, LI, LVL.getLAI());
  bool UseInterleaved = TTI->enableInterleavedAccessVectorization();

  // If an override option has been passed in for interleaved accesses, use it.
  if (EnableInterleavedMemAccesses.getNumOccurrences() > 0)
    UseInterleaved = EnableInterleavedMemAccesses;

  // Analyze interleaved memory accesses.
  if (UseInterleaved)
    IAI.analyzeInterleaving(useMaskedInterleavedAccesses(*TTI));

  // Check the function attributes and profiles to find out if this function
  // should be optimized for size.
  ScalarEpilogueLowering SEL =
      getScalarEpilogueLowering(F, L, Hints, PSI, BFI, TTI, TLI, LVL, &IAI);

  // Check the loop for a trip count threshold: vectorize loops with a tiny trip
  // count by optimizing for size, to minimize overheads.
  auto ExpectedTC = getSmallBestKnownTC(*SE, L);
  if (ExpectedTC && *ExpectedTC < TinyTripCountVectorThreshold) {
    LLVM_DEBUG(dbgs() << "LV: Found a loop with a very small trip count. "
                      << "This loop is worth vectorizing only if no scalar "
                      << "iteration overheads are incurred.");
    if (Hints.getForce() == LoopVectorizeHints::FK_Enabled)
      LLVM_DEBUG(dbgs() << " But vectorizing was explicitly forced.\n");
    else {
      if (*ExpectedTC > TTI->getMinTripCountTailFoldingThreshold()) {
        LLVM_DEBUG(dbgs() << "\n");
        // Predicate tail-folded loops are efficient even when the loop
        // iteration count is low. However, setting the epilogue policy to
        // `CM_ScalarEpilogueNotAllowedLowTripLoop` prevents vectorizing loops
        // with runtime checks. It's more effective to let
        // `areRuntimeChecksProfitable` determine if vectorization is beneficial
        // for the loop.
        if (SEL != CM_ScalarEpilogueNotNeededUsePredicate)
          SEL = CM_ScalarEpilogueNotAllowedLowTripLoop;
      } else {
        LLVM_DEBUG(dbgs() << " But the target considers the trip count too "
                             "small to consider vectorizing.\n");
        reportVectorizationFailure(
            "The trip count is below the minial threshold value.",
            "loop trip count is too low, avoiding vectorization",
            "LowTripCount", ORE, L);
        Hints.emitRemarkWithHints();
        return false;
      }
    }
  }

  // Check the function attributes to see if implicit floats or vectors are
  // allowed.
  if (F->hasFnAttribute(Attribute::NoImplicitFloat)) {
    reportVectorizationFailure(
        "Can't vectorize when the NoImplicitFloat attribute is used",
        "loop not vectorized due to NoImplicitFloat attribute",
        "NoImplicitFloat", ORE, L);
    Hints.emitRemarkWithHints();
    return false;
  }

  // Check if the target supports potentially unsafe FP vectorization.
  // FIXME: Add a check for the type of safety issue (denormal, signaling)
  // for the target we're vectorizing for, to make sure none of the
  // additional fp-math flags can help.
  if (Hints.isPotentiallyUnsafe() &&
      TTI->isFPVectorizationPotentiallyUnsafe()) {
    reportVectorizationFailure(
        "Potentially unsafe FP op prevents vectorization",
        "loop not vectorized due to unsafe FP support.",
        "UnsafeFP", ORE, L);
    Hints.emitRemarkWithHints();
    return false;
  }

  bool AllowOrderedReductions;
  // If the flag is set, use that instead and override the TTI behaviour.
  if (ForceOrderedReductions.getNumOccurrences() > 0)
    AllowOrderedReductions = ForceOrderedReductions;
  else
    AllowOrderedReductions = TTI->enableOrderedReductions();
  if (!LVL.canVectorizeFPMath(AllowOrderedReductions)) {
    ORE->emit([&]() {
      auto *ExactFPMathInst = Requirements.getExactFPInst();
      return OptimizationRemarkAnalysisFPCommute(DEBUG_TYPE, "CantReorderFPOps",
                                                 ExactFPMathInst->getDebugLoc(),
                                                 ExactFPMathInst->getParent())
             << "loop not vectorized: cannot prove it is safe to reorder "
                "floating-point operations";
    });
    LLVM_DEBUG(dbgs() << "LV: loop not vectorized: cannot prove it is safe to "
                         "reorder floating-point operations\n");
    Hints.emitRemarkWithHints();
    return false;
  }

  // Use the cost model.
  LoopVectorizationCostModel CM(SEL, L, PSE, LI, &LVL, *TTI, TLI, DB, AC, ORE,
                                F, &Hints, IAI);
  // Use the planner for vectorization.
  LoopVectorizationPlanner LVP(L, LI, DT, TLI, *TTI, &LVL, CM, IAI, PSE, Hints,
                               ORE);

  // Get user vectorization factor and interleave count.
  ElementCount UserVF = Hints.getWidth();
  unsigned UserIC = Hints.getInterleave();

  // Plan how to best vectorize, return the best VF and its cost.
  std::optional<VectorizationFactor> MaybeVF = LVP.plan(UserVF, UserIC);

  VectorizationFactor VF = VectorizationFactor::Disabled();
  unsigned IC = 1;

  bool AddBranchWeights =
      hasBranchWeightMD(*L->getLoopLatch()->getTerminator());
  GeneratedRTChecks Checks(*PSE.getSE(), DT, LI, TTI,
                           F->getParent()->getDataLayout(), AddBranchWeights);
  if (MaybeVF) {
    VF = *MaybeVF;
    // Select the interleave count.
    IC = CM.selectInterleaveCount(VF.Width, VF.Cost);

    unsigned SelectedIC = std::max(IC, UserIC);
    //  Optimistically generate runtime checks if they are needed. Drop them if
    //  they turn out to not be profitable.
    if (VF.Width.isVector() || SelectedIC > 1)
      Checks.Create(L, *LVL.getLAI(), PSE.getPredicate(), VF.Width, SelectedIC);

    // Check if it is profitable to vectorize with runtime checks.
    bool ForceVectorization =
        Hints.getForce() == LoopVectorizeHints::FK_Enabled;
    if (!ForceVectorization &&
        !areRuntimeChecksProfitable(Checks, VF, getVScaleForTuning(L, *TTI), L,
                                    *PSE.getSE(), SEL)) {
      ORE->emit([&]() {
        return OptimizationRemarkAnalysisAliasing(
                   DEBUG_TYPE, "CantReorderMemOps", L->getStartLoc(),
                   L->getHeader())
               << "loop not vectorized: cannot prove it is safe to reorder "
                  "memory operations";
      });
      LLVM_DEBUG(dbgs() << "LV: Too many memory checks needed.\n");
      Hints.emitRemarkWithHints();
      return false;
    }
  }

  // Identify the diagnostic messages that should be produced.
  std::pair<StringRef, std::string> VecDiagMsg, IntDiagMsg;
  bool VectorizeLoop = true, InterleaveLoop = true;
  if (VF.Width.isScalar()) {
    LLVM_DEBUG(dbgs() << "LV: Vectorization is possible but not beneficial.\n");
    VecDiagMsg = std::make_pair(
        "VectorizationNotBeneficial",
        "the cost-model indicates that vectorization is not beneficial");
    VectorizeLoop = false;
  }

  if (!MaybeVF && UserIC > 1) {
    // Tell the user interleaving was avoided up-front, despite being explicitly
    // requested.
    LLVM_DEBUG(dbgs() << "LV: Ignoring UserIC, because vectorization and "
                         "interleaving should be avoided up front\n");
    IntDiagMsg = std::make_pair(
        "InterleavingAvoided",
        "Ignoring UserIC, because interleaving was avoided up front");
    InterleaveLoop = false;
  } else if (IC == 1 && UserIC <= 1) {
    // Tell the user interleaving is not beneficial.
    LLVM_DEBUG(dbgs() << "LV: Interleaving is not beneficial.\n");
    IntDiagMsg = std::make_pair(
        "InterleavingNotBeneficial",
        "the cost-model indicates that interleaving is not beneficial");
    InterleaveLoop = false;
    if (UserIC == 1) {
      IntDiagMsg.first = "InterleavingNotBeneficialAndDisabled";
      IntDiagMsg.second +=
          " and is explicitly disabled or interleave count is set to 1";
    }
  } else if (IC > 1 && UserIC == 1) {
    // Tell the user interleaving is beneficial, but it explicitly disabled.
    LLVM_DEBUG(
        dbgs() << "LV: Interleaving is beneficial but is explicitly disabled.");
    IntDiagMsg = std::make_pair(
        "InterleavingBeneficialButDisabled",
        "the cost-model indicates that interleaving is beneficial "
        "but is explicitly disabled or interleave count is set to 1");
    InterleaveLoop = false;
  }

  // Override IC if user provided an interleave count.
  IC = UserIC > 0 ? UserIC : IC;

  // Emit diagnostic messages, if any.
  const char *VAPassName = Hints.vectorizeAnalysisPassName();
  if (!VectorizeLoop && !InterleaveLoop) {
    // Do not vectorize or interleaving the loop.
    ORE->emit([&]() {
      return OptimizationRemarkMissed(VAPassName, VecDiagMsg.first,
                                      L->getStartLoc(), L->getHeader())
             << VecDiagMsg.second;
    });
    ORE->emit([&]() {
      return OptimizationRemarkMissed(LV_NAME, IntDiagMsg.first,
                                      L->getStartLoc(), L->getHeader())
             << IntDiagMsg.second;
    });
    return false;
  } else if (!VectorizeLoop && InterleaveLoop) {
    LLVM_DEBUG(dbgs() << "LV: Interleave Count is " << IC << '\n');
    ORE->emit([&]() {
      return OptimizationRemarkAnalysis(VAPassName, VecDiagMsg.first,
                                        L->getStartLoc(), L->getHeader())
             << VecDiagMsg.second;
    });
  } else if (VectorizeLoop && !InterleaveLoop) {
    LLVM_DEBUG(dbgs() << "LV: Found a vectorizable loop (" << VF.Width
                      << ") in " << DebugLocStr << '\n');
    ORE->emit([&]() {
      return OptimizationRemarkAnalysis(LV_NAME, IntDiagMsg.first,
                                        L->getStartLoc(), L->getHeader())
             << IntDiagMsg.second;
    });
  } else if (VectorizeLoop && InterleaveLoop) {
    LLVM_DEBUG(dbgs() << "LV: Found a vectorizable loop (" << VF.Width
                      << ") in " << DebugLocStr << '\n');
    LLVM_DEBUG(dbgs() << "LV: Interleave Count is " << IC << '\n');
  }

  bool DisableRuntimeUnroll = false;
  MDNode *OrigLoopID = L->getLoopID();
  {
    using namespace ore;
    if (!VectorizeLoop) {
      assert(IC > 1 && "interleave count should not be 1 or 0");
      // If we decided that it is not legal to vectorize the loop, then
      // interleave it.
      InnerLoopUnroller Unroller(L, PSE, LI, DT, TLI, TTI, AC, ORE, IC, &LVL,
                                 &CM, BFI, PSI, Checks);

      VPlan &BestPlan = LVP.getBestPlanFor(VF.Width);
      LVP.executePlan(VF.Width, IC, BestPlan, Unroller, DT, false);

      ORE->emit([&]() {
        return OptimizationRemark(LV_NAME, "Interleaved", L->getStartLoc(),
                                  L->getHeader())
               << "interleaved loop (interleaved count: "
               << NV("InterleaveCount", IC) << ")";
      });
    } else {
      // If we decided that it is *legal* to vectorize the loop, then do it.

      // Consider vectorizing the epilogue too if it's profitable.
      VectorizationFactor EpilogueVF =
          LVP.selectEpilogueVectorizationFactor(VF.Width, IC);
      if (EpilogueVF.Width.isVector()) {

        // The first pass vectorizes the main loop and creates a scalar epilogue
        // to be vectorized by executing the plan (potentially with a different
        // factor) again shortly afterwards.
        EpilogueLoopVectorizationInfo EPI(VF.Width, IC, EpilogueVF.Width, 1);
        EpilogueVectorizerMainLoop MainILV(L, PSE, LI, DT, TLI, TTI, AC, ORE,
                                           EPI, &LVL, &CM, BFI, PSI, Checks);

        VPlan &BestMainPlan = LVP.getBestPlanFor(EPI.MainLoopVF);
        auto ExpandedSCEVs = LVP.executePlan(EPI.MainLoopVF, EPI.MainLoopUF,
                                             BestMainPlan, MainILV, DT, true);
        ++LoopsVectorized;

        // Second pass vectorizes the epilogue and adjusts the control flow
        // edges from the first pass.
        EPI.MainLoopVF = EPI.EpilogueVF;
        EPI.MainLoopUF = EPI.EpilogueUF;
        EpilogueVectorizerEpilogueLoop EpilogILV(L, PSE, LI, DT, TLI, TTI, AC,
                                                 ORE, EPI, &LVL, &CM, BFI, PSI,
                                                 Checks);

        VPlan &BestEpiPlan = LVP.getBestPlanFor(EPI.EpilogueVF);
        VPRegionBlock *VectorLoop = BestEpiPlan.getVectorLoopRegion();
        VPBasicBlock *Header = VectorLoop->getEntryBasicBlock();
        Header->setName("vec.epilog.vector.body");

        // Re-use the trip count and steps expanded for the main loop, as
        // skeleton creation needs it as a value that dominates both the scalar
        // and vector epilogue loops
        // TODO: This is a workaround needed for epilogue vectorization and it
        // should be removed once induction resume value creation is done
        // directly in VPlan.
        EpilogILV.setTripCount(MainILV.getTripCount());
        for (auto &R : make_early_inc_range(*BestEpiPlan.getPreheader())) {
          auto *ExpandR = cast<VPExpandSCEVRecipe>(&R);
          auto *ExpandedVal = BestEpiPlan.getVPValueOrAddLiveIn(
              ExpandedSCEVs.find(ExpandR->getSCEV())->second);
          ExpandR->replaceAllUsesWith(ExpandedVal);
          ExpandR->eraseFromParent();
        }

        // Ensure that the start values for any VPWidenIntOrFpInductionRecipe,
        // VPWidenPointerInductionRecipe and VPReductionPHIRecipes are updated
        // before vectorizing the epilogue loop.
        for (VPRecipeBase &R : Header->phis()) {
          if (isa<VPCanonicalIVPHIRecipe>(&R))
            continue;

          Value *ResumeV = nullptr;
          // TODO: Move setting of resume values to prepareToExecute.
          if (auto *ReductionPhi = dyn_cast<VPReductionPHIRecipe>(&R)) {
            ResumeV = MainILV.getReductionResumeValue(
                ReductionPhi->getRecurrenceDescriptor());
          } else {
            // Create induction resume values for both widened pointer and
            // integer/fp inductions and update the start value of the induction
            // recipes to use the resume value.
            PHINode *IndPhi = nullptr;
            const InductionDescriptor *ID;
            if (auto *Ind = dyn_cast<VPWidenPointerInductionRecipe>(&R)) {
              IndPhi = cast<PHINode>(Ind->getUnderlyingValue());
              ID = &Ind->getInductionDescriptor();
            } else {
              auto *WidenInd = cast<VPWidenIntOrFpInductionRecipe>(&R);
              IndPhi = WidenInd->getPHINode();
              ID = &WidenInd->getInductionDescriptor();
            }

            ResumeV = MainILV.createInductionResumeValue(
                IndPhi, *ID, getExpandedStep(*ID, ExpandedSCEVs),
                {EPI.MainLoopIterationCountCheck});
          }
          assert(ResumeV && "Must have a resume value");
          VPValue *StartVal = BestEpiPlan.getVPValueOrAddLiveIn(ResumeV);
          cast<VPHeaderPHIRecipe>(&R)->setStartValue(StartVal);
        }

        LVP.executePlan(EPI.EpilogueVF, EPI.EpilogueUF, BestEpiPlan, EpilogILV,
                        DT, true, &ExpandedSCEVs);
        ++LoopsEpilogueVectorized;

        if (!MainILV.areSafetyChecksAdded())
          DisableRuntimeUnroll = true;
      } else {
        InnerLoopVectorizer LB(L, PSE, LI, DT, TLI, TTI, AC, ORE, VF.Width,
                               VF.MinProfitableTripCount, IC, &LVL, &CM, BFI,
                               PSI, Checks);

        VPlan &BestPlan = LVP.getBestPlanFor(VF.Width);
        LVP.executePlan(VF.Width, IC, BestPlan, LB, DT, false);
        ++LoopsVectorized;

        // Add metadata to disable runtime unrolling a scalar loop when there
        // are no runtime checks about strides and memory. A scalar loop that is
        // rarely used is not worth unrolling.
        if (!LB.areSafetyChecksAdded())
          DisableRuntimeUnroll = true;
      }
      // Report the vectorization decision.
      reportVectorization(ORE, L, VF, IC);
    }

    if (ORE->allowExtraAnalysis(LV_NAME))
      checkMixedPrecision(L, ORE);
  }

  std::optional<MDNode *> RemainderLoopID =
      makeFollowupLoopID(OrigLoopID, {LLVMLoopVectorizeFollowupAll,
                                      LLVMLoopVectorizeFollowupEpilogue});
  if (RemainderLoopID) {
    L->setLoopID(*RemainderLoopID);
  } else {
    if (DisableRuntimeUnroll)
      AddRuntimeUnrollDisableMetaData(L);

    // Mark the loop as already vectorized to avoid vectorizing again.
    Hints.setAlreadyVectorized();
  }

  assert(!verifyFunction(*L->getHeader()->getParent(), &dbgs()));
  return true;
}

LoopVectorizeResult LoopVectorizePass::runImpl(
    Function &F, ScalarEvolution &SE_, LoopInfo &LI_, TargetTransformInfo &TTI_,
    DominatorTree &DT_, BlockFrequencyInfo *BFI_, TargetLibraryInfo *TLI_,
    DemandedBits &DB_, AssumptionCache &AC_, LoopAccessInfoManager &LAIs_,
    OptimizationRemarkEmitter &ORE_, ProfileSummaryInfo *PSI_) {
  SE = &SE_;
  LI = &LI_;
  TTI = &TTI_;
  DT = &DT_;
  BFI = BFI_;
  TLI = TLI_;
  AC = &AC_;
  LAIs = &LAIs_;
  DB = &DB_;
  ORE = &ORE_;
  PSI = PSI_;

  // Don't attempt if
  // 1. the target claims to have no vector registers, and
  // 2. interleaving won't help ILP.
  //
  // The second condition is necessary because, even if the target has no
  // vector registers, loop vectorization may still enable scalar
  // interleaving.
  if (!TTI->getNumberOfRegisters(TTI->getRegisterClassForType(true)) &&
      TTI->getMaxInterleaveFactor(ElementCount::getFixed(1)) < 2)
    return LoopVectorizeResult(false, false);

  bool Changed = false, CFGChanged = false;

  // The vectorizer requires loops to be in simplified form.
  // Since simplification may add new inner loops, it has to run before the
  // legality and profitability checks. This means running the loop vectorizer
  // will simplify all loops, regardless of whether anything end up being
  // vectorized.
  for (const auto &L : *LI)
    Changed |= CFGChanged |=
        simplifyLoop(L, DT, LI, SE, AC, nullptr, false /* PreserveLCSSA */);

  // Build up a worklist of inner-loops to vectorize. This is necessary as
  // the act of vectorizing or partially unrolling a loop creates new loops
  // and can invalidate iterators across the loops.
  SmallVector<Loop *, 8> Worklist;

  for (Loop *L : *LI)
    collectSupportedLoops(*L, LI, ORE, Worklist);

  LoopsAnalyzed += Worklist.size();

  // Now walk the identified inner loops.
  while (!Worklist.empty()) {
    Loop *L = Worklist.pop_back_val();

    // For the inner loops we actually process, form LCSSA to simplify the
    // transform.
    Changed |= formLCSSARecursively(*L, *DT, LI, SE);

    Changed |= CFGChanged |= processLoop(L);

    if (Changed) {
      LAIs->clear();

#ifndef NDEBUG
      if (VerifySCEV)
        SE->verify();
#endif
    }
  }

  // Process each loop nest in the function.
  return LoopVectorizeResult(Changed, CFGChanged);
}

PreservedAnalyses LoopVectorizePass::run(Function &F,
                                         FunctionAnalysisManager &AM) {
    auto &LI = AM.getResult<LoopAnalysis>(F);
    // There are no loops in the function. Return before computing other expensive
    // analyses.
    if (LI.empty())
      return PreservedAnalyses::all();
    auto &SE = AM.getResult<ScalarEvolutionAnalysis>(F);
    auto &TTI = AM.getResult<TargetIRAnalysis>(F);
    auto &DT = AM.getResult<DominatorTreeAnalysis>(F);
    auto &TLI = AM.getResult<TargetLibraryAnalysis>(F);
    auto &AC = AM.getResult<AssumptionAnalysis>(F);
    auto &DB = AM.getResult<DemandedBitsAnalysis>(F);
    auto &ORE = AM.getResult<OptimizationRemarkEmitterAnalysis>(F);

    LoopAccessInfoManager &LAIs = AM.getResult<LoopAccessAnalysis>(F);
    auto &MAMProxy = AM.getResult<ModuleAnalysisManagerFunctionProxy>(F);
    ProfileSummaryInfo *PSI =
        MAMProxy.getCachedResult<ProfileSummaryAnalysis>(*F.getParent());
    BlockFrequencyInfo *BFI = nullptr;
    if (PSI && PSI->hasProfileSummary())
      BFI = &AM.getResult<BlockFrequencyAnalysis>(F);
    LoopVectorizeResult Result =
        runImpl(F, SE, LI, TTI, DT, BFI, &TLI, DB, AC, LAIs, ORE, PSI);
    if (!Result.MadeAnyChange)
      return PreservedAnalyses::all();
    PreservedAnalyses PA;

    if (isAssignmentTrackingEnabled(*F.getParent())) {
      for (auto &BB : F)
        RemoveRedundantDbgInstrs(&BB);
    }

    // We currently do not preserve loopinfo/dominator analyses with outer loop
    // vectorization. Until this is addressed, mark these analyses as preserved
    // only for non-VPlan-native path.
    // TODO: Preserve Loop and Dominator analyses for VPlan-native path.
    if (!EnableVPlanNativePath) {
      PA.preserve<LoopAnalysis>();
      PA.preserve<DominatorTreeAnalysis>();
      PA.preserve<ScalarEvolutionAnalysis>();
    }

    if (Result.MadeCFGChange) {
      // Making CFG changes likely means a loop got vectorized. Indicate that
      // extra simplification passes should be run.
      // TODO: MadeCFGChanges is not a prefect proxy. Extra passes should only
      // be run if runtime checks have been added.
      AM.getResult<ShouldRunExtraVectorPasses>(F);
      PA.preserve<ShouldRunExtraVectorPasses>();
    } else {
      PA.preserveSet<CFGAnalyses>();
    }
    return PA;
}

void LoopVectorizePass::printPipeline(
    raw_ostream &OS, function_ref<StringRef(StringRef)> MapClassName2PassName) {
  static_cast<PassInfoMixin<LoopVectorizePass> *>(this)->printPipeline(
      OS, MapClassName2PassName);

  OS << '<';
  OS << (InterleaveOnlyWhenForced ? "" : "no-") << "interleave-forced-only;";
  OS << (VectorizeOnlyWhenForced ? "" : "no-") << "vectorize-forced-only;";
  OS << '>';
}<|MERGE_RESOLUTION|>--- conflicted
+++ resolved
@@ -398,8 +398,6 @@
     cl::Hidden,
     cl::desc("Try wider VFs if they enable the use of vector variants"));
 
-<<<<<<< HEAD
-=======
 // Likelyhood of bypassing the vectorized loop because assumptions about SCEV
 // variables not overflowing do not hold. See `emitSCEVChecks`.
 static constexpr uint32_t SCEVCheckBypassWeights[] = {1, 127};
@@ -410,7 +408,6 @@
 // after prolog. See `emitIterationCountCheck`.
 static constexpr uint32_t MinItersBypassWeights[] = {1, 127};
 
->>>>>>> 7ca33737
 /// A helper function that returns true if the given type is irregular. The
 /// type is irregular if its allocated size doesn't equal the store size of an
 /// element of the corresponding vector type.
@@ -9465,12 +9462,8 @@
   for (unsigned Part = 0; Part < State.UF; ++Part) {
     Value *NewVecOp = State.get(getVecOp(), Part);
     if (VPValue *Cond = getCondOp()) {
-<<<<<<< HEAD
-      Value *NewCond = State.get(Cond, Part);
-=======
       Value *NewCond = State.VF.isVector() ? State.get(Cond, Part)
                                            : State.get(Cond, {Part, 0});
->>>>>>> 7ca33737
       VectorType *VecTy = dyn_cast<VectorType>(NewVecOp->getType());
       Type *ElementTy = VecTy ? VecTy->getElementType() : NewVecOp->getType();
       Value *Iden = RdxDesc.getRecurrenceIdentity(Kind, ElementTy,
