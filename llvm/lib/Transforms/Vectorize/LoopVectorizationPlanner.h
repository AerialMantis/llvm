//===- LoopVectorizationPlanner.h - Planner for LoopVectorization ---------===//
//
// Part of the LLVM Project, under the Apache License v2.0 with LLVM Exceptions.
// See https://llvm.org/LICENSE.txt for license information.
// SPDX-License-Identifier: Apache-2.0 WITH LLVM-exception
//
//===----------------------------------------------------------------------===//
///
/// \file
/// This file provides a LoopVectorizationPlanner class.
/// InnerLoopVectorizer vectorizes loops which contain only one basic
/// LoopVectorizationPlanner - drives the vectorization process after having
/// passed Legality checks.
/// The planner builds and optimizes the Vectorization Plans which record the
/// decisions how to vectorize the given loop. In particular, represent the
/// control-flow of the vectorized version, the replication of instructions that
/// are to be scalarized, and interleave access groups.
///
/// Also provides a VPlan-based builder utility analogous to IRBuilder.
/// It provides an instruction-level API for generating VPInstructions while
/// abstracting away the Recipe manipulation details.
//===----------------------------------------------------------------------===//

#ifndef LLVM_TRANSFORMS_VECTORIZE_LOOPVECTORIZATIONPLANNER_H
#define LLVM_TRANSFORMS_VECTORIZE_LOOPVECTORIZATIONPLANNER_H

#include "VPlan.h"
#include "llvm/ADT/SmallSet.h"
#include "llvm/Support/InstructionCost.h"

namespace llvm {

class LoopInfo;
class DominatorTree;
class LoopVectorizationLegality;
class LoopVectorizationCostModel;
class PredicatedScalarEvolution;
class LoopVectorizeHints;
class OptimizationRemarkEmitter;
class TargetTransformInfo;
class TargetLibraryInfo;
class VPRecipeBuilder;

/// VPlan-based builder utility analogous to IRBuilder.
class VPBuilder {
  VPBasicBlock *BB = nullptr;
  VPBasicBlock::iterator InsertPt = VPBasicBlock::iterator();

  /// Insert \p VPI in BB at InsertPt if BB is set.
  VPInstruction *tryInsertInstruction(VPInstruction *VPI) {
    if (BB)
      BB->insert(VPI, InsertPt);
    return VPI;
  }

  VPInstruction *createInstruction(unsigned Opcode,
                                   ArrayRef<VPValue *> Operands, DebugLoc DL,
                                   const Twine &Name = "") {
    return tryInsertInstruction(new VPInstruction(Opcode, Operands, DL, Name));
  }

  VPInstruction *createInstruction(unsigned Opcode,
                                   std::initializer_list<VPValue *> Operands,
                                   DebugLoc DL, const Twine &Name = "") {
    return createInstruction(Opcode, ArrayRef<VPValue *>(Operands), DL, Name);
  }

public:
  VPBuilder() = default;
  VPBuilder(VPBasicBlock *InsertBB) { setInsertPoint(InsertBB); }
  VPBuilder(VPRecipeBase *InsertPt) { setInsertPoint(InsertPt); }

  /// Clear the insertion point: created instructions will not be inserted into
  /// a block.
  void clearInsertionPoint() {
    BB = nullptr;
    InsertPt = VPBasicBlock::iterator();
  }

  VPBasicBlock *getInsertBlock() const { return BB; }
  VPBasicBlock::iterator getInsertPoint() const { return InsertPt; }

  /// Create a VPBuilder to insert after \p R.
  static VPBuilder getToInsertAfter(VPRecipeBase *R) {
    VPBuilder B;
    B.setInsertPoint(R->getParent(), std::next(R->getIterator()));
    return B;
  }

  /// InsertPoint - A saved insertion point.
  class VPInsertPoint {
    VPBasicBlock *Block = nullptr;
    VPBasicBlock::iterator Point;

  public:
    /// Creates a new insertion point which doesn't point to anything.
    VPInsertPoint() = default;

    /// Creates a new insertion point at the given location.
    VPInsertPoint(VPBasicBlock *InsertBlock, VPBasicBlock::iterator InsertPoint)
        : Block(InsertBlock), Point(InsertPoint) {}

    /// Returns true if this insert point is set.
    bool isSet() const { return Block != nullptr; }

    VPBasicBlock *getBlock() const { return Block; }
    VPBasicBlock::iterator getPoint() const { return Point; }
  };

  /// Sets the current insert point to a previously-saved location.
  void restoreIP(VPInsertPoint IP) {
    if (IP.isSet())
      setInsertPoint(IP.getBlock(), IP.getPoint());
    else
      clearInsertionPoint();
  }

  /// This specifies that created VPInstructions should be appended to the end
  /// of the specified block.
  void setInsertPoint(VPBasicBlock *TheBB) {
    assert(TheBB && "Attempting to set a null insert point");
    BB = TheBB;
    InsertPt = BB->end();
  }

  /// This specifies that created instructions should be inserted at the
  /// specified point.
  void setInsertPoint(VPBasicBlock *TheBB, VPBasicBlock::iterator IP) {
    BB = TheBB;
    InsertPt = IP;
  }

  /// This specifies that created instructions should be inserted at the
  /// specified point.
  void setInsertPoint(VPRecipeBase *IP) {
    BB = IP->getParent();
    InsertPt = IP->getIterator();
  }

  /// Create an N-ary operation with \p Opcode, \p Operands and set \p Inst as
  /// its underlying Instruction.
  VPInstruction *createNaryOp(unsigned Opcode, ArrayRef<VPValue *> Operands,
                              Instruction *Inst = nullptr,
                              const Twine &Name = "") {
    DebugLoc DL;
    if (Inst)
      DL = Inst->getDebugLoc();
    VPInstruction *NewVPInst = createInstruction(Opcode, Operands, DL, Name);
    NewVPInst->setUnderlyingValue(Inst);
    return NewVPInst;
  }
  VPInstruction *createNaryOp(unsigned Opcode, ArrayRef<VPValue *> Operands,
                              DebugLoc DL, const Twine &Name = "") {
    return createInstruction(Opcode, Operands, DL, Name);
  }

  VPInstruction *createOverflowingOp(unsigned Opcode,
                                     std::initializer_list<VPValue *> Operands,
                                     VPRecipeWithIRFlags::WrapFlagsTy WrapFlags,
                                     DebugLoc DL = {}, const Twine &Name = "") {
    return tryInsertInstruction(
        new VPInstruction(Opcode, Operands, WrapFlags, DL, Name));
  }
  VPValue *createNot(VPValue *Operand, DebugLoc DL = {},
                     const Twine &Name = "") {
    return createInstruction(VPInstruction::Not, {Operand}, DL, Name);
  }

  VPValue *createAnd(VPValue *LHS, VPValue *RHS, DebugLoc DL = {},
                     const Twine &Name = "") {
    return createInstruction(Instruction::BinaryOps::And, {LHS, RHS}, DL, Name);
  }

  VPValue *createOr(VPValue *LHS, VPValue *RHS, DebugLoc DL = {},
                    const Twine &Name = "") {

    return tryInsertInstruction(new VPInstruction(
        Instruction::BinaryOps::Or, {LHS, RHS},
        VPRecipeWithIRFlags::DisjointFlagsTy(false), DL, Name));
  }

  VPValue *createLogicalAnd(VPValue *LHS, VPValue *RHS, DebugLoc DL = {},
                            const Twine &Name = "") {
    return tryInsertInstruction(
        new VPInstruction(VPInstruction::LogicalAnd, {LHS, RHS}, DL, Name));
  }

  VPValue *createSelect(VPValue *Cond, VPValue *TrueVal, VPValue *FalseVal,
                        DebugLoc DL = {}, const Twine &Name = "",
                        std::optional<FastMathFlags> FMFs = std::nullopt) {
    auto *Select =
        FMFs ? new VPInstruction(Instruction::Select, {Cond, TrueVal, FalseVal},
                                 *FMFs, DL, Name)
             : new VPInstruction(Instruction::Select, {Cond, TrueVal, FalseVal},
                                 DL, Name);
    return tryInsertInstruction(Select);
  }

  /// Create a new ICmp VPInstruction with predicate \p Pred and operands \p A
  /// and \p B.
  /// TODO: add createFCmp when needed.
  VPValue *createICmp(CmpInst::Predicate Pred, VPValue *A, VPValue *B,
                      DebugLoc DL = {}, const Twine &Name = "");

  //===--------------------------------------------------------------------===//
  // RAII helpers.
  //===--------------------------------------------------------------------===//

  /// RAII object that stores the current insertion point and restores it when
  /// the object is destroyed.
  class InsertPointGuard {
    VPBuilder &Builder;
    VPBasicBlock *Block;
    VPBasicBlock::iterator Point;

  public:
    InsertPointGuard(VPBuilder &B)
        : Builder(B), Block(B.getInsertBlock()), Point(B.getInsertPoint()) {}

    InsertPointGuard(const InsertPointGuard &) = delete;
    InsertPointGuard &operator=(const InsertPointGuard &) = delete;

    ~InsertPointGuard() { Builder.restoreIP(VPInsertPoint(Block, Point)); }
  };
};

/// TODO: The following VectorizationFactor was pulled out of
/// LoopVectorizationCostModel class. LV also deals with
/// VectorizerParams::VectorizationFactor.
/// We need to streamline them.

/// Information about vectorization costs.
struct VectorizationFactor {
  /// Vector width with best cost.
  ElementCount Width;

  /// Cost of the loop with that width.
  InstructionCost Cost;

  /// Cost of the scalar loop.
  InstructionCost ScalarCost;

  /// The minimum trip count required to make vectorization profitable, e.g. due
  /// to runtime checks.
  ElementCount MinProfitableTripCount;

  VectorizationFactor(ElementCount Width, InstructionCost Cost,
                      InstructionCost ScalarCost)
      : Width(Width), Cost(Cost), ScalarCost(ScalarCost) {}

  /// Width 1 means no vectorization, cost 0 means uncomputed cost.
  static VectorizationFactor Disabled() {
    return {ElementCount::getFixed(1), 0, 0};
  }

  bool operator==(const VectorizationFactor &rhs) const {
    return Width == rhs.Width && Cost == rhs.Cost;
  }

  bool operator!=(const VectorizationFactor &rhs) const {
    return !(*this == rhs);
  }
};

/// A class that represents two vectorization factors (initialized with 0 by
/// default). One for fixed-width vectorization and one for scalable
/// vectorization. This can be used by the vectorizer to choose from a range of
/// fixed and/or scalable VFs in order to find the most cost-effective VF to
/// vectorize with.
struct FixedScalableVFPair {
  ElementCount FixedVF;
  ElementCount ScalableVF;

  FixedScalableVFPair()
      : FixedVF(ElementCount::getFixed(0)),
        ScalableVF(ElementCount::getScalable(0)) {}
  FixedScalableVFPair(const ElementCount &Max) : FixedScalableVFPair() {
    *(Max.isScalable() ? &ScalableVF : &FixedVF) = Max;
  }
  FixedScalableVFPair(const ElementCount &FixedVF,
                      const ElementCount &ScalableVF)
      : FixedVF(FixedVF), ScalableVF(ScalableVF) {
    assert(!FixedVF.isScalable() && ScalableVF.isScalable() &&
           "Invalid scalable properties");
  }

  static FixedScalableVFPair getNone() { return FixedScalableVFPair(); }

  /// \return true if either fixed- or scalable VF is non-zero.
  explicit operator bool() const { return FixedVF || ScalableVF; }

  /// \return true if either fixed- or scalable VF is a valid vector VF.
  bool hasVector() const { return FixedVF.isVector() || ScalableVF.isVector(); }
};

/// Planner drives the vectorization process after having passed
/// Legality checks.
class LoopVectorizationPlanner {
  /// The loop that we evaluate.
  Loop *OrigLoop;

  /// Loop Info analysis.
  LoopInfo *LI;

  /// The dominator tree.
  DominatorTree *DT;

  /// Target Library Info.
  const TargetLibraryInfo *TLI;

  /// Target Transform Info.
  const TargetTransformInfo &TTI;

  /// The legality analysis.
  LoopVectorizationLegality *Legal;

  /// The profitability analysis.
  LoopVectorizationCostModel &CM;

  /// The interleaved access analysis.
  InterleavedAccessInfo &IAI;

  PredicatedScalarEvolution &PSE;

  const LoopVectorizeHints &Hints;

  OptimizationRemarkEmitter *ORE;

  SmallVector<VPlanPtr, 4> VPlans;

  /// Profitable vector factors.
  SmallVector<VectorizationFactor, 8> ProfitableVFs;

  /// A builder used to construct the current plan.
  VPBuilder Builder;

  /// Computes the cost of \p Plan for vectorization factor \p VF.
  ///
  /// The current implementation requires access to the
  /// LoopVectorizationLegality to handle inductions and reductions, which is
  /// why it is kept separate from the VPlan-only cost infrastructure.
  ///
  /// TODO: Move to VPlan::cost once the use of LoopVectorizationLegality has
  /// been retired.
  InstructionCost cost(VPlan &Plan, ElementCount VF) const;

public:
  LoopVectorizationPlanner(
      Loop *L, LoopInfo *LI, DominatorTree *DT, const TargetLibraryInfo *TLI,
      const TargetTransformInfo &TTI, LoopVectorizationLegality *Legal,
      LoopVectorizationCostModel &CM, InterleavedAccessInfo &IAI,
      PredicatedScalarEvolution &PSE, const LoopVectorizeHints &Hints,
      OptimizationRemarkEmitter *ORE)
      : OrigLoop(L), LI(LI), DT(DT), TLI(TLI), TTI(TTI), Legal(Legal), CM(CM),
        IAI(IAI), PSE(PSE), Hints(Hints), ORE(ORE) {}

  /// Plan how to best vectorize, return the best VF and its cost, or
  /// std::nullopt if vectorization and interleaving should be avoided up front.
  std::optional<VectorizationFactor> plan(ElementCount UserVF, unsigned UserIC);

  /// Use the VPlan-native path to plan how to best vectorize, return the best
  /// VF and its cost.
  VectorizationFactor planInVPlanNativePath(ElementCount UserVF);

  /// Return the best VPlan for \p VF.
  VPlan &getBestPlanFor(ElementCount VF) const;

<<<<<<< HEAD
  /// Return the most profitable vectorization factor.
  ElementCount getBestVF() const;
=======
  /// Return the most profitable vectorization factor. Also collect all
  /// profitable VFs in ProfitableVFs.
  ElementCount getBestVF();
>>>>>>> 98391913

  /// Generate the IR code for the vectorized loop captured in VPlan \p BestPlan
  /// according to the best selected \p VF and  \p UF.
  ///
  /// TODO: \p IsEpilogueVectorization is needed to avoid issues due to epilogue
  /// vectorization re-using plans for both the main and epilogue vector loops.
  /// It should be removed once the re-use issue has been fixed.
  /// \p ExpandedSCEVs is passed during execution of the plan for epilogue loop
  /// to re-use expansion results generated during main plan execution.
  ///
  /// Returns a mapping of SCEVs to their expanded IR values and a mapping for
  /// the reduction resume values. Note that this is a temporary workaround
  /// needed due to the current epilogue handling.
  std::pair<DenseMap<const SCEV *, Value *>,
            DenseMap<const RecurrenceDescriptor *, Value *>>
  executePlan(ElementCount VF, unsigned UF, VPlan &BestPlan,
              InnerLoopVectorizer &LB, DominatorTree *DT,
              bool IsEpilogueVectorization,
              const DenseMap<const SCEV *, Value *> *ExpandedSCEVs = nullptr);

#if !defined(NDEBUG) || defined(LLVM_ENABLE_DUMP)
  void printPlans(raw_ostream &O);
#endif

  /// Look through the existing plans and return true if we have one with
  /// vectorization factor \p VF.
  bool hasPlanWithVF(ElementCount VF) const {
    return any_of(VPlans,
                  [&](const VPlanPtr &Plan) { return Plan->hasVF(VF); });
  }

  /// Test a \p Predicate on a \p Range of VF's. Return the value of applying
  /// \p Predicate on Range.Start, possibly decreasing Range.End such that the
  /// returned value holds for the entire \p Range.
  static bool
  getDecisionAndClampRange(const std::function<bool(ElementCount)> &Predicate,
                           VFRange &Range);

  /// \return The most profitable vectorization factor and the cost of that VF
  /// for vectorizing the epilogue. Returns VectorizationFactor::Disabled if
  /// epilogue vectorization is not supported for the loop.
  VectorizationFactor
  selectEpilogueVectorizationFactor(const ElementCount MaxVF, unsigned IC);

  /// Emit remarks for recipes with invalid costs in the available VPlans.
  void emitInvalidCostRemarks(OptimizationRemarkEmitter *ORE);

protected:
  /// Build VPlans for power-of-2 VF's between \p MinVF and \p MaxVF inclusive,
  /// according to the information gathered by Legal when it checked if it is
  /// legal to vectorize the loop.
  void buildVPlans(ElementCount MinVF, ElementCount MaxVF);

private:
  /// Build a VPlan according to the information gathered by Legal. \return a
  /// VPlan for vectorization factors \p Range.Start and up to \p Range.End
  /// exclusive, possibly decreasing \p Range.End.
  VPlanPtr buildVPlan(VFRange &Range);

  /// Build a VPlan using VPRecipes according to the information gather by
  /// Legal. This method is only used for the legacy inner loop vectorizer.
  /// \p Range's largest included VF is restricted to the maximum VF the
  /// returned VPlan is valid for. If no VPlan can be built for the input range,
  /// set the largest included VF to the maximum VF for which no plan could be
  /// built.
  VPlanPtr tryToBuildVPlanWithVPRecipes(VFRange &Range);

  /// Build VPlans for power-of-2 VF's between \p MinVF and \p MaxVF inclusive,
  /// according to the information gathered by Legal when it checked if it is
  /// legal to vectorize the loop. This method creates VPlans using VPRecipes.
  void buildVPlansWithVPRecipes(ElementCount MinVF, ElementCount MaxVF);

  // Adjust the recipes for reductions. For in-loop reductions the chain of
  // instructions leading from the loop exit instr to the phi need to be
  // converted to reductions, with one operand being vector and the other being
  // the scalar reduction chain. For other reductions, a select is introduced
  // between the phi and live-out recipes when folding the tail.
  void adjustRecipesForReductions(VPlanPtr &Plan,
                                  VPRecipeBuilder &RecipeBuilder,
                                  ElementCount MinVF);

  /// \return The most profitable vectorization factor for the available VPlans
  /// and the cost of that VF.
  /// This is now only used to verify the decisions by the new VPlan-based
  /// cost-model and will be retired once the VPlan-based cost-model is
  /// stabilized.
  VectorizationFactor selectVectorizationFactor();

  /// Returns true if the per-lane cost of VectorizationFactor A is lower than
  /// that of B.
  bool isMoreProfitable(const VectorizationFactor &A,
                        const VectorizationFactor &B) const;

  /// Determines if we have the infrastructure to vectorize the loop and its
  /// epilogue, assuming the main loop is vectorized by \p VF.
  bool isCandidateForEpilogueVectorization(const ElementCount VF) const;
};

} // namespace llvm

#endif // LLVM_TRANSFORMS_VECTORIZE_LOOPVECTORIZATIONPLANNER_H<|MERGE_RESOLUTION|>--- conflicted
+++ resolved
@@ -365,14 +365,9 @@
   /// Return the best VPlan for \p VF.
   VPlan &getBestPlanFor(ElementCount VF) const;
 
-<<<<<<< HEAD
-  /// Return the most profitable vectorization factor.
-  ElementCount getBestVF() const;
-=======
   /// Return the most profitable vectorization factor. Also collect all
   /// profitable VFs in ProfitableVFs.
   ElementCount getBestVF();
->>>>>>> 98391913
 
   /// Generate the IR code for the vectorized loop captured in VPlan \p BestPlan
   /// according to the best selected \p VF and  \p UF.
