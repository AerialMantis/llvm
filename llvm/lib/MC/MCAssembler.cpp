//===- lib/MC/MCAssembler.cpp - Assembler Backend Implementation ----------===//
//
// Part of the LLVM Project, under the Apache License v2.0 with LLVM Exceptions.
// See https://llvm.org/LICENSE.txt for license information.
// SPDX-License-Identifier: Apache-2.0 WITH LLVM-exception
//
//===----------------------------------------------------------------------===//

#include "llvm/MC/MCAssembler.h"
#include "llvm/ADT/ArrayRef.h"
#include "llvm/ADT/SmallString.h"
#include "llvm/ADT/SmallVector.h"
#include "llvm/ADT/Statistic.h"
#include "llvm/ADT/StringRef.h"
#include "llvm/ADT/Twine.h"
#include "llvm/MC/MCAsmBackend.h"
#include "llvm/MC/MCAsmInfo.h"
#include "llvm/MC/MCCodeEmitter.h"
#include "llvm/MC/MCCodeView.h"
#include "llvm/MC/MCContext.h"
#include "llvm/MC/MCDwarf.h"
#include "llvm/MC/MCExpr.h"
#include "llvm/MC/MCFixup.h"
#include "llvm/MC/MCFixupKindInfo.h"
#include "llvm/MC/MCFragment.h"
#include "llvm/MC/MCInst.h"
#include "llvm/MC/MCObjectWriter.h"
#include "llvm/MC/MCSection.h"
#include "llvm/MC/MCSymbol.h"
#include "llvm/MC/MCValue.h"
#include "llvm/Support/Alignment.h"
#include "llvm/Support/Casting.h"
#include "llvm/Support/Debug.h"
#include "llvm/Support/EndianStream.h"
#include "llvm/Support/ErrorHandling.h"
#include "llvm/Support/LEB128.h"
#include "llvm/Support/raw_ostream.h"
#include <cassert>
#include <cstdint>
#include <tuple>
#include <utility>

using namespace llvm;

namespace llvm {
class MCSubtargetInfo;
}

#define DEBUG_TYPE "assembler"

namespace {
namespace stats {

STATISTIC(EmittedFragments, "Number of emitted assembler fragments - total");
STATISTIC(EmittedRelaxableFragments,
          "Number of emitted assembler fragments - relaxable");
STATISTIC(EmittedDataFragments,
          "Number of emitted assembler fragments - data");
STATISTIC(EmittedAlignFragments,
          "Number of emitted assembler fragments - align");
STATISTIC(EmittedFillFragments,
          "Number of emitted assembler fragments - fill");
STATISTIC(EmittedNopsFragments, "Number of emitted assembler fragments - nops");
STATISTIC(EmittedOrgFragments, "Number of emitted assembler fragments - org");
STATISTIC(evaluateFixup, "Number of evaluated fixups");
STATISTIC(ObjectBytes, "Number of emitted object file bytes");
STATISTIC(RelaxationSteps, "Number of assembler layout and relaxation steps");
STATISTIC(RelaxedInstructions, "Number of relaxed instructions");

} // end namespace stats
} // end anonymous namespace

// FIXME FIXME FIXME: There are number of places in this file where we convert
// what is a 64-bit assembler value used for computation into a value in the
// object file, which may truncate it. We should detect that truncation where
// invalid and report errors back.

/* *** */

MCAssembler::MCAssembler(MCContext &Context,
                         std::unique_ptr<MCAsmBackend> Backend,
                         std::unique_ptr<MCCodeEmitter> Emitter,
                         std::unique_ptr<MCObjectWriter> Writer)
    : Context(Context), Backend(std::move(Backend)),
<<<<<<< HEAD
      Emitter(std::move(Emitter)), Writer(std::move(Writer)) {
  VersionInfo.Major = 0; // Major version == 0 for "none specified"
  DarwinTargetVariantVersionInfo.Major = 0;
}

MCAssembler::~MCAssembler() = default;

void MCAssembler::reset() {
  RelaxAll = false;
  SubsectionsViaSymbols = false;
  IncrementalLinkerCompatible = false;
  Sections.clear();
  Symbols.clear();
  LinkerOptions.clear();
  FileNames.clear();
  ThumbFuncs.clear();
  BundleAlignSize = 0;
  ELFHeaderEFlags = 0;
  LOHContainer.reset();
  VersionInfo.Major = 0;
  VersionInfo.SDKVersion = VersionTuple();
  DarwinTargetVariantVersionInfo.Major = 0;
  DarwinTargetVariantVersionInfo.SDKVersion = VersionTuple();
=======
      Emitter(std::move(Emitter)), Writer(std::move(Writer)) {}

void MCAssembler::reset() {
  RelaxAll = false;
  Sections.clear();
  Symbols.clear();
  ThumbFuncs.clear();
  BundleAlignSize = 0;
>>>>>>> 9c4aab8c

  // reset objects owned by us
  if (getBackendPtr())
    getBackendPtr()->reset();
  if (getEmitterPtr())
    getEmitterPtr()->reset();
  if (Writer)
    Writer->reset();
}

bool MCAssembler::registerSection(MCSection &Section) {
  if (Section.isRegistered())
    return false;
  assert(Section.curFragList()->Head && "allocInitialFragment not called");
  Sections.push_back(&Section);
  Section.setIsRegistered(true);
  return true;
}

bool MCAssembler::isThumbFunc(const MCSymbol *Symbol) const {
  if (ThumbFuncs.count(Symbol))
    return true;

  if (!Symbol->isVariable())
    return false;

  const MCExpr *Expr = Symbol->getVariableValue();

  MCValue V;
  if (!Expr->evaluateAsRelocatable(V, nullptr, nullptr))
    return false;

  if (V.getSymB() || V.getRefKind() != MCSymbolRefExpr::VK_None)
    return false;

  const MCSymbolRefExpr *Ref = V.getSymA();
  if (!Ref)
    return false;

  if (Ref->getKind() != MCSymbolRefExpr::VK_None)
    return false;

  const MCSymbol &Sym = Ref->getSymbol();
  if (!isThumbFunc(&Sym))
    return false;

  ThumbFuncs.insert(Symbol); // Cache it.
  return true;
}

bool MCAssembler::evaluateFixup(const MCFixup &Fixup, const MCFragment *DF,
                                MCValue &Target, const MCSubtargetInfo *STI,
                                uint64_t &Value, bool &WasForced) const {
  ++stats::evaluateFixup;

  // FIXME: This code has some duplication with recordRelocation. We should
  // probably merge the two into a single callback that tries to evaluate a
  // fixup and records a relocation if one is needed.

  // On error claim to have completely evaluated the fixup, to prevent any
  // further processing from being done.
  const MCExpr *Expr = Fixup.getValue();
  MCContext &Ctx = getContext();
  Value = 0;
  WasForced = false;
  if (!Expr->evaluateAsRelocatable(Target, this, &Fixup)) {
    Ctx.reportError(Fixup.getLoc(), "expected relocatable expression");
    return true;
  }
  if (const MCSymbolRefExpr *RefB = Target.getSymB()) {
    if (RefB->getKind() != MCSymbolRefExpr::VK_None) {
      Ctx.reportError(Fixup.getLoc(),
                      "unsupported subtraction of qualified symbol");
      return true;
    }
  }

  assert(getBackendPtr() && "Expected assembler backend");
  bool IsTarget = getBackendPtr()->getFixupKindInfo(Fixup.getKind()).Flags &
                  MCFixupKindInfo::FKF_IsTarget;

  if (IsTarget)
    return getBackend().evaluateTargetFixup(*this, Fixup, DF, Target, STI,
                                            Value, WasForced);

  unsigned FixupFlags = getBackendPtr()->getFixupKindInfo(Fixup.getKind()).Flags;
  bool IsPCRel = getBackendPtr()->getFixupKindInfo(Fixup.getKind()).Flags &
                 MCFixupKindInfo::FKF_IsPCRel;

  bool IsResolved = false;
  if (IsPCRel) {
    if (Target.getSymB()) {
      IsResolved = false;
    } else if (!Target.getSymA()) {
      IsResolved = false;
    } else {
      const MCSymbolRefExpr *A = Target.getSymA();
      const MCSymbol &SA = A->getSymbol();
      if (A->getKind() != MCSymbolRefExpr::VK_None || SA.isUndefined()) {
        IsResolved = false;
      } else {
        IsResolved = (FixupFlags & MCFixupKindInfo::FKF_Constant) ||
                     getWriter().isSymbolRefDifferenceFullyResolvedImpl(
                         *this, SA, *DF, false, true);
      }
    }
  } else {
    IsResolved = Target.isAbsolute();
  }

  Value = Target.getConstant();

  if (const MCSymbolRefExpr *A = Target.getSymA()) {
    const MCSymbol &Sym = A->getSymbol();
    if (Sym.isDefined())
      Value += getSymbolOffset(Sym);
  }
  if (const MCSymbolRefExpr *B = Target.getSymB()) {
    const MCSymbol &Sym = B->getSymbol();
    if (Sym.isDefined())
      Value -= getSymbolOffset(Sym);
  }

  bool ShouldAlignPC = getBackend().getFixupKindInfo(Fixup.getKind()).Flags &
                       MCFixupKindInfo::FKF_IsAlignedDownTo32Bits;
  assert((ShouldAlignPC ? IsPCRel : true) &&
    "FKF_IsAlignedDownTo32Bits is only allowed on PC-relative fixups!");

  if (IsPCRel) {
    uint64_t Offset = getFragmentOffset(*DF) + Fixup.getOffset();

    // A number of ARM fixups in Thumb mode require that the effective PC
    // address be determined as the 32-bit aligned version of the actual offset.
    if (ShouldAlignPC) Offset &= ~0x3;
    Value -= Offset;
  }

  // Let the backend force a relocation if needed.
  if (IsResolved &&
      getBackend().shouldForceRelocation(*this, Fixup, Target, STI)) {
    IsResolved = false;
    WasForced = true;
  }

  // A linker relaxation target may emit ADD/SUB relocations for A-B+C. Let
  // recordRelocation handle non-VK_None cases like A@plt-B+C.
  if (!IsResolved && Target.getSymA() && Target.getSymB() &&
      Target.getSymA()->getKind() == MCSymbolRefExpr::VK_None &&
      getBackend().handleAddSubRelocations(*this, *DF, Fixup, Target, Value))
    return true;

  return IsResolved;
}

uint64_t MCAssembler::computeFragmentSize(const MCFragment &F) const {
  assert(getBackendPtr() && "Requires assembler backend");
  switch (F.getKind()) {
  case MCFragment::FT_Data:
    return cast<MCDataFragment>(F).getContents().size();
  case MCFragment::FT_Relaxable:
    return cast<MCRelaxableFragment>(F).getContents().size();
  case MCFragment::FT_Fill: {
    auto &FF = cast<MCFillFragment>(F);
    int64_t NumValues = 0;
    if (!FF.getNumValues().evaluateKnownAbsolute(NumValues, *this)) {
      getContext().reportError(FF.getLoc(),
                               "expected assembly-time absolute expression");
      return 0;
    }
    int64_t Size = NumValues * FF.getValueSize();
    if (Size < 0) {
      getContext().reportError(FF.getLoc(), "invalid number of bytes");
      return 0;
    }
    return Size;
  }

  case MCFragment::FT_Nops:
    return cast<MCNopsFragment>(F).getNumBytes();

  case MCFragment::FT_LEB:
    return cast<MCLEBFragment>(F).getContents().size();

  case MCFragment::FT_BoundaryAlign:
    return cast<MCBoundaryAlignFragment>(F).getSize();

  case MCFragment::FT_SymbolId:
    return 4;

  case MCFragment::FT_Align: {
    const MCAlignFragment &AF = cast<MCAlignFragment>(F);
    unsigned Offset = getFragmentOffset(AF);
    unsigned Size = offsetToAlignment(Offset, AF.getAlignment());

    // Insert extra Nops for code alignment if the target define
    // shouldInsertExtraNopBytesForCodeAlign target hook.
    if (AF.getParent()->useCodeAlign() && AF.hasEmitNops() &&
        getBackend().shouldInsertExtraNopBytesForCodeAlign(AF, Size))
      return Size;

    // If we are padding with nops, force the padding to be larger than the
    // minimum nop size.
    if (Size > 0 && AF.hasEmitNops()) {
      while (Size % getBackend().getMinimumNopSize())
        Size += AF.getAlignment().value();
    }
    if (Size > AF.getMaxBytesToEmit())
      return 0;
    return Size;
  }

  case MCFragment::FT_Org: {
    const MCOrgFragment &OF = cast<MCOrgFragment>(F);
    MCValue Value;
    if (!OF.getOffset().evaluateAsValue(Value, *this)) {
      getContext().reportError(OF.getLoc(),
                               "expected assembly-time absolute expression");
        return 0;
    }

    uint64_t FragmentOffset = getFragmentOffset(OF);
    int64_t TargetLocation = Value.getConstant();
    if (const MCSymbolRefExpr *A = Value.getSymA()) {
      uint64_t Val;
      if (!getSymbolOffset(A->getSymbol(), Val)) {
        getContext().reportError(OF.getLoc(), "expected absolute expression");
        return 0;
      }
      TargetLocation += Val;
    }
    int64_t Size = TargetLocation - FragmentOffset;
    if (Size < 0 || Size >= 0x40000000) {
      getContext().reportError(
          OF.getLoc(), "invalid .org offset '" + Twine(TargetLocation) +
                           "' (at offset '" + Twine(FragmentOffset) + "')");
      return 0;
    }
    return Size;
  }

  case MCFragment::FT_Dwarf:
    return cast<MCDwarfLineAddrFragment>(F).getContents().size();
  case MCFragment::FT_DwarfFrame:
    return cast<MCDwarfCallFrameFragment>(F).getContents().size();
  case MCFragment::FT_CVInlineLines:
    return cast<MCCVInlineLineTableFragment>(F).getContents().size();
  case MCFragment::FT_CVDefRange:
    return cast<MCCVDefRangeFragment>(F).getContents().size();
  case MCFragment::FT_PseudoProbe:
    return cast<MCPseudoProbeAddrFragment>(F).getContents().size();
  case MCFragment::FT_Dummy:
    llvm_unreachable("Should not have been added");
  }

  llvm_unreachable("invalid fragment kind");
}

// Compute the amount of padding required before the fragment \p F to
// obey bundling restrictions, where \p FOffset is the fragment's offset in
// its section and \p FSize is the fragment's size.
static uint64_t computeBundlePadding(unsigned BundleSize,
                                     const MCEncodedFragment *F,
                                     uint64_t FOffset, uint64_t FSize) {
  uint64_t OffsetInBundle = FOffset & (BundleSize - 1);
  uint64_t EndOfFragment = OffsetInBundle + FSize;

  // There are two kinds of bundling restrictions:
  //
  // 1) For alignToBundleEnd(), add padding to ensure that the fragment will
  //    *end* on a bundle boundary.
  // 2) Otherwise, check if the fragment would cross a bundle boundary. If it
  //    would, add padding until the end of the bundle so that the fragment
  //    will start in a new one.
  if (F->alignToBundleEnd()) {
    // Three possibilities here:
    //
    // A) The fragment just happens to end at a bundle boundary, so we're good.
    // B) The fragment ends before the current bundle boundary: pad it just
    //    enough to reach the boundary.
    // C) The fragment ends after the current bundle boundary: pad it until it
    //    reaches the end of the next bundle boundary.
    //
    // Note: this code could be made shorter with some modulo trickery, but it's
    // intentionally kept in its more explicit form for simplicity.
    if (EndOfFragment == BundleSize)
      return 0;
    else if (EndOfFragment < BundleSize)
      return BundleSize - EndOfFragment;
    else { // EndOfFragment > BundleSize
      return 2 * BundleSize - EndOfFragment;
    }
  } else if (OffsetInBundle > 0 && EndOfFragment > BundleSize)
    return BundleSize - OffsetInBundle;
  else
    return 0;
}

void MCAssembler::layoutBundle(MCFragment *Prev, MCFragment *F) const {
  // If bundling is enabled and this fragment has instructions in it, it has to
  // obey the bundling restrictions. With padding, we'll have:
  //
  //
  //        BundlePadding
  //             |||
  // -------------------------------------
  //   Prev  |##########|       F        |
  // -------------------------------------
  //                    ^
  //                    |
  //                    F->Offset
  //
  // The fragment's offset will point to after the padding, and its computed
  // size won't include the padding.
  //
  // ".align N" is an example of a directive that introduces multiple
  // fragments. We could add a special case to handle ".align N" by emitting
  // within-fragment padding (which would produce less padding when N is less
  // than the bundle size), but for now we don't.
  //
  assert(isa<MCEncodedFragment>(F) &&
         "Only MCEncodedFragment implementations have instructions");
  MCEncodedFragment *EF = cast<MCEncodedFragment>(F);
  uint64_t FSize = computeFragmentSize(*EF);

  if (FSize > getBundleAlignSize())
    report_fatal_error("Fragment can't be larger than a bundle size");

  uint64_t RequiredBundlePadding =
      computeBundlePadding(getBundleAlignSize(), EF, EF->Offset, FSize);
  if (RequiredBundlePadding > UINT8_MAX)
    report_fatal_error("Padding cannot exceed 255 bytes");
  EF->setBundlePadding(static_cast<uint8_t>(RequiredBundlePadding));
  EF->Offset += RequiredBundlePadding;
  if (auto *DF = dyn_cast_or_null<MCDataFragment>(Prev))
    if (DF->getContents().empty())
      DF->Offset = EF->Offset;
}

void MCAssembler::ensureValid(MCSection &Sec) const {
  if (Sec.hasLayout())
    return;
  Sec.setHasLayout(true);
  MCFragment *Prev = nullptr;
  uint64_t Offset = 0;
  for (MCFragment &F : Sec) {
    F.Offset = Offset;
    if (isBundlingEnabled() && F.hasInstructions()) {
      layoutBundle(Prev, &F);
      Offset = F.Offset;
    }
    Offset += computeFragmentSize(F);
    Prev = &F;
  }
}

uint64_t MCAssembler::getFragmentOffset(const MCFragment &F) const {
  ensureValid(*F.getParent());
  return F.Offset;
}

// Simple getSymbolOffset helper for the non-variable case.
static bool getLabelOffset(const MCAssembler &Asm, const MCSymbol &S,
                           bool ReportError, uint64_t &Val) {
  if (!S.getFragment()) {
    if (ReportError)
      report_fatal_error("unable to evaluate offset to undefined symbol '" +
                         S.getName() + "'");
    return false;
  }
  Val = Asm.getFragmentOffset(*S.getFragment()) + S.getOffset();
  return true;
}

static bool getSymbolOffsetImpl(const MCAssembler &Asm, const MCSymbol &S,
                                bool ReportError, uint64_t &Val) {
  if (!S.isVariable())
    return getLabelOffset(Asm, S, ReportError, Val);

  // If SD is a variable, evaluate it.
  MCValue Target;
  if (!S.getVariableValue()->evaluateAsValue(Target, Asm))
    report_fatal_error("unable to evaluate offset for variable '" +
                       S.getName() + "'");

  uint64_t Offset = Target.getConstant();

  const MCSymbolRefExpr *A = Target.getSymA();
  if (A) {
    uint64_t ValA;
    // FIXME: On most platforms, `Target`'s component symbols are labels from
    // having been simplified during evaluation, but on Mach-O they can be
    // variables due to PR19203. This, and the line below for `B` can be
    // restored to call `getLabelOffset` when PR19203 is fixed.
    if (!getSymbolOffsetImpl(Asm, A->getSymbol(), ReportError, ValA))
      return false;
    Offset += ValA;
  }

  const MCSymbolRefExpr *B = Target.getSymB();
  if (B) {
    uint64_t ValB;
    if (!getSymbolOffsetImpl(Asm, B->getSymbol(), ReportError, ValB))
      return false;
    Offset -= ValB;
  }

  Val = Offset;
  return true;
}

bool MCAssembler::getSymbolOffset(const MCSymbol &S, uint64_t &Val) const {
  return getSymbolOffsetImpl(*this, S, false, Val);
}

uint64_t MCAssembler::getSymbolOffset(const MCSymbol &S) const {
  uint64_t Val;
  getSymbolOffsetImpl(*this, S, true, Val);
  return Val;
}

const MCSymbol *MCAssembler::getBaseSymbol(const MCSymbol &Symbol) const {
  assert(HasLayout);
  if (!Symbol.isVariable())
    return &Symbol;

  const MCExpr *Expr = Symbol.getVariableValue();
  MCValue Value;
  if (!Expr->evaluateAsValue(Value, *this)) {
    getContext().reportError(Expr->getLoc(),
                             "expression could not be evaluated");
    return nullptr;
  }

  const MCSymbolRefExpr *RefB = Value.getSymB();
  if (RefB) {
    getContext().reportError(
        Expr->getLoc(),
        Twine("symbol '") + RefB->getSymbol().getName() +
            "' could not be evaluated in a subtraction expression");
    return nullptr;
  }

  const MCSymbolRefExpr *A = Value.getSymA();
  if (!A)
    return nullptr;

  const MCSymbol &ASym = A->getSymbol();
  if (ASym.isCommon()) {
    getContext().reportError(Expr->getLoc(),
                             "Common symbol '" + ASym.getName() +
                                 "' cannot be used in assignment expr");
    return nullptr;
  }

  return &ASym;
}

uint64_t MCAssembler::getSectionAddressSize(const MCSection &Sec) const {
  assert(HasLayout);
  // The size is the last fragment's end offset.
  const MCFragment &F = *Sec.curFragList()->Tail;
  return getFragmentOffset(F) + computeFragmentSize(F);
}

uint64_t MCAssembler::getSectionFileSize(const MCSection &Sec) const {
  // Virtual sections have no file size.
  if (Sec.isVirtualSection())
    return 0;
  return getSectionAddressSize(Sec);
}

bool MCAssembler::registerSymbol(const MCSymbol &Symbol) {
  bool Changed = !Symbol.isRegistered();
  if (Changed) {
    Symbol.setIsRegistered(true);
    Symbols.push_back(&Symbol);
  }
  return Changed;
}

void MCAssembler::writeFragmentPadding(raw_ostream &OS,
                                       const MCEncodedFragment &EF,
                                       uint64_t FSize) const {
  assert(getBackendPtr() && "Expected assembler backend");
  // Should NOP padding be written out before this fragment?
  unsigned BundlePadding = EF.getBundlePadding();
  if (BundlePadding > 0) {
    assert(isBundlingEnabled() &&
           "Writing bundle padding with disabled bundling");
    assert(EF.hasInstructions() &&
           "Writing bundle padding for a fragment without instructions");

    unsigned TotalLength = BundlePadding + static_cast<unsigned>(FSize);
    const MCSubtargetInfo *STI = EF.getSubtargetInfo();
    if (EF.alignToBundleEnd() && TotalLength > getBundleAlignSize()) {
      // If the padding itself crosses a bundle boundary, it must be emitted
      // in 2 pieces, since even nop instructions must not cross boundaries.
      //             v--------------v   <- BundleAlignSize
      //        v---------v             <- BundlePadding
      // ----------------------------
      // | Prev |####|####|    F    |
      // ----------------------------
      //        ^-------------------^   <- TotalLength
      unsigned DistanceToBoundary = TotalLength - getBundleAlignSize();
      if (!getBackend().writeNopData(OS, DistanceToBoundary, STI))
        report_fatal_error("unable to write NOP sequence of " +
                           Twine(DistanceToBoundary) + " bytes");
      BundlePadding -= DistanceToBoundary;
    }
    if (!getBackend().writeNopData(OS, BundlePadding, STI))
      report_fatal_error("unable to write NOP sequence of " +
                         Twine(BundlePadding) + " bytes");
  }
}

/// Write the fragment \p F to the output file.
static void writeFragment(raw_ostream &OS, const MCAssembler &Asm,
                          const MCFragment &F) {
  // FIXME: Embed in fragments instead?
  uint64_t FragmentSize = Asm.computeFragmentSize(F);

  llvm::endianness Endian = Asm.getBackend().Endian;

  if (const MCEncodedFragment *EF = dyn_cast<MCEncodedFragment>(&F))
    Asm.writeFragmentPadding(OS, *EF, FragmentSize);

  // This variable (and its dummy usage) is to participate in the assert at
  // the end of the function.
  uint64_t Start = OS.tell();
  (void) Start;

  ++stats::EmittedFragments;

  switch (F.getKind()) {
  case MCFragment::FT_Align: {
    ++stats::EmittedAlignFragments;
    const MCAlignFragment &AF = cast<MCAlignFragment>(F);
    assert(AF.getValueSize() && "Invalid virtual align in concrete fragment!");

    uint64_t Count = FragmentSize / AF.getValueSize();

    // FIXME: This error shouldn't actually occur (the front end should emit
    // multiple .align directives to enforce the semantics it wants), but is
    // severe enough that we want to report it. How to handle this?
    if (Count * AF.getValueSize() != FragmentSize)
      report_fatal_error("undefined .align directive, value size '" +
                        Twine(AF.getValueSize()) +
                        "' is not a divisor of padding size '" +
                        Twine(FragmentSize) + "'");

    // See if we are aligning with nops, and if so do that first to try to fill
    // the Count bytes.  Then if that did not fill any bytes or there are any
    // bytes left to fill use the Value and ValueSize to fill the rest.
    // If we are aligning with nops, ask that target to emit the right data.
    if (AF.hasEmitNops()) {
      if (!Asm.getBackend().writeNopData(OS, Count, AF.getSubtargetInfo()))
        report_fatal_error("unable to write nop sequence of " +
                          Twine(Count) + " bytes");
      break;
    }

    // Otherwise, write out in multiples of the value size.
    for (uint64_t i = 0; i != Count; ++i) {
      switch (AF.getValueSize()) {
      default: llvm_unreachable("Invalid size!");
      case 1: OS << char(AF.getValue()); break;
      case 2:
        support::endian::write<uint16_t>(OS, AF.getValue(), Endian);
        break;
      case 4:
        support::endian::write<uint32_t>(OS, AF.getValue(), Endian);
        break;
      case 8:
        support::endian::write<uint64_t>(OS, AF.getValue(), Endian);
        break;
      }
    }
    break;
  }

  case MCFragment::FT_Data:
    ++stats::EmittedDataFragments;
    OS << cast<MCDataFragment>(F).getContents();
    break;

  case MCFragment::FT_Relaxable:
    ++stats::EmittedRelaxableFragments;
    OS << cast<MCRelaxableFragment>(F).getContents();
    break;

  case MCFragment::FT_Fill: {
    ++stats::EmittedFillFragments;
    const MCFillFragment &FF = cast<MCFillFragment>(F);
    uint64_t V = FF.getValue();
    unsigned VSize = FF.getValueSize();
    const unsigned MaxChunkSize = 16;
    char Data[MaxChunkSize];
    assert(0 < VSize && VSize <= MaxChunkSize && "Illegal fragment fill size");
    // Duplicate V into Data as byte vector to reduce number of
    // writes done. As such, do endian conversion here.
    for (unsigned I = 0; I != VSize; ++I) {
      unsigned index = Endian == llvm::endianness::little ? I : (VSize - I - 1);
      Data[I] = uint8_t(V >> (index * 8));
    }
    for (unsigned I = VSize; I < MaxChunkSize; ++I)
      Data[I] = Data[I - VSize];

    // Set to largest multiple of VSize in Data.
    const unsigned NumPerChunk = MaxChunkSize / VSize;
    // Set ChunkSize to largest multiple of VSize in Data
    const unsigned ChunkSize = VSize * NumPerChunk;

    // Do copies by chunk.
    StringRef Ref(Data, ChunkSize);
    for (uint64_t I = 0, E = FragmentSize / ChunkSize; I != E; ++I)
      OS << Ref;

    // do remainder if needed.
    unsigned TrailingCount = FragmentSize % ChunkSize;
    if (TrailingCount)
      OS.write(Data, TrailingCount);
    break;
  }

  case MCFragment::FT_Nops: {
    ++stats::EmittedNopsFragments;
    const MCNopsFragment &NF = cast<MCNopsFragment>(F);

    int64_t NumBytes = NF.getNumBytes();
    int64_t ControlledNopLength = NF.getControlledNopLength();
    int64_t MaximumNopLength =
        Asm.getBackend().getMaximumNopSize(*NF.getSubtargetInfo());

    assert(NumBytes > 0 && "Expected positive NOPs fragment size");
    assert(ControlledNopLength >= 0 && "Expected non-negative NOP size");

    if (ControlledNopLength > MaximumNopLength) {
      Asm.getContext().reportError(NF.getLoc(),
                                   "illegal NOP size " +
                                       std::to_string(ControlledNopLength) +
                                       ". (expected within [0, " +
                                       std::to_string(MaximumNopLength) + "])");
      // Clamp the NOP length as reportError does not stop the execution
      // immediately.
      ControlledNopLength = MaximumNopLength;
    }

    // Use maximum value if the size of each NOP is not specified
    if (!ControlledNopLength)
      ControlledNopLength = MaximumNopLength;

    while (NumBytes) {
      uint64_t NumBytesToEmit =
          (uint64_t)std::min(NumBytes, ControlledNopLength);
      assert(NumBytesToEmit && "try to emit empty NOP instruction");
      if (!Asm.getBackend().writeNopData(OS, NumBytesToEmit,
                                         NF.getSubtargetInfo())) {
        report_fatal_error("unable to write nop sequence of the remaining " +
                           Twine(NumBytesToEmit) + " bytes");
        break;
      }
      NumBytes -= NumBytesToEmit;
    }
    break;
  }

  case MCFragment::FT_LEB: {
    const MCLEBFragment &LF = cast<MCLEBFragment>(F);
    OS << LF.getContents();
    break;
  }

  case MCFragment::FT_BoundaryAlign: {
    const MCBoundaryAlignFragment &BF = cast<MCBoundaryAlignFragment>(F);
    if (!Asm.getBackend().writeNopData(OS, FragmentSize, BF.getSubtargetInfo()))
      report_fatal_error("unable to write nop sequence of " +
                         Twine(FragmentSize) + " bytes");
    break;
  }

  case MCFragment::FT_SymbolId: {
    const MCSymbolIdFragment &SF = cast<MCSymbolIdFragment>(F);
    support::endian::write<uint32_t>(OS, SF.getSymbol()->getIndex(), Endian);
    break;
  }

  case MCFragment::FT_Org: {
    ++stats::EmittedOrgFragments;
    const MCOrgFragment &OF = cast<MCOrgFragment>(F);

    for (uint64_t i = 0, e = FragmentSize; i != e; ++i)
      OS << char(OF.getValue());

    break;
  }

  case MCFragment::FT_Dwarf: {
    const MCDwarfLineAddrFragment &OF = cast<MCDwarfLineAddrFragment>(F);
    OS << OF.getContents();
    break;
  }
  case MCFragment::FT_DwarfFrame: {
    const MCDwarfCallFrameFragment &CF = cast<MCDwarfCallFrameFragment>(F);
    OS << CF.getContents();
    break;
  }
  case MCFragment::FT_CVInlineLines: {
    const auto &OF = cast<MCCVInlineLineTableFragment>(F);
    OS << OF.getContents();
    break;
  }
  case MCFragment::FT_CVDefRange: {
    const auto &DRF = cast<MCCVDefRangeFragment>(F);
    OS << DRF.getContents();
    break;
  }
  case MCFragment::FT_PseudoProbe: {
    const MCPseudoProbeAddrFragment &PF = cast<MCPseudoProbeAddrFragment>(F);
    OS << PF.getContents();
    break;
  }
  case MCFragment::FT_Dummy:
    llvm_unreachable("Should not have been added");
  }

  assert(OS.tell() - Start == FragmentSize &&
         "The stream should advance by fragment size");
}

void MCAssembler::writeSectionData(raw_ostream &OS,
                                   const MCSection *Sec) const {
  assert(getBackendPtr() && "Expected assembler backend");

  // Ignore virtual sections.
  if (Sec->isVirtualSection()) {
    assert(getSectionFileSize(*Sec) == 0 && "Invalid size for section!");

    // Check that contents are only things legal inside a virtual section.
    for (const MCFragment &F : *Sec) {
      switch (F.getKind()) {
      default: llvm_unreachable("Invalid fragment in virtual section!");
      case MCFragment::FT_Data: {
        // Check that we aren't trying to write a non-zero contents (or fixups)
        // into a virtual section. This is to support clients which use standard
        // directives to fill the contents of virtual sections.
        const MCDataFragment &DF = cast<MCDataFragment>(F);
        if (DF.fixup_begin() != DF.fixup_end())
          getContext().reportError(SMLoc(), Sec->getVirtualSectionKind() +
                                                " section '" + Sec->getName() +
                                                "' cannot have fixups");
        for (unsigned i = 0, e = DF.getContents().size(); i != e; ++i)
          if (DF.getContents()[i]) {
            getContext().reportError(SMLoc(),
                                     Sec->getVirtualSectionKind() +
                                         " section '" + Sec->getName() +
                                         "' cannot have non-zero initializers");
            break;
          }
        break;
      }
      case MCFragment::FT_Align:
        // Check that we aren't trying to write a non-zero value into a virtual
        // section.
        assert((cast<MCAlignFragment>(F).getValueSize() == 0 ||
                cast<MCAlignFragment>(F).getValue() == 0) &&
               "Invalid align in virtual section!");
        break;
      case MCFragment::FT_Fill:
        assert((cast<MCFillFragment>(F).getValue() == 0) &&
               "Invalid fill in virtual section!");
        break;
      case MCFragment::FT_Org:
        break;
      }
    }

    return;
  }

  uint64_t Start = OS.tell();
  (void)Start;

  for (const MCFragment &F : *Sec)
    writeFragment(OS, *this, F);

  assert(getContext().hadError() ||
         OS.tell() - Start == getSectionAddressSize(*Sec));
}

std::tuple<MCValue, uint64_t, bool>
MCAssembler::handleFixup(MCFragment &F, const MCFixup &Fixup,
                         const MCSubtargetInfo *STI) {
  // Evaluate the fixup.
  MCValue Target;
  uint64_t FixedValue;
  bool WasForced;
  bool IsResolved =
      evaluateFixup(Fixup, &F, Target, STI, FixedValue, WasForced);
  if (!IsResolved) {
    // The fixup was unresolved, we need a relocation. Inform the object
    // writer of the relocation, and give it an opportunity to adjust the
    // fixup value if need be.
    getWriter().recordRelocation(*this, &F, Fixup, Target, FixedValue);
  }
  return std::make_tuple(Target, FixedValue, IsResolved);
}

void MCAssembler::layout() {
  assert(getBackendPtr() && "Expected assembler backend");
  DEBUG_WITH_TYPE("mc-dump", {
      errs() << "assembler backend - pre-layout\n--\n";
      dump(); });

  // Assign section ordinals.
  unsigned SectionIndex = 0;
  for (MCSection &Sec : *this) {
    Sec.setOrdinal(SectionIndex++);

    // Chain together fragments from all subsections.
    if (Sec.Subsections.size() > 1) {
      MCDummyFragment Dummy;
      MCFragment *Tail = &Dummy;
      for (auto &[_, List] : Sec.Subsections) {
        assert(List.Head);
        Tail->Next = List.Head;
        Tail = List.Tail;
      }
      Sec.Subsections.clear();
      Sec.Subsections.push_back({0u, {Dummy.getNext(), Tail}});
      Sec.CurFragList = &Sec.Subsections[0].second;

      unsigned FragmentIndex = 0;
      for (MCFragment &Frag : Sec)
        Frag.setLayoutOrder(FragmentIndex++);
    }
  }

  // Layout until everything fits.
  this->HasLayout = true;
  while (layoutOnce()) {
    if (getContext().hadError())
      return;
    // Size of fragments in one section can depend on the size of fragments in
    // another. If any fragment has changed size, we have to re-layout (and
    // as a result possibly further relax) all.
    for (MCSection &Sec : *this)
      Sec.setHasLayout(false);
  }

  DEBUG_WITH_TYPE("mc-dump", {
      errs() << "assembler backend - post-relaxation\n--\n";
      dump(); });

  // Finalize the layout, including fragment lowering.
  getBackend().finishLayout(*this);

  DEBUG_WITH_TYPE("mc-dump", {
      errs() << "assembler backend - final-layout\n--\n";
      dump(); });

  // Allow the object writer a chance to perform post-layout binding (for
  // example, to set the index fields in the symbol data).
  getWriter().executePostLayoutBinding(*this);

  // Evaluate and apply the fixups, generating relocation entries as necessary.
  for (MCSection &Sec : *this) {
    for (MCFragment &Frag : Sec) {
      ArrayRef<MCFixup> Fixups;
      MutableArrayRef<char> Contents;
      const MCSubtargetInfo *STI = nullptr;

      // Process MCAlignFragment and MCEncodedFragmentWithFixups here.
      switch (Frag.getKind()) {
      default:
        continue;
      case MCFragment::FT_Align: {
        MCAlignFragment &AF = cast<MCAlignFragment>(Frag);
        // Insert fixup type for code alignment if the target define
        // shouldInsertFixupForCodeAlign target hook.
        if (Sec.useCodeAlign() && AF.hasEmitNops())
          getBackend().shouldInsertFixupForCodeAlign(*this, AF);
        continue;
      }
      case MCFragment::FT_Data: {
        MCDataFragment &DF = cast<MCDataFragment>(Frag);
        Fixups = DF.getFixups();
        Contents = DF.getContents();
        STI = DF.getSubtargetInfo();
        assert(!DF.hasInstructions() || STI != nullptr);
        break;
      }
      case MCFragment::FT_Relaxable: {
        MCRelaxableFragment &RF = cast<MCRelaxableFragment>(Frag);
        Fixups = RF.getFixups();
        Contents = RF.getContents();
        STI = RF.getSubtargetInfo();
        assert(!RF.hasInstructions() || STI != nullptr);
        break;
      }
      case MCFragment::FT_CVDefRange: {
        MCCVDefRangeFragment &CF = cast<MCCVDefRangeFragment>(Frag);
        Fixups = CF.getFixups();
        Contents = CF.getContents();
        break;
      }
      case MCFragment::FT_Dwarf: {
        MCDwarfLineAddrFragment &DF = cast<MCDwarfLineAddrFragment>(Frag);
        Fixups = DF.getFixups();
        Contents = DF.getContents();
        break;
      }
      case MCFragment::FT_DwarfFrame: {
        MCDwarfCallFrameFragment &DF = cast<MCDwarfCallFrameFragment>(Frag);
        Fixups = DF.getFixups();
        Contents = DF.getContents();
        break;
      }
      case MCFragment::FT_LEB: {
        auto &LF = cast<MCLEBFragment>(Frag);
        Fixups = LF.getFixups();
        Contents = LF.getContents();
        break;
      }
      case MCFragment::FT_PseudoProbe: {
        MCPseudoProbeAddrFragment &PF = cast<MCPseudoProbeAddrFragment>(Frag);
        Fixups = PF.getFixups();
        Contents = PF.getContents();
        break;
      }
      }
      for (const MCFixup &Fixup : Fixups) {
        uint64_t FixedValue;
        bool IsResolved;
        MCValue Target;
        std::tie(Target, FixedValue, IsResolved) =
            handleFixup(Frag, Fixup, STI);
        getBackend().applyFixup(*this, Fixup, Target, Contents, FixedValue,
                                IsResolved, STI);
      }
    }
  }
}

void MCAssembler::Finish() {
  layout();

  // Write the object file.
  stats::ObjectBytes += getWriter().writeObject(*this);

  HasLayout = false;
}

bool MCAssembler::fixupNeedsRelaxation(const MCFixup &Fixup,
                                       const MCRelaxableFragment *DF) const {
  assert(getBackendPtr() && "Expected assembler backend");
  MCValue Target;
  uint64_t Value;
  bool WasForced;
  bool Resolved = evaluateFixup(Fixup, DF, Target, DF->getSubtargetInfo(),
                                Value, WasForced);
  if (Target.getSymA() &&
      Target.getSymA()->getKind() == MCSymbolRefExpr::VK_X86_ABS8 &&
      Fixup.getKind() == FK_Data_1)
    return false;
  return getBackend().fixupNeedsRelaxationAdvanced(*this, Fixup, Resolved,
                                                   Value, DF, WasForced);
}

bool MCAssembler::fragmentNeedsRelaxation(const MCRelaxableFragment *F) const {
  assert(getBackendPtr() && "Expected assembler backend");
  // If this inst doesn't ever need relaxation, ignore it. This occurs when we
  // are intentionally pushing out inst fragments, or because we relaxed a
  // previous instruction to one that doesn't need relaxation.
  if (!getBackend().mayNeedRelaxation(F->getInst(), *F->getSubtargetInfo()))
    return false;

  for (const MCFixup &Fixup : F->getFixups())
    if (fixupNeedsRelaxation(Fixup, F))
      return true;

  return false;
}

bool MCAssembler::relaxInstruction(MCRelaxableFragment &F) {
  assert(getEmitterPtr() &&
         "Expected CodeEmitter defined for relaxInstruction");
  if (!fragmentNeedsRelaxation(&F))
    return false;

  ++stats::RelaxedInstructions;

  // FIXME-PERF: We could immediately lower out instructions if we can tell
  // they are fully resolved, to avoid retesting on later passes.

  // Relax the fragment.

  MCInst Relaxed = F.getInst();
  getBackend().relaxInstruction(Relaxed, *F.getSubtargetInfo());

  // Encode the new instruction.
  F.setInst(Relaxed);
  F.getFixups().clear();
  F.getContents().clear();
  getEmitter().encodeInstruction(Relaxed, F.getContents(), F.getFixups(),
                                 *F.getSubtargetInfo());
  return true;
}

bool MCAssembler::relaxLEB(MCLEBFragment &LF) {
  const unsigned OldSize = static_cast<unsigned>(LF.getContents().size());
  unsigned PadTo = OldSize;
  int64_t Value;
  SmallVectorImpl<char> &Data = LF.getContents();
  LF.getFixups().clear();
  // Use evaluateKnownAbsolute for Mach-O as a hack: .subsections_via_symbols
  // requires that .uleb128 A-B is foldable where A and B reside in different
  // fragments. This is used by __gcc_except_table.
<<<<<<< HEAD
  bool Abs = getSubsectionsViaSymbols()
=======
  bool Abs = getWriter().getSubsectionsViaSymbols()
>>>>>>> 9c4aab8c
                 ? LF.getValue().evaluateKnownAbsolute(Value, *this)
                 : LF.getValue().evaluateAsAbsolute(Value, *this);
  if (!Abs) {
    bool Relaxed, UseZeroPad;
    std::tie(Relaxed, UseZeroPad) = getBackend().relaxLEB128(*this, LF, Value);
    if (!Relaxed) {
      getContext().reportError(LF.getValue().getLoc(),
                               Twine(LF.isSigned() ? ".s" : ".u") +
                                   "leb128 expression is not absolute");
      LF.setValue(MCConstantExpr::create(0, Context));
    }
    uint8_t Tmp[10]; // maximum size: ceil(64/7)
    PadTo = std::max(PadTo, encodeULEB128(uint64_t(Value), Tmp));
    if (UseZeroPad)
      Value = 0;
  }
  Data.clear();
  raw_svector_ostream OSE(Data);
  // The compiler can generate EH table assembly that is impossible to assemble
  // without either adding padding to an LEB fragment or adding extra padding
  // to a later alignment fragment. To accommodate such tables, relaxation can
  // only increase an LEB fragment size here, not decrease it. See PR35809.
  if (LF.isSigned())
    encodeSLEB128(Value, OSE, PadTo);
  else
    encodeULEB128(Value, OSE, PadTo);
  return OldSize != LF.getContents().size();
}

/// Check if the branch crosses the boundary.
///
/// \param StartAddr start address of the fused/unfused branch.
/// \param Size size of the fused/unfused branch.
/// \param BoundaryAlignment alignment requirement of the branch.
/// \returns true if the branch cross the boundary.
static bool mayCrossBoundary(uint64_t StartAddr, uint64_t Size,
                             Align BoundaryAlignment) {
  uint64_t EndAddr = StartAddr + Size;
  return (StartAddr >> Log2(BoundaryAlignment)) !=
         ((EndAddr - 1) >> Log2(BoundaryAlignment));
}

/// Check if the branch is against the boundary.
///
/// \param StartAddr start address of the fused/unfused branch.
/// \param Size size of the fused/unfused branch.
/// \param BoundaryAlignment alignment requirement of the branch.
/// \returns true if the branch is against the boundary.
static bool isAgainstBoundary(uint64_t StartAddr, uint64_t Size,
                              Align BoundaryAlignment) {
  uint64_t EndAddr = StartAddr + Size;
  return (EndAddr & (BoundaryAlignment.value() - 1)) == 0;
}

/// Check if the branch needs padding.
///
/// \param StartAddr start address of the fused/unfused branch.
/// \param Size size of the fused/unfused branch.
/// \param BoundaryAlignment alignment requirement of the branch.
/// \returns true if the branch needs padding.
static bool needPadding(uint64_t StartAddr, uint64_t Size,
                        Align BoundaryAlignment) {
  return mayCrossBoundary(StartAddr, Size, BoundaryAlignment) ||
         isAgainstBoundary(StartAddr, Size, BoundaryAlignment);
}

bool MCAssembler::relaxBoundaryAlign(MCBoundaryAlignFragment &BF) {
  // BoundaryAlignFragment that doesn't need to align any fragment should not be
  // relaxed.
  if (!BF.getLastFragment())
    return false;

  uint64_t AlignedOffset = getFragmentOffset(BF);
  uint64_t AlignedSize = 0;
  for (const MCFragment *F = BF.getNext();; F = F->getNext()) {
    AlignedSize += computeFragmentSize(*F);
    if (F == BF.getLastFragment())
      break;
  }

  Align BoundaryAlignment = BF.getAlignment();
  uint64_t NewSize = needPadding(AlignedOffset, AlignedSize, BoundaryAlignment)
                         ? offsetToAlignment(AlignedOffset, BoundaryAlignment)
                         : 0U;
  if (NewSize == BF.getSize())
    return false;
  BF.setSize(NewSize);
  return true;
}

bool MCAssembler::relaxDwarfLineAddr(MCDwarfLineAddrFragment &DF) {
  bool WasRelaxed;
  if (getBackend().relaxDwarfLineAddr(*this, DF, WasRelaxed))
    return WasRelaxed;

  MCContext &Context = getContext();
  uint64_t OldSize = DF.getContents().size();
  int64_t AddrDelta;
  bool Abs = DF.getAddrDelta().evaluateKnownAbsolute(AddrDelta, *this);
  assert(Abs && "We created a line delta with an invalid expression");
  (void)Abs;
  int64_t LineDelta;
  LineDelta = DF.getLineDelta();
  SmallVectorImpl<char> &Data = DF.getContents();
  Data.clear();
  DF.getFixups().clear();

  MCDwarfLineAddr::encode(Context, getDWARFLinetableParams(), LineDelta,
                          AddrDelta, Data);
  return OldSize != Data.size();
}

bool MCAssembler::relaxDwarfCallFrameFragment(MCDwarfCallFrameFragment &DF) {
  bool WasRelaxed;
  if (getBackend().relaxDwarfCFA(*this, DF, WasRelaxed))
    return WasRelaxed;

  MCContext &Context = getContext();
  int64_t Value;
  bool Abs = DF.getAddrDelta().evaluateAsAbsolute(Value, *this);
  if (!Abs) {
    getContext().reportError(DF.getAddrDelta().getLoc(),
                             "invalid CFI advance_loc expression");
    DF.setAddrDelta(MCConstantExpr::create(0, Context));
    return false;
  }

  SmallVectorImpl<char> &Data = DF.getContents();
  uint64_t OldSize = Data.size();
  Data.clear();
  DF.getFixups().clear();

  MCDwarfFrameEmitter::encodeAdvanceLoc(Context, Value, Data);
  return OldSize != Data.size();
}

bool MCAssembler::relaxCVInlineLineTable(MCCVInlineLineTableFragment &F) {
  unsigned OldSize = F.getContents().size();
  getContext().getCVContext().encodeInlineLineTable(*this, F);
  return OldSize != F.getContents().size();
}

bool MCAssembler::relaxCVDefRange(MCCVDefRangeFragment &F) {
  unsigned OldSize = F.getContents().size();
  getContext().getCVContext().encodeDefRange(*this, F);
  return OldSize != F.getContents().size();
}

bool MCAssembler::relaxPseudoProbeAddr(MCPseudoProbeAddrFragment &PF) {
  uint64_t OldSize = PF.getContents().size();
  int64_t AddrDelta;
  bool Abs = PF.getAddrDelta().evaluateKnownAbsolute(AddrDelta, *this);
  assert(Abs && "We created a pseudo probe with an invalid expression");
  (void)Abs;
  SmallVectorImpl<char> &Data = PF.getContents();
  Data.clear();
  raw_svector_ostream OSE(Data);
  PF.getFixups().clear();

  // AddrDelta is a signed integer
  encodeSLEB128(AddrDelta, OSE, OldSize);
  return OldSize != Data.size();
}

bool MCAssembler::relaxFragment(MCFragment &F) {
  switch(F.getKind()) {
  default:
    return false;
  case MCFragment::FT_Relaxable:
    assert(!getRelaxAll() &&
           "Did not expect a MCRelaxableFragment in RelaxAll mode");
    return relaxInstruction(cast<MCRelaxableFragment>(F));
  case MCFragment::FT_Dwarf:
    return relaxDwarfLineAddr(cast<MCDwarfLineAddrFragment>(F));
  case MCFragment::FT_DwarfFrame:
    return relaxDwarfCallFrameFragment(cast<MCDwarfCallFrameFragment>(F));
  case MCFragment::FT_LEB:
    return relaxLEB(cast<MCLEBFragment>(F));
  case MCFragment::FT_BoundaryAlign:
    return relaxBoundaryAlign(cast<MCBoundaryAlignFragment>(F));
  case MCFragment::FT_CVInlineLines:
    return relaxCVInlineLineTable(cast<MCCVInlineLineTableFragment>(F));
  case MCFragment::FT_CVDefRange:
    return relaxCVDefRange(cast<MCCVDefRangeFragment>(F));
  case MCFragment::FT_PseudoProbe:
    return relaxPseudoProbeAddr(cast<MCPseudoProbeAddrFragment>(F));
  }
}

bool MCAssembler::layoutOnce() {
  ++stats::RelaxationSteps;

  bool Changed = false;
  for (MCSection &Sec : *this)
    for (MCFragment &Frag : Sec)
      if (relaxFragment(Frag))
        Changed = true;
  return Changed;
}

#if !defined(NDEBUG) || defined(LLVM_ENABLE_DUMP)
LLVM_DUMP_METHOD void MCAssembler::dump() const{
  raw_ostream &OS = errs();

  OS << "<MCAssembler\n";
  OS << "  Sections:[\n    ";
  bool First = true;
  for (const MCSection &Sec : *this) {
    if (First)
      First = false;
    else
      OS << ",\n    ";
    Sec.dump();
  }
  OS << "],\n";
  OS << "  Symbols:[";

  First = true;
  for (const MCSymbol &Sym : symbols()) {
    if (First)
      First = false;
    else
      OS << ",\n           ";
    OS << "(";
    Sym.dump();
    OS << ", Index:" << Sym.getIndex() << ", ";
    OS << ")";
  }
  OS << "]>\n";
}
#endif<|MERGE_RESOLUTION|>--- conflicted
+++ resolved
@@ -82,31 +82,6 @@
                          std::unique_ptr<MCCodeEmitter> Emitter,
                          std::unique_ptr<MCObjectWriter> Writer)
     : Context(Context), Backend(std::move(Backend)),
-<<<<<<< HEAD
-      Emitter(std::move(Emitter)), Writer(std::move(Writer)) {
-  VersionInfo.Major = 0; // Major version == 0 for "none specified"
-  DarwinTargetVariantVersionInfo.Major = 0;
-}
-
-MCAssembler::~MCAssembler() = default;
-
-void MCAssembler::reset() {
-  RelaxAll = false;
-  SubsectionsViaSymbols = false;
-  IncrementalLinkerCompatible = false;
-  Sections.clear();
-  Symbols.clear();
-  LinkerOptions.clear();
-  FileNames.clear();
-  ThumbFuncs.clear();
-  BundleAlignSize = 0;
-  ELFHeaderEFlags = 0;
-  LOHContainer.reset();
-  VersionInfo.Major = 0;
-  VersionInfo.SDKVersion = VersionTuple();
-  DarwinTargetVariantVersionInfo.Major = 0;
-  DarwinTargetVariantVersionInfo.SDKVersion = VersionTuple();
-=======
       Emitter(std::move(Emitter)), Writer(std::move(Writer)) {}
 
 void MCAssembler::reset() {
@@ -115,7 +90,6 @@
   Symbols.clear();
   ThumbFuncs.clear();
   BundleAlignSize = 0;
->>>>>>> 9c4aab8c
 
   // reset objects owned by us
   if (getBackendPtr())
@@ -1133,11 +1107,7 @@
   // Use evaluateKnownAbsolute for Mach-O as a hack: .subsections_via_symbols
   // requires that .uleb128 A-B is foldable where A and B reside in different
   // fragments. This is used by __gcc_except_table.
-<<<<<<< HEAD
-  bool Abs = getSubsectionsViaSymbols()
-=======
   bool Abs = getWriter().getSubsectionsViaSymbols()
->>>>>>> 9c4aab8c
                  ? LF.getValue().evaluateKnownAbsolute(Value, *this)
                  : LF.getValue().evaluateAsAbsolute(Value, *this);
   if (!Abs) {
