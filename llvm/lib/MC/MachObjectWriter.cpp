--- conflicted
+++ resolved
@@ -808,10 +808,6 @@
   }
 
   unsigned NumSections = Asm.end() - Asm.begin();
-<<<<<<< HEAD
-  const MCAssembler::VersionInfoType &VersionInfo = Asm.getVersionInfo();
-=======
->>>>>>> 9c4aab8c
 
   // The section data starts after the header, the segment load command (and
   // section headers) and the symbol table.
@@ -829,12 +825,6 @@
       LoadCommandsSize += sizeof(MachO::version_min_command);
   }
 
-<<<<<<< HEAD
-  const MCAssembler::VersionInfoType &TargetVariantVersionInfo =
-      Asm.getDarwinTargetVariantVersionInfo();
-
-=======
->>>>>>> 9c4aab8c
   // Add the target variant version info load command size, if used.
   if (TargetVariantVersionInfo.Major != 0) {
     ++NumLoadCommands;
@@ -851,11 +841,7 @@
   }
 
   // Add the loh load command size, if used.
-<<<<<<< HEAD
-  uint64_t LOHRawSize = Asm.getLOHContainer().getEmitSize(Asm, *this);
-=======
   uint64_t LOHRawSize = LOHContainer.getEmitSize(Asm, *this);
->>>>>>> 9c4aab8c
   uint64_t LOHSize = alignTo(LOHRawSize, is64Bit() ? 8 : 4);
   if (LOHSize) {
     ++NumLoadCommands;
@@ -1079,11 +1065,7 @@
 #ifndef NDEBUG
     unsigned Start = W.OS.tell();
 #endif
-<<<<<<< HEAD
-    Asm.getLOHContainer().emit(Asm, *this);
-=======
     LOHContainer.emit(Asm, *this);
->>>>>>> 9c4aab8c
     // Pad to a multiple of the pointer size.
     W.OS.write_zeros(
         offsetToAlignment(LOHRawSize, is64Bit() ? Align(8) : Align(4)));
@@ -1125,14 +1107,4 @@
   }
 
   return NumBytesWritten();
-<<<<<<< HEAD
-}
-
-std::unique_ptr<MCObjectWriter>
-llvm::createMachObjectWriter(std::unique_ptr<MCMachObjectTargetWriter> MOTW,
-                             raw_pwrite_stream &OS, bool IsLittleEndian) {
-  return std::make_unique<MachObjectWriter>(std::move(MOTW), OS,
-                                             IsLittleEndian);
-=======
->>>>>>> 9c4aab8c
 }