//===- Parsing and selection of pass pipelines ----------------------------===//
//
// Part of the LLVM Project, under the Apache License v2.0 with LLVM Exceptions.
// See https://llvm.org/LICENSE.txt for license information.
// SPDX-License-Identifier: Apache-2.0 WITH LLVM-exception
//
//===----------------------------------------------------------------------===//
/// \file
///
/// This file provides the implementation of the PassBuilder based on our
/// static pass registry as well as related functionality. It also provides
/// helpers to aid in analyzing, debugging, and testing passes and pass
/// pipelines.
///
//===----------------------------------------------------------------------===//

#include "llvm/Passes/PassBuilder.h"
#include "llvm/ADT/StringSwitch.h"
#include "llvm/Analysis/AliasAnalysisEvaluator.h"
#include "llvm/Analysis/AliasSetTracker.h"
#include "llvm/Analysis/AssumptionCache.h"
#include "llvm/Analysis/BasicAliasAnalysis.h"
#include "llvm/Analysis/BlockFrequencyInfo.h"
#include "llvm/Analysis/BranchProbabilityInfo.h"
#include "llvm/Analysis/CFGPrinter.h"
#include "llvm/Analysis/CFGSCCPrinter.h"
#include "llvm/Analysis/CGSCCPassManager.h"
#include "llvm/Analysis/CallGraph.h"
#include "llvm/Analysis/CallPrinter.h"
#include "llvm/Analysis/CostModel.h"
#include "llvm/Analysis/CycleAnalysis.h"
#include "llvm/Analysis/DDG.h"
#include "llvm/Analysis/DDGPrinter.h"
#include "llvm/Analysis/Delinearization.h"
#include "llvm/Analysis/DemandedBits.h"
#include "llvm/Analysis/DependenceAnalysis.h"
#include "llvm/Analysis/DomPrinter.h"
#include "llvm/Analysis/DominanceFrontier.h"
#include "llvm/Analysis/FunctionPropertiesAnalysis.h"
#include "llvm/Analysis/GlobalsModRef.h"
#include "llvm/Analysis/IRSimilarityIdentifier.h"
#include "llvm/Analysis/IVUsers.h"
#include "llvm/Analysis/InlineAdvisor.h"
#include "llvm/Analysis/InlineSizeEstimatorAnalysis.h"
#include "llvm/Analysis/InstCount.h"
#include "llvm/Analysis/LazyCallGraph.h"
#include "llvm/Analysis/LazyValueInfo.h"
#include "llvm/Analysis/Lint.h"
#include "llvm/Analysis/LoopAccessAnalysis.h"
#include "llvm/Analysis/LoopCacheAnalysis.h"
#include "llvm/Analysis/LoopInfo.h"
#include "llvm/Analysis/LoopNestAnalysis.h"
#include "llvm/Analysis/MemDerefPrinter.h"
#include "llvm/Analysis/MemoryDependenceAnalysis.h"
#include "llvm/Analysis/MemorySSA.h"
#include "llvm/Analysis/ModuleDebugInfoPrinter.h"
#include "llvm/Analysis/ModuleSummaryAnalysis.h"
#include "llvm/Analysis/MustExecute.h"
#include "llvm/Analysis/ObjCARCAliasAnalysis.h"
#include "llvm/Analysis/OptimizationRemarkEmitter.h"
#include "llvm/Analysis/PhiValues.h"
#include "llvm/Analysis/PostDominators.h"
#include "llvm/Analysis/ProfileSummaryInfo.h"
#include "llvm/Analysis/RegionInfo.h"
#include "llvm/Analysis/ScalarEvolution.h"
#include "llvm/Analysis/ScalarEvolutionAliasAnalysis.h"
#include "llvm/Analysis/ScopedNoAliasAA.h"
#include "llvm/Analysis/StackLifetime.h"
#include "llvm/Analysis/StackSafetyAnalysis.h"
#include "llvm/Analysis/StructuralHash.h"
#include "llvm/Analysis/TargetLibraryInfo.h"
#include "llvm/Analysis/TargetTransformInfo.h"
#include "llvm/Analysis/TypeBasedAliasAnalysis.h"
#include "llvm/Analysis/UniformityAnalysis.h"
#include "llvm/CodeGen/AssignmentTrackingAnalysis.h"
#include "llvm/CodeGen/AtomicExpand.h"
#include "llvm/CodeGen/BasicBlockSectionsProfileReader.h"
#include "llvm/CodeGen/CallBrPrepare.h"
#include "llvm/CodeGen/CodeGenPrepare.h"
#include "llvm/CodeGen/DeadMachineInstructionElim.h"
#include "llvm/CodeGen/DwarfEHPrepare.h"
#include "llvm/CodeGen/ExpandLargeDivRem.h"
#include "llvm/CodeGen/ExpandLargeFpConvert.h"
#include "llvm/CodeGen/ExpandMemCmp.h"
#include "llvm/CodeGen/FinalizeISel.h"
#include "llvm/CodeGen/GCMetadata.h"
#include "llvm/CodeGen/GlobalMerge.h"
#include "llvm/CodeGen/HardwareLoops.h"
#include "llvm/CodeGen/IndirectBrExpand.h"
#include "llvm/CodeGen/InterleavedAccess.h"
#include "llvm/CodeGen/InterleavedLoadCombine.h"
#include "llvm/CodeGen/JMCInstrumenter.h"
<<<<<<< HEAD
#include "llvm/CodeGen/LiveVariables.h"
#include "llvm/CodeGen/LocalStackSlotAllocation.h"
#include "llvm/CodeGen/LowerEmuTLS.h"
#include "llvm/CodeGen/MIRPrinter.h"
#include "llvm/CodeGen/MachineBranchProbabilityInfo.h"
=======
#include "llvm/CodeGen/LocalStackSlotAllocation.h"
#include "llvm/CodeGen/LowerEmuTLS.h"
#include "llvm/CodeGen/MIRPrinter.h"
>>>>>>> 19e471fd
#include "llvm/CodeGen/MachineDominators.h"
#include "llvm/CodeGen/MachineFunctionAnalysis.h"
#include "llvm/CodeGen/MachineLoopInfo.h"
#include "llvm/CodeGen/MachinePassManager.h"
#include "llvm/CodeGen/MachinePostDominators.h"
#include "llvm/CodeGen/MachineRegisterInfo.h"
#include "llvm/CodeGen/PreISelIntrinsicLowering.h"
#include "llvm/CodeGen/RegAllocFast.h"
#include "llvm/CodeGen/SafeStack.h"
#include "llvm/CodeGen/SelectOptimize.h"
#include "llvm/CodeGen/ShadowStackGCLowering.h"
#include "llvm/CodeGen/SjLjEHPrepare.h"
#include "llvm/CodeGen/SlotIndexes.h"
#include "llvm/CodeGen/StackProtector.h"
#include "llvm/CodeGen/TargetPassConfig.h"
#include "llvm/CodeGen/TypePromotion.h"
#include "llvm/CodeGen/WasmEHPrepare.h"
#include "llvm/CodeGen/WinEHPrepare.h"
#include "llvm/IR/DebugInfo.h"
#include "llvm/IR/Dominators.h"
#include "llvm/IR/PassManager.h"
#include "llvm/IR/PrintPasses.h"
#include "llvm/IR/SafepointIRVerifier.h"
#include "llvm/IR/Verifier.h"
#include "llvm/IRPrinter/IRPrintingPasses.h"
#include "llvm/Passes/OptimizationLevel.h"
#include "llvm/SYCLLowerIR/CleanupSYCLMetadata.h"
#include "llvm/SYCLLowerIR/CompileTimePropertiesPass.h"
#include "llvm/SYCLLowerIR/ESIMD/ESIMDVerifier.h"
#include "llvm/SYCLLowerIR/ESIMD/LowerESIMD.h"
#include "llvm/SYCLLowerIR/LowerInvokeSimd.h"
#include "llvm/SYCLLowerIR/LowerWGLocalMemory.h"
#include "llvm/SYCLLowerIR/LowerWGScope.h"
#include "llvm/SYCLLowerIR/MutatePrintfAddrspace.h"
#include "llvm/SYCLLowerIR/RecordSYCLAspectNames.h"
#include "llvm/SYCLLowerIR/SYCLAddOptLevelAttribute.h"
#include "llvm/SYCLLowerIR/SYCLConditionalCallOnDevice.h"
#include "llvm/SYCLLowerIR/SYCLPropagateAspectsUsage.h"
#include "llvm/SYCLLowerIR/SYCLPropagateJointMatrixUsage.h"
#include "llvm/Support/CommandLine.h"
#include "llvm/Support/Debug.h"
#include "llvm/Support/ErrorHandling.h"
#include "llvm/Support/FormatVariadic.h"
#include "llvm/Support/Regex.h"
#include "llvm/Target/TargetMachine.h"
#include "llvm/Transforms/AggressiveInstCombine/AggressiveInstCombine.h"
#include "llvm/Transforms/CFGuard.h"
#include "llvm/Transforms/Coroutines/CoroCleanup.h"
#include "llvm/Transforms/Coroutines/CoroConditionalWrapper.h"
#include "llvm/Transforms/Coroutines/CoroEarly.h"
#include "llvm/Transforms/Coroutines/CoroElide.h"
#include "llvm/Transforms/Coroutines/CoroSplit.h"
#include "llvm/Transforms/HipStdPar/HipStdPar.h"
#include "llvm/Transforms/IPO/AlwaysInliner.h"
#include "llvm/Transforms/IPO/Annotation2Metadata.h"
#include "llvm/Transforms/IPO/ArgumentPromotion.h"
#include "llvm/Transforms/IPO/Attributor.h"
#include "llvm/Transforms/IPO/BlockExtractor.h"
#include "llvm/Transforms/IPO/CalledValuePropagation.h"
#include "llvm/Transforms/IPO/ConstantMerge.h"
#include "llvm/Transforms/IPO/CrossDSOCFI.h"
#include "llvm/Transforms/IPO/DeadArgumentElimination.h"
#include "llvm/Transforms/IPO/ElimAvailExtern.h"
#include "llvm/Transforms/IPO/EmbedBitcodePass.h"
#include "llvm/Transforms/IPO/ExpandVariadics.h"
#include "llvm/Transforms/IPO/ForceFunctionAttrs.h"
#include "llvm/Transforms/IPO/FunctionAttrs.h"
#include "llvm/Transforms/IPO/FunctionImport.h"
#include "llvm/Transforms/IPO/GlobalDCE.h"
#include "llvm/Transforms/IPO/GlobalOpt.h"
#include "llvm/Transforms/IPO/GlobalSplit.h"
#include "llvm/Transforms/IPO/HotColdSplitting.h"
#include "llvm/Transforms/IPO/IROutliner.h"
#include "llvm/Transforms/IPO/InferFunctionAttrs.h"
#include "llvm/Transforms/IPO/Inliner.h"
#include "llvm/Transforms/IPO/Internalize.h"
#include "llvm/Transforms/IPO/LoopExtractor.h"
#include "llvm/Transforms/IPO/LowerTypeTests.h"
#include "llvm/Transforms/IPO/MemProfContextDisambiguation.h"
#include "llvm/Transforms/IPO/MergeFunctions.h"
#include "llvm/Transforms/IPO/ModuleInliner.h"
#include "llvm/Transforms/IPO/OpenMPOpt.h"
#include "llvm/Transforms/IPO/PartialInlining.h"
#include "llvm/Transforms/IPO/SCCP.h"
#include "llvm/Transforms/IPO/SampleProfile.h"
#include "llvm/Transforms/IPO/SampleProfileProbe.h"
#include "llvm/Transforms/IPO/StripDeadPrototypes.h"
#include "llvm/Transforms/IPO/StripSymbols.h"
#include "llvm/Transforms/IPO/SyntheticCountsPropagation.h"
#include "llvm/Transforms/IPO/WholeProgramDevirt.h"
#include "llvm/Transforms/InstCombine/InstCombine.h"
#include "llvm/Transforms/Instrumentation.h"
#include "llvm/Transforms/Instrumentation/AddressSanitizer.h"
#include "llvm/Transforms/Instrumentation/BoundsChecking.h"
#include "llvm/Transforms/Instrumentation/CGProfile.h"
#include "llvm/Transforms/Instrumentation/ControlHeightReduction.h"
#include "llvm/Transforms/Instrumentation/DataFlowSanitizer.h"
#include "llvm/Transforms/Instrumentation/GCOVProfiler.h"
#include "llvm/Transforms/Instrumentation/HWAddressSanitizer.h"
#include "llvm/Transforms/Instrumentation/InstrOrderFile.h"
#include "llvm/Transforms/Instrumentation/InstrProfiling.h"
#include "llvm/Transforms/Instrumentation/KCFI.h"
#include "llvm/Transforms/Instrumentation/LowerAllowCheckPass.h"
#include "llvm/Transforms/Instrumentation/MemProfiler.h"
#include "llvm/Transforms/Instrumentation/MemorySanitizer.h"
#include "llvm/Transforms/Instrumentation/NumericalStabilitySanitizer.h"
#include "llvm/Transforms/Instrumentation/PGOCtxProfLowering.h"
#include "llvm/Transforms/Instrumentation/PGOForceFunctionAttrs.h"
#include "llvm/Transforms/Instrumentation/PGOInstrumentation.h"
#include "llvm/Transforms/Instrumentation/PoisonChecking.h"
#include "llvm/Transforms/Instrumentation/SPIRITTAnnotations.h"
#include "llvm/Transforms/Instrumentation/SanitizerBinaryMetadata.h"
#include "llvm/Transforms/Instrumentation/SanitizerCoverage.h"
#include "llvm/Transforms/Instrumentation/ThreadSanitizer.h"
#include "llvm/Transforms/ObjCARC.h"
#include "llvm/Transforms/Scalar/ADCE.h"
#include "llvm/Transforms/Scalar/AlignmentFromAssumptions.h"
#include "llvm/Transforms/Scalar/AnnotationRemarks.h"
#include "llvm/Transforms/Scalar/BDCE.h"
#include "llvm/Transforms/Scalar/CallSiteSplitting.h"
#include "llvm/Transforms/Scalar/ConstantHoisting.h"
#include "llvm/Transforms/Scalar/ConstraintElimination.h"
#include "llvm/Transforms/Scalar/CorrelatedValuePropagation.h"
#include "llvm/Transforms/Scalar/DCE.h"
#include "llvm/Transforms/Scalar/DFAJumpThreading.h"
#include "llvm/Transforms/Scalar/DeadStoreElimination.h"
#include "llvm/Transforms/Scalar/DivRemPairs.h"
#include "llvm/Transforms/Scalar/EarlyCSE.h"
#include "llvm/Transforms/Scalar/FlattenCFG.h"
#include "llvm/Transforms/Scalar/Float2Int.h"
#include "llvm/Transforms/Scalar/GVN.h"
#include "llvm/Transforms/Scalar/GuardWidening.h"
#include "llvm/Transforms/Scalar/IVUsersPrinter.h"
#include "llvm/Transforms/Scalar/IndVarSimplify.h"
#include "llvm/Transforms/Scalar/InductiveRangeCheckElimination.h"
#include "llvm/Transforms/Scalar/InferAddressSpaces.h"
#include "llvm/Transforms/Scalar/InferAlignment.h"
#include "llvm/Transforms/Scalar/InstSimplifyPass.h"
#include "llvm/Transforms/Scalar/JumpTableToSwitch.h"
#include "llvm/Transforms/Scalar/JumpThreading.h"
#include "llvm/Transforms/Scalar/LICM.h"
#include "llvm/Transforms/Scalar/LoopAccessAnalysisPrinter.h"
#include "llvm/Transforms/Scalar/LoopBoundSplit.h"
#include "llvm/Transforms/Scalar/LoopDataPrefetch.h"
#include "llvm/Transforms/Scalar/LoopDeletion.h"
#include "llvm/Transforms/Scalar/LoopDistribute.h"
#include "llvm/Transforms/Scalar/LoopFlatten.h"
#include "llvm/Transforms/Scalar/LoopFuse.h"
#include "llvm/Transforms/Scalar/LoopIdiomRecognize.h"
#include "llvm/Transforms/Scalar/LoopInstSimplify.h"
#include "llvm/Transforms/Scalar/LoopInterchange.h"
#include "llvm/Transforms/Scalar/LoopLoadElimination.h"
#include "llvm/Transforms/Scalar/LoopPassManager.h"
#include "llvm/Transforms/Scalar/LoopPredication.h"
#include "llvm/Transforms/Scalar/LoopRotation.h"
#include "llvm/Transforms/Scalar/LoopSimplifyCFG.h"
#include "llvm/Transforms/Scalar/LoopSink.h"
#include "llvm/Transforms/Scalar/LoopStrengthReduce.h"
#include "llvm/Transforms/Scalar/LoopUnrollAndJamPass.h"
#include "llvm/Transforms/Scalar/LoopUnrollPass.h"
#include "llvm/Transforms/Scalar/LoopVersioningLICM.h"
#include "llvm/Transforms/Scalar/LowerAtomicPass.h"
#include "llvm/Transforms/Scalar/LowerConstantIntrinsics.h"
#include "llvm/Transforms/Scalar/LowerExpectIntrinsic.h"
#include "llvm/Transforms/Scalar/LowerGuardIntrinsic.h"
#include "llvm/Transforms/Scalar/LowerMatrixIntrinsics.h"
#include "llvm/Transforms/Scalar/LowerWidenableCondition.h"
#include "llvm/Transforms/Scalar/MakeGuardsExplicit.h"
#include "llvm/Transforms/Scalar/MemCpyOptimizer.h"
#include "llvm/Transforms/Scalar/MergeICmps.h"
#include "llvm/Transforms/Scalar/MergedLoadStoreMotion.h"
#include "llvm/Transforms/Scalar/NaryReassociate.h"
#include "llvm/Transforms/Scalar/NewGVN.h"
#include "llvm/Transforms/Scalar/PartiallyInlineLibCalls.h"
#include "llvm/Transforms/Scalar/PlaceSafepoints.h"
#include "llvm/Transforms/Scalar/Reassociate.h"
#include "llvm/Transforms/Scalar/Reg2Mem.h"
#include "llvm/Transforms/Scalar/RewriteStatepointsForGC.h"
#include "llvm/Transforms/Scalar/SCCP.h"
#include "llvm/Transforms/Scalar/SROA.h"
#include "llvm/Transforms/Scalar/ScalarizeMaskedMemIntrin.h"
#include "llvm/Transforms/Scalar/Scalarizer.h"
#include "llvm/Transforms/Scalar/SeparateConstOffsetFromGEP.h"
#include "llvm/Transforms/Scalar/SimpleLoopUnswitch.h"
#include "llvm/Transforms/Scalar/SimplifyCFG.h"
#include "llvm/Transforms/Scalar/Sink.h"
#include "llvm/Transforms/Scalar/SpeculativeExecution.h"
#include "llvm/Transforms/Scalar/StraightLineStrengthReduce.h"
#include "llvm/Transforms/Scalar/StructurizeCFG.h"
#include "llvm/Transforms/Scalar/TLSVariableHoist.h"
#include "llvm/Transforms/Scalar/TailRecursionElimination.h"
#include "llvm/Transforms/Scalar/WarnMissedTransforms.h"
#include "llvm/Transforms/Utils/AddDiscriminators.h"
#include "llvm/Transforms/Utils/AssumeBundleBuilder.h"
#include "llvm/Transforms/Utils/BreakCriticalEdges.h"
#include "llvm/Transforms/Utils/CanonicalizeAliases.h"
#include "llvm/Transforms/Utils/CanonicalizeFreezeInLoops.h"
#include "llvm/Transforms/Utils/CountVisits.h"
#include "llvm/Transforms/Utils/DXILUpgrade.h"
#include "llvm/Transforms/Utils/Debugify.h"
#include "llvm/Transforms/Utils/EntryExitInstrumenter.h"
#include "llvm/Transforms/Utils/FixIrreducible.h"
#include "llvm/Transforms/Utils/HelloWorld.h"
#include "llvm/Transforms/Utils/InjectTLIMappings.h"
#include "llvm/Transforms/Utils/InstructionNamer.h"
#include "llvm/Transforms/Utils/LCSSA.h"
#include "llvm/Transforms/Utils/LibCallsShrinkWrap.h"
#include "llvm/Transforms/Utils/LoopSimplify.h"
#include "llvm/Transforms/Utils/LoopVersioning.h"
#include "llvm/Transforms/Utils/LowerGlobalDtors.h"
#include "llvm/Transforms/Utils/LowerIFunc.h"
#include "llvm/Transforms/Utils/LowerInvoke.h"
#include "llvm/Transforms/Utils/LowerSwitch.h"
#include "llvm/Transforms/Utils/Mem2Reg.h"
#include "llvm/Transforms/Utils/MetaRenamer.h"
#include "llvm/Transforms/Utils/MoveAutoInit.h"
#include "llvm/Transforms/Utils/NameAnonGlobals.h"
#include "llvm/Transforms/Utils/PredicateInfo.h"
#include "llvm/Transforms/Utils/RelLookupTableConverter.h"
#include "llvm/Transforms/Utils/StripGCRelocates.h"
#include "llvm/Transforms/Utils/StripNonLineTableDebugInfo.h"
#include "llvm/Transforms/Utils/SymbolRewriter.h"
#include "llvm/Transforms/Utils/UnifyFunctionExitNodes.h"
#include "llvm/Transforms/Utils/UnifyLoopExits.h"
#include "llvm/Transforms/Vectorize/LoadStoreVectorizer.h"
#include "llvm/Transforms/Vectorize/LoopIdiomVectorize.h"
#include "llvm/Transforms/Vectorize/LoopVectorize.h"
#include "llvm/Transforms/Vectorize/SLPVectorizer.h"
#include "llvm/Transforms/Vectorize/VectorCombine.h"
#include <optional>

using namespace llvm;

static const Regex DefaultAliasRegex(
    "^(default|thinlto-pre-link|thinlto|lto-pre-link|lto)<(O[0123sz])>$");

namespace llvm {
cl::opt<bool> PrintPipelinePasses(
    "print-pipeline-passes",
    cl::desc("Print a '-passes' compatible string describing the pipeline "
             "(best-effort only)."));
} // namespace llvm

AnalysisKey NoOpModuleAnalysis::Key;
AnalysisKey NoOpCGSCCAnalysis::Key;
AnalysisKey NoOpFunctionAnalysis::Key;
AnalysisKey NoOpLoopAnalysis::Key;

namespace {

<<<<<<< HEAD
// Passes for testing crashes.
=======
// A pass for testing -print-on-crash.
>>>>>>> 19e471fd
// DO NOT USE THIS EXCEPT FOR TESTING!
class TriggerCrashModulePass : public PassInfoMixin<TriggerCrashModulePass> {
public:
  PreservedAnalyses run(Module &, ModuleAnalysisManager &) {
    abort();
    return PreservedAnalyses::all();
  }
  static StringRef name() { return "TriggerCrashModulePass"; }
};

class TriggerCrashFunctionPass
    : public PassInfoMixin<TriggerCrashFunctionPass> {
public:
  PreservedAnalyses run(Function &, FunctionAnalysisManager &) {
    abort();
    return PreservedAnalyses::all();
  }
  static StringRef name() { return "TriggerCrashFunctionPass"; }
};

// A pass for testing message reporting of -verify-each failures.
// DO NOT USE THIS EXCEPT FOR TESTING!
class TriggerVerifierErrorPass
    : public PassInfoMixin<TriggerVerifierErrorPass> {
public:
  PreservedAnalyses run(Module &M, ModuleAnalysisManager &) {
    // Intentionally break the Module by creating an alias without setting the
    // aliasee.
    auto *PtrTy = llvm::PointerType::getUnqual(M.getContext());
    GlobalAlias::create(PtrTy, PtrTy->getAddressSpace(),
                        GlobalValue::LinkageTypes::InternalLinkage,
                        "__bad_alias", nullptr, &M);
    return PreservedAnalyses::none();
  }

  PreservedAnalyses run(Function &F, FunctionAnalysisManager &) {
    // Intentionally break the Function by inserting a terminator
    // instruction in the middle of a basic block.
    BasicBlock &BB = F.getEntryBlock();
    new UnreachableInst(F.getContext(), BB.getTerminator()->getIterator());
    return PreservedAnalyses::none();
  }

  PreservedAnalyses run(MachineFunction &MF, MachineFunctionAnalysisManager &) {
    // Intentionally create a virtual register and set NoVRegs property.
    auto &MRI = MF.getRegInfo();
    MRI.createGenericVirtualRegister(LLT::scalar(8));
    MF.getProperties().set(MachineFunctionProperties::Property::NoVRegs);
    return PreservedAnalyses::all();
  }

  static StringRef name() { return "TriggerVerifierErrorPass"; }
};

// A pass requires all MachineFunctionProperties.
// DO NOT USE THIS EXCEPT FOR TESTING!
class RequireAllMachineFunctionPropertiesPass
    : public PassInfoMixin<RequireAllMachineFunctionPropertiesPass> {
public:
  PreservedAnalyses run(MachineFunction &MF, MachineFunctionAnalysisManager &) {
    MFPropsModifier _(*this, MF);
    return PreservedAnalyses::none();
  }

  static MachineFunctionProperties getRequiredProperties() {
    MachineFunctionProperties MFProps;
    MFProps.set(MachineFunctionProperties::Property::FailedISel);
    MFProps.set(MachineFunctionProperties::Property::FailsVerification);
    MFProps.set(MachineFunctionProperties::Property::IsSSA);
    MFProps.set(MachineFunctionProperties::Property::Legalized);
    MFProps.set(MachineFunctionProperties::Property::NoPHIs);
    MFProps.set(MachineFunctionProperties::Property::NoVRegs);
    MFProps.set(MachineFunctionProperties::Property::RegBankSelected);
    MFProps.set(MachineFunctionProperties::Property::Selected);
    MFProps.set(MachineFunctionProperties::Property::TiedOpsRewritten);
    MFProps.set(MachineFunctionProperties::Property::TracksDebugUserValues);
    MFProps.set(MachineFunctionProperties::Property::TracksLiveness);
    return MFProps;
  }
  static StringRef name() { return "RequireAllMachineFunctionPropertiesPass"; }
};

} // namespace

PassBuilder::PassBuilder(TargetMachine *TM, PipelineTuningOptions PTO,
                         std::optional<PGOOptions> PGOOpt,
                         PassInstrumentationCallbacks *PIC)
    : TM(TM), PTO(PTO), PGOOpt(PGOOpt), PIC(PIC) {
  if (TM)
    TM->registerPassBuilderCallbacks(*this);
  if (PIC) {
    PIC->registerClassToPassNameCallback([this, PIC]() {
      // MSVC requires this to be captured if it's used inside decltype.
      // Other compilers consider it an unused lambda capture.
      (void)this;
#define MODULE_PASS(NAME, CREATE_PASS)                                         \
  PIC->addClassToPassName(decltype(CREATE_PASS)::name(), NAME);
#define MODULE_PASS_WITH_PARAMS(NAME, CLASS, CREATE_PASS, PARSER, PARAMS)      \
  PIC->addClassToPassName(CLASS, NAME);
#define MODULE_ANALYSIS(NAME, CREATE_PASS)                                     \
  PIC->addClassToPassName(decltype(CREATE_PASS)::name(), NAME);
#define FUNCTION_PASS(NAME, CREATE_PASS)                                       \
  PIC->addClassToPassName(decltype(CREATE_PASS)::name(), NAME);
#define FUNCTION_PASS_WITH_PARAMS(NAME, CLASS, CREATE_PASS, PARSER, PARAMS)    \
  PIC->addClassToPassName(CLASS, NAME);
#define FUNCTION_ANALYSIS(NAME, CREATE_PASS)                                   \
  PIC->addClassToPassName(decltype(CREATE_PASS)::name(), NAME);
#define LOOPNEST_PASS(NAME, CREATE_PASS)                                       \
  PIC->addClassToPassName(decltype(CREATE_PASS)::name(), NAME);
#define LOOP_PASS(NAME, CREATE_PASS)                                           \
  PIC->addClassToPassName(decltype(CREATE_PASS)::name(), NAME);
#define LOOP_PASS_WITH_PARAMS(NAME, CLASS, CREATE_PASS, PARSER, PARAMS)        \
  PIC->addClassToPassName(CLASS, NAME);
#define LOOP_ANALYSIS(NAME, CREATE_PASS)                                       \
  PIC->addClassToPassName(decltype(CREATE_PASS)::name(), NAME);
#define CGSCC_PASS(NAME, CREATE_PASS)                                          \
  PIC->addClassToPassName(decltype(CREATE_PASS)::name(), NAME);
#define CGSCC_PASS_WITH_PARAMS(NAME, CLASS, CREATE_PASS, PARSER, PARAMS)       \
  PIC->addClassToPassName(CLASS, NAME);
#define CGSCC_ANALYSIS(NAME, CREATE_PASS)                                      \
  PIC->addClassToPassName(decltype(CREATE_PASS)::name(), NAME);
#include "PassRegistry.def"

#define MACHINE_FUNCTION_ANALYSIS(NAME, CREATE_PASS)                           \
  PIC->addClassToPassName(decltype(CREATE_PASS)::name(), NAME);
#define MACHINE_FUNCTION_PASS(NAME, CREATE_PASS)                               \
  PIC->addClassToPassName(decltype(CREATE_PASS)::name(), NAME);
#include "llvm/Passes/MachinePassRegistry.def"
    });
  }
}

void PassBuilder::registerModuleAnalyses(ModuleAnalysisManager &MAM) {
#define MODULE_ANALYSIS(NAME, CREATE_PASS)                                     \
  MAM.registerPass([&] { return CREATE_PASS; });
#include "PassRegistry.def"

  for (auto &C : ModuleAnalysisRegistrationCallbacks)
    C(MAM);
}

void PassBuilder::registerCGSCCAnalyses(CGSCCAnalysisManager &CGAM) {
#define CGSCC_ANALYSIS(NAME, CREATE_PASS)                                      \
  CGAM.registerPass([&] { return CREATE_PASS; });
#include "PassRegistry.def"

  for (auto &C : CGSCCAnalysisRegistrationCallbacks)
    C(CGAM);
}

void PassBuilder::registerFunctionAnalyses(FunctionAnalysisManager &FAM) {
  // We almost always want the default alias analysis pipeline.
  // If a user wants a different one, they can register their own before calling
  // registerFunctionAnalyses().
  FAM.registerPass([&] { return buildDefaultAAPipeline(); });

#define FUNCTION_ANALYSIS(NAME, CREATE_PASS)                                   \
  FAM.registerPass([&] { return CREATE_PASS; });
#include "PassRegistry.def"

  for (auto &C : FunctionAnalysisRegistrationCallbacks)
    C(FAM);
}

void PassBuilder::registerMachineFunctionAnalyses(
    MachineFunctionAnalysisManager &MFAM) {

#define MACHINE_FUNCTION_ANALYSIS(NAME, CREATE_PASS)                           \
  MFAM.registerPass([&] { return CREATE_PASS; });
#include "llvm/Passes/MachinePassRegistry.def"

  for (auto &C : MachineFunctionAnalysisRegistrationCallbacks)
    C(MFAM);
}

void PassBuilder::registerLoopAnalyses(LoopAnalysisManager &LAM) {
#define LOOP_ANALYSIS(NAME, CREATE_PASS)                                       \
  LAM.registerPass([&] { return CREATE_PASS; });
#include "PassRegistry.def"

  for (auto &C : LoopAnalysisRegistrationCallbacks)
    C(LAM);
}

static std::optional<std::pair<bool, bool>>
parseFunctionPipelineName(StringRef Name) {
  std::pair<bool, bool> Params;
  if (!Name.consume_front("function"))
    return std::nullopt;
  if (Name.empty())
    return Params;
  if (!Name.consume_front("<") || !Name.consume_back(">"))
    return std::nullopt;
  while (!Name.empty()) {
    auto [Front, Back] = Name.split(';');
    Name = Back;
    if (Front == "eager-inv")
      Params.first = true;
    else if (Front == "no-rerun")
      Params.second = true;
    else
      return std::nullopt;
  }
  return Params;
}

static std::optional<int> parseDevirtPassName(StringRef Name) {
  if (!Name.consume_front("devirt<") || !Name.consume_back(">"))
    return std::nullopt;
  int Count;
  if (Name.getAsInteger(0, Count) || Count < 0)
    return std::nullopt;
  return Count;
}

static std::optional<OptimizationLevel> parseOptLevel(StringRef S) {
  return StringSwitch<std::optional<OptimizationLevel>>(S)
      .Case("O0", OptimizationLevel::O0)
      .Case("O1", OptimizationLevel::O1)
      .Case("O2", OptimizationLevel::O2)
      .Case("O3", OptimizationLevel::O3)
      .Case("Os", OptimizationLevel::Os)
      .Case("Oz", OptimizationLevel::Oz)
      .Default(std::nullopt);
}

Expected<bool> PassBuilder::parseSinglePassOption(StringRef Params,
                                                  StringRef OptionName,
                                                  StringRef PassName) {
  bool Result = false;
  while (!Params.empty()) {
    StringRef ParamName;
    std::tie(ParamName, Params) = Params.split(';');

    if (ParamName == OptionName) {
      Result = true;
    } else {
      return make_error<StringError>(
          formatv("invalid {1} pass parameter '{0}' ", ParamName, PassName)
              .str(),
          inconvertibleErrorCode());
    }
  }
  return Result;
}

namespace {

/// Parser of parameters for HardwareLoops  pass.
Expected<HardwareLoopOptions> parseHardwareLoopOptions(StringRef Params) {
  HardwareLoopOptions HardwareLoopOpts;

  while (!Params.empty()) {
    StringRef ParamName;
    std::tie(ParamName, Params) = Params.split(';');
    if (ParamName.consume_front("hardware-loop-decrement=")) {
      int Count;
      if (ParamName.getAsInteger(0, Count))
        return make_error<StringError>(
            formatv("invalid HardwareLoopPass parameter '{0}' ", ParamName).str(),
            inconvertibleErrorCode());
      HardwareLoopOpts.setDecrement(Count);
      continue;
    }
    if (ParamName.consume_front("hardware-loop-counter-bitwidth=")) {
      int Count;
      if (ParamName.getAsInteger(0, Count))
        return make_error<StringError>(
            formatv("invalid HardwareLoopPass parameter '{0}' ", ParamName).str(),
            inconvertibleErrorCode());
      HardwareLoopOpts.setCounterBitwidth(Count);
      continue;
    }
    if (ParamName == "force-hardware-loops") {
      HardwareLoopOpts.setForce(true);
    } else if (ParamName == "force-hardware-loop-phi") {
      HardwareLoopOpts.setForcePhi(true);
    } else if (ParamName == "force-nested-hardware-loop") {
      HardwareLoopOpts.setForceNested(true);
    } else if (ParamName == "force-hardware-loop-guard") {
      HardwareLoopOpts.setForceGuard(true);
    } else {
      return make_error<StringError>(
          formatv("invalid HardwarePass parameter '{0}' ", ParamName).str(),
          inconvertibleErrorCode());
    }
  }
  return HardwareLoopOpts;
}

/// Parser of parameters for LoopUnroll pass.
Expected<LoopUnrollOptions> parseLoopUnrollOptions(StringRef Params) {
  LoopUnrollOptions UnrollOpts;
  while (!Params.empty()) {
    StringRef ParamName;
    std::tie(ParamName, Params) = Params.split(';');
    std::optional<OptimizationLevel> OptLevel = parseOptLevel(ParamName);
    // Don't accept -Os/-Oz.
    if (OptLevel && !OptLevel->isOptimizingForSize()) {
      UnrollOpts.setOptLevel(OptLevel->getSpeedupLevel());
      continue;
    }
    if (ParamName.consume_front("full-unroll-max=")) {
      int Count;
      if (ParamName.getAsInteger(0, Count))
        return make_error<StringError>(
            formatv("invalid LoopUnrollPass parameter '{0}' ", ParamName).str(),
            inconvertibleErrorCode());
      UnrollOpts.setFullUnrollMaxCount(Count);
      continue;
    }

    bool Enable = !ParamName.consume_front("no-");
    if (ParamName == "partial") {
      UnrollOpts.setPartial(Enable);
    } else if (ParamName == "peeling") {
      UnrollOpts.setPeeling(Enable);
    } else if (ParamName == "profile-peeling") {
      UnrollOpts.setProfileBasedPeeling(Enable);
    } else if (ParamName == "runtime") {
      UnrollOpts.setRuntime(Enable);
    } else if (ParamName == "upperbound") {
      UnrollOpts.setUpperBound(Enable);
    } else {
      return make_error<StringError>(
          formatv("invalid LoopUnrollPass parameter '{0}' ", ParamName).str(),
          inconvertibleErrorCode());
    }
  }
  return UnrollOpts;
}

Expected<bool> parseGlobalDCEPassOptions(StringRef Params) {
  return PassBuilder::parseSinglePassOption(
      Params, "vfe-linkage-unit-visibility", "GlobalDCE");
}

Expected<bool> parseCGProfilePassOptions(StringRef Params) {
  return PassBuilder::parseSinglePassOption(Params, "in-lto-post-link",
                                            "CGProfile");
}

Expected<bool> parseInlinerPassOptions(StringRef Params) {
  return PassBuilder::parseSinglePassOption(Params, "only-mandatory",
                                            "InlinerPass");
}

Expected<bool> parseCoroSplitPassOptions(StringRef Params) {
  return PassBuilder::parseSinglePassOption(Params, "reuse-storage",
                                            "CoroSplitPass");
}

Expected<bool> parsePostOrderFunctionAttrsPassOptions(StringRef Params) {
  return PassBuilder::parseSinglePassOption(
      Params, "skip-non-recursive-function-attrs", "PostOrderFunctionAttrs");
}

Expected<CFGuardPass::Mechanism> parseCFGuardPassOptions(StringRef Params) {
  if (Params.empty())
    return CFGuardPass::Mechanism::Check;

  auto [Param, RHS] = Params.split(';');
  if (!RHS.empty())
    return make_error<StringError>(
        formatv("too many CFGuardPass parameters '{0}' ", Params).str(),
        inconvertibleErrorCode());

  if (Param == "check")
    return CFGuardPass::Mechanism::Check;
  if (Param == "dispatch")
    return CFGuardPass::Mechanism::Dispatch;

  return make_error<StringError>(
      formatv("invalid CFGuardPass mechanism: '{0}' ", Param).str(),
      inconvertibleErrorCode());
}

Expected<bool> parseEarlyCSEPassOptions(StringRef Params) {
  return PassBuilder::parseSinglePassOption(Params, "memssa", "EarlyCSE");
}

Expected<bool> parseEntryExitInstrumenterPassOptions(StringRef Params) {
  return PassBuilder::parseSinglePassOption(Params, "post-inline",
                                            "EntryExitInstrumenter");
}

Expected<bool> parseLoopExtractorPassOptions(StringRef Params) {
  return PassBuilder::parseSinglePassOption(Params, "single", "LoopExtractor");
}

Expected<bool> parseLowerMatrixIntrinsicsPassOptions(StringRef Params) {
  return PassBuilder::parseSinglePassOption(Params, "minimal",
                                            "LowerMatrixIntrinsics");
}

Expected<AddressSanitizerOptions> parseASanPassOptions(StringRef Params) {
  AddressSanitizerOptions Result;
  while (!Params.empty()) {
    StringRef ParamName;
    std::tie(ParamName, Params) = Params.split(';');

    if (ParamName == "kernel") {
      Result.CompileKernel = true;
    } else {
      return make_error<StringError>(
          formatv("invalid AddressSanitizer pass parameter '{0}' ", ParamName)
              .str(),
          inconvertibleErrorCode());
    }
  }
  return Result;
}

Expected<HWAddressSanitizerOptions> parseHWASanPassOptions(StringRef Params) {
  HWAddressSanitizerOptions Result;
  while (!Params.empty()) {
    StringRef ParamName;
    std::tie(ParamName, Params) = Params.split(';');

    if (ParamName == "recover") {
      Result.Recover = true;
    } else if (ParamName == "kernel") {
      Result.CompileKernel = true;
    } else {
      return make_error<StringError>(
          formatv("invalid HWAddressSanitizer pass parameter '{0}' ", ParamName)
              .str(),
          inconvertibleErrorCode());
    }
  }
  return Result;
}

Expected<EmbedBitcodeOptions> parseEmbedBitcodePassOptions(StringRef Params) {
  EmbedBitcodeOptions Result;
  while (!Params.empty()) {
    StringRef ParamName;
    std::tie(ParamName, Params) = Params.split(';');

    if (ParamName == "thinlto") {
      Result.IsThinLTO = true;
    } else if (ParamName == "emit-summary") {
      Result.EmitLTOSummary = true;
    } else {
      return make_error<StringError>(
          formatv("invalid EmbedBitcode pass parameter '{0}' ", ParamName)
              .str(),
          inconvertibleErrorCode());
    }
  }
  return Result;
}

Expected<MemorySanitizerOptions> parseMSanPassOptions(StringRef Params) {
  MemorySanitizerOptions Result;
  while (!Params.empty()) {
    StringRef ParamName;
    std::tie(ParamName, Params) = Params.split(';');

    if (ParamName == "recover") {
      Result.Recover = true;
    } else if (ParamName == "kernel") {
      Result.Kernel = true;
    } else if (ParamName.consume_front("track-origins=")) {
      if (ParamName.getAsInteger(0, Result.TrackOrigins))
        return make_error<StringError>(
            formatv("invalid argument to MemorySanitizer pass track-origins "
                    "parameter: '{0}' ",
                    ParamName)
                .str(),
            inconvertibleErrorCode());
    } else if (ParamName == "eager-checks") {
      Result.EagerChecks = true;
    } else {
      return make_error<StringError>(
          formatv("invalid MemorySanitizer pass parameter '{0}' ", ParamName)
              .str(),
          inconvertibleErrorCode());
    }
  }
  return Result;
}

/// Parser of parameters for SimplifyCFG pass.
Expected<SimplifyCFGOptions> parseSimplifyCFGOptions(StringRef Params) {
  SimplifyCFGOptions Result;
  while (!Params.empty()) {
    StringRef ParamName;
    std::tie(ParamName, Params) = Params.split(';');

    bool Enable = !ParamName.consume_front("no-");
    if (ParamName == "speculate-blocks") {
      Result.speculateBlocks(Enable);
    } else if (ParamName == "simplify-cond-branch") {
      Result.setSimplifyCondBranch(Enable);
    } else if (ParamName == "forward-switch-cond") {
      Result.forwardSwitchCondToPhi(Enable);
    } else if (ParamName == "switch-range-to-icmp") {
      Result.convertSwitchRangeToICmp(Enable);
    } else if (ParamName == "switch-to-lookup") {
      Result.convertSwitchToLookupTable(Enable);
    } else if (ParamName == "keep-loops") {
      Result.needCanonicalLoops(Enable);
    } else if (ParamName == "hoist-common-insts") {
      Result.hoistCommonInsts(Enable);
    } else if (ParamName == "sink-common-insts") {
      Result.sinkCommonInsts(Enable);
    } else if (Enable && ParamName.consume_front("bonus-inst-threshold=")) {
      APInt BonusInstThreshold;
      if (ParamName.getAsInteger(0, BonusInstThreshold))
        return make_error<StringError>(
            formatv("invalid argument to SimplifyCFG pass bonus-threshold "
                    "parameter: '{0}' ",
                    ParamName).str(),
            inconvertibleErrorCode());
      Result.bonusInstThreshold(BonusInstThreshold.getSExtValue());
    } else {
      return make_error<StringError>(
          formatv("invalid SimplifyCFG pass parameter '{0}' ", ParamName).str(),
          inconvertibleErrorCode());
    }
  }
  return Result;
}

Expected<InstCombineOptions> parseInstCombineOptions(StringRef Params) {
  InstCombineOptions Result;
  // When specifying "instcombine" in -passes enable fix-point verification by
  // default, as this is what most tests should use.
  Result.setVerifyFixpoint(true);
  while (!Params.empty()) {
    StringRef ParamName;
    std::tie(ParamName, Params) = Params.split(';');

    bool Enable = !ParamName.consume_front("no-");
    if (ParamName == "use-loop-info") {
      Result.setUseLoopInfo(Enable);
    } else if (ParamName == "verify-fixpoint") {
      Result.setVerifyFixpoint(Enable);
    } else if (Enable && ParamName.consume_front("max-iterations=")) {
      APInt MaxIterations;
      if (ParamName.getAsInteger(0, MaxIterations))
        return make_error<StringError>(
            formatv("invalid argument to InstCombine pass max-iterations "
                    "parameter: '{0}' ",
                    ParamName).str(),
            inconvertibleErrorCode());
      Result.setMaxIterations((unsigned)MaxIterations.getZExtValue());
    } else {
      return make_error<StringError>(
          formatv("invalid InstCombine pass parameter '{0}' ", ParamName).str(),
          inconvertibleErrorCode());
    }
  }
  return Result;
}

/// Parser of parameters for LoopVectorize pass.
Expected<LoopVectorizeOptions> parseLoopVectorizeOptions(StringRef Params) {
  LoopVectorizeOptions Opts;
  while (!Params.empty()) {
    StringRef ParamName;
    std::tie(ParamName, Params) = Params.split(';');

    bool Enable = !ParamName.consume_front("no-");
    if (ParamName == "interleave-forced-only") {
      Opts.setInterleaveOnlyWhenForced(Enable);
    } else if (ParamName == "vectorize-forced-only") {
      Opts.setVectorizeOnlyWhenForced(Enable);
    } else {
      return make_error<StringError>(
          formatv("invalid LoopVectorize parameter '{0}' ", ParamName).str(),
          inconvertibleErrorCode());
    }
  }
  return Opts;
}

Expected<std::pair<bool, bool>> parseLoopUnswitchOptions(StringRef Params) {
  std::pair<bool, bool> Result = {false, true};
  while (!Params.empty()) {
    StringRef ParamName;
    std::tie(ParamName, Params) = Params.split(';');

    bool Enable = !ParamName.consume_front("no-");
    if (ParamName == "nontrivial") {
      Result.first = Enable;
    } else if (ParamName == "trivial") {
      Result.second = Enable;
    } else {
      return make_error<StringError>(
          formatv("invalid LoopUnswitch pass parameter '{0}' ", ParamName)
              .str(),
          inconvertibleErrorCode());
    }
  }
  return Result;
}

Expected<LICMOptions> parseLICMOptions(StringRef Params) {
  LICMOptions Result;
  while (!Params.empty()) {
    StringRef ParamName;
    std::tie(ParamName, Params) = Params.split(';');

    bool Enable = !ParamName.consume_front("no-");
    if (ParamName == "allowspeculation") {
      Result.AllowSpeculation = Enable;
    } else {
      return make_error<StringError>(
          formatv("invalid LICM pass parameter '{0}' ", ParamName).str(),
          inconvertibleErrorCode());
    }
  }
  return Result;
}

Expected<std::pair<bool, bool>> parseLoopRotateOptions(StringRef Params) {
  std::pair<bool, bool> Result = {true, false};
  while (!Params.empty()) {
    StringRef ParamName;
    std::tie(ParamName, Params) = Params.split(';');

    bool Enable = !ParamName.consume_front("no-");
    if (ParamName == "header-duplication") {
      Result.first = Enable;
    } else if (ParamName == "prepare-for-lto") {
      Result.second = Enable;
    } else {
      return make_error<StringError>(
          formatv("invalid LoopRotate pass parameter '{0}' ", ParamName).str(),
          inconvertibleErrorCode());
    }
  }
  return Result;
}

Expected<bool> parseMergedLoadStoreMotionOptions(StringRef Params) {
  bool Result = false;
  while (!Params.empty()) {
    StringRef ParamName;
    std::tie(ParamName, Params) = Params.split(';');

    bool Enable = !ParamName.consume_front("no-");
    if (ParamName == "split-footer-bb") {
      Result = Enable;
    } else {
      return make_error<StringError>(
          formatv("invalid MergedLoadStoreMotion pass parameter '{0}' ",
                  ParamName)
              .str(),
          inconvertibleErrorCode());
    }
  }
  return Result;
}

Expected<GVNOptions> parseGVNOptions(StringRef Params) {
  GVNOptions Result;
  while (!Params.empty()) {
    StringRef ParamName;
    std::tie(ParamName, Params) = Params.split(';');

    bool Enable = !ParamName.consume_front("no-");
    if (ParamName == "pre") {
      Result.setPRE(Enable);
    } else if (ParamName == "load-pre") {
      Result.setLoadPRE(Enable);
    } else if (ParamName == "split-backedge-load-pre") {
      Result.setLoadPRESplitBackedge(Enable);
    } else if (ParamName == "memdep") {
      Result.setMemDep(Enable);
    } else {
      return make_error<StringError>(
          formatv("invalid GVN pass parameter '{0}' ", ParamName).str(),
          inconvertibleErrorCode());
    }
  }
  return Result;
}

Expected<IPSCCPOptions> parseIPSCCPOptions(StringRef Params) {
  IPSCCPOptions Result;
  while (!Params.empty()) {
    StringRef ParamName;
    std::tie(ParamName, Params) = Params.split(';');

    bool Enable = !ParamName.consume_front("no-");
    if (ParamName == "func-spec")
      Result.setFuncSpec(Enable);
    else
      return make_error<StringError>(
          formatv("invalid IPSCCP pass parameter '{0}' ", ParamName).str(),
          inconvertibleErrorCode());
  }
  return Result;
}

Expected<SROAOptions> parseSROAOptions(StringRef Params) {
  if (Params.empty() || Params == "modify-cfg")
    return SROAOptions::ModifyCFG;
  if (Params == "preserve-cfg")
    return SROAOptions::PreserveCFG;
  return make_error<StringError>(
      formatv("invalid SROA pass parameter '{0}' (either preserve-cfg or "
              "modify-cfg can be specified)",
              Params)
          .str(),
      inconvertibleErrorCode());
}

Expected<StackLifetime::LivenessType>
parseStackLifetimeOptions(StringRef Params) {
  StackLifetime::LivenessType Result = StackLifetime::LivenessType::May;
  while (!Params.empty()) {
    StringRef ParamName;
    std::tie(ParamName, Params) = Params.split(';');

    if (ParamName == "may") {
      Result = StackLifetime::LivenessType::May;
    } else if (ParamName == "must") {
      Result = StackLifetime::LivenessType::Must;
    } else {
      return make_error<StringError>(
          formatv("invalid StackLifetime parameter '{0}' ", ParamName).str(),
          inconvertibleErrorCode());
    }
  }
  return Result;
}

Expected<bool> parseDependenceAnalysisPrinterOptions(StringRef Params) {
  return PassBuilder::parseSinglePassOption(Params, "normalized-results",
                                            "DependenceAnalysisPrinter");
}

Expected<bool> parseSeparateConstOffsetFromGEPPassOptions(StringRef Params) {
  return PassBuilder::parseSinglePassOption(Params, "lower-gep",
                                            "SeparateConstOffsetFromGEP");
}

Expected<OptimizationLevel>
parseFunctionSimplificationPipelineOptions(StringRef Params) {
  std::optional<OptimizationLevel> L = parseOptLevel(Params);
  if (!L || *L == OptimizationLevel::O0) {
    return make_error<StringError>(
        formatv("invalid function-simplification parameter '{0}' ", Params)
            .str(),
        inconvertibleErrorCode());
  };
  return *L;
}

Expected<bool> parseMemorySSAPrinterPassOptions(StringRef Params) {
  return PassBuilder::parseSinglePassOption(Params, "no-ensure-optimized-uses",
                                            "MemorySSAPrinterPass");
}

Expected<bool> parseSpeculativeExecutionPassOptions(StringRef Params) {
  return PassBuilder::parseSinglePassOption(Params, "only-if-divergent-target",
                                            "SpeculativeExecutionPass");
}

Expected<std::string> parseMemProfUsePassOptions(StringRef Params) {
  std::string Result;
  while (!Params.empty()) {
    StringRef ParamName;
    std::tie(ParamName, Params) = Params.split(';');

    if (ParamName.consume_front("profile-filename=")) {
      Result = ParamName.str();
    } else {
      return make_error<StringError>(
          formatv("invalid MemProfUse pass parameter '{0}' ", ParamName).str(),
          inconvertibleErrorCode());
    }
  }
  return Result;
}

Expected<bool> parseStructuralHashPrinterPassOptions(StringRef Params) {
  return PassBuilder::parseSinglePassOption(Params, "detailed",
                                            "StructuralHashPrinterPass");
}

Expected<bool> parseWinEHPrepareOptions(StringRef Params) {
  return PassBuilder::parseSinglePassOption(Params, "demote-catchswitch-only",
                                            "WinEHPreparePass");
}

Expected<GlobalMergeOptions> parseGlobalMergeOptions(StringRef Params) {
  GlobalMergeOptions Result;
  while (!Params.empty()) {
    StringRef ParamName;
    std::tie(ParamName, Params) = Params.split(';');

    bool Enable = !ParamName.consume_front("no-");
    if (ParamName == "group-by-use")
      Result.GroupByUse = Enable;
    else if (ParamName == "ignore-single-use")
      Result.IgnoreSingleUse = Enable;
    else if (ParamName == "merge-const")
      Result.MergeConst = Enable;
    else if (ParamName == "merge-external")
      Result.MergeExternal = Enable;
    else if (ParamName.consume_front("max-offset=")) {
      if (ParamName.getAsInteger(0, Result.MaxOffset))
        return make_error<StringError>(
            formatv("invalid GlobalMergePass parameter '{0}' ", ParamName)
                .str(),
            inconvertibleErrorCode());
    }
  }
  return Result;
}

Expected<SmallVector<std::string, 0>> parseInternalizeGVs(StringRef Params) {
  SmallVector<std::string, 1> PreservedGVs;
  while (!Params.empty()) {
    StringRef ParamName;
    std::tie(ParamName, Params) = Params.split(';');

    if (ParamName.consume_front("preserve-gv=")) {
      PreservedGVs.push_back(ParamName.str());
    } else {
      return make_error<StringError>(
          formatv("invalid Internalize pass parameter '{0}' ", ParamName).str(),
          inconvertibleErrorCode());
    }
  }

  return Expected<SmallVector<std::string, 0>>(std::move(PreservedGVs));
}

Expected<RegAllocFastPassOptions>
parseRegAllocFastPassOptions(PassBuilder &PB, StringRef Params) {
  RegAllocFastPassOptions Opts;
  while (!Params.empty()) {
    StringRef ParamName;
    std::tie(ParamName, Params) = Params.split(';');

    if (ParamName.consume_front("filter=")) {
      std::optional<RegClassFilterFunc> Filter =
          PB.parseRegAllocFilter(ParamName);
      if (!Filter) {
        return make_error<StringError>(
            formatv("invalid regallocfast register filter '{0}' ", ParamName)
                .str(),
            inconvertibleErrorCode());
      }
      Opts.Filter = *Filter;
      Opts.FilterName = ParamName;
      continue;
    }

    if (ParamName == "no-clear-vregs") {
      Opts.ClearVRegs = false;
      continue;
    }

    return make_error<StringError>(
        formatv("invalid regallocfast pass parameter '{0}' ", ParamName).str(),
        inconvertibleErrorCode());
  }
  return Opts;
}

} // namespace

/// Tests whether a pass name starts with a valid prefix for a default pipeline
/// alias.
static bool startsWithDefaultPipelineAliasPrefix(StringRef Name) {
  return Name.starts_with("default") || Name.starts_with("thinlto") ||
         Name.starts_with("lto");
}

/// Tests whether registered callbacks will accept a given pass name.
///
/// When parsing a pipeline text, the type of the outermost pipeline may be
/// omitted, in which case the type is automatically determined from the first
/// pass name in the text. This may be a name that is handled through one of the
/// callbacks. We check this through the oridinary parsing callbacks by setting
/// up a dummy PassManager in order to not force the client to also handle this
/// type of query.
template <typename PassManagerT, typename CallbacksT>
static bool callbacksAcceptPassName(StringRef Name, CallbacksT &Callbacks) {
  if (!Callbacks.empty()) {
    PassManagerT DummyPM;
    for (auto &CB : Callbacks)
      if (CB(Name, DummyPM, {}))
        return true;
  }
  return false;
}

template <typename CallbacksT>
static bool isModulePassName(StringRef Name, CallbacksT &Callbacks) {
  // Manually handle aliases for pre-configured pipeline fragments.
  if (startsWithDefaultPipelineAliasPrefix(Name))
    return DefaultAliasRegex.match(Name);

  StringRef NameNoBracket = Name.take_until([](char C) { return C == '<'; });

  // Explicitly handle pass manager names.
  if (Name == "module")
    return true;
  if (Name == "cgscc")
    return true;
  if (NameNoBracket == "function")
    return true;
  if (Name == "coro-cond")
    return true;

#define MODULE_PASS(NAME, CREATE_PASS)                                         \
  if (Name == NAME)                                                            \
    return true;
#define MODULE_PASS_WITH_PARAMS(NAME, CLASS, CREATE_PASS, PARSER, PARAMS)      \
  if (PassBuilder::checkParametrizedPassName(Name, NAME))                      \
    return true;
#define MODULE_ANALYSIS(NAME, CREATE_PASS)                                     \
  if (Name == "require<" NAME ">" || Name == "invalidate<" NAME ">")           \
    return true;
#include "PassRegistry.def"

  return callbacksAcceptPassName<ModulePassManager>(Name, Callbacks);
}

template <typename CallbacksT>
static bool isCGSCCPassName(StringRef Name, CallbacksT &Callbacks) {
  // Explicitly handle pass manager names.
  StringRef NameNoBracket = Name.take_until([](char C) { return C == '<'; });
  if (Name == "cgscc")
    return true;
  if (NameNoBracket == "function")
    return true;

  // Explicitly handle custom-parsed pass names.
  if (parseDevirtPassName(Name))
    return true;

#define CGSCC_PASS(NAME, CREATE_PASS)                                          \
  if (Name == NAME)                                                            \
    return true;
#define CGSCC_PASS_WITH_PARAMS(NAME, CLASS, CREATE_PASS, PARSER, PARAMS)       \
  if (PassBuilder::checkParametrizedPassName(Name, NAME))                      \
    return true;
#define CGSCC_ANALYSIS(NAME, CREATE_PASS)                                      \
  if (Name == "require<" NAME ">" || Name == "invalidate<" NAME ">")           \
    return true;
#include "PassRegistry.def"

  return callbacksAcceptPassName<CGSCCPassManager>(Name, Callbacks);
}

template <typename CallbacksT>
static bool isFunctionPassName(StringRef Name, CallbacksT &Callbacks) {
  // Explicitly handle pass manager names.
  StringRef NameNoBracket = Name.take_until([](char C) { return C == '<'; });
  if (NameNoBracket == "function")
    return true;
  if (Name == "loop" || Name == "loop-mssa" || Name == "machine-function")
    return true;

#define FUNCTION_PASS(NAME, CREATE_PASS)                                       \
  if (Name == NAME)                                                            \
    return true;
#define FUNCTION_PASS_WITH_PARAMS(NAME, CLASS, CREATE_PASS, PARSER, PARAMS)    \
  if (PassBuilder::checkParametrizedPassName(Name, NAME))                      \
    return true;
#define FUNCTION_ANALYSIS(NAME, CREATE_PASS)                                   \
  if (Name == "require<" NAME ">" || Name == "invalidate<" NAME ">")           \
    return true;
#include "PassRegistry.def"

  return callbacksAcceptPassName<FunctionPassManager>(Name, Callbacks);
}

template <typename CallbacksT>
static bool isMachineFunctionPassName(StringRef Name, CallbacksT &Callbacks) {
  // Explicitly handle pass manager names.
  if (Name == "machine-function")
    return true;

#define MACHINE_FUNCTION_PASS(NAME, CREATE_PASS)                               \
  if (Name == NAME)                                                            \
    return true;
#define MACHINE_FUNCTION_PASS_WITH_PARAMS(NAME, CLASS, CREATE_PASS, PARSER,    \
                                          PARAMS)                              \
  if (PassBuilder::checkParametrizedPassName(Name, NAME))                      \
    return true;

#define MACHINE_FUNCTION_ANALYSIS(NAME, CREATE_PASS)                           \
  if (Name == "require<" NAME ">" || Name == "invalidate<" NAME ">")           \
    return true;

#include "llvm/Passes/MachinePassRegistry.def"

  return callbacksAcceptPassName<MachineFunctionPassManager>(Name, Callbacks);
}

template <typename CallbacksT>
static bool isLoopNestPassName(StringRef Name, CallbacksT &Callbacks,
                               bool &UseMemorySSA) {
  UseMemorySSA = false;

  if (PassBuilder::checkParametrizedPassName(Name, "lnicm")) {
    UseMemorySSA = true;
    return true;
  }

#define LOOPNEST_PASS(NAME, CREATE_PASS)                                       \
  if (Name == NAME)                                                            \
    return true;
#include "PassRegistry.def"

  return callbacksAcceptPassName<LoopPassManager>(Name, Callbacks);
}

template <typename CallbacksT>
static bool isLoopPassName(StringRef Name, CallbacksT &Callbacks,
                           bool &UseMemorySSA) {
  UseMemorySSA = false;

  if (PassBuilder::checkParametrizedPassName(Name, "licm")) {
    UseMemorySSA = true;
    return true;
  }

#define LOOP_PASS(NAME, CREATE_PASS)                                           \
  if (Name == NAME)                                                            \
    return true;
#define LOOP_PASS_WITH_PARAMS(NAME, CLASS, CREATE_PASS, PARSER, PARAMS)        \
  if (PassBuilder::checkParametrizedPassName(Name, NAME))                      \
    return true;
#define LOOP_ANALYSIS(NAME, CREATE_PASS)                                       \
  if (Name == "require<" NAME ">" || Name == "invalidate<" NAME ">")           \
    return true;
#include "PassRegistry.def"

  return callbacksAcceptPassName<LoopPassManager>(Name, Callbacks);
}

std::optional<std::vector<PassBuilder::PipelineElement>>
PassBuilder::parsePipelineText(StringRef Text) {
  std::vector<PipelineElement> ResultPipeline;

  SmallVector<std::vector<PipelineElement> *, 4> PipelineStack = {
      &ResultPipeline};
  for (;;) {
    std::vector<PipelineElement> &Pipeline = *PipelineStack.back();
    size_t Pos = Text.find_first_of(",()");
    Pipeline.push_back({Text.substr(0, Pos), {}});

    // If we have a single terminating name, we're done.
    if (Pos == Text.npos)
      break;

    char Sep = Text[Pos];
    Text = Text.substr(Pos + 1);
    if (Sep == ',')
      // Just a name ending in a comma, continue.
      continue;

    if (Sep == '(') {
      // Push the inner pipeline onto the stack to continue processing.
      PipelineStack.push_back(&Pipeline.back().InnerPipeline);
      continue;
    }

    assert(Sep == ')' && "Bogus separator!");
    // When handling the close parenthesis, we greedily consume them to avoid
    // empty strings in the pipeline.
    do {
      // If we try to pop the outer pipeline we have unbalanced parentheses.
      if (PipelineStack.size() == 1)
        return std::nullopt;

      PipelineStack.pop_back();
    } while (Text.consume_front(")"));

    // Check if we've finished parsing.
    if (Text.empty())
      break;

    // Otherwise, the end of an inner pipeline always has to be followed by
    // a comma, and then we can continue.
    if (!Text.consume_front(","))
      return std::nullopt;
  }

  if (PipelineStack.size() > 1)
    // Unbalanced paretheses.
    return std::nullopt;

  assert(PipelineStack.back() == &ResultPipeline &&
         "Wrong pipeline at the bottom of the stack!");
  return {std::move(ResultPipeline)};
}

Error PassBuilder::parseModulePass(ModulePassManager &MPM,
                                   const PipelineElement &E) {
  auto &Name = E.Name;
  auto &InnerPipeline = E.InnerPipeline;

  // First handle complex passes like the pass managers which carry pipelines.
  if (!InnerPipeline.empty()) {
    if (Name == "module") {
      ModulePassManager NestedMPM;
      if (auto Err = parseModulePassPipeline(NestedMPM, InnerPipeline))
        return Err;
      MPM.addPass(std::move(NestedMPM));
      return Error::success();
    }
    if (Name == "coro-cond") {
      ModulePassManager NestedMPM;
      if (auto Err = parseModulePassPipeline(NestedMPM, InnerPipeline))
        return Err;
      MPM.addPass(CoroConditionalWrapper(std::move(NestedMPM)));
      return Error::success();
    }
    if (Name == "cgscc") {
      CGSCCPassManager CGPM;
      if (auto Err = parseCGSCCPassPipeline(CGPM, InnerPipeline))
        return Err;
      MPM.addPass(createModuleToPostOrderCGSCCPassAdaptor(std::move(CGPM)));
      return Error::success();
    }
    if (auto Params = parseFunctionPipelineName(Name)) {
      if (Params->second)
        return make_error<StringError>(
            "cannot have a no-rerun module to function adaptor",
            inconvertibleErrorCode());
      FunctionPassManager FPM;
      if (auto Err = parseFunctionPassPipeline(FPM, InnerPipeline))
        return Err;
      MPM.addPass(
          createModuleToFunctionPassAdaptor(std::move(FPM), Params->first));
      return Error::success();
    }

    for (auto &C : ModulePipelineParsingCallbacks)
      if (C(Name, MPM, InnerPipeline))
        return Error::success();

    // Normal passes can't have pipelines.
    return make_error<StringError>(
        formatv("invalid use of '{0}' pass as module pipeline", Name).str(),
        inconvertibleErrorCode());
    ;
  }

  // Manually handle aliases for pre-configured pipeline fragments.
  if (startsWithDefaultPipelineAliasPrefix(Name)) {
    SmallVector<StringRef, 3> Matches;
    if (!DefaultAliasRegex.match(Name, &Matches))
      return make_error<StringError>(
          formatv("unknown default pipeline alias '{0}'", Name).str(),
          inconvertibleErrorCode());

    assert(Matches.size() == 3 && "Must capture two matched strings!");

    OptimizationLevel L = *parseOptLevel(Matches[2]);

    // This is consistent with old pass manager invoked via opt, but
    // inconsistent with clang. Clang doesn't enable loop vectorization
    // but does enable slp vectorization at Oz.
    PTO.LoopVectorization =
        L.getSpeedupLevel() > 1 && L != OptimizationLevel::Oz;
    PTO.SLPVectorization =
        L.getSpeedupLevel() > 1 && L != OptimizationLevel::Oz;

    if (Matches[1] == "default") {
      MPM.addPass(buildPerModuleDefaultPipeline(L));
    } else if (Matches[1] == "thinlto-pre-link") {
      MPM.addPass(buildThinLTOPreLinkDefaultPipeline(L));
    } else if (Matches[1] == "thinlto") {
      MPM.addPass(buildThinLTODefaultPipeline(L, nullptr));
    } else if (Matches[1] == "lto-pre-link") {
      if (PTO.UnifiedLTO)
        // When UnifiedLTO is enabled, use the ThinLTO pre-link pipeline. This
        // avoids compile-time performance regressions and keeps the pre-link
        // LTO pipeline "unified" for both LTO modes.
        MPM.addPass(buildThinLTOPreLinkDefaultPipeline(L));
      else
        MPM.addPass(buildLTOPreLinkDefaultPipeline(L));
    } else {
      assert(Matches[1] == "lto" && "Not one of the matched options!");
      MPM.addPass(buildLTODefaultPipeline(L, nullptr));
    }
    return Error::success();
  }

  // Finally expand the basic registered passes from the .inc file.
#define MODULE_PASS(NAME, CREATE_PASS)                                         \
  if (Name == NAME) {                                                          \
    MPM.addPass(CREATE_PASS);                                                  \
    return Error::success();                                                   \
  }
#define MODULE_PASS_WITH_PARAMS(NAME, CLASS, CREATE_PASS, PARSER, PARAMS)      \
  if (checkParametrizedPassName(Name, NAME)) {                                 \
    auto Params = parsePassParameters(PARSER, Name, NAME);                     \
    if (!Params)                                                               \
      return Params.takeError();                                               \
    MPM.addPass(CREATE_PASS(Params.get()));                                    \
    return Error::success();                                                   \
  }
#define MODULE_ANALYSIS(NAME, CREATE_PASS)                                     \
  if (Name == "require<" NAME ">") {                                           \
    MPM.addPass(                                                               \
        RequireAnalysisPass<                                                   \
            std::remove_reference_t<decltype(CREATE_PASS)>, Module>());        \
    return Error::success();                                                   \
  }                                                                            \
  if (Name == "invalidate<" NAME ">") {                                        \
    MPM.addPass(InvalidateAnalysisPass<                                        \
                std::remove_reference_t<decltype(CREATE_PASS)>>());            \
    return Error::success();                                                   \
  }
#define CGSCC_PASS(NAME, CREATE_PASS)                                          \
  if (Name == NAME) {                                                          \
    MPM.addPass(createModuleToPostOrderCGSCCPassAdaptor(CREATE_PASS));         \
    return Error::success();                                                   \
  }
#define CGSCC_PASS_WITH_PARAMS(NAME, CLASS, CREATE_PASS, PARSER, PARAMS)       \
  if (checkParametrizedPassName(Name, NAME)) {                                 \
    auto Params = parsePassParameters(PARSER, Name, NAME);                     \
    if (!Params)                                                               \
      return Params.takeError();                                               \
    MPM.addPass(                                                               \
        createModuleToPostOrderCGSCCPassAdaptor(CREATE_PASS(Params.get())));   \
    return Error::success();                                                   \
  }
#define FUNCTION_PASS(NAME, CREATE_PASS)                                       \
  if (Name == NAME) {                                                          \
    MPM.addPass(createModuleToFunctionPassAdaptor(CREATE_PASS));               \
    return Error::success();                                                   \
  }
#define FUNCTION_PASS_WITH_PARAMS(NAME, CLASS, CREATE_PASS, PARSER, PARAMS)    \
  if (checkParametrizedPassName(Name, NAME)) {                                 \
    auto Params = parsePassParameters(PARSER, Name, NAME);                     \
    if (!Params)                                                               \
      return Params.takeError();                                               \
    MPM.addPass(createModuleToFunctionPassAdaptor(CREATE_PASS(Params.get()))); \
    return Error::success();                                                   \
  }
#define LOOPNEST_PASS(NAME, CREATE_PASS)                                       \
  if (Name == NAME) {                                                          \
    MPM.addPass(createModuleToFunctionPassAdaptor(                             \
        createFunctionToLoopPassAdaptor(CREATE_PASS, false, false)));          \
    return Error::success();                                                   \
  }
#define LOOP_PASS(NAME, CREATE_PASS)                                           \
  if (Name == NAME) {                                                          \
    MPM.addPass(createModuleToFunctionPassAdaptor(                             \
        createFunctionToLoopPassAdaptor(CREATE_PASS, false, false)));          \
    return Error::success();                                                   \
  }
#define LOOP_PASS_WITH_PARAMS(NAME, CLASS, CREATE_PASS, PARSER, PARAMS)        \
  if (checkParametrizedPassName(Name, NAME)) {                                 \
    auto Params = parsePassParameters(PARSER, Name, NAME);                     \
    if (!Params)                                                               \
      return Params.takeError();                                               \
    MPM.addPass(                                                               \
        createModuleToFunctionPassAdaptor(createFunctionToLoopPassAdaptor(     \
            CREATE_PASS(Params.get()), false, false)));                        \
    return Error::success();                                                   \
  }
#include "PassRegistry.def"

  for (auto &C : ModulePipelineParsingCallbacks)
    if (C(Name, MPM, InnerPipeline))
      return Error::success();
  return make_error<StringError>(
      formatv("unknown module pass '{0}'", Name).str(),
      inconvertibleErrorCode());
}

Error PassBuilder::parseCGSCCPass(CGSCCPassManager &CGPM,
                                  const PipelineElement &E) {
  auto &Name = E.Name;
  auto &InnerPipeline = E.InnerPipeline;

  // First handle complex passes like the pass managers which carry pipelines.
  if (!InnerPipeline.empty()) {
    if (Name == "cgscc") {
      CGSCCPassManager NestedCGPM;
      if (auto Err = parseCGSCCPassPipeline(NestedCGPM, InnerPipeline))
        return Err;
      // Add the nested pass manager with the appropriate adaptor.
      CGPM.addPass(std::move(NestedCGPM));
      return Error::success();
    }
    if (auto Params = parseFunctionPipelineName(Name)) {
      FunctionPassManager FPM;
      if (auto Err = parseFunctionPassPipeline(FPM, InnerPipeline))
        return Err;
      // Add the nested pass manager with the appropriate adaptor.
      CGPM.addPass(createCGSCCToFunctionPassAdaptor(
          std::move(FPM), Params->first, Params->second));
      return Error::success();
    }
    if (auto MaxRepetitions = parseDevirtPassName(Name)) {
      CGSCCPassManager NestedCGPM;
      if (auto Err = parseCGSCCPassPipeline(NestedCGPM, InnerPipeline))
        return Err;
      CGPM.addPass(
          createDevirtSCCRepeatedPass(std::move(NestedCGPM), *MaxRepetitions));
      return Error::success();
    }

    for (auto &C : CGSCCPipelineParsingCallbacks)
      if (C(Name, CGPM, InnerPipeline))
        return Error::success();

    // Normal passes can't have pipelines.
    return make_error<StringError>(
        formatv("invalid use of '{0}' pass as cgscc pipeline", Name).str(),
        inconvertibleErrorCode());
  }

// Now expand the basic registered passes from the .inc file.
#define CGSCC_PASS(NAME, CREATE_PASS)                                          \
  if (Name == NAME) {                                                          \
    CGPM.addPass(CREATE_PASS);                                                 \
    return Error::success();                                                   \
  }
#define CGSCC_PASS_WITH_PARAMS(NAME, CLASS, CREATE_PASS, PARSER, PARAMS)       \
  if (checkParametrizedPassName(Name, NAME)) {                                 \
    auto Params = parsePassParameters(PARSER, Name, NAME);                     \
    if (!Params)                                                               \
      return Params.takeError();                                               \
    CGPM.addPass(CREATE_PASS(Params.get()));                                   \
    return Error::success();                                                   \
  }
#define CGSCC_ANALYSIS(NAME, CREATE_PASS)                                      \
  if (Name == "require<" NAME ">") {                                           \
    CGPM.addPass(RequireAnalysisPass<                                          \
                 std::remove_reference_t<decltype(CREATE_PASS)>,               \
                 LazyCallGraph::SCC, CGSCCAnalysisManager, LazyCallGraph &,    \
                 CGSCCUpdateResult &>());                                      \
    return Error::success();                                                   \
  }                                                                            \
  if (Name == "invalidate<" NAME ">") {                                        \
    CGPM.addPass(InvalidateAnalysisPass<                                       \
                 std::remove_reference_t<decltype(CREATE_PASS)>>());           \
    return Error::success();                                                   \
  }
#define FUNCTION_PASS(NAME, CREATE_PASS)                                       \
  if (Name == NAME) {                                                          \
    CGPM.addPass(createCGSCCToFunctionPassAdaptor(CREATE_PASS));               \
    return Error::success();                                                   \
  }
#define FUNCTION_PASS_WITH_PARAMS(NAME, CLASS, CREATE_PASS, PARSER, PARAMS)    \
  if (checkParametrizedPassName(Name, NAME)) {                                 \
    auto Params = parsePassParameters(PARSER, Name, NAME);                     \
    if (!Params)                                                               \
      return Params.takeError();                                               \
    CGPM.addPass(createCGSCCToFunctionPassAdaptor(CREATE_PASS(Params.get()))); \
    return Error::success();                                                   \
  }
#define LOOPNEST_PASS(NAME, CREATE_PASS)                                       \
  if (Name == NAME) {                                                          \
    CGPM.addPass(createCGSCCToFunctionPassAdaptor(                             \
        createFunctionToLoopPassAdaptor(CREATE_PASS, false, false)));          \
    return Error::success();                                                   \
  }
#define LOOP_PASS(NAME, CREATE_PASS)                                           \
  if (Name == NAME) {                                                          \
    CGPM.addPass(createCGSCCToFunctionPassAdaptor(                             \
        createFunctionToLoopPassAdaptor(CREATE_PASS, false, false)));          \
    return Error::success();                                                   \
  }
#define LOOP_PASS_WITH_PARAMS(NAME, CLASS, CREATE_PASS, PARSER, PARAMS)        \
  if (checkParametrizedPassName(Name, NAME)) {                                 \
    auto Params = parsePassParameters(PARSER, Name, NAME);                     \
    if (!Params)                                                               \
      return Params.takeError();                                               \
    CGPM.addPass(                                                              \
        createCGSCCToFunctionPassAdaptor(createFunctionToLoopPassAdaptor(      \
            CREATE_PASS(Params.get()), false, false)));                        \
    return Error::success();                                                   \
  }
#include "PassRegistry.def"

  for (auto &C : CGSCCPipelineParsingCallbacks)
    if (C(Name, CGPM, InnerPipeline))
      return Error::success();
  return make_error<StringError>(
      formatv("unknown cgscc pass '{0}'", Name).str(),
      inconvertibleErrorCode());
}

Error PassBuilder::parseFunctionPass(FunctionPassManager &FPM,
                                     const PipelineElement &E) {
  auto &Name = E.Name;
  auto &InnerPipeline = E.InnerPipeline;

  // First handle complex passes like the pass managers which carry pipelines.
  if (!InnerPipeline.empty()) {
    if (Name == "function") {
      FunctionPassManager NestedFPM;
      if (auto Err = parseFunctionPassPipeline(NestedFPM, InnerPipeline))
        return Err;
      // Add the nested pass manager with the appropriate adaptor.
      FPM.addPass(std::move(NestedFPM));
      return Error::success();
    }
    if (Name == "loop" || Name == "loop-mssa") {
      LoopPassManager LPM;
      if (auto Err = parseLoopPassPipeline(LPM, InnerPipeline))
        return Err;
      // Add the nested pass manager with the appropriate adaptor.
      bool UseMemorySSA = (Name == "loop-mssa");
      bool UseBFI = llvm::any_of(InnerPipeline, [](auto Pipeline) {
        return Pipeline.Name.contains("simple-loop-unswitch");
      });
      bool UseBPI = llvm::any_of(InnerPipeline, [](auto Pipeline) {
        return Pipeline.Name == "loop-predication";
      });
      FPM.addPass(createFunctionToLoopPassAdaptor(std::move(LPM), UseMemorySSA,
                                                  UseBFI, UseBPI));
      return Error::success();
    }
    if (Name == "machine-function") {
      MachineFunctionPassManager MFPM;
      if (auto Err = parseMachinePassPipeline(MFPM, InnerPipeline))
        return Err;
      FPM.addPass(createFunctionToMachineFunctionPassAdaptor(std::move(MFPM)));
      return Error::success();
    }

    for (auto &C : FunctionPipelineParsingCallbacks)
      if (C(Name, FPM, InnerPipeline))
        return Error::success();

    // Normal passes can't have pipelines.
    return make_error<StringError>(
        formatv("invalid use of '{0}' pass as function pipeline", Name).str(),
        inconvertibleErrorCode());
  }

// Now expand the basic registered passes from the .inc file.
#define FUNCTION_PASS(NAME, CREATE_PASS)                                       \
  if (Name == NAME) {                                                          \
    FPM.addPass(CREATE_PASS);                                                  \
    return Error::success();                                                   \
  }
#define FUNCTION_PASS_WITH_PARAMS(NAME, CLASS, CREATE_PASS, PARSER, PARAMS)    \
  if (checkParametrizedPassName(Name, NAME)) {                                 \
    auto Params = parsePassParameters(PARSER, Name, NAME);                     \
    if (!Params)                                                               \
      return Params.takeError();                                               \
    FPM.addPass(CREATE_PASS(Params.get()));                                    \
    return Error::success();                                                   \
  }
#define FUNCTION_ANALYSIS(NAME, CREATE_PASS)                                   \
  if (Name == "require<" NAME ">") {                                           \
    FPM.addPass(                                                               \
        RequireAnalysisPass<                                                   \
            std::remove_reference_t<decltype(CREATE_PASS)>, Function>());      \
    return Error::success();                                                   \
  }                                                                            \
  if (Name == "invalidate<" NAME ">") {                                        \
    FPM.addPass(InvalidateAnalysisPass<                                        \
                std::remove_reference_t<decltype(CREATE_PASS)>>());            \
    return Error::success();                                                   \
  }
// FIXME: UseMemorySSA is set to false. Maybe we could do things like:
//        bool UseMemorySSA = !("canon-freeze" || "loop-predication" ||
//                              "guard-widening");
//        The risk is that it may become obsolete if we're not careful.
#define LOOPNEST_PASS(NAME, CREATE_PASS)                                       \
  if (Name == NAME) {                                                          \
    FPM.addPass(createFunctionToLoopPassAdaptor(CREATE_PASS, false, false));   \
    return Error::success();                                                   \
  }
#define LOOP_PASS(NAME, CREATE_PASS)                                           \
  if (Name == NAME) {                                                          \
    FPM.addPass(createFunctionToLoopPassAdaptor(CREATE_PASS, false, false));   \
    return Error::success();                                                   \
  }
#define LOOP_PASS_WITH_PARAMS(NAME, CLASS, CREATE_PASS, PARSER, PARAMS)        \
  if (checkParametrizedPassName(Name, NAME)) {                                 \
    auto Params = parsePassParameters(PARSER, Name, NAME);                     \
    if (!Params)                                                               \
      return Params.takeError();                                               \
    FPM.addPass(createFunctionToLoopPassAdaptor(CREATE_PASS(Params.get()),     \
                                                false, false));                \
    return Error::success();                                                   \
  }
#include "PassRegistry.def"

  for (auto &C : FunctionPipelineParsingCallbacks)
    if (C(Name, FPM, InnerPipeline))
      return Error::success();
  return make_error<StringError>(
      formatv("unknown function pass '{0}'", Name).str(),
      inconvertibleErrorCode());
}

Error PassBuilder::parseLoopPass(LoopPassManager &LPM,
                                 const PipelineElement &E) {
  StringRef Name = E.Name;
  auto &InnerPipeline = E.InnerPipeline;

  // First handle complex passes like the pass managers which carry pipelines.
  if (!InnerPipeline.empty()) {
    if (Name == "loop") {
      LoopPassManager NestedLPM;
      if (auto Err = parseLoopPassPipeline(NestedLPM, InnerPipeline))
        return Err;
      // Add the nested pass manager with the appropriate adaptor.
      LPM.addPass(std::move(NestedLPM));
      return Error::success();
    }

    for (auto &C : LoopPipelineParsingCallbacks)
      if (C(Name, LPM, InnerPipeline))
        return Error::success();

    // Normal passes can't have pipelines.
    return make_error<StringError>(
        formatv("invalid use of '{0}' pass as loop pipeline", Name).str(),
        inconvertibleErrorCode());
  }

// Now expand the basic registered passes from the .inc file.
#define LOOPNEST_PASS(NAME, CREATE_PASS)                                       \
  if (Name == NAME) {                                                          \
    LPM.addPass(CREATE_PASS);                                                  \
    return Error::success();                                                   \
  }
#define LOOP_PASS(NAME, CREATE_PASS)                                           \
  if (Name == NAME) {                                                          \
    LPM.addPass(CREATE_PASS);                                                  \
    return Error::success();                                                   \
  }
#define LOOP_PASS_WITH_PARAMS(NAME, CLASS, CREATE_PASS, PARSER, PARAMS)        \
  if (checkParametrizedPassName(Name, NAME)) {                                 \
    auto Params = parsePassParameters(PARSER, Name, NAME);                     \
    if (!Params)                                                               \
      return Params.takeError();                                               \
    LPM.addPass(CREATE_PASS(Params.get()));                                    \
    return Error::success();                                                   \
  }
#define LOOP_ANALYSIS(NAME, CREATE_PASS)                                       \
  if (Name == "require<" NAME ">") {                                           \
    LPM.addPass(RequireAnalysisPass<                                           \
                std::remove_reference_t<decltype(CREATE_PASS)>, Loop,          \
                LoopAnalysisManager, LoopStandardAnalysisResults &,            \
                LPMUpdater &>());                                              \
    return Error::success();                                                   \
  }                                                                            \
  if (Name == "invalidate<" NAME ">") {                                        \
    LPM.addPass(InvalidateAnalysisPass<                                        \
                std::remove_reference_t<decltype(CREATE_PASS)>>());            \
    return Error::success();                                                   \
  }
#include "PassRegistry.def"

  for (auto &C : LoopPipelineParsingCallbacks)
    if (C(Name, LPM, InnerPipeline))
      return Error::success();
  return make_error<StringError>(formatv("unknown loop pass '{0}'", Name).str(),
                                 inconvertibleErrorCode());
}

Error PassBuilder::parseMachinePass(MachineFunctionPassManager &MFPM,
                                    const PipelineElement &E) {
  StringRef Name = E.Name;
  if (!E.InnerPipeline.empty())
    return make_error<StringError>("invalid pipeline",
                                   inconvertibleErrorCode());

#define MACHINE_MODULE_PASS(NAME, CREATE_PASS)                                 \
  if (Name == NAME) {                                                          \
    MFPM.addPass(CREATE_PASS);                                                 \
    return Error::success();                                                   \
  }
#define MACHINE_FUNCTION_PASS(NAME, CREATE_PASS)                               \
  if (Name == NAME) {                                                          \
    MFPM.addPass(CREATE_PASS);                                                 \
    return Error::success();                                                   \
  }
#define MACHINE_FUNCTION_PASS_WITH_PARAMS(NAME, CLASS, CREATE_PASS, PARSER,    \
                                          PARAMS)                              \
  if (checkParametrizedPassName(Name, NAME)) {                                 \
    auto Params = parsePassParameters(PARSER, Name, NAME);                     \
    if (!Params)                                                               \
      return Params.takeError();                                               \
    MFPM.addPass(CREATE_PASS(Params.get()));                                   \
    return Error::success();                                                   \
  }
<<<<<<< HEAD
#define MACHINE_FUNCTION_ANALYSIS(NAME, CREATE_PASS)                           \
  if (Name == "require<" NAME ">") {                                           \
    MFPM.addPass(                                                              \
        RequireAnalysisPass<std::remove_reference_t<decltype(CREATE_PASS)>,    \
                            MachineFunction>());                               \
    return Error::success();                                                   \
  }                                                                            \
  if (Name == "invalidate<" NAME ">") {                                        \
    MFPM.addPass(InvalidateAnalysisPass<                                       \
                 std::remove_reference_t<decltype(CREATE_PASS)>>());           \
    return Error::success();                                                   \
  }
=======
>>>>>>> 19e471fd
#include "llvm/Passes/MachinePassRegistry.def"

  for (auto &C : MachineFunctionPipelineParsingCallbacks)
    if (C(Name, MFPM, E.InnerPipeline))
      return Error::success();
  return make_error<StringError>(
      formatv("unknown machine pass '{0}'", Name).str(),
      inconvertibleErrorCode());
}

bool PassBuilder::parseAAPassName(AAManager &AA, StringRef Name) {
#define MODULE_ALIAS_ANALYSIS(NAME, CREATE_PASS)                               \
  if (Name == NAME) {                                                          \
    AA.registerModuleAnalysis<                                                 \
        std::remove_reference_t<decltype(CREATE_PASS)>>();                     \
    return true;                                                               \
  }
#define FUNCTION_ALIAS_ANALYSIS(NAME, CREATE_PASS)                             \
  if (Name == NAME) {                                                          \
    AA.registerFunctionAnalysis<                                               \
        std::remove_reference_t<decltype(CREATE_PASS)>>();                     \
    return true;                                                               \
  }
#include "PassRegistry.def"

  for (auto &C : AAParsingCallbacks)
    if (C(Name, AA))
      return true;
  return false;
}

Error PassBuilder::parseMachinePassPipeline(
    MachineFunctionPassManager &MFPM, ArrayRef<PipelineElement> Pipeline) {
  for (const auto &Element : Pipeline) {
    if (auto Err = parseMachinePass(MFPM, Element))
      return Err;
  }
  return Error::success();
}

Error PassBuilder::parseLoopPassPipeline(LoopPassManager &LPM,
                                         ArrayRef<PipelineElement> Pipeline) {
  for (const auto &Element : Pipeline) {
    if (auto Err = parseLoopPass(LPM, Element))
      return Err;
  }
  return Error::success();
}

Error PassBuilder::parseFunctionPassPipeline(
    FunctionPassManager &FPM, ArrayRef<PipelineElement> Pipeline) {
  for (const auto &Element : Pipeline) {
    if (auto Err = parseFunctionPass(FPM, Element))
      return Err;
  }
  return Error::success();
}

Error PassBuilder::parseCGSCCPassPipeline(CGSCCPassManager &CGPM,
                                          ArrayRef<PipelineElement> Pipeline) {
  for (const auto &Element : Pipeline) {
    if (auto Err = parseCGSCCPass(CGPM, Element))
      return Err;
  }
  return Error::success();
}

void PassBuilder::crossRegisterProxies(LoopAnalysisManager &LAM,
                                       FunctionAnalysisManager &FAM,
                                       CGSCCAnalysisManager &CGAM,
                                       ModuleAnalysisManager &MAM,
                                       MachineFunctionAnalysisManager *MFAM) {
  MAM.registerPass([&] { return FunctionAnalysisManagerModuleProxy(FAM); });
  MAM.registerPass([&] { return CGSCCAnalysisManagerModuleProxy(CGAM); });
  CGAM.registerPass([&] { return ModuleAnalysisManagerCGSCCProxy(MAM); });
  FAM.registerPass([&] { return CGSCCAnalysisManagerFunctionProxy(CGAM); });
  FAM.registerPass([&] { return ModuleAnalysisManagerFunctionProxy(MAM); });
  FAM.registerPass([&] { return LoopAnalysisManagerFunctionProxy(LAM); });
  LAM.registerPass([&] { return FunctionAnalysisManagerLoopProxy(FAM); });
  if (MFAM) {
    MAM.registerPass(
        [&] { return MachineFunctionAnalysisManagerModuleProxy(*MFAM); });
    FAM.registerPass(
        [&] { return MachineFunctionAnalysisManagerFunctionProxy(*MFAM); });
    MFAM->registerPass(
        [&] { return ModuleAnalysisManagerMachineFunctionProxy(MAM); });
    MFAM->registerPass(
        [&] { return FunctionAnalysisManagerMachineFunctionProxy(FAM); });
  }
}

Error PassBuilder::parseModulePassPipeline(ModulePassManager &MPM,
                                           ArrayRef<PipelineElement> Pipeline) {
  for (const auto &Element : Pipeline) {
    if (auto Err = parseModulePass(MPM, Element))
      return Err;
  }
  return Error::success();
}

// Primary pass pipeline description parsing routine for a \c ModulePassManager
// FIXME: Should this routine accept a TargetMachine or require the caller to
// pre-populate the analysis managers with target-specific stuff?
Error PassBuilder::parsePassPipeline(ModulePassManager &MPM,
                                     StringRef PipelineText) {
  auto Pipeline = parsePipelineText(PipelineText);
  if (!Pipeline || Pipeline->empty())
    return make_error<StringError>(
        formatv("invalid pipeline '{0}'", PipelineText).str(),
        inconvertibleErrorCode());

  // If the first name isn't at the module layer, wrap the pipeline up
  // automatically.
  StringRef FirstName = Pipeline->front().Name;

  if (!isModulePassName(FirstName, ModulePipelineParsingCallbacks)) {
    bool UseMemorySSA;
    if (isCGSCCPassName(FirstName, CGSCCPipelineParsingCallbacks)) {
      Pipeline = {{"cgscc", std::move(*Pipeline)}};
    } else if (isFunctionPassName(FirstName,
                                  FunctionPipelineParsingCallbacks)) {
      Pipeline = {{"function", std::move(*Pipeline)}};
    } else if (isLoopNestPassName(FirstName, LoopPipelineParsingCallbacks,
                                  UseMemorySSA)) {
      Pipeline = {{"function", {{UseMemorySSA ? "loop-mssa" : "loop",
                                 std::move(*Pipeline)}}}};
    } else if (isLoopPassName(FirstName, LoopPipelineParsingCallbacks,
                              UseMemorySSA)) {
      Pipeline = {{"function", {{UseMemorySSA ? "loop-mssa" : "loop",
                                 std::move(*Pipeline)}}}};
    } else if (isMachineFunctionPassName(
                   FirstName, MachineFunctionPipelineParsingCallbacks)) {
      Pipeline = {{"function", {{"machine-function", std::move(*Pipeline)}}}};
    } else {
      for (auto &C : TopLevelPipelineParsingCallbacks)
        if (C(MPM, *Pipeline))
          return Error::success();

      // Unknown pass or pipeline name!
      auto &InnerPipeline = Pipeline->front().InnerPipeline;
      return make_error<StringError>(
          formatv("unknown {0} name '{1}'",
                  (InnerPipeline.empty() ? "pass" : "pipeline"), FirstName)
              .str(),
          inconvertibleErrorCode());
    }
  }

  if (auto Err = parseModulePassPipeline(MPM, *Pipeline))
    return Err;
  return Error::success();
}

// Primary pass pipeline description parsing routine for a \c CGSCCPassManager
Error PassBuilder::parsePassPipeline(CGSCCPassManager &CGPM,
                                     StringRef PipelineText) {
  auto Pipeline = parsePipelineText(PipelineText);
  if (!Pipeline || Pipeline->empty())
    return make_error<StringError>(
        formatv("invalid pipeline '{0}'", PipelineText).str(),
        inconvertibleErrorCode());

  StringRef FirstName = Pipeline->front().Name;
  if (!isCGSCCPassName(FirstName, CGSCCPipelineParsingCallbacks))
    return make_error<StringError>(
        formatv("unknown cgscc pass '{0}' in pipeline '{1}'", FirstName,
                PipelineText)
            .str(),
        inconvertibleErrorCode());

  if (auto Err = parseCGSCCPassPipeline(CGPM, *Pipeline))
    return Err;
  return Error::success();
}

// Primary pass pipeline description parsing routine for a \c
// FunctionPassManager
Error PassBuilder::parsePassPipeline(FunctionPassManager &FPM,
                                     StringRef PipelineText) {
  auto Pipeline = parsePipelineText(PipelineText);
  if (!Pipeline || Pipeline->empty())
    return make_error<StringError>(
        formatv("invalid pipeline '{0}'", PipelineText).str(),
        inconvertibleErrorCode());

  StringRef FirstName = Pipeline->front().Name;
  if (!isFunctionPassName(FirstName, FunctionPipelineParsingCallbacks))
    return make_error<StringError>(
        formatv("unknown function pass '{0}' in pipeline '{1}'", FirstName,
                PipelineText)
            .str(),
        inconvertibleErrorCode());

  if (auto Err = parseFunctionPassPipeline(FPM, *Pipeline))
    return Err;
  return Error::success();
}

// Primary pass pipeline description parsing routine for a \c LoopPassManager
Error PassBuilder::parsePassPipeline(LoopPassManager &CGPM,
                                     StringRef PipelineText) {
  auto Pipeline = parsePipelineText(PipelineText);
  if (!Pipeline || Pipeline->empty())
    return make_error<StringError>(
        formatv("invalid pipeline '{0}'", PipelineText).str(),
        inconvertibleErrorCode());

  if (auto Err = parseLoopPassPipeline(CGPM, *Pipeline))
    return Err;

  return Error::success();
}

Error PassBuilder::parsePassPipeline(MachineFunctionPassManager &MFPM,
                                     StringRef PipelineText) {
  auto Pipeline = parsePipelineText(PipelineText);
  if (!Pipeline || Pipeline->empty())
    return make_error<StringError>(
        formatv("invalid machine pass pipeline '{0}'", PipelineText).str(),
        inconvertibleErrorCode());

  if (auto Err = parseMachinePassPipeline(MFPM, *Pipeline))
    return Err;

  return Error::success();
}

Error PassBuilder::parseAAPipeline(AAManager &AA, StringRef PipelineText) {
  // If the pipeline just consists of the word 'default' just replace the AA
  // manager with our default one.
  if (PipelineText == "default") {
    AA = buildDefaultAAPipeline();
    return Error::success();
  }

  while (!PipelineText.empty()) {
    StringRef Name;
    std::tie(Name, PipelineText) = PipelineText.split(',');
    if (!parseAAPassName(AA, Name))
      return make_error<StringError>(
          formatv("unknown alias analysis name '{0}'", Name).str(),
          inconvertibleErrorCode());
  }

  return Error::success();
}

std::optional<RegClassFilterFunc>
PassBuilder::parseRegAllocFilter(StringRef FilterName) {
  if (FilterName == "all")
    return nullptr;
  for (auto &C : RegClassFilterParsingCallbacks)
    if (auto F = C(FilterName))
      return F;
  return std::nullopt;
}

static void printPassName(StringRef PassName, raw_ostream &OS) {
  OS << "  " << PassName << "\n";
}
static void printPassName(StringRef PassName, StringRef Params,
                          raw_ostream &OS) {
  OS << "  " << PassName << "<" << Params << ">\n";
}

void PassBuilder::printPassNames(raw_ostream &OS) {
  // TODO: print pass descriptions when they are available

  OS << "Module passes:\n";
#define MODULE_PASS(NAME, CREATE_PASS) printPassName(NAME, OS);
#include "PassRegistry.def"

  OS << "Module passes with params:\n";
#define MODULE_PASS_WITH_PARAMS(NAME, CLASS, CREATE_PASS, PARSER, PARAMS)      \
  printPassName(NAME, PARAMS, OS);
#include "PassRegistry.def"

  OS << "Module analyses:\n";
#define MODULE_ANALYSIS(NAME, CREATE_PASS) printPassName(NAME, OS);
#include "PassRegistry.def"

  OS << "Module alias analyses:\n";
#define MODULE_ALIAS_ANALYSIS(NAME, CREATE_PASS) printPassName(NAME, OS);
#include "PassRegistry.def"

  OS << "CGSCC passes:\n";
#define CGSCC_PASS(NAME, CREATE_PASS) printPassName(NAME, OS);
#include "PassRegistry.def"

  OS << "CGSCC passes with params:\n";
#define CGSCC_PASS_WITH_PARAMS(NAME, CLASS, CREATE_PASS, PARSER, PARAMS)       \
  printPassName(NAME, PARAMS, OS);
#include "PassRegistry.def"

  OS << "CGSCC analyses:\n";
#define CGSCC_ANALYSIS(NAME, CREATE_PASS) printPassName(NAME, OS);
#include "PassRegistry.def"

  OS << "Function passes:\n";
#define FUNCTION_PASS(NAME, CREATE_PASS) printPassName(NAME, OS);
#include "PassRegistry.def"

  OS << "Function passes with params:\n";
#define FUNCTION_PASS_WITH_PARAMS(NAME, CLASS, CREATE_PASS, PARSER, PARAMS)    \
  printPassName(NAME, PARAMS, OS);
#include "PassRegistry.def"

  OS << "Function analyses:\n";
#define FUNCTION_ANALYSIS(NAME, CREATE_PASS) printPassName(NAME, OS);
#include "PassRegistry.def"

  OS << "Function alias analyses:\n";
#define FUNCTION_ALIAS_ANALYSIS(NAME, CREATE_PASS) printPassName(NAME, OS);
#include "PassRegistry.def"

  OS << "LoopNest passes:\n";
#define LOOPNEST_PASS(NAME, CREATE_PASS) printPassName(NAME, OS);
#include "PassRegistry.def"

  OS << "Loop passes:\n";
#define LOOP_PASS(NAME, CREATE_PASS) printPassName(NAME, OS);
#include "PassRegistry.def"

  OS << "Loop passes with params:\n";
#define LOOP_PASS_WITH_PARAMS(NAME, CLASS, CREATE_PASS, PARSER, PARAMS)        \
  printPassName(NAME, PARAMS, OS);
#include "PassRegistry.def"

  OS << "Loop analyses:\n";
#define LOOP_ANALYSIS(NAME, CREATE_PASS) printPassName(NAME, OS);
#include "PassRegistry.def"

  OS << "Machine module passes (WIP):\n";
#define MACHINE_MODULE_PASS(NAME, CREATE_PASS) printPassName(NAME, OS);
#include "llvm/Passes/MachinePassRegistry.def"

  OS << "Machine function passes (WIP):\n";
#define MACHINE_FUNCTION_PASS(NAME, CREATE_PASS) printPassName(NAME, OS);
#include "llvm/Passes/MachinePassRegistry.def"

  OS << "Machine function analyses (WIP):\n";
#define MACHINE_FUNCTION_ANALYSIS(NAME, CREATE_PASS) printPassName(NAME, OS);
#include "llvm/Passes/MachinePassRegistry.def"
}

void PassBuilder::registerParseTopLevelPipelineCallback(
    const std::function<bool(ModulePassManager &, ArrayRef<PipelineElement>)>
        &C) {
  TopLevelPipelineParsingCallbacks.push_back(C);
}<|MERGE_RESOLUTION|>--- conflicted
+++ resolved
@@ -90,17 +90,11 @@
 #include "llvm/CodeGen/InterleavedAccess.h"
 #include "llvm/CodeGen/InterleavedLoadCombine.h"
 #include "llvm/CodeGen/JMCInstrumenter.h"
-<<<<<<< HEAD
 #include "llvm/CodeGen/LiveVariables.h"
 #include "llvm/CodeGen/LocalStackSlotAllocation.h"
 #include "llvm/CodeGen/LowerEmuTLS.h"
 #include "llvm/CodeGen/MIRPrinter.h"
 #include "llvm/CodeGen/MachineBranchProbabilityInfo.h"
-=======
-#include "llvm/CodeGen/LocalStackSlotAllocation.h"
-#include "llvm/CodeGen/LowerEmuTLS.h"
-#include "llvm/CodeGen/MIRPrinter.h"
->>>>>>> 19e471fd
 #include "llvm/CodeGen/MachineDominators.h"
 #include "llvm/CodeGen/MachineFunctionAnalysis.h"
 #include "llvm/CodeGen/MachineLoopInfo.h"
@@ -351,11 +345,7 @@
 
 namespace {
 
-<<<<<<< HEAD
 // Passes for testing crashes.
-=======
-// A pass for testing -print-on-crash.
->>>>>>> 19e471fd
 // DO NOT USE THIS EXCEPT FOR TESTING!
 class TriggerCrashModulePass : public PassInfoMixin<TriggerCrashModulePass> {
 public:
@@ -1949,7 +1939,6 @@
     MFPM.addPass(CREATE_PASS(Params.get()));                                   \
     return Error::success();                                                   \
   }
-<<<<<<< HEAD
 #define MACHINE_FUNCTION_ANALYSIS(NAME, CREATE_PASS)                           \
   if (Name == "require<" NAME ">") {                                           \
     MFPM.addPass(                                                              \
@@ -1962,8 +1951,6 @@
                  std::remove_reference_t<decltype(CREATE_PASS)>>());           \
     return Error::success();                                                   \
   }
-=======
->>>>>>> 19e471fd
 #include "llvm/Passes/MachinePassRegistry.def"
 
   for (auto &C : MachineFunctionPipelineParsingCallbacks)
