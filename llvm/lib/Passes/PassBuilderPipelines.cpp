--- conflicted
+++ resolved
@@ -657,7 +657,6 @@
     LPM1.addPass(LoopRotatePass(EnableLoopHeaderDuplication ||
                                   Level != OptimizationLevel::Oz,
                               isLTOPreLink(Phase)));
-<<<<<<< HEAD
     // TODO: Investigate promotion cap for O1.
     LPM1.addPass(LICMPass(PTO.LicmMssaOptCap, PTO.LicmMssaNoAccForPromotionCap,
                           /*AllowSpeculation=*/true));
@@ -669,7 +668,14 @@
     LPM2.addPass(LoopIdiomRecognizePass());
     LPM2.addPass(IndVarSimplifyPass());
 
-   invokeLateLoopOptimizationsEPCallbacks(LPM2, Level);
+  {
+    ExtraSimpleLoopUnswitchPassManager ExtraPasses;
+    ExtraPasses.addPass(SimpleLoopUnswitchPass(/* NonTrivial */ Level ==
+                                               OptimizationLevel::O3));
+    LPM2.addPass(std::move(ExtraPasses));
+  }
+
+  invokeLateLoopOptimizationsEPCallbacks(LPM2, Level);
 
     LPM2.addPass(LoopDeletionPass());
 
@@ -704,58 +710,6 @@
                                         /*UseMemorySSA=*/false,
                                         /*UseBlockFrequencyInfo=*/false));
   }
-=======
-  // TODO: Investigate promotion cap for O1.
-  LPM1.addPass(LICMPass(PTO.LicmMssaOptCap, PTO.LicmMssaNoAccForPromotionCap,
-                        /*AllowSpeculation=*/true));
-  LPM1.addPass(
-      SimpleLoopUnswitchPass(/* NonTrivial */ Level == OptimizationLevel::O3));
-  if (EnableLoopFlatten)
-    LPM1.addPass(LoopFlattenPass());
-
-  LPM2.addPass(LoopIdiomRecognizePass());
-  LPM2.addPass(IndVarSimplifyPass());
-
-  {
-    ExtraSimpleLoopUnswitchPassManager ExtraPasses;
-    ExtraPasses.addPass(SimpleLoopUnswitchPass(/* NonTrivial */ Level ==
-                                               OptimizationLevel::O3));
-    LPM2.addPass(std::move(ExtraPasses));
-  }
-
-  invokeLateLoopOptimizationsEPCallbacks(LPM2, Level);
-
-  LPM2.addPass(LoopDeletionPass());
-
-  if (EnableLoopInterchange)
-    LPM2.addPass(LoopInterchangePass());
-
-  // Do not enable unrolling in PreLinkThinLTO phase during sample PGO
-  // because it changes IR to makes profile annotation in back compile
-  // inaccurate. The normal unroller doesn't pay attention to forced full unroll
-  // attributes so we need to make sure and allow the full unroll pass to pay
-  // attention to it.
-  if (Phase != ThinOrFullLTOPhase::ThinLTOPreLink || !PGOOpt ||
-      PGOOpt->Action != PGOOptions::SampleUse)
-    LPM2.addPass(LoopFullUnrollPass(Level.getSpeedupLevel(),
-                                    /* OnlyWhenForced= */ !PTO.LoopUnrolling,
-                                    PTO.ForgetAllSCEVInLoopUnroll));
-
-  invokeLoopOptimizerEndEPCallbacks(LPM2, Level);
-
-  FPM.addPass(createFunctionToLoopPassAdaptor(std::move(LPM1),
-                                              /*UseMemorySSA=*/true,
-                                              /*UseBlockFrequencyInfo=*/true));
-  FPM.addPass(
-      SimplifyCFGPass(SimplifyCFGOptions().convertSwitchRangeToICmp(true)));
-  FPM.addPass(InstCombinePass());
-  // The loop passes in LPM2 (LoopIdiomRecognizePass, IndVarSimplifyPass,
-  // LoopDeletionPass and LoopFullUnrollPass) do not preserve MemorySSA.
-  // *All* loop passes must preserve it, in order to be able to use it.
-  FPM.addPass(createFunctionToLoopPassAdaptor(std::move(LPM2),
-                                              /*UseMemorySSA=*/false,
-                                              /*UseBlockFrequencyInfo=*/false));
->>>>>>> 0f824693
 
   // Delete small array after loop unroll.
   FPM.addPass(SROAPass(SROAOptions::ModifyCFG));
